<?xml version="1.0" encoding="utf-8"?>
<FrameLayout xmlns:android="http://schemas.android.com/apk/res/android"
    xmlns:app="http://schemas.android.com/apk/res-auto"
    xmlns:tools="http://schemas.android.com/tools"
    android:layout_width="match_parent"
    android:layout_height="match_parent"
    android:background="@color/dash_deep_blue"
    android:fitsSystemWindows="true">

    <LinearLayout
        android:layout_width="match_parent"
        android:layout_height="match_parent"
        android:background="@color/dash_lighter_gray"
        android:orientation="vertical">

        <androidx.appcompat.widget.Toolbar
            android:id="@+id/toolbar"
            android:layout_width="match_parent"
            android:layout_height="?attr/actionBarSize"
            android:background="@color/colorPrimary"
            android:gravity="center"
            app:popupTheme="@style/ThemeOverlay.AppCompat.Light"
            app:theme="@style/ThemeOverlay.AppCompat.Dark.ActionBar">

            <ImageView
                android:id="@+id/ivInfo"
                android:layout_width="wrap_content"
<<<<<<< HEAD
                android:layout_height="match_parent"
                android:layout_gravity="end"
                android:background="?android:attr/selectableItemBackground"
                android:clickable="true"
                android:focusable="true"
                android:gravity="center_vertical"
                android:paddingLeft="16dp"
                android:paddingRight="16dp"
                android:textSize="14sp"
                app:srcCompat="@drawable/ic_information" />
        </androidx.appcompat.widget.Toolbar>

        <RelativeLayout
            android:layout_width="match_parent"
            android:layout_height="match_parent"
            android:orientation="vertical"
            tools:ignore="MissingDefaultResource">
=======
                android:layout_height="wrap_content"
                app:drawableStartCompat="@drawable/ic_creditcard_splash"
                android:drawablePadding="15dp"
                android:text="@string/buy_dash_with_liquid_account"
                android:textColor="@color/primary_status"
                android:textSize="16sp" />

            <TextView
                style="@style/MontserratRegular"
                android:layout_width="wrap_content"
                android:layout_height="wrap_content"
                android:layout_marginTop="20dp"
                app:drawableStartCompat="@drawable/ic_crypto_splash"
                android:drawablePadding="15dp"
                android:text="@string/transfer_dash_from_your_liquid_account_to_this_wallet"
                android:textColor="@color/primary_status"
                android:textSize="16sp"
                android:visibility="gone"
                tools:visibility="visible" />
>>>>>>> b3c6b4ca

            <ImageView
                android:id="@+id/liquid_logo"
                android:layout_width="wrap_content"
<<<<<<< HEAD
                android:layout_height="50dp"
                android:layout_centerHorizontal="true"
                android:layout_marginTop="60dp"
                app:srcCompat="@drawable/ic_liquid_big" />
=======
                android:layout_height="wrap_content"
                android:layout_marginTop="20dp"
                app:drawableStartCompat="@drawable/ic_transfer_liquid"
                android:drawablePadding="15dp"
                android:text="@string/transfer_dash_to_and_from_account"
                android:textColor="@color/primary_status"
                android:textSize="16sp"
                android:visibility="gone"
                tools:visibility="visible" />
>>>>>>> b3c6b4ca

            <LinearLayout
                android:id="@+id/liquid_text"
                android:layout_width="match_parent"
                android:layout_height="wrap_content"
                android:layout_below="@+id/liquid_logo"
                android:layout_marginLeft="30dp"
                android:layout_marginTop="50dp"
                android:layout_marginRight="30dp"
                android:orientation="vertical">

                <TextView
                    style="@style/MontserratRegular"
                    android:layout_width="wrap_content"
                    android:layout_height="wrap_content"
                    android:drawableLeft="@drawable/ic_creditcard_splash"
                    android:drawablePadding="15dp"
                    android:text="@string/buy_dash_with_liquid_account"
                    android:textColor="@color/primary_status"
                    android:textSize="16sp" />

                <TextView
                    style="@style/MontserratRegular"
                    android:layout_width="wrap_content"
                    android:layout_height="wrap_content"
                    android:layout_marginTop="20dp"
                    android:drawableLeft="@drawable/ic_crypto_splash"
                    android:drawablePadding="15dp"
                    android:text="@string/transfer_dash_from_your_liquid_account_to_this_wallet"
                    android:textColor="@color/primary_status"
                    android:textSize="16sp"
                    android:visibility="gone"
                    tools:visibility="visible" />

                <TextView
                    style="@style/MontserratRegular"
                    android:layout_width="wrap_content"
                    android:layout_height="wrap_content"
                    android:layout_marginTop="20dp"
                    android:drawableLeft="@drawable/ic_transfer_liquid"
                    android:drawablePadding="15dp"
                    android:text="@string/transfer_dash_to_and_from_account"
                    android:textColor="@color/primary_status"
                    android:textSize="16sp"
                    android:visibility="gone"
                    tools:visibility="visible" />

                <FrameLayout
                    android:id="@+id/network_status_container"
                    android:layout_width="match_parent"
                    android:layout_height="0dp"
                    android:layout_gravity="center_horizontal"
                    android:layout_weight="1"
                    android:visibility="gone"
                    tools:ignore="UselessLeaf" />
            </LinearLayout>


            <Button
                android:id="@+id/liquid_link_account"
                style="@style/DashButton.Blue"
                android:layout_width="match_parent"
                android:layout_height="wrap_content"
                android:layout_alignParentBottom="true"
                android:layout_margin="16dp"
                android:text="@string/link_liquid_account" />

        </RelativeLayout>
    </LinearLayout>
</FrameLayout><|MERGE_RESOLUTION|>--- conflicted
+++ resolved
@@ -1,49 +1,61 @@
 <?xml version="1.0" encoding="utf-8"?>
-<FrameLayout xmlns:android="http://schemas.android.com/apk/res/android"
+<LinearLayout xmlns:android="http://schemas.android.com/apk/res/android"
     xmlns:app="http://schemas.android.com/apk/res-auto"
     xmlns:tools="http://schemas.android.com/tools"
     android:layout_width="match_parent"
     android:layout_height="match_parent"
-    android:background="@color/dash_deep_blue"
-    android:fitsSystemWindows="true">
+    android:orientation="vertical">
 
-    <LinearLayout
+    <androidx.appcompat.widget.Toolbar
+        android:id="@+id/toolbar"
+        android:layout_width="match_parent"
+        android:layout_height="?attr/actionBarSize"
+        android:background="@color/colorPrimary"
+        android:gravity="center"
+        app:popupTheme="@style/ThemeOverlay.AppCompat.Light"
+        app:theme="@style/ThemeOverlay.AppCompat.Dark.ActionBar">
+        <ImageView
+            android:id="@+id/ivInfo"
+            android:layout_width="wrap_content"
+            android:layout_height="match_parent"
+            android:layout_gravity="end"
+            android:background="?android:attr/selectableItemBackground"
+            android:clickable="true"
+            android:focusable="true"
+            android:gravity="center_vertical"
+            android:paddingLeft="16dp"
+            android:paddingRight="16dp"
+            android:textSize="14sp"
+            app:srcCompat="@drawable/ic_information" />
+    </androidx.appcompat.widget.Toolbar>
+
+    <RelativeLayout
         android:layout_width="match_parent"
         android:layout_height="match_parent"
-        android:background="@color/dash_lighter_gray"
-        android:orientation="vertical">
+        android:orientation="vertical"
+        tools:ignore="MissingDefaultResource">
 
-        <androidx.appcompat.widget.Toolbar
-            android:id="@+id/toolbar"
+        <ImageView
+            android:id="@+id/liquid_logo"
+            android:layout_width="wrap_content"
+            android:layout_height="50dp"
+            android:layout_centerHorizontal="true"
+            android:layout_marginTop="60dp"
+            app:srcCompat="@drawable/ic_liquid_big" />
+
+        <LinearLayout
+            android:id="@+id/liquid_text"
             android:layout_width="match_parent"
-            android:layout_height="?attr/actionBarSize"
-            android:background="@color/colorPrimary"
-            android:gravity="center"
-            app:popupTheme="@style/ThemeOverlay.AppCompat.Light"
-            app:theme="@style/ThemeOverlay.AppCompat.Dark.ActionBar">
+            android:layout_height="wrap_content"
+            android:layout_below="@+id/liquid_logo"
+            android:layout_marginLeft="30dp"
+            android:layout_marginTop="50dp"
+            android:layout_marginRight="30dp"
+            android:orientation="vertical">
 
-            <ImageView
-                android:id="@+id/ivInfo"
+            <TextView
+                style="@style/MontserratRegular"
                 android:layout_width="wrap_content"
-<<<<<<< HEAD
-                android:layout_height="match_parent"
-                android:layout_gravity="end"
-                android:background="?android:attr/selectableItemBackground"
-                android:clickable="true"
-                android:focusable="true"
-                android:gravity="center_vertical"
-                android:paddingLeft="16dp"
-                android:paddingRight="16dp"
-                android:textSize="14sp"
-                app:srcCompat="@drawable/ic_information" />
-        </androidx.appcompat.widget.Toolbar>
-
-        <RelativeLayout
-            android:layout_width="match_parent"
-            android:layout_height="match_parent"
-            android:orientation="vertical"
-            tools:ignore="MissingDefaultResource">
-=======
                 android:layout_height="wrap_content"
                 app:drawableStartCompat="@drawable/ic_creditcard_splash"
                 android:drawablePadding="15dp"
@@ -63,17 +75,10 @@
                 android:textSize="16sp"
                 android:visibility="gone"
                 tools:visibility="visible" />
->>>>>>> b3c6b4ca
 
-            <ImageView
-                android:id="@+id/liquid_logo"
+            <TextView
+                style="@style/MontserratRegular"
                 android:layout_width="wrap_content"
-<<<<<<< HEAD
-                android:layout_height="50dp"
-                android:layout_centerHorizontal="true"
-                android:layout_marginTop="60dp"
-                app:srcCompat="@drawable/ic_liquid_big" />
-=======
                 android:layout_height="wrap_content"
                 android:layout_marginTop="20dp"
                 app:drawableStartCompat="@drawable/ic_transfer_liquid"
@@ -83,74 +88,28 @@
                 android:textSize="16sp"
                 android:visibility="gone"
                 tools:visibility="visible" />
->>>>>>> b3c6b4ca
 
-            <LinearLayout
-                android:id="@+id/liquid_text"
+            <FrameLayout
+                android:id="@+id/network_status_container"
                 android:layout_width="match_parent"
-                android:layout_height="wrap_content"
-                android:layout_below="@+id/liquid_logo"
-                android:layout_marginLeft="30dp"
-                android:layout_marginTop="50dp"
-                android:layout_marginRight="30dp"
-                android:orientation="vertical">
-
-                <TextView
-                    style="@style/MontserratRegular"
-                    android:layout_width="wrap_content"
-                    android:layout_height="wrap_content"
-                    android:drawableLeft="@drawable/ic_creditcard_splash"
-                    android:drawablePadding="15dp"
-                    android:text="@string/buy_dash_with_liquid_account"
-                    android:textColor="@color/primary_status"
-                    android:textSize="16sp" />
-
-                <TextView
-                    style="@style/MontserratRegular"
-                    android:layout_width="wrap_content"
-                    android:layout_height="wrap_content"
-                    android:layout_marginTop="20dp"
-                    android:drawableLeft="@drawable/ic_crypto_splash"
-                    android:drawablePadding="15dp"
-                    android:text="@string/transfer_dash_from_your_liquid_account_to_this_wallet"
-                    android:textColor="@color/primary_status"
-                    android:textSize="16sp"
-                    android:visibility="gone"
-                    tools:visibility="visible" />
-
-                <TextView
-                    style="@style/MontserratRegular"
-                    android:layout_width="wrap_content"
-                    android:layout_height="wrap_content"
-                    android:layout_marginTop="20dp"
-                    android:drawableLeft="@drawable/ic_transfer_liquid"
-                    android:drawablePadding="15dp"
-                    android:text="@string/transfer_dash_to_and_from_account"
-                    android:textColor="@color/primary_status"
-                    android:textSize="16sp"
-                    android:visibility="gone"
-                    tools:visibility="visible" />
-
-                <FrameLayout
-                    android:id="@+id/network_status_container"
-                    android:layout_width="match_parent"
-                    android:layout_height="0dp"
-                    android:layout_gravity="center_horizontal"
-                    android:layout_weight="1"
-                    android:visibility="gone"
-                    tools:ignore="UselessLeaf" />
-            </LinearLayout>
+                android:layout_height="0dp"
+                android:layout_weight="1"
+                android:layout_gravity="center_horizontal"
+                tools:ignore="UselessLeaf"
+                android:visibility="gone"/>
+        </LinearLayout>
 
 
-            <Button
-                android:id="@+id/liquid_link_account"
-                style="@style/DashButton.Blue"
-                android:layout_width="match_parent"
-                android:layout_height="wrap_content"
-                android:layout_alignParentBottom="true"
-                android:layout_margin="16dp"
-                android:text="@string/link_liquid_account" />
 
-        </RelativeLayout>
-    </LinearLayout>
-</FrameLayout>+        <Button
+            android:id="@+id/liquid_link_account"
+            style="@style/DashButton.Blue"
+            android:layout_width="match_parent"
+            android:layout_height="wrap_content"
+            android:layout_alignParentBottom="true"
+            android:layout_margin="16dp"
+            android:text="@string/link_liquid_account" />
+
+    </RelativeLayout>
+
+</LinearLayout>