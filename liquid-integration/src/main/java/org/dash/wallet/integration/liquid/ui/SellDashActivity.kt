--- conflicted
+++ resolved
@@ -14,7 +14,6 @@
 import android.view.View
 import android.webkit.*
 import android.widget.Toast
-import androidx.appcompat.app.AppCompatActivity
 import androidx.appcompat.widget.Toolbar
 import androidx.core.app.ActivityCompat
 import androidx.core.content.ContextCompat
@@ -55,7 +54,7 @@
         log.info("liquid: starting sell dash activity")
         super.onCreate(savedInstanceState)
         setContentView(R.layout.activity_webview_quick_exchange)
-        countrySupportDialog = CountrySupportDialog(this, false)
+        countrySupportDialog = CountrySupportDialog(this, false, analytics)
         webview = findViewById(R.id.webview)
         loadWebView()
     }
@@ -166,11 +165,7 @@
         webview.loadUrl(LiquidConstants.BUY_WITH_CREDIT_CARD_URL)
 
         findViewById<View>(R.id.ivInfo).setOnClickListener {
-<<<<<<< HEAD
-            CountrySupportDialog(this, false, analytics).show()
-=======
             countrySupportDialog.show()
->>>>>>> fa53cced
         }
 
     }
