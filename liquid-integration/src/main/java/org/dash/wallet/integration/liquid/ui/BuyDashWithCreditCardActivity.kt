--- conflicted
+++ resolved
@@ -144,7 +144,7 @@
 
         viewBinding = ActivityWebviewQuickExchangeBinding.inflate(layoutInflater)
         setContentView(viewBinding.root)
-        countrySupportDialog = CountrySupportDialog(this, true)
+        countrySupportDialog = CountrySupportDialog(this, true, analytics)
         webview = viewBinding.webview
         loadWebView()
 
@@ -297,11 +297,7 @@
         //don't show the (i) icon
         viewBinding.ivInfo.isVisible = false
         viewBinding.ivInfo.setOnClickListener {
-<<<<<<< HEAD
-            CountrySupportDialog(this, true, analytics).show()
-=======
             countrySupportDialog.show()
->>>>>>> fa53cced
         }
     }
 
