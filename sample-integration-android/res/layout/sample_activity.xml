--- conflicted
+++ resolved
@@ -35,7 +35,6 @@
                 android:text="Testnet" />
         </RadioGroup>
 
-<<<<<<< HEAD
 		<TextView
 			style="@android:style/TextAppearance.Medium"
 			android:layout_width="256dp"
@@ -43,15 +42,6 @@
 			android:layout_gravity="center"
 			android:layout_marginTop="20dp"
 			android:text="This demonstrates the integration of a &quot;Donate Dashs&quot; button in your app." />
-=======
-        <TextView
-            style="@android:style/TextAppearance.Medium"
-            android:layout_width="256dp"
-            android:layout_height="wrap_content"
-            android:layout_gravity="center"
-            android:layout_marginTop="20dp"
-            android:text="This demonstrates the integration of a &quot;Donate Bitcoins&quot; button in your app." />
->>>>>>> e7829a15
 
         <FrameLayout
             android:layout_width="fill_parent"
