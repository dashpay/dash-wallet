apply plugin: 'com.android.application'

repositories {
    mavenLocal()
}

dependencies {
    implementation(project(':integration-android')) {
        exclude(group: 'com.google.android', module: 'android')
    }
    implementation "org.dashj:dashj-core:$dashjVersion"
    implementation 'androidx.multidex:multidex:2.0.1'
}

android {
    compileSdkVersion 'android-15'

    lintOptions { abortOnError false }

    sourceSets {
        main {
            manifest.srcFile 'AndroidManifest.xml'
            java.srcDirs = ['src']
            res.srcDirs = ['res']
            assets.srcDirs = ['assets']
        }
    }

    packagingOptions {
        exclude 'lib/x86_64/darwin/libscrypt.dylib'
        exclude 'lib/x86_64/freebsd/libscrypt.so'
        exclude 'lib/x86_64/linux/libscrypt.so'
        exclude 'com/google/thirdparty/publicsuffix/PublicSuffixPatterns.gwt.xml'
        exclude 'com/google/thirdparty/publicsuffix/PublicSuffixType.gwt.xml'
        exclude 'org/bitcoinj/crypto/mnemonic/wordlist/english.txt'
        exclude 'org/bitcoinj/crypto/cacerts'
    }
    defaultConfig {
        minSdkVersion 15
        multiDexEnabled true
    }
    compileOptions {
<<<<<<< HEAD
        sourceCompatibility 1.8
        targetCompatibility 1.8
=======
        sourceCompatibility JavaVersion.VERSION_1_8
        targetCompatibility JavaVersion.VERSION_1_8
>>>>>>> 2ed558ce
    }
}<|MERGE_RESOLUTION|>--- conflicted
+++ resolved
@@ -40,12 +40,7 @@
         multiDexEnabled true
     }
     compileOptions {
-<<<<<<< HEAD
-        sourceCompatibility 1.8
-        targetCompatibility 1.8
-=======
         sourceCompatibility JavaVersion.VERSION_1_8
         targetCompatibility JavaVersion.VERSION_1_8
->>>>>>> 2ed558ce
     }
 }