plugins {
    id 'com.android.library'
    id 'kotlin-android'
    id 'kotlin-kapt'
    id 'androidx.navigation.safeargs.kotlin'
    id 'dagger.hilt.android.plugin'
}

android {
    compileSdkVersion 30

    defaultConfig {
        minSdkVersion 23
        targetSdkVersion 30
        versionCode 1
        versionName "1.0"
        testInstrumentationRunner "androidx.test.runner.AndroidJUnitRunner"
        consumerProguardFiles "consumer-rules.pro"
    }

    buildTypes {
        release {
            minifyEnabled false
            proguardFiles getDefaultProguardFile('proguard-android-optimize.txt'), 'proguard-rules.pro'
        }
    }
    compileOptions {
        sourceCompatibility JavaVersion.VERSION_1_8
        targetCompatibility JavaVersion.VERSION_1_8
    }
    kotlinOptions {
        jvmTarget = '1.8'
    }
    buildFeatures {
        viewBinding true
    }
    testOptions {
        unitTests.returnDefaultValues = true
    }
}

kapt {
    correctErrorTypes true
}

hilt {
    enableAggregatingTask = true
}

dependencies {
    implementation project(path: ':common')

    // Core
    implementation 'androidx.core:core-ktx:1.6.0'
    implementation 'androidx.appcompat:appcompat:1.3.1'
    implementation 'androidx.work:work-runtime-ktx:2.6.0'
    implementation "org.jetbrains.kotlinx:kotlinx-coroutines-play-services:$coroutines_version"

    // Architecture
    implementation "androidx.navigation:navigation-fragment-ktx:$navigationVersion"
    implementation "androidx.navigation:navigation-ui-ktx:$navigationVersion"
    implementation "androidx.lifecycle:lifecycle-livedata-ktx:$lifecycleVersion"
    implementation 'androidx.preference:preference-ktx:1.1.1'

    // DI
    implementation "com.google.dagger:hilt-android:$hiltVersion"
    kapt "com.google.dagger:hilt-compiler:$hiltVersion"
    implementation 'androidx.hilt:hilt-work:1.0.0'
    kapt 'androidx.hilt:hilt-compiler:1.0.0'

    // UI
    implementation 'com.google.android.material:material:1.4.0'
    implementation "androidx.recyclerview:recyclerview:$recyclerViewVersion"
    implementation "com.github.bumptech.glide:glide:$glideVersion"
    kapt "com.github.bumptech.glide:compiler:$glideVersion"
    api 'androidx.paging:paging-runtime-ktx:3.0.1'

    // Maps & Location
    implementation 'com.google.android.gms:play-services-location:18.0.0'
    implementation 'com.google.android.gms:play-services-maps:18.0.0'
    implementation 'com.google.maps.android:maps-ktx:3.2.0'
    implementation 'com.google.maps.android:android-maps-utils:2.2.6'

    // Logs
    implementation "org.slf4j:slf4j-api:$slf4jVersion"

    // Firebase
    implementation 'com.google.firebase:firebase-storage-ktx'
    implementation 'com.google.firebase:firebase-auth-ktx'
    implementation 'com.google.firebase:firebase-common-ktx'

    // Tools
    implementation 'net.lingala.zip4j:zip4j:2.9.1'

    // Tests
<<<<<<< HEAD
    testImplementation "junit:junit:$junitVersion"
    testImplementation "org.mockito.kotlin:mockito-kotlin:$mockitoVersion"
    androidTestImplementation 'androidx.test.ext:junit:1.1.3'
=======
    testImplementation 'junit:junit:4.13.2'
    testImplementation "org.mockito.kotlin:mockito-kotlin:4.0.0"
    androidTestImplementation "androidx.test.ext:junit:$junitExtVersion"
>>>>>>> 9113d07d
    testImplementation "androidx.arch.core:core-testing:2.1.0"
    androidTestImplementation "androidx.test.espresso:espresso-core:$espressoVersion"
}<|MERGE_RESOLUTION|>--- conflicted
+++ resolved
@@ -93,15 +93,9 @@
     implementation 'net.lingala.zip4j:zip4j:2.9.1'
 
     // Tests
-<<<<<<< HEAD
     testImplementation "junit:junit:$junitVersion"
     testImplementation "org.mockito.kotlin:mockito-kotlin:$mockitoVersion"
-    androidTestImplementation 'androidx.test.ext:junit:1.1.3'
-=======
-    testImplementation 'junit:junit:4.13.2'
-    testImplementation "org.mockito.kotlin:mockito-kotlin:4.0.0"
+    testImplementation "androidx.arch.core:core-testing:2.1.0"
     androidTestImplementation "androidx.test.ext:junit:$junitExtVersion"
->>>>>>> 9113d07d
-    testImplementation "androidx.arch.core:core-testing:2.1.0"
     androidTestImplementation "androidx.test.espresso:espresso-core:$espressoVersion"
 }