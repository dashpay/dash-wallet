plugins {
    id 'com.android.library'
    id 'kotlin-android'
    id 'kotlin-kapt'
    id 'androidx.navigation.safeargs.kotlin'
    id 'dagger.hilt.android.plugin'
}

android {
    compileSdkVersion 30

    defaultConfig {
        minSdkVersion 23
        targetSdkVersion 30
        versionCode 1
        versionName "1.0"
        testInstrumentationRunner "androidx.test.runner.AndroidJUnitRunner"
        consumerProguardFiles "consumer-rules.pro"
    }

    buildTypes {
        release {
            minifyEnabled false
            proguardFiles getDefaultProguardFile('proguard-android-optimize.txt'), 'proguard-rules.pro'
        }
    }
    compileOptions {
        sourceCompatibility JavaVersion.VERSION_1_8
        targetCompatibility JavaVersion.VERSION_1_8
    }
    kotlinOptions {
        jvmTarget = '1.8'
    }
    buildFeatures {
        viewBinding true
    }
    testOptions {
        unitTests.returnDefaultValues = true
        unitTests.includeAndroidResources = true
    }
    sourceSets {
        test.resources.srcDirs += 'test/resources'
    }
}

kapt {
    correctErrorTypes true
}

hilt {
    enableAggregatingTask = true
}

dependencies {
    implementation project(path: ':common')

    // Core
<<<<<<< HEAD
    implementation 'androidx.core:core-ktx:1.6.0'
    implementation 'androidx.appcompat:appcompat:1.3.1'
=======
    implementation "androidx.core:core-ktx:$jetpackVersion"
    implementation "androidx.appcompat:appcompat:$appCompatVersion"
>>>>>>> 6686d291
    implementation "org.jetbrains.kotlinx:kotlinx-coroutines-play-services:$coroutines_version"
    implementation "androidx.work:work-runtime-ktx:$workRuntimeVersion"

    // Architecture
    implementation "androidx.navigation:navigation-fragment-ktx:$navigationVersion"
    implementation "androidx.navigation:navigation-ui-ktx:$navigationVersion"
    implementation "androidx.lifecycle:lifecycle-livedata-ktx:$lifecycleVersion"

    // DI
    implementation "com.google.dagger:hilt-android:$hiltVersion"
    kapt "com.google.dagger:hilt-compiler:$hiltVersion"
    kapt 'androidx.hilt:hilt-compiler:1.0.0'
    implementation "androidx.hilt:hilt-work:$hiltWorkVersion"

    // UI
    implementation "com.google.android.material:material:$materialVersion"
    implementation "androidx.recyclerview:recyclerview:$recyclerViewVersion"
    implementation "com.github.bumptech.glide:glide:$glideVersion"
    kapt "com.github.bumptech.glide:compiler:$glideVersion"
    api 'androidx.paging:paging-runtime-ktx:3.0.1'

    // Maps & Location
    implementation 'com.google.android.gms:play-services-location:18.0.0'
    implementation 'com.google.android.gms:play-services-maps:18.0.0'
    implementation 'com.google.maps.android:maps-ktx:3.2.0'
    implementation 'com.google.maps.android:android-maps-utils:2.2.6'

    // Logs
    implementation "org.slf4j:slf4j-api:$slf4jVersion"

    // Firebase
    implementation 'com.google.firebase:firebase-storage-ktx'
    implementation 'com.google.firebase:firebase-auth-ktx'
    implementation 'com.google.firebase:firebase-common-ktx'

    // Tools
    implementation 'net.lingala.zip4j:zip4j:2.9.1'


    // Tests
    testImplementation "junit:junit:$junitVersion"
    testImplementation 'androidx.test:core-ktx:1.4.0'
    testImplementation "org.mockito.kotlin:mockito-kotlin:$mockitoVersion"
    testImplementation "androidx.arch.core:core-testing:$coreTestingVersion"
    testImplementation "org.robolectric:robolectric:4.5.1"
    testImplementation "androidx.room:room-testing:$roomVersion"
    kapt "androidx.room:room-compiler:$roomVersion"

    androidTestImplementation "org.mockito.kotlin:mockito-kotlin:$mockitoVersion"
    androidTestImplementation "org.mockito:mockito-android:4.6.1"
    androidTestImplementation "androidx.test.ext:junit:$junitExtVersion"
    androidTestImplementation "androidx.test.espresso:espresso-core:$espressoVersion"
}<|MERGE_RESOLUTION|>--- conflicted
+++ resolved
@@ -55,15 +55,11 @@
     implementation project(path: ':common')
 
     // Core
-<<<<<<< HEAD
-    implementation 'androidx.core:core-ktx:1.6.0'
-    implementation 'androidx.appcompat:appcompat:1.3.1'
-=======
     implementation "androidx.core:core-ktx:$jetpackVersion"
     implementation "androidx.appcompat:appcompat:$appCompatVersion"
->>>>>>> 6686d291
     implementation "org.jetbrains.kotlinx:kotlinx-coroutines-play-services:$coroutines_version"
     implementation "androidx.work:work-runtime-ktx:$workRuntimeVersion"
+    implementation "org.dashj:dashj-core:$dashjVersion"
 
     // Architecture
     implementation "androidx.navigation:navigation-fragment-ktx:$navigationVersion"
