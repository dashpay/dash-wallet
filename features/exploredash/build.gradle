plugins {
    id 'com.android.library'
    id 'kotlin-android'
    id 'kotlin-kapt'
    id 'androidx.navigation.safeargs.kotlin'
    id 'dagger.hilt.android.plugin'
}

android {
    compileSdkVersion 30

    defaultConfig {
        minSdkVersion 19
        targetSdkVersion 30
        versionCode 1
        versionName "1.0"

        testInstrumentationRunner "androidx.test.runner.AndroidJUnitRunner"
        consumerProguardFiles "consumer-rules.pro"
    }

    buildTypes {
        release {
            minifyEnabled false
            proguardFiles getDefaultProguardFile('proguard-android-optimize.txt'), 'proguard-rules.pro'
        }
    }
    compileOptions {
        sourceCompatibility JavaVersion.VERSION_1_8
        targetCompatibility JavaVersion.VERSION_1_8
    }
    kotlinOptions {
        jvmTarget = '1.8'
    }
    buildFeatures {
        viewBinding true
    }
}

kapt {
    correctErrorTypes true
}

hilt {
    enableAggregatingTask = true
}

dependencies {
    implementation project(path: ':common')

    // Core
    implementation "org.jetbrains.kotlinx:kotlinx-coroutines-play-services:1.5.0"

    // Architecture
    implementation 'androidx.core:core-ktx:1.6.0'
    implementation 'androidx.appcompat:appcompat:1.3.1'
    implementation "androidx.navigation:navigation-fragment-ktx:$navigationVersion"
    implementation "androidx.navigation:navigation-ui-ktx:$navigationVersion"
    implementation "androidx.lifecycle:lifecycle-livedata-ktx:$lifecycleVersion"

    // DI
    implementation "com.google.dagger:hilt-android:$hiltVersion"

    implementation 'androidx.work:work-runtime-ktx:2.4.0'
    implementation 'org.slf4j:slf4j-api:1.7.30'

    kapt "com.google.dagger:hilt-compiler:$hiltVersion"
    implementation 'androidx.hilt:hilt-work:1.0.0'
    kapt 'androidx.hilt:hilt-compiler:1.0.0'

    // Firebase
    implementation 'com.google.firebase:firebase-database-ktx:20.0.2'
    implementation 'com.google.firebase:firebase-auth-ktx'

    // UI
    implementation 'com.google.android.material:material:1.4.0'
    implementation "androidx.recyclerview:recyclerview:$recyclerViewVersion"
    implementation "com.github.bumptech.glide:glide:$glideVersion"
    kapt "com.github.bumptech.glide:compiler:$glideVersion"
    api 'androidx.paging:paging-runtime-ktx:3.0.1'

    // Tests
    testImplementation 'junit:junit:4.13.2'
    testImplementation "org.mockito:mockito-core:2.19.0"
    androidTestImplementation 'androidx.test.ext:junit:1.1.3'
    androidTestImplementation 'androidx.test.espresso:espresso-core:3.4.0'
<<<<<<< HEAD
=======

    implementation 'org.slf4j:slf4j-api:1.7.30'

    // DI for instrumentation tests
//    androidTestImplementation  "com.google.dagger:hilt-android-testing:$hiltVersion"
//    kaptAndroidTest "com.google.dagger:hilt-compiler:$hiltVersion"
>>>>>>> e9ade0e0
}<|MERGE_RESOLUTION|>--- conflicted
+++ resolved
@@ -57,13 +57,10 @@
     implementation "androidx.navigation:navigation-fragment-ktx:$navigationVersion"
     implementation "androidx.navigation:navigation-ui-ktx:$navigationVersion"
     implementation "androidx.lifecycle:lifecycle-livedata-ktx:$lifecycleVersion"
+    implementation 'androidx.work:work-runtime-ktx:2.4.0'
 
     // DI
     implementation "com.google.dagger:hilt-android:$hiltVersion"
-
-    implementation 'androidx.work:work-runtime-ktx:2.4.0'
-    implementation 'org.slf4j:slf4j-api:1.7.30'
-
     kapt "com.google.dagger:hilt-compiler:$hiltVersion"
     implementation 'androidx.hilt:hilt-work:1.0.0'
     kapt 'androidx.hilt:hilt-compiler:1.0.0'
@@ -84,13 +81,4 @@
     testImplementation "org.mockito:mockito-core:2.19.0"
     androidTestImplementation 'androidx.test.ext:junit:1.1.3'
     androidTestImplementation 'androidx.test.espresso:espresso-core:3.4.0'
-<<<<<<< HEAD
-=======
-
-    implementation 'org.slf4j:slf4j-api:1.7.30'
-
-    // DI for instrumentation tests
-//    androidTestImplementation  "com.google.dagger:hilt-android-testing:$hiltVersion"
-//    kaptAndroidTest "com.google.dagger:hilt-compiler:$hiltVersion"
->>>>>>> e9ade0e0
 }