/*
 * Copyright 2021 Dash Core Group.
 *
 * This program is free software: you can redistribute it and/or modify
 * it under the terms of the GNU General Public License as published by
 * the Free Software Foundation, either version 3 of the License, or
 * (at your option) any later version.
 *
 * This program is distributed in the hope that it will be useful,
 * but WITHOUT ANY WARRANTY; without even the implied warranty of
 * MERCHANTABILITY or FITNESS FOR A PARTICULAR PURPOSE.  See the
 * GNU General Public License for more details.
 *
 * You should have received a copy of the GNU General Public License
 * along with this program.  If not, see <http://www.gnu.org/licenses/>.
 */

package org.dash.wallet.features.exploredash.ui.extensions

import android.Manifest
<<<<<<< HEAD
import android.content.pm.PackageManager
=======
import android.content.Intent
import android.content.pm.PackageManager
import android.net.Uri
import android.provider.Settings
>>>>>>> 2467a3bb
import androidx.activity.result.ActivityResultLauncher
import androidx.activity.result.contract.ActivityResultContracts
import androidx.core.app.ActivityCompat
import androidx.fragment.app.Fragment
import androidx.lifecycle.lifecycleScope
import kotlinx.coroutines.launch
import org.dash.wallet.common.Configuration
import org.dash.wallet.common.ui.dialogs.AdaptiveDialog
import org.dash.wallet.features.exploredash.R
import org.dash.wallet.features.exploredash.ui.ExploreTopic

val Fragment.isLocationPermissionGranted: Boolean
    get() = listOf(Manifest.permission.ACCESS_FINE_LOCATION,
                   Manifest.permission.ACCESS_COARSE_LOCATION
    ).any {
        ActivityCompat.checkSelfPermission(
            requireContext(), it
        ) == PackageManager.PERMISSION_GRANTED
    }

fun Fragment.registerPermissionLauncher(
    onResult: (Boolean) -> Unit
): ActivityResultLauncher<Array<String>> {
    return registerForActivityResult(
        ActivityResultContracts.RequestMultiplePermissions()) { permissionResults ->
            onResult.invoke(permissionResults.any { it.value })
        }
}

fun Fragment.requestLocationPermission(
    exploreTopic: ExploreTopic,
    configuration: Configuration,
    requestLauncher: ActivityResultLauncher<Array<String>>
) {
    if (configuration.hasExploreDashLocationDialogBeenShown()) {
        requestLauncher.launch(arrayOf(
            Manifest.permission.ACCESS_COARSE_LOCATION,
            Manifest.permission.ACCESS_FINE_LOCATION
        ))
    } else {
        lifecycleScope.launch {
            val result = showPermissionExplainerDialog(exploreTopic)

            if (result == true) {
                configuration.setHasExploreDashLocationDialogBeenShown(true)
                requestLauncher.launch(arrayOf(
                    Manifest.permission.ACCESS_COARSE_LOCATION,
                    Manifest.permission.ACCESS_FINE_LOCATION
                ))
            }
        }
    }
}

suspend fun Fragment.showPermissionExplainerDialog(exploreTopic: ExploreTopic): Boolean? {
    val title = if (exploreTopic == ExploreTopic.Merchants) {
        R.string.explore_merchant_location_explainer_title
    } else {
        R.string.explore_atm_location_explainer_title
    }
<<<<<<< HEAD

    val message = if (exploreTopic == ExploreTopic.Merchants) {
        R.string.explore_merchant_location_explainer_message
    } else {
        R.string.explore_atm_location_explainer_message
    }

    val dialog = AdaptiveDialog.new(
        R.drawable.ic_location,
        getString(title),
        getString(message),
        getString(R.string.permission_deny),
        getString(R.string.permission_allow)
    )
    return dialog.showAsync(requireActivity())
=======

    val message = if (exploreTopic == ExploreTopic.Merchants) {
        R.string.explore_merchant_location_explainer_message
    } else {
        R.string.explore_atm_location_explainer_message
    }

    val dialog = AdaptiveDialog.new(
        R.drawable.ic_location,
        getString(title),
        getString(message),
        getString(R.string.permission_deny),
        getString(R.string.permission_allow)
    )
    return dialog.showAsync(requireActivity())
}

fun Fragment.runLocationFlow(
    exploreTopic: ExploreTopic,
    configuration: Configuration,
    requestLauncher: ActivityResultLauncher<Array<String>>
) {
    if (isLocationPermissionGranted) {
        openAppSettings()
    } else {
        requestLocationPermission(exploreTopic, configuration, requestLauncher)
    }
}

fun Fragment.openAppSettings() {
    val intent = Intent().apply {
        action = Settings.ACTION_APPLICATION_DETAILS_SETTINGS
        data = Uri.fromParts("package", requireContext().packageName, null)
        flags = Intent.FLAG_ACTIVITY_NEW_TASK
    }

    startActivity(intent)
>>>>>>> 2467a3bb
}<|MERGE_RESOLUTION|>--- conflicted
+++ resolved
@@ -18,14 +18,10 @@
 package org.dash.wallet.features.exploredash.ui.extensions
 
 import android.Manifest
-<<<<<<< HEAD
 import android.content.pm.PackageManager
-=======
 import android.content.Intent
-import android.content.pm.PackageManager
 import android.net.Uri
 import android.provider.Settings
->>>>>>> 2467a3bb
 import androidx.activity.result.ActivityResultLauncher
 import androidx.activity.result.contract.ActivityResultContracts
 import androidx.core.app.ActivityCompat
@@ -86,23 +82,6 @@
     } else {
         R.string.explore_atm_location_explainer_title
     }
-<<<<<<< HEAD
-
-    val message = if (exploreTopic == ExploreTopic.Merchants) {
-        R.string.explore_merchant_location_explainer_message
-    } else {
-        R.string.explore_atm_location_explainer_message
-    }
-
-    val dialog = AdaptiveDialog.new(
-        R.drawable.ic_location,
-        getString(title),
-        getString(message),
-        getString(R.string.permission_deny),
-        getString(R.string.permission_allow)
-    )
-    return dialog.showAsync(requireActivity())
-=======
 
     val message = if (exploreTopic == ExploreTopic.Merchants) {
         R.string.explore_merchant_location_explainer_message
@@ -140,5 +119,4 @@
     }
 
     startActivity(intent)
->>>>>>> 2467a3bb
 }