--- conflicted
+++ resolved
@@ -28,10 +28,7 @@
 import dagger.hilt.android.AndroidEntryPoint
 import kotlinx.coroutines.*
 import org.dash.wallet.common.Configuration
-<<<<<<< HEAD
 import org.dash.wallet.common.ui.radio_group.*
-=======
->>>>>>> 2467a3bb
 import org.dash.wallet.common.ui.dialogs.OffsetDialogFragment
 import org.dash.wallet.common.ui.radio_group.IconifiedViewItem
 import org.dash.wallet.common.ui.radio_group.OptionPickerDialog
@@ -195,11 +192,7 @@
 
             val optionNames = binding.root.resources.getStringArray(
                 if (viewModel.isMetric) R.array.radius_filter_options_kilometers else R.array.radius_filter_options_miles
-<<<<<<< HEAD
             ).map { IconifiedViewItem(it, "") }
-=======
-            ).map { IconifiedViewItem(it) }
->>>>>>> 2467a3bb
 
             val radiusOption = selectedRadiusOption
             val adapter = RadioGroupAdapter(radiusOptions.indexOf(radiusOption)) { _, optionIndex ->
