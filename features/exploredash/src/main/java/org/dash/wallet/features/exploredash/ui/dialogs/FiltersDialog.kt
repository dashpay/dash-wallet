/*
 * Copyright 2021 Dash Core Group
 *
 * Licensed under the Apache License, Version 2.0 (the "License");
 * you may not use this file except in compliance with the License.
 * You may obtain a copy of the License at
 *
 *    http://www.apache.org/licenses/LICENSE-2.0
 *
 * Unless required by applicable law or agreed to in writing, software
 * distributed under the License is distributed on an "AS IS" BASIS,
 * WITHOUT WARRANTIES OR CONDITIONS OF ANY KIND, either express or implied.
 * See the License for the specific language governing permissions and
 * limitations under the License.
 */

package org.dash.wallet.features.exploredash.ui.dialogs

import android.Manifest
import android.content.pm.PackageManager
import android.os.Bundle
import android.view.LayoutInflater
import android.view.View
import android.view.ViewGroup
<<<<<<< HEAD
import androidx.core.app.ActivityCompat
=======
import android.widget.LinearLayout
>>>>>>> 99396a7d
import androidx.core.content.ContextCompat
import androidx.core.view.isVisible
import androidx.fragment.app.activityViewModels
import androidx.lifecycle.lifecycleScope
import kotlinx.coroutines.*
import org.dash.wallet.common.ui.ListDividerDecorator
import org.dash.wallet.common.ui.viewBinding
import org.dash.wallet.features.exploredash.R
import org.dash.wallet.features.exploredash.data.model.PaymentMethod
import org.dash.wallet.features.exploredash.databinding.DialogFiltersBinding
import org.dash.wallet.features.exploredash.ui.ExploreTopic
import org.dash.wallet.features.exploredash.ui.ExploreViewModel
import org.dash.wallet.features.exploredash.ui.adapters.RadioGroupAdapter
import org.dash.wallet.features.exploredash.ui.viewitems.IconifiedViewItem

@FlowPreview
@ExperimentalCoroutinesApi
class FiltersDialog: OffsetDialogFragment(R.drawable.gray_background_rounded) {

<<<<<<< HEAD
    private var selectedTerritory: String = ""
    private var selectedRadiusOption: Int = 20
    private var dashPaymentOn: Boolean = true
    private var giftCardPaymentOn: Boolean = true
=======
class FiltersDialog(
    private val territories: List<String>,
    private var selectedRadius: Int = 1,
    private var selectedTerritory: String = "",
    private val territoryPickedListener: (String, DialogFragment) -> Unit,
    private val radiusPickedListener: (Int, DialogFragment) -> Unit
) : OffsetDialogFragment<LinearLayout>() {
>>>>>>> 99396a7d

    private val binding by viewBinding(DialogFiltersBinding::bind)
    private val viewModel: ExploreViewModel by activityViewModels()
    private var territoriesJob: Deferred<List<String>>? = null

    private val isLocationPermissionGranted: Boolean
        get() = ActivityCompat.checkSelfPermission(
            requireContext(),
            Manifest.permission.ACCESS_FINE_LOCATION) == PackageManager.PERMISSION_GRANTED

    override fun onCreateView(
        inflater: LayoutInflater,
        container: ViewGroup?,
        savedInstanceState: Bundle?
    ): View? {
        return inflater.inflate(R.layout.dialog_filters, container, false)
    }

    override fun onViewCreated(view: View, savedInstanceState: Bundle?) {
        super.onViewCreated(view, savedInstanceState)

        setupRadiusOptions()

        if (viewModel.exploreTopic == ExploreTopic.Merchants) {
            setupPaymentMethods()
        } else {
            binding.paymentMethods.isVisible = false
            binding.paymentMethodsLabel.isVisible = false
        }

        setupTerritoryFilter()
        setupLocationPermission()

        binding.applyButton.setOnClickListener {
            viewModel.pickedTerritory = selectedTerritory
            viewModel.selectedRadiusOption = selectedRadiusOption

            if (viewModel.exploreTopic == ExploreTopic.Merchants) {
                var paymentFilter = ""

                if (!dashPaymentOn || !giftCardPaymentOn) {
                    paymentFilter = if (dashPaymentOn) {
                        PaymentMethod.DASH
                    } else {
                        PaymentMethod.GIFT_CARD
                    }
                }

                viewModel.paymentMethodFilter = paymentFilter
            }

            dismiss()
        }

        binding.resetFiltersBtn.setOnClickListener {
            it.isEnabled = false
        }
    }

    private fun setupPaymentMethods() {
        val isDashOn = viewModel.paymentMethodFilter.isEmpty() ||
                    viewModel.paymentMethodFilter == PaymentMethod.DASH
        dashPaymentOn = isDashOn
        binding.dashOption.isChecked = isDashOn
        binding.dashOption.setOnCheckedChangeListener { _, isChecked ->
            if (!isChecked && !binding.giftCardOption.isChecked) {
                // shouldn't allow to uncheck both options
                binding.giftCardOption.isChecked = true
            }

            dashPaymentOn = isChecked
        }

        val isGiftCardOn = viewModel.paymentMethodFilter.isEmpty() ||
                viewModel.paymentMethodFilter == PaymentMethod.GIFT_CARD
        giftCardPaymentOn = isGiftCardOn
        binding.giftCardOption.isChecked = isGiftCardOn
        binding.giftCardOption.setOnCheckedChangeListener { _, isChecked ->
            if (!isChecked && !binding.dashOption.isChecked) {
                binding.dashOption.isChecked = true
            }

            giftCardPaymentOn = isChecked
        }
    }

    private fun setupRadiusOptions() {
        selectedRadiusOption = viewModel.selectedRadiusOption

        val options = listOf(1, 5, 20, 50)
        val optionNames = binding.root.resources.getStringArray(
            if (viewModel.isMetric) R.array.radius_filter_options_kilometers else R.array.radius_filter_options_miles
        ).map { IconifiedViewItem(it, null) }

        val radiusOption = viewModel.selectedRadiusOption
        val adapter = RadioGroupAdapter(options.indexOf(radiusOption)) { _, optionIndex ->
            selectedRadiusOption = options[optionIndex]
        }
        val divider = ContextCompat.getDrawable(requireContext(), R.drawable.list_divider)!!
        val decorator = ListDividerDecorator(
            divider,
            showAfterLast = false,
            marginStart = resources.getDimensionPixelOffset(R.dimen.divider_margin_start)
        )
        binding.radiusFilter.addItemDecoration(decorator)
        binding.radiusFilter.adapter = adapter
        adapter.submitList(optionNames)

/// ~~~~~~~~~~~~~~~~~~~~~~~~~~~~~~~~~~~~~~~~~~~~~~~~~
        val options1 = listOf(20, 50, 100, 500)
        val optionNames1 = options1.map { IconifiedViewItem("${it} markers") }

        val adapter1 = RadioGroupAdapter(options1.indexOf(viewModel.maxMarkers)) { _, optionIndex ->
            viewModel.maxMarkers = options1[optionIndex]
        }
        val divider1 = ContextCompat.getDrawable(requireContext(), R.drawable.list_divider)!!
        val decorator1 = ListDividerDecorator(
            divider1,
            showAfterLast = false,
            marginStart = resources.getDimensionPixelOffset(R.dimen.divider_margin_start)
        )
        binding.markerAmount.addItemDecoration(decorator1)
        binding.markerAmount.adapter = adapter1
        adapter1.submitList(optionNames1)
    }

     private fun setTerritoryName(territory: String) {
        binding.locationName.text = if (territory.isEmpty()) {
            getString(R.string.explore_all_states)
        } else {
            territory
        }
         selectedTerritory = territory
    }

    private fun setupTerritoryFilter() {
        setTerritoryName(viewModel.pickedTerritory)

        lifecycleScope.launch {
            territoriesJob = async {
                viewModel.getTerritoriesWithPOIs().sorted()
            }
        }

        binding.locationBtn.setOnClickListener {
            val firstOption = if (viewModel.isLocationEnabled.value == true) {
                IconifiedViewItem(getString(R.string.explore_current_location), R.drawable.ic_current_location)
            } else {
                IconifiedViewItem(getString(R.string.explore_all_states))
            }

            lifecycleScope.launch {
                val territories = territoriesJob?.await() ?: listOf()
                val fullTerritoryList = listOf(firstOption) + territories.map { IconifiedViewItem(it) }

                val selectedIndex = if (selectedTerritory.isEmpty()) {
                    0
                } else {
                    territories.indexOf(selectedTerritory) + 1
                }
                TerritoryFilterDialog(fullTerritoryList, selectedIndex) { item, _, dialog ->
                    dialog.dismiss()
                    setTerritoryName(item.name)
                }.show(parentFragmentManager, "territory_filter")
            }
        }
    }

    private fun setupLocationPermission() {
        binding.locationStatus.text = getString(if (isLocationPermissionGranted) {
            R.string.explore_location_allowed
        } else {
            R.string.explore_location_denied
        })
    }
}<|MERGE_RESOLUTION|>--- conflicted
+++ resolved
@@ -22,11 +22,8 @@
 import android.view.LayoutInflater
 import android.view.View
 import android.view.ViewGroup
-<<<<<<< HEAD
 import androidx.core.app.ActivityCompat
-=======
 import android.widget.LinearLayout
->>>>>>> 99396a7d
 import androidx.core.content.ContextCompat
 import androidx.core.view.isVisible
 import androidx.fragment.app.activityViewModels
@@ -44,22 +41,13 @@
 
 @FlowPreview
 @ExperimentalCoroutinesApi
-class FiltersDialog: OffsetDialogFragment(R.drawable.gray_background_rounded) {
-
-<<<<<<< HEAD
+class FiltersDialog: OffsetDialogFragment<LinearLayout>(
+    R.drawable.gray_background_rounded
+) {
     private var selectedTerritory: String = ""
     private var selectedRadiusOption: Int = 20
     private var dashPaymentOn: Boolean = true
     private var giftCardPaymentOn: Boolean = true
-=======
-class FiltersDialog(
-    private val territories: List<String>,
-    private var selectedRadius: Int = 1,
-    private var selectedTerritory: String = "",
-    private val territoryPickedListener: (String, DialogFragment) -> Unit,
-    private val radiusPickedListener: (Int, DialogFragment) -> Unit
-) : OffsetDialogFragment<LinearLayout>() {
->>>>>>> 99396a7d
 
     private val binding by viewBinding(DialogFiltersBinding::bind)
     private val viewModel: ExploreViewModel by activityViewModels()
