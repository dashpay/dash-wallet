--- conflicted
+++ resolved
@@ -30,7 +30,6 @@
 import dagger.hilt.components.SingletonComponent
 import org.dash.wallet.features.exploredash.data.explore.ExploreDataSource
 import org.dash.wallet.features.exploredash.data.explore.MerchantAtmDataSource
-<<<<<<< HEAD
 import org.dash.wallet.features.exploredash.network.RemoteDataSource
 import org.dash.wallet.features.exploredash.network.service.ctxspend.CTXSpendApi
 import org.dash.wallet.features.exploredash.network.service.ctxspend.CTXSpendTokenApi
@@ -38,11 +37,9 @@
 import org.dash.wallet.features.exploredash.services.UserLocationState
 import org.dash.wallet.features.exploredash.services.UserLocationStateInt
 import org.dash.wallet.features.exploredash.utils.CTXSpendConfig
-=======
 import org.dash.wallet.features.exploredash.repository.*
 import org.dash.wallet.features.exploredash.services.UserLocationState
 import org.dash.wallet.features.exploredash.services.UserLocationStateInt
->>>>>>> df57343d
 
 @Module
 @InstallIn(SingletonComponent::class)
@@ -56,7 +53,6 @@
         @Provides fun provideFirebaseAuth() = Firebase.auth
 
         @Provides fun provideFirebaseStorage() = Firebase.storage
-<<<<<<< HEAD
 
         fun provideRemoteDataSource(config: CTXSpendConfig): RemoteDataSource {
             return RemoteDataSource(config)
@@ -71,8 +67,6 @@
         fun provideCTXAuthApi(remoteDataSource: RemoteDataSource): CTXSpendTokenApi {
             return remoteDataSource.buildApi(CTXSpendTokenApi::class.java)
         }
-=======
->>>>>>> df57343d
     }
 
     @Binds
@@ -86,10 +80,7 @@
 
     @Binds
     abstract fun bindDataSyncService(exploreDatabase: ExploreDataSyncStatus): DataSyncStatusService
-<<<<<<< HEAD
 
     @Binds
     abstract fun provideCTXSpendRepository(ctxSpendRepository: CTXSpendRepository): CTXSpendRepositoryInt
-=======
->>>>>>> df57343d
 }