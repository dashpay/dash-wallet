/*
 * Copyright 2021 Dash Core Group
 *
 * Licensed under the Apache License, Version 2.0 (the "License");
 * you may not use this file except in compliance with the License.
 * You may obtain a copy of the License at
 *
 *    http://www.apache.org/licenses/LICENSE-2.0
 *
 * Unless required by applicable law or agreed to in writing, software
 * distributed under the License is distributed on an "AS IS" BASIS,
 * WITHOUT WARRANTIES OR CONDITIONS OF ANY KIND, either express or implied.
 * See the License for the specific language governing permissions and
 * limitations under the License.
 */

package org.dash.wallet.features.exploredash.di

import dagger.Binds
import dagger.Module
import dagger.hilt.InstallIn
import dagger.hilt.components.SingletonComponent
import org.dash.wallet.features.exploredash.repository.ExploreRepository
import org.dash.wallet.features.exploredash.repository.FirebaseExploreTable

@Module
@InstallIn(SingletonComponent::class)
abstract class ExploreDashModule {
    @Binds
<<<<<<< HEAD
    abstract fun bindExploreRepository(
        analyticsService: FirebaseExploreTable
    ): ExploreRepository
=======
    abstract fun bindMerchantRepository(
        merchantRepository: FirebaseMerchantTable
    ): MerchantRepository
>>>>>>> e9ade0e0
}<|MERGE_RESOLUTION|>--- conflicted
+++ resolved
@@ -21,19 +21,13 @@
 import dagger.hilt.InstallIn
 import dagger.hilt.components.SingletonComponent
 import org.dash.wallet.features.exploredash.repository.ExploreRepository
-import org.dash.wallet.features.exploredash.repository.FirebaseExploreTable
+import org.dash.wallet.features.exploredash.repository.FirebaseExploreDatabase
 
 @Module
 @InstallIn(SingletonComponent::class)
 abstract class ExploreDashModule {
     @Binds
-<<<<<<< HEAD
     abstract fun bindExploreRepository(
-        analyticsService: FirebaseExploreTable
+        exploreRepository: FirebaseExploreDatabase
     ): ExploreRepository
-=======
-    abstract fun bindMerchantRepository(
-        merchantRepository: FirebaseMerchantTable
-    ): MerchantRepository
->>>>>>> e9ade0e0
 }