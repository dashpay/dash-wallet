/*
 * Copyright 2022 Dash Core Group.
 *
 * This program is free software: you can redistribute it and/or modify
 * it under the terms of the GNU General Public License as published by
 * the Free Software Foundation, either version 3 of the License, or
 * (at your option) any later version.
 *
 * This program is distributed in the hope that it will be useful,
 * but WITHOUT ANY WARRANTY; without even the implied warranty of
 * MERCHANTABILITY or FITNESS FOR A PARTICULAR PURPOSE.  See the
 * GNU General Public License for more details.
 *
 * You should have received a copy of the GNU General Public License
 * along with this program.  If not, see <http://www.gnu.org/licenses/>.
 */

package org.dash.wallet.features.exploredash

import android.content.Context
import androidx.hilt.work.HiltWorker
import androidx.work.*
import com.google.firebase.FirebaseNetworkException
import dagger.assisted.Assisted
import dagger.assisted.AssistedInject
import dagger.hilt.android.qualifiers.ApplicationContext
import kotlinx.coroutines.Dispatchers
import kotlinx.coroutines.flow.first
import kotlinx.coroutines.withContext
import org.dash.wallet.common.services.analytics.AnalyticsService
import org.dash.wallet.features.exploredash.repository.ExploreDataSyncStatus
import org.dash.wallet.features.exploredash.repository.ExploreRepository
import org.dash.wallet.features.exploredash.utils.ExploreConfig
import org.slf4j.LoggerFactory
import java.util.*
import java.util.concurrent.TimeUnit
import kotlin.system.measureTimeMillis

@HiltWorker
class ExploreSyncWorker @AssistedInject constructor(
    @Assisted private val appContext: Context,
    @Assisted workerParams: WorkerParameters,
    private val analytics: AnalyticsService,
    private val exploreRepository: ExploreRepository,
<<<<<<< HEAD
    private val syncStatus: ExploreDataSyncStatus,
    private val exploreConfig: ExploreConfig
) : CoroutineWorker(appContext, workerParams) {
=======
    private val syncStatus: ExploreDataSyncStatus
): CoroutineWorker(appContext, workerParams) {
>>>>>>> d8a7dd55
    companion object {
        const val USE_TEST_DB_KEY = "use_test_database"
        private val log = LoggerFactory.getLogger(ExploreSyncWorker::class.java)

        fun run(@ApplicationContext context: Context, isMainNet: Boolean) {
            val inputData = Data.Builder().putBoolean(USE_TEST_DB_KEY, !isMainNet)
            val syncDataWorkRequest =
                OneTimeWorkRequest.Builder(ExploreSyncWorker::class.java)
                    .setBackoffCriteria(
                        BackoffPolicy.EXPONENTIAL,
                        WorkRequest.DEFAULT_BACKOFF_DELAY_MILLIS,
                        TimeUnit.MILLISECONDS
                    )
                    .setInputData(inputData.build())
                    .build()

            WorkManager.getInstance(context)
                .enqueueUniqueWork("Sync Explore Data", ExistingWorkPolicy.KEEP, syncDataWorkRequest)
        }
    }

    override suspend fun doWork(): Result = withContext(Dispatchers.IO) {
        log.info("sync explore db started")

        var remoteDataTimestamp = 0L
        var preloadedDbTimestamp = 0L
        var databasePrefs = exploreConfig.exploreDatabasePrefs.first()

        try {
            syncStatus.setSyncProgress(0.0)

            val timeInMillis = measureTimeMillis {
                val updateFile = exploreRepository.getUpdateFile()
                val checkTestDB = inputData.getBoolean(USE_TEST_DB_KEY, false)
                val hasPreloaded = exploreRepository.preloadFromAssetsInto(updateFile, checkTestDB)

                if (hasPreloaded) {
                    preloadedDbTimestamp = exploreRepository.getTimestamp(updateFile)
                    log.info("preloaded data timestamp: $preloadedDbTimestamp (${Date(preloadedDbTimestamp)})")

                    if (databasePrefs.localDbTimestamp == 0L ||
                        databasePrefs.localDbTimestamp < preloadedDbTimestamp
                    ) {
                        // force data preloading for fresh installs
                        // and a newer preloaded DB
<<<<<<< HEAD
                        ExploreDatabase.updateDatabase(appContext, exploreConfig, exploreRepository)
                        databasePrefs = databasePrefs.copy(preloadedOnTimestamp = preloadedDbTimestamp)
                        exploreConfig.saveExploreDatabasePrefs(databasePrefs)
=======
                        ExploreDatabase.updateDatabase(
                            appContext,
                            exploreRepository
                        )
                        exploreRepository.preloadedOnTimestamp = preloadedDbTimestamp
>>>>>>> d8a7dd55
                    }
                }

                if (!updateFile.delete()) {
                    log.error("unable to delete " + updateFile.absolutePath)
                }

                log.info(
                    "local data timestamp: ${databasePrefs.localDbTimestamp} (${Date(databasePrefs.localDbTimestamp)})"
                )

                remoteDataTimestamp = exploreRepository.getRemoteTimestamp()
                log.info("remote data timestamp: $remoteDataTimestamp (${Date(remoteDataTimestamp)})")

                if (databasePrefs.localDbTimestamp >= remoteDataTimestamp) {
                    log.info("explore db is up to date, nothing to sync")
                    syncStatus.setSyncProgress(100.0)
                    databasePrefs = databasePrefs.copy(failedSyncAttempts = 0)

                    if (databasePrefs.lastSyncTimestamp <= 0) {
                        // Some devices might have this as 0 due to the bug. Need to update
                        // manually
                        // TODO: this can be removed after some time
                        databasePrefs = databasePrefs.copy(lastSyncTimestamp = remoteDataTimestamp)
                    }

                    exploreConfig.saveExploreDatabasePrefs(databasePrefs)

                    return@withContext Result.success()
                }
                syncStatus.setSyncProgress(10.0)

                exploreRepository.download()

                syncStatus.setSyncProgress(80.0)

<<<<<<< HEAD
                ExploreDatabase.updateDatabase(appContext, exploreConfig, exploreRepository)
=======
                ExploreDatabase.updateDatabase(
                    appContext,
                    exploreRepository
                )
>>>>>>> d8a7dd55
            }

            log.info("sync explore db finished, took $timeInMillis ms")

            syncStatus.setSyncProgress(100.0)
        } catch (ex: FirebaseNetworkException) {
            log.warn("sync explore no network", ex)
            syncStatus.setSyncError(ex)
            return@withContext Result.failure()
        } catch (ex: Exception) {
            analytics.logError(
                ex,
                "local: ${databasePrefs.localDbTimestamp}, " +
                    "preloaded: $preloadedDbTimestamp, remote: $remoteDataTimestamp"
            )
            log.error("sync explore db crashed ${ex.message}", ex)
            syncStatus.setSyncError(ex)
            exploreConfig.saveExploreDatabasePrefs(
                databasePrefs.copy(failedSyncAttempts = databasePrefs.failedSyncAttempts + 1)
            )
            return@withContext Result.failure()
        }

        exploreConfig.saveExploreDatabasePrefs(databasePrefs.copy(failedSyncAttempts = 0))
        return@withContext Result.success()
    }
}<|MERGE_RESOLUTION|>--- conflicted
+++ resolved
@@ -42,14 +42,9 @@
     @Assisted workerParams: WorkerParameters,
     private val analytics: AnalyticsService,
     private val exploreRepository: ExploreRepository,
-<<<<<<< HEAD
     private val syncStatus: ExploreDataSyncStatus,
     private val exploreConfig: ExploreConfig
 ) : CoroutineWorker(appContext, workerParams) {
-=======
-    private val syncStatus: ExploreDataSyncStatus
-): CoroutineWorker(appContext, workerParams) {
->>>>>>> d8a7dd55
     companion object {
         const val USE_TEST_DB_KEY = "use_test_database"
         private val log = LoggerFactory.getLogger(ExploreSyncWorker::class.java)
@@ -95,17 +90,9 @@
                     ) {
                         // force data preloading for fresh installs
                         // and a newer preloaded DB
-<<<<<<< HEAD
-                        ExploreDatabase.updateDatabase(appContext, exploreConfig, exploreRepository)
+                        ExploreDatabase.updateDatabase(appContext, exploreRepository)
                         databasePrefs = databasePrefs.copy(preloadedOnTimestamp = preloadedDbTimestamp)
                         exploreConfig.saveExploreDatabasePrefs(databasePrefs)
-=======
-                        ExploreDatabase.updateDatabase(
-                            appContext,
-                            exploreRepository
-                        )
-                        exploreRepository.preloadedOnTimestamp = preloadedDbTimestamp
->>>>>>> d8a7dd55
                     }
                 }
 
@@ -142,14 +129,7 @@
 
                 syncStatus.setSyncProgress(80.0)
 
-<<<<<<< HEAD
-                ExploreDatabase.updateDatabase(appContext, exploreConfig, exploreRepository)
-=======
-                ExploreDatabase.updateDatabase(
-                    appContext,
-                    exploreRepository
-                )
->>>>>>> d8a7dd55
+                ExploreDatabase.updateDatabase(appContext, exploreRepository)
             }
 
             log.info("sync explore db finished, took $timeInMillis ms")
