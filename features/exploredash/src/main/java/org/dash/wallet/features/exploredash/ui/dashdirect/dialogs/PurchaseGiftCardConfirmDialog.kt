--- conflicted
+++ resolved
@@ -102,71 +102,22 @@
 
         viewModel.purchaseGiftCardData.observe(viewLifecycleOwner) { data ->
             lifecycleScope.launch {
-<<<<<<< HEAD
-                when (val response = viewModel.purchaseGiftCard()) {
-                    is ResponseResource.Success -> {
-                        if (response.value?.data?.success == true) {
-                            response.value?.data?.uri?.let {
-                                var transaction: Transaction? = null
-                                try {
-                                    transaction = viewModel.createSendingRequestFromDashUri(it)
-                                } catch (ex: InsufficientMoneyException) {
-                                    hideLoading()
-                                    log.error("purchaseGiftCard error", ex)
-                                    AdaptiveDialog.create(
-                                        R.drawable.ic_info_red,
-                                        getString(R.string.insufficient_money_title),
-                                        getString(R.string.insufficient_money_msg),
-                                        getString(R.string.button_close)
-                                    ).show(requireActivity())
-                                    ex.printStackTrace()
-                                } catch (ex: Exception) {
-                                    log.error("purchaseGiftCard error", ex)
-                                    hideLoading()
-                                    AdaptiveDialog.create(
-                                        R.drawable.ic_info_red,
-                                        getString(R.string.send_coins_error_msg),
-                                        getString(R.string.insufficient_money_msg),
-                                        getString(R.string.button_close)
-                                    )
-                                        .show(requireActivity())
-                                    ex.printStackTrace()
-                                }
-                                transaction?.let {
-                                    response.value?.data?.paymentId?.let { paymentId ->
-                                        response.value?.data?.orderId?.let { orderId ->
-                                            getPaymentStatus(paymentId, orderId, it, merchant!!, paymentValue)
-                                        }
-                                    }
-                                }
-                            }
-                        }
-                    }
-                    is ResponseResource.Failure -> {
-                        hideLoading()
-                        log.error("purchaseGiftCard error ${response.errorCode}: ${response.errorBody}")
-                        showErrorRetryDialog { dismiss() }
-                    }
-                    else -> { }
-=======
                 data?.uri?.let {
                     var transaction: Transaction? = null
                     transaction = createSendingRequestFromDashUri(it)
                     transaction?.let {
                         data.paymentId?.let { paymentId ->
                             data.orderId?.let { orderId ->
-                                getPaymentStatus(paymentId, orderId, it, merchant, paymentValue)
+                                getPaymentStatus(paymentId, orderId, it, merchant!!, paymentValue)
                             }
                         }
                     }
->>>>>>> 0760c720
                 }
             }
         }
 
         viewModel.purchaseGiftCardFailedCallback.observe(viewLifecycleOwner) {
             hideLoading()
-            Log.e(this::class.java.simpleName, "purchaseGiftCard error")
             showErrorRetryDialog { dismiss() }
         }
     }
@@ -177,23 +128,23 @@
             transaction = viewModel.createSendingRequestFromDashUri(it)
         } catch (x: InsufficientMoneyException) {
             hideLoading()
-            Log.e(this::class.java.simpleName, "purchaseGiftCard InsufficientMoneyException")
+            log.error("purchaseGiftCard InsufficientMoneyException", x)
             AdaptiveDialog.create(
                     R.drawable.ic_info_red,
                     getString(R.string.insufficient_money_title),
                     getString(R.string.insufficient_money_msg),
-                    getString(R.string.close)
+                    getString(R.string.button_close)
                 )
                 .show(requireActivity())
             x.printStackTrace()
         } catch (ex: Exception) {
-            Log.e(this::class.java.simpleName, "purchaseGiftCard error")
+            log.error("purchaseGiftCard error", ex)
             hideLoading()
             AdaptiveDialog.create(
                     R.drawable.ic_info_red,
                     getString(R.string.send_coins_error_msg),
                     getString(R.string.insufficient_money_msg),
-                    getString(R.string.close)
+                    getString(R.string.button_close)
                 )
                 .show(requireActivity())
             ex.printStackTrace()
