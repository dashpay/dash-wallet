--- conflicted
+++ resolved
@@ -39,11 +39,7 @@
 import org.dash.wallet.common.util.makeLinks
 import org.dash.wallet.common.util.maskEmail
 import org.dash.wallet.features.exploredash.R
-<<<<<<< HEAD
 import org.dash.wallet.features.exploredash.data.dashspend.GiftCardProvider
-=======
-import org.dash.wallet.features.exploredash.data.dashspend.GiftCardService
->>>>>>> 12a1eb92
 import org.dash.wallet.features.exploredash.data.explore.model.*
 import org.dash.wallet.features.exploredash.databinding.ItemDetailsViewBinding
 import org.dash.wallet.features.exploredash.ui.extensions.isMetric
@@ -61,14 +57,9 @@
     private var onNavigationButtonClicked: (() -> Unit)? = null
     private var onDialPhoneButtonClicked: (() -> Unit)? = null
     private var onOpenWebsiteButtonClicked: (() -> Unit)? = null
-<<<<<<< HEAD
     private var onBuyGiftCardButtonClicked: ((GiftCardProvider) -> Unit)? = null
     private var onExploreLogOutClicked: ((GiftCardProvider) -> Unit)? = null
     private var giftCardProviderPicked: ((GiftCardProvider?) -> Unit)? = null
-=======
-    private var onBuyGiftCardButtonClicked: ((GiftCardService) -> Unit)? = null
-    private var onExploreLogOutClicked: ((GiftCardService) -> Unit)? = null
->>>>>>> 12a1eb92
 
     private var isLoggedIn = false
     private var isAtm = false
@@ -119,20 +110,12 @@
     fun setOnOpenWebsiteButtonClicked(listener: () -> Unit) {
         onOpenWebsiteButtonClicked = listener
     }
-
-<<<<<<< HEAD
+    
     fun setOnBuyGiftCardButtonClicked(listener: (GiftCardProvider) -> Unit) {
         onBuyGiftCardButtonClicked = listener
     }
 
     fun setOnDashSpendLogOutClicked(listener: (GiftCardProvider) -> Unit) {
-=======
-    fun setOnBuyGiftCardButtonClicked(listener: (GiftCardService) -> Unit) {
-        onBuyGiftCardButtonClicked = listener
-    }
-
-    fun setOnCTXSpendLogOutClicked(listener: (GiftCardService) -> Unit) {
->>>>>>> 12a1eb92
         onExploreLogOutClicked = listener
     }
 
@@ -154,11 +137,7 @@
                 Pair(
                     context.resources.getString(R.string.log_out),
                     OnClickListener {
-<<<<<<< HEAD
                         onExploreLogOutClicked?.invoke(if (binding.piggyCardsCheckbox.isChecked) GiftCardProvider.PiggyCards else GiftCardProvider.CTX)
-=======
-                        onExploreLogOutClicked?.invoke(if (binding.piggyCardsCheckbox.isChecked) GiftCardService.PiggyCards else GiftCardService.CTX)
->>>>>>> 12a1eb92
                         binding.loginExploreUser.isGone = true
                     }
                 ),
@@ -237,10 +216,7 @@
 
             if (isDash) {
                 piggyCardsCheckbox.isVisible = false
-<<<<<<< HEAD
                 giftCardProviderPicked?.invoke(null)
-=======
->>>>>>> 12a1eb92
                 payBtn.isVisible = true
                 payBtnTxt.text = context.getText(R.string.explore_pay_with_dash)
                 payBtn.setRoundedRippleBackground(R.style.PrimaryButtonTheme_Large_Blue)
@@ -249,7 +225,6 @@
                 temporaryUnavailableText.isVisible = merchant.active == false
             } else if (merchant.source!!.lowercase() == ServiceName.CTXSpend.lowercase()) {
                 piggyCardsCheckbox.isVisible = true
-<<<<<<< HEAD
                 giftCardProviderPicked?.invoke(GiftCardProvider.PiggyCards)
                 piggyCardsCheckbox.setOnClickListener {
                     giftCardProviderPicked?.invoke(if (piggyCardsCheckbox.isChecked) {
@@ -258,19 +233,13 @@
                         GiftCardProvider.CTX
                     })
                 }
-=======
->>>>>>> 12a1eb92
                 payBtn.isVisible = true
                 payBtnTxt.text = context.getText(R.string.explore_buy_gift_card)
                 payBtn.setRoundedRippleBackground(R.style.PrimaryButtonTheme_Large_Orange)
                 payBtn.setOnClickListener {
                     // TODO: multiple gift card options UI
-<<<<<<< HEAD
                     // TODO: when implementing new design for ItemDetails, better to translate this whole class to Compose
                     onBuyGiftCardButtonClicked?.invoke(if (binding.piggyCardsCheckbox.isChecked) GiftCardProvider.PiggyCards else GiftCardProvider.CTX)
-=======
-                    onBuyGiftCardButtonClicked?.invoke(if (binding.piggyCardsCheckbox.isChecked) GiftCardService.PiggyCards else GiftCardService.CTX)
->>>>>>> 12a1eb92
                 }
                 payBtn.isEnabled = merchant.active ?: true
                 temporaryUnavailableText.isVisible = merchant.active == false
