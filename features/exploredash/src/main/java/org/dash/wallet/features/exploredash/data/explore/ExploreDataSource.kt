/*
 * Copyright 2023 Dash Core Group.
 *
 * This program is free software: you can redistribute it and/or modify
 * it under the terms of the GNU General Public License as published by
 * the Free Software Foundation, either version 3 of the License, or
 * (at your option) any later version.
 *
 * This program is distributed in the hope that it will be useful,
 * but WITHOUT ANY WARRANTY; without even the implied warranty of
 * MERCHANTABILITY or FITNESS FOR A PARTICULAR PURPOSE.  See the
 * GNU General Public License for more details.
 *
 * You should have received a copy of the GNU General Public License
 * along with this program.  If not, see <http://www.gnu.org/licenses/>.
 */

package org.dash.wallet.features.exploredash.data.explore

import androidx.paging.PagingSource
import kotlinx.coroutines.flow.Flow
import org.dash.wallet.features.exploredash.data.dashspend.GiftCardProvider
import org.dash.wallet.features.exploredash.data.dashspend.GiftCardProviderDao
import org.dash.wallet.features.exploredash.data.explore.model.*
import org.dash.wallet.features.exploredash.ui.explore.DenomOption
import javax.inject.Inject

interface ExploreDataSource {
    fun observePhysicalMerchants(
        query: String,
        territory: String,
        paymentMethod: String,
        denomType: DenomOption,
        provider: String,
        bounds: GeoBounds
    ): Flow<List<Merchant>>

    fun observeMerchantsPaging(
        query: String,
        territory: String,
        type: String,
        paymentMethod: String,
        denomType: DenomOption,
        provider: String,
        bounds: GeoBounds,
        sortOption: SortOption,
        userLat: Double,
        userLng: Double,
        onlineFirst: Boolean
    ): PagingSource<Int, MerchantInfo>

    suspend fun getMerchantsResultCount(
        query: String,
        territory: String,
        type: String,
        paymentMethod: String,
        denomType: DenomOption,
        provider: String,
        bounds: GeoBounds
    ): Int

    fun observePhysicalAtms(query: String, territory: String, types: List<String>, bounds: GeoBounds): Flow<List<Atm>>

    fun observeAtmsPaging(
        query: String,
        territory: String,
        types: List<String>,
        bounds: GeoBounds,
        sortByDistance: Boolean,
        userLat: Double,
        userLng: Double
    ): PagingSource<Int, Atm>

    suspend fun getAtmsResultsCount(query: String, types: List<String>, territory: String, bounds: GeoBounds): Int

    suspend fun observeMerchantLocations(
        merchantId: String,
        source: String,
        territory: String,
        paymentMethod: String,
        denomType: DenomOption,
        provider: String,
        bounds: GeoBounds,
        limit: Int
    ): Flow<List<Merchant>>

    suspend fun getMerchantTerritories(): List<String>
    suspend fun getAtmTerritories(): List<String>
    fun sanitizeQuery(query: String): String
<<<<<<< HEAD
    suspend fun getGiftCardProvidersFor(merchantId: String): List<GiftCardProvider>
=======
    suspend fun getMerchantById(merchantId: String): Merchant?
>>>>>>> 13d907b2
}

open class MerchantAtmDataSource @Inject constructor(
    private val merchantDao: MerchantDao,
    private val atmDao: AtmDao,
    private val giftCardProviderDao: GiftCardProviderDao
) : ExploreDataSource {

    override fun observePhysicalMerchants(
        query: String,
        territory: String,
        paymentMethod: String,
        denomType: DenomOption,
        provider: String,
        bounds: GeoBounds
    ): Flow<List<Merchant>> {
        val denominationType = if (denomType == DenomOption.Both) {
            ""
        } else if (denomType == DenomOption.Fixed) {
            "fixed"
        } else {
            "min-max"
        }

        return if (territory.isNotBlank()) {
            if (query.isNotBlank()) {
                merchantDao.searchByTerritory(
                    sanitizeQuery(query),
                    territory,
                    MerchantType.ONLINE,
                    paymentMethod,
                    denominationType,
                    provider
                )
            } else {
                merchantDao.observeByTerritory(
                    "",
                    "",
                    territory,
                    MerchantType.ONLINE,
                    paymentMethod,
                    denominationType,
                    provider,
                    -1
                )
            }
        } else {
            if (query.isNotBlank()) {
                merchantDao.observeSearchResults(
                    sanitizeQuery(query),
                    MerchantType.ONLINE,
                    paymentMethod,
                    denominationType,
                    provider,
                    bounds.northLat,
                    bounds.eastLng,
                    bounds.southLat,
                    bounds.westLng
                )
            } else {
                merchantDao.observe(
                    "",
                    "",
                    MerchantType.ONLINE,
                    paymentMethod,
                    denominationType,
                    provider,
                    bounds.northLat,
                    bounds.eastLng,
                    bounds.southLat,
                    bounds.westLng,
                    -1
                )
            }
        }
    }

    override fun observeMerchantsPaging(
        query: String,
        territory: String,
        type: String,
        paymentMethod: String,
        denomType: DenomOption,
        provider: String,
        bounds: GeoBounds,
        sortOption: SortOption,
        userLat: Double,
        userLng: Double,
        onlineFirst: Boolean
    ): PagingSource<Int, MerchantInfo> {
        val denominationType = if (denomType == DenomOption.Both) {
            ""
        } else if (denomType == DenomOption.Fixed) {
            "fixed"
        } else {
            "min-max"
        }

        return when {
            type == MerchantType.ONLINE -> {
                // For Online merchants, need to get everything that can be used online
                // and group by merchant ID to avoid duplicates
                val types = listOf(MerchantType.ONLINE, MerchantType.BOTH)
                val sortByDiscount = sortOption == SortOption.Discount

                if (query.isNotBlank()) {
                    merchantDao.pagingSearchGrouped(
                        sanitizeQuery(query),
                        types,
                        paymentMethod,
                        denominationType,
                        provider,
                        sortByDiscount,
                        userLat,
                        userLng
                    )
                } else {
                    merchantDao.pagingGetGrouped(
                        types,
                        paymentMethod,
                        denominationType,
                        provider,
                        sortByDiscount,
                        userLat,
                        userLng
                    )
                }
            }
            type == MerchantType.PHYSICAL && territory.isBlank() && bounds != GeoBounds.noBounds -> {
                // For physical merchants we search by coordinates (nearby)
                // if location services are enabled
                val types = listOf(MerchantType.PHYSICAL, MerchantType.BOTH)

                if (query.isNotBlank()) {
                    merchantDao.pagingSearchByCoordinates(
                        sanitizeQuery(query),
                        types,
                        paymentMethod,
                        denominationType,
                        provider,
                        bounds.northLat,
                        bounds.eastLng,
                        bounds.southLat,
                        bounds.westLng,
                        sortOption.ordinal,
                        userLat,
                        userLng
                    )
                } else {
                    merchantDao.pagingGetByCoordinates(
                        types,
                        paymentMethod,
                        denominationType,
                        provider,
                        bounds.northLat,
                        bounds.eastLng,
                        bounds.southLat,
                        bounds.westLng,
                        sortOption.ordinal,
                        userLat,
                        userLng
                    )
                }
            }
            else -> {
                // If location services are disabled or user picked a territory
                // or filter is All, we search everything and filter by territory
                val types = if (type == MerchantType.PHYSICAL) {
                    listOf(MerchantType.PHYSICAL, MerchantType.BOTH)
                } else {
                    listOf(MerchantType.PHYSICAL, MerchantType.ONLINE, MerchantType.BOTH)
                }

                val onlineOrder = if (onlineFirst) 0 else 2
                val physicalOrder = if (onlineFirst) 2 else 1

                if (query.isNotBlank()) {
                    merchantDao.pagingSearchByTerritory(
                        sanitizeQuery(query),
                        territory,
                        types,
                        paymentMethod,
                        denominationType,
                        provider,
                        sortOption.ordinal,
                        userLat,
                        userLng,
                        onlineOrder,
                        physicalOrder
                    )
                } else {
                    merchantDao.pagingGetByTerritory(
                        territory,
                        types,
                        paymentMethod,
                        denominationType,
                        provider,
                        sortOption.ordinal,
                        userLat,
                        userLng,
                        onlineOrder,
                        physicalOrder
                    )
                }
            }
        }
    }

    override suspend fun getMerchantsResultCount(
        query: String,
        territory: String,
        type: String,
        paymentMethod: String,
        denomType: DenomOption,
        provider: String,
        bounds: GeoBounds
    ): Int {
        val denominationType = if (denomType == DenomOption.Both) {
            ""
        } else if (denomType == DenomOption.Fixed) {
            "fixed"
        } else {
            "min-max"
        }

        return when {
            type == MerchantType.ONLINE -> {
                val types = listOf(MerchantType.ONLINE, MerchantType.BOTH)

                if (query.isNotBlank()) {
                    merchantDao.searchGroupedResultCount(sanitizeQuery(query), types, paymentMethod, denominationType, provider)
                } else {
                    merchantDao.getGroupedResultCount(types, paymentMethod, denominationType, provider)
                }
            }
            type == MerchantType.PHYSICAL && territory.isBlank() && bounds != GeoBounds.noBounds -> {
                val types = listOf(MerchantType.PHYSICAL, MerchantType.BOTH)

                if (query.isNotBlank()) {
                    merchantDao.searchByCoordinatesResultCount(
                        sanitizeQuery(query),
                        types,
                        paymentMethod,
                        denominationType,
                        provider,
                        bounds.northLat,
                        bounds.eastLng,
                        bounds.southLat,
                        bounds.westLng
                    )
                } else {
                    merchantDao.getByCoordinatesResultCount(
                        types,
                        paymentMethod,
                        denominationType,
                        provider,
                        bounds.northLat,
                        bounds.eastLng,
                        bounds.southLat,
                        bounds.westLng
                    )
                }
            }
            else -> {
                val types = listOf(MerchantType.PHYSICAL, MerchantType.ONLINE, MerchantType.BOTH)

                if (query.isNotBlank()) {
                    merchantDao.searchByTerritoryResultCount(
                        sanitizeQuery(query),
                        territory,
                        types,
                        paymentMethod,
                        denominationType,
                        provider
                    )
                } else {
                    merchantDao.getByTerritoryResultCount(territory, types, paymentMethod, denominationType, provider)
                }
            }
        }
    }

    override fun observePhysicalAtms(
        query: String,
        territory: String,
        types: List<String>,
        bounds: GeoBounds
    ): Flow<List<Atm>> {
        return if (territory.isNotBlank()) {
            if (query.isNotBlank()) {
                atmDao.searchByTerritory(sanitizeQuery(query), territory, types)
            } else {
                atmDao.observeByTerritory(territory, types)
            }
        } else {
            if (query.isNotBlank()) {
                atmDao.observeSearchResults(
                    sanitizeQuery(query),
                    types,
                    bounds.northLat,
                    bounds.eastLng,
                    bounds.southLat,
                    bounds.westLng
                )
            } else {
                atmDao.observe(types, bounds.northLat, bounds.eastLng, bounds.southLat, bounds.westLng)
            }
        }
    }

    override fun observeAtmsPaging(
        query: String,
        territory: String,
        types: List<String>,
        bounds: GeoBounds,
        sortByDistance: Boolean,
        userLat: Double,
        userLng: Double
    ): PagingSource<Int, Atm> {
        return if (territory.isBlank() && bounds != GeoBounds.noBounds) {
            // Search by coordinates (nearby) if territory isn't specified
            if (query.isNotBlank()) {
                atmDao.pagingSearchByCoordinates(
                    sanitizeQuery(query),
                    types,
                    bounds.northLat,
                    bounds.eastLng,
                    bounds.southLat,
                    bounds.westLng,
                    sortByDistance,
                    userLat,
                    userLng
                )
            } else {
                atmDao.pagingGetByCoordinates(
                    types,
                    bounds.northLat,
                    bounds.eastLng,
                    bounds.southLat,
                    bounds.westLng,
                    sortByDistance,
                    userLat,
                    userLng
                )
            }
        } else {
            // If location services are disabled or user picked a territory
            // we search everything and filter by territory
            if (query.isNotBlank()) {
                atmDao.pagingSearchByTerritory(sanitizeQuery(query), territory, types, sortByDistance, userLat, userLng)
            } else {
                atmDao.pagingGetByTerritory(territory, types, sortByDistance, userLat, userLng)
            }
        }
    }

    override suspend fun getAtmsResultsCount(
        query: String,
        types: List<String>,
        territory: String,
        bounds: GeoBounds
    ): Int {
        return if (territory.isBlank() && bounds != GeoBounds.noBounds) {
            if (query.isNotBlank()) {
                atmDao.searchByCoordinatesResultCount(
                    sanitizeQuery(query),
                    types,
                    bounds.northLat,
                    bounds.eastLng,
                    bounds.southLat,
                    bounds.westLng
                )
            } else {
                atmDao.getByCoordinatesResultCount(
                    types,
                    bounds.northLat,
                    bounds.eastLng,
                    bounds.southLat,
                    bounds.westLng
                )
            }
        } else {
            if (query.isNotBlank()) {
                atmDao.searchByTerritoryResultCount(sanitizeQuery(query), territory, types)
            } else {
                atmDao.getByTerritoryResultCount(territory, types)
            }
        }
    }

    override suspend fun getMerchantTerritories(): List<String> {
        return merchantDao.getTerritories()
    }

    override suspend fun getAtmTerritories(): List<String> {
        return atmDao.getTerritories()
    }

    override suspend fun observeMerchantLocations(
        merchantId: String,
        source: String,
        territory: String,
        paymentMethod: String,
        denomType: DenomOption,
        provider: String,
        bounds: GeoBounds,
        limit: Int
    ): Flow<List<Merchant>> {
        val denominationType = when (denomType) {
            DenomOption.Both -> ""
            DenomOption.Fixed -> "fixed"
            else -> "min-max"
        }

        return if (territory.isBlank() && bounds != GeoBounds.noBounds) {
            merchantDao.observe(
                merchantId,
                source,
                MerchantType.ONLINE,
                paymentMethod,
                denominationType,
                provider,
                bounds.northLat,
                bounds.eastLng,
                bounds.southLat,
                bounds.westLng,
                limit
            )
        } else {
            merchantDao.observeByTerritory(
                merchantId,
                source,
                territory,
                MerchantType.ONLINE,
                paymentMethod,
                denominationType,
                provider,
                limit
            )
        }
    }

    override suspend fun getGiftCardProvidersFor(merchantId: String): List<GiftCardProvider> {
        return giftCardProviderDao.getProvidersByMerchantId(merchantId)
    }

    override fun sanitizeQuery(query: String): String {
        val escapedQuotes = query.replace(Regex.fromLiteral("\""), "\"\"")
        return "\"$escapedQuotes*\""
    }

    override suspend fun getMerchantById(merchantId: String): Merchant? {
        return merchantDao.getMerchantById(merchantId)
    }
}<|MERGE_RESOLUTION|>--- conflicted
+++ resolved
@@ -87,11 +87,8 @@
     suspend fun getMerchantTerritories(): List<String>
     suspend fun getAtmTerritories(): List<String>
     fun sanitizeQuery(query: String): String
-<<<<<<< HEAD
+    suspend fun getMerchantById(merchantId: String): Merchant?
     suspend fun getGiftCardProvidersFor(merchantId: String): List<GiftCardProvider>
-=======
-    suspend fun getMerchantById(merchantId: String): Merchant?
->>>>>>> 13d907b2
 }
 
 open class MerchantAtmDataSource @Inject constructor(
