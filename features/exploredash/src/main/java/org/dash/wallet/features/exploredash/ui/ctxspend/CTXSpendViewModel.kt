/*
 * Copyright 2023 Dash Core Group.
 *
 * This program is free software: you can redistribute it and/or modify
 * it under the terms of the GNU General Public License as published by
 * the Free Software Foundation, either version 3 of the License, or
 * (at your option) any later version.
 *
 * This program is distributed in the hope that it will be useful,
 * but WITHOUT ANY WARRANTY; without even the implied warranty of
 * MERCHANTABILITY or FITNESS FOR A PARTICULAR PURPOSE.  See the
 * GNU General Public License for more details.
 *
 * You should have received a copy of the GNU General Public License
 * along with this program.  If not, see <http://www.gnu.org/licenses/>.
 */

package org.dash.wallet.features.exploredash.ui.ctxspend

import android.content.Intent
import androidx.lifecycle.*
import androidx.lifecycle.LiveData
import androidx.lifecycle.MutableLiveData
import androidx.lifecycle.ViewModel
import androidx.lifecycle.viewModelScope
import dagger.hilt.android.lifecycle.HiltViewModel
import kotlinx.coroutines.flow.MutableStateFlow
import kotlinx.coroutines.flow.StateFlow
import kotlinx.coroutines.flow.asStateFlow
import kotlinx.coroutines.flow.distinctUntilChanged
import kotlinx.coroutines.flow.launchIn
import kotlinx.coroutines.flow.onEach
import kotlinx.coroutines.launch
import org.bitcoinj.core.Coin
import org.bitcoinj.core.Sha256Hash
import org.bitcoinj.core.Transaction
import org.bitcoinj.utils.Fiat
import org.bitcoinj.utils.MonetaryFormat
import org.dash.wallet.common.Configuration
import org.dash.wallet.common.WalletDataProvider
import org.dash.wallet.common.data.ResponseResource
import org.dash.wallet.common.data.entity.ExchangeRate
import org.dash.wallet.common.data.entity.GiftCard
import org.dash.wallet.common.services.*
import org.dash.wallet.common.services.analytics.AnalyticsService
import org.dash.wallet.common.util.Constants
import org.dash.wallet.common.util.toBigDecimal
import org.dash.wallet.features.exploredash.data.ctxspend.model.DenominationType
import org.dash.wallet.features.exploredash.data.ctxspend.model.GetMerchantResponse
import org.dash.wallet.features.exploredash.data.ctxspend.model.GiftCardResponse
import org.dash.wallet.features.exploredash.data.explore.GiftCardDao
import org.dash.wallet.features.exploredash.data.explore.model.Merchant
import org.dash.wallet.features.exploredash.repository.CTXSpendException
import org.dash.wallet.features.exploredash.repository.CTXSpendRepositoryInt
import org.dash.wallet.features.exploredash.utils.CTXSpendConstants
import org.slf4j.LoggerFactory
import javax.inject.Inject

@HiltViewModel
class CTXSpendViewModel @Inject constructor(
    private val walletDataProvider: WalletDataProvider,
    exchangeRates: ExchangeRatesProvider,
    var configuration: Configuration,
    private val sendPaymentService: SendPaymentService,
    private val repository: CTXSpendRepositoryInt,
    private val transactionMetadata: TransactionMetadataProvider,
    private val giftCardDao: GiftCardDao,
    networkState: NetworkStateInt,
    private val analytics: AnalyticsService
) : ViewModel() {

    companion object {
        private val log = LoggerFactory.getLogger(CTXSpendViewModel::class.java)
    }

    val dashFormat: MonetaryFormat
        get() = configuration.format

    private val _balance = MutableLiveData<Coin>()
    val balance: LiveData<Coin>
        get() = _balance

    val balanceWithDiscount: Coin?
        get() = _balance.value?.let {
            val d = giftCardMerchant.savingsFraction
            return Coin.valueOf((it.value / (1.0 - d)).toLong()).minus(Transaction.DEFAULT_TX_FEE.multiply(20))
        }

    val userEmail = repository.userEmail.asLiveData()

    private val _exchangeRate: MutableLiveData<ExchangeRate> = MutableLiveData()
    val usdExchangeRate: LiveData<ExchangeRate>
        get() = _exchangeRate

    private val _isFixedDenomination = MutableStateFlow<Boolean?>(null)
    val isFixedDenomination: StateFlow<Boolean?> = _isFixedDenomination.asStateFlow()

    private val _giftCardPaymentValue = MutableStateFlow<Fiat>(Fiat.valueOf(Constants.USD_CURRENCY, 0))
    val giftCardPaymentValue: StateFlow<Fiat> = _giftCardPaymentValue.asStateFlow()

    val isNetworkAvailable = networkState.isConnected.asLiveData()

    lateinit var giftCardMerchant: Merchant

    var minCardPurchaseCoin: Coin = Coin.ZERO
    var minCardPurchaseFiat: Fiat = Fiat.valueOf(Constants.USD_CURRENCY, 0)
    var maxCardPurchaseCoin: Coin = Coin.ZERO
    var maxCardPurchaseFiat: Fiat = Fiat.valueOf(Constants.USD_CURRENCY, 0)

    var openedCTXSpendTermsAndConditions = false

    init {
        exchangeRates
            .observeExchangeRate(Constants.USD_CURRENCY)
            .onEach(_exchangeRate::postValue)
            .launchIn(viewModelScope)

        walletDataProvider
            .observeSpendableBalance()
            .distinctUntilChanged()
            .onEach(_balance::postValue)
            .launchIn(viewModelScope)
    }

    suspend fun purchaseGiftCard(): GiftCardResponse {
        giftCardMerchant.merchantId?.let {
            val amountValue = giftCardPaymentValue.value

            val response = repository.purchaseGiftCard(
                merchantId = it,
                fiatAmount = MonetaryFormat.FIAT.noCode().format(amountValue).toString(),
                fiatCurrency = "USD",
                cryptoCurrency = Constants.DASH_CURRENCY
            )

            when (response) {
                is ResponseResource.Success -> {
                    return response.value!!
                }
                is ResponseResource.Failure -> {
                    log.error("purchaseGiftCard error ${response.errorCode}: ${response.errorBody}")
                    throw CTXSpendException(
                        "purchaseGiftCard error ${response.errorCode}: ${response.errorBody}",
                        response.errorCode,
                        response.errorBody
                    )
                }
                // else -> {}
            }
        }
        throw CTXSpendException("purchaseGiftCard error")
    }

    suspend fun createSendingRequestFromDashUri(paymentUri: String): Sha256Hash {
        val transaction = sendPaymentService.payWithDashUrl(paymentUri)
        log.info("ctx spend transaction: ${transaction.txId}")
        transactionMetadata.markGiftCardTransaction(transaction.txId, giftCardMerchant.logoLocation)

        return transaction.txId
    }

    suspend fun updateMerchantDetails(merchant: Merchant) {
        // previously this API call would only be made if we didn't have the min and max card values,
        // but now we need to call this every time to get an updated savings percentage and to see if
        // the merchant is enabled
        val response = try {
            getMerchant(merchant.merchantId!!)
        } catch (ex: Exception) {
            log.error("failed to get merchant ${merchant.merchantId}", ex)
            null
        }

        try {
            response?.apply {
                merchant.savingsPercentage = this.savingsPercentage
                merchant.minCardPurchase = this.minimumCardPurchase
                merchant.maxCardPurchase = this.maximumCardPurchase
                // TODO: re-enable fixed denoms
                merchant.active = this.enabled || this.denominationType == DenominationType.Fixed
                merchant.fixedDenomination = this.denominationType == DenominationType.Fixed
                merchant.denominations = this.denominations.map { it.toInt() }
            }
        } catch (e: Exception) {
            log.warn("updated merchant details contains unexpected data:", e)
        }
    }

    private suspend fun getMerchant(merchantId: String): GetMerchantResponse? {
        repository.getCTXSpendEmail()?.let { email ->
            return repository.getMerchant(merchantId)
        }
        return null
    }

    fun refreshMinMaxCardPurchaseValues() {
        val minCardPurchase = giftCardMerchant.minCardPurchase ?: 0.0
        val maximumCardPurchase = giftCardMerchant.maxCardPurchase ?: 0.0
        minCardPurchaseFiat = Fiat.parseFiat(Constants.USD_CURRENCY, minCardPurchase.toString())
        maxCardPurchaseFiat = Fiat.parseFiat(Constants.USD_CURRENCY, maximumCardPurchase.toString())
        updatePurchaseLimits()
    }

    fun withinLimits(purchaseAmount: Coin): Boolean {
        if (giftCardMerchant.fixedDenomination) {
            return true
        }

        return !purchaseAmount.isLessThan(minCardPurchaseCoin) &&
            !purchaseAmount.isGreaterThan(maxCardPurchaseCoin)
    }

    fun withinLimits(purchaseAmount: Fiat): Boolean {
        if (giftCardMerchant.fixedDenomination) {
            return true
        }

        return !purchaseAmount.isLessThan(minCardPurchaseFiat) &&
            !purchaseAmount.isGreaterThan(maxCardPurchaseFiat)
    }

    private fun updatePurchaseLimits() {
        _exchangeRate.value?.let {
            val myRate = org.bitcoinj.utils.ExchangeRate(it.fiat)
            minCardPurchaseCoin = myRate.fiatToCoin(minCardPurchaseFiat)
            maxCardPurchaseCoin = myRate.fiatToCoin(maxCardPurchaseFiat)
        }
    }

    suspend fun isUserSignedInCTXSpend() = repository.isUserSignedIn()

    suspend fun signInToCTXSpend(email: String) = repository.login(email)

    suspend fun verifyEmail(code: String) = repository.verifyEmail(code)

    suspend fun logout() = repository.logout()

    fun saveGiftCardDummy(txId: Sha256Hash, giftCardId: String) {
        val giftCard = GiftCard(
            txId = txId,
            merchantName = giftCardMerchant.name ?: "",
            price = giftCardPaymentValue.value.toBigDecimal().toDouble(),
            merchantUrl = giftCardMerchant.website,
            note = giftCardId
        )
        viewModelScope.launch {
            giftCardDao.insertGiftCard(giftCard)
        }
    }

    fun needsCrowdNodeWarning(dashAmount: String): Boolean {
        val outputAmount = Coin.parseCoin(dashAmount)
        return try {
            walletDataProvider.checkSendingConditions(null, outputAmount)
            false
        } catch (_: LeftoverBalanceException) {
            true
        }
    }

    fun setIsFixedDenomination(isFixed: Boolean) {
        _isFixedDenomination.value = isFixed
    }

    fun setGiftCardPaymentValue(fiat: Fiat) {
        _giftCardPaymentValue.value = fiat
    }

    fun setGiftCardPaymentValue(coin: Coin) {
        _exchangeRate.value?.let {
            val myRate = org.bitcoinj.utils.ExchangeRate(it.fiat)
            _giftCardPaymentValue.value = myRate.coinToFiat(coin)
        }
    }

    fun resetSelectedDenomination() {
        _giftCardPaymentValue.value = Fiat.valueOf(Constants.USD_CURRENCY, 0)
    }

    fun logEvent(eventName: String) {
        analytics.logEvent(eventName, mapOf())
    }

<<<<<<< HEAD
    suspend fun checkToken(): Boolean {
        return try {
            repository.refreshToken()
        } catch (ex: Exception) {
            false
        }
=======
    fun createEmailIntent(
        subject: String,
        ex: CTXSpendException
    ) = Intent(Intent.ACTION_SEND).apply {
        setType("message/rfc822")
        putExtra(Intent.EXTRA_EMAIL, arrayOf(CTXSpendConstants.REPORT_EMAIL))
        putExtra(Intent.EXTRA_SUBJECT, subject)
        putExtra(Intent.EXTRA_TEXT, createReportEmail(ex))
        addFlags(Intent.FLAG_GRANT_READ_URI_PERMISSION)
    }

    fun createReportEmail(ex: CTXSpendException): String {
        val report = StringBuilder()
        report.append("CTX Issue Report").append("\n")
        if (this::giftCardMerchant.isInitialized) {
            report.append("Merchant details").append("\n")
                .append("name: ").append(giftCardMerchant.name).append("\n")
                .append("id: ").append(giftCardMerchant.merchantId).append("\n")
                .append("min: ").append(giftCardMerchant.minCardPurchase).append("\n")
                .append("max: ").append(giftCardMerchant.maxCardPurchase).append("\n")
                .append("discount: ").append(giftCardMerchant.savingsFraction).append("\n")
                .append("denominations type: ").append(giftCardMerchant.denominationsType).append("\n")
                .append("denominations: ").append(giftCardMerchant.denominations).append("\n")
                .append("\n")
        } else {
            report.append("No merchant selected").append("\n")
        }
        report.append("\n")
        report.append("Purchase Details").append("\n")
        report.append("amount: ").append(giftCardPaymentValue.value.toFriendlyString()).append("\n")
        report.append("\n")
        ex.errorCode?.let {
            report.append("code: ").append(it).append("\n")
        }
        ex.errorBody?.let {
            report.append("body:\n").append(it).append("\n")
        }
        return report.toString()
>>>>>>> 9d949218
    }
}<|MERGE_RESOLUTION|>--- conflicted
+++ resolved
@@ -280,14 +280,13 @@
         analytics.logEvent(eventName, mapOf())
     }
 
-<<<<<<< HEAD
     suspend fun checkToken(): Boolean {
         return try {
             repository.refreshToken()
         } catch (ex: Exception) {
             false
         }
-=======
+
     fun createEmailIntent(
         subject: String,
         ex: CTXSpendException
@@ -326,6 +325,5 @@
             report.append("body:\n").append(it).append("\n")
         }
         return report.toString()
->>>>>>> 9d949218
     }
 }