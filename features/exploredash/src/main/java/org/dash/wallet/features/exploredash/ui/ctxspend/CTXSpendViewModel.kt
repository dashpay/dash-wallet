--- conflicted
+++ resolved
@@ -169,12 +169,8 @@
                 merchant.savingsPercentage = this.savingsPercentage
                 merchant.minCardPurchase = this.minimumCardPurchase
                 merchant.maxCardPurchase = this.maximumCardPurchase
-<<<<<<< HEAD
-                merchant.active = this.enabled || this.denominationType == DenominationType.Fixed // TODO: re-enable fixed denoms
-=======
                 // TODO: re-enable fixed denoms
                 merchant.active = this.enabled || this.denominationType == DenominationType.Fixed
->>>>>>> d94f1a00
                 merchant.fixedDenomination = this.denominationType == DenominationType.Fixed
                 merchant.denominations = this.denominations.map { it.toInt() }
             }
@@ -204,11 +200,7 @@
         }
 
         return !purchaseAmount.isLessThan(minCardPurchaseCoin) &&
-<<<<<<< HEAD
-                !purchaseAmount.isGreaterThan(maxCardPurchaseCoin)
-=======
             !purchaseAmount.isGreaterThan(maxCardPurchaseCoin)
->>>>>>> d94f1a00
     }
 
     fun withinLimits(purchaseAmount: Fiat): Boolean {
@@ -217,11 +209,7 @@
         }
 
         return !purchaseAmount.isLessThan(minCardPurchaseFiat) &&
-<<<<<<< HEAD
-                !purchaseAmount.isGreaterThan(maxCardPurchaseFiat)
-=======
             !purchaseAmount.isGreaterThan(maxCardPurchaseFiat)
->>>>>>> d94f1a00
     }
 
     private fun updatePurchaseLimits() {
