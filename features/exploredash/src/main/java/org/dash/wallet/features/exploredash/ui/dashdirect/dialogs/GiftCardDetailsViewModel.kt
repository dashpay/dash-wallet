--- conflicted
+++ resolved
@@ -235,12 +235,7 @@
             mapOf(AnalyticsConstants.Parameter.VALUE to giftCard.merchantName)
         )
 
-<<<<<<< HEAD
-        exchangeRate.value?.let {
-            val price = Fiat.parseFiat(it.fiat.currencyCode, giftCard.price.toString())
-=======
         exchangeRate?.let {
->>>>>>> b547cafa
             val transaction = walletData.getTransaction(transactionId)
             val fiatValue = it.coinToFiat(transaction?.getValue(walletData.transactionBag) ?: Coin.ZERO)
 
