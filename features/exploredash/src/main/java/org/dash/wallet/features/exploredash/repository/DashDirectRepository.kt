/*
 * Copyright 2021 Dash Core Group.
 *
 * This program is free software: you can redistribute it and/or modify
 * it under the terms of the GNU General Public License as published by
 * the Free Software Foundation, either version 3 of the License, or
 * (at your option) any later version.
 *
 * This program is distributed in the hope that it will be useful,
 * but WITHOUT ANY WARRANTY; without even the implied warranty of
 * MERCHANTABILITY or FITNESS FOR A PARTICULAR PURPOSE.  See the
 * GNU General Public License for more details.
 *
 * You should have received a copy of the GNU General Public License
 * along with this program.  If not, see <http://www.gnu.org/licenses/>.
 */

package org.dash.wallet.features.exploredash.repository

import kotlinx.coroutines.flow.Flow
import javax.inject.Inject
import kotlinx.coroutines.runBlocking
import org.dash.wallet.common.data.ResponseResource
import org.dash.wallet.common.data.safeApiCall
import org.dash.wallet.features.exploredash.data.model.dashdirectgiftcard.GetGiftCardRequest
import org.dash.wallet.features.exploredash.data.model.dashdirectgiftcard.GetGiftCardResponse
import org.dash.wallet.features.exploredash.data.model.merchant.GetMerchantByIdRequest
import org.dash.wallet.features.exploredash.data.model.merchant.GetMerchantByIdResponse
import org.dash.wallet.features.exploredash.data.model.paymentstatus.PaymentStatusRequest
import org.dash.wallet.features.exploredash.data.model.paymentstatus.PaymentStatusResponse
import org.dash.wallet.features.exploredash.data.model.purchase.PurchaseGiftCardRequest
import org.dash.wallet.features.exploredash.data.model.purchase.PurchaseGiftCardResponse
import org.dash.wallet.features.exploredash.data.model.signin.VerifyEmailRequest
import org.dash.wallet.features.exploredash.network.service.DashDirectAuthApi
import org.dash.wallet.features.exploredash.network.service.DashDirectServicesApi
import org.dash.wallet.features.exploredash.utils.DashDirectConfig

class DashDirectRepository
@Inject
constructor(
    private val servicesApi: DashDirectServicesApi,
    private val authApi: DashDirectAuthApi,
    private val config: DashDirectConfig
) : DashDirectRepositoryInt {

    override val userEmail: Flow<String?> = config.observeSecurePreference(DashDirectConfig.PREFS_KEY_DASH_DIRECT_EMAIL)

    override suspend fun signIn(email: String): ResponseResource<Boolean> = safeApiCall {
        authApi.signIn(email = email).also {
            it?.errorMessage?.let { errorMessage ->
                if (errorMessage.isNotEmpty()) {
                    throw Exception(errorMessage)
                }
            }
            if (it?.data?.statusCode == 0) {
                createUser(email)
            }
            config.setSecuredData(DashDirectConfig.PREFS_KEY_DASH_DIRECT_EMAIL, email)
        }
        true
    }

    override suspend fun createUser(email: String): ResponseResource<Boolean> = safeApiCall {
        authApi.createUser(email = email).also {
            it?.data?.errorMessage?.let { errorMessage ->
                if (errorMessage.isNotEmpty()) {
                    throw Exception(errorMessage)
                }
            }
            config.setSecuredData(DashDirectConfig.PREFS_KEY_DASH_DIRECT_EMAIL, email)
        }
        true
    }

    override suspend fun verifyEmail(code: String): ResponseResource<Boolean> = safeApiCall {
        authApi
            .verifyEmail(
                signInRequest =
                    VerifyEmailRequest(
                        emailAddress = config.getSecuredData(DashDirectConfig.PREFS_KEY_DASH_DIRECT_EMAIL),
                        code = code
                    )
            )
            .also {
                it?.data?.errorMessage?.let { errorMessage ->
                    if (it?.data?.hasError == true && errorMessage.isNotEmpty()) {
                        throw Exception(errorMessage)
                    }
                }
                it?.data?.accessToken?.let { token ->
                    config.setPreference(DashDirectConfig.PREFS_KEY_LAST_DASH_DIRECT_ACCESS_TOKEN, token)
                }
            }
        config.getPreference(DashDirectConfig.PREFS_KEY_LAST_DASH_DIRECT_ACCESS_TOKEN)?.isNotEmpty() ?: false
    }

    override fun isUserSignIn() = runBlocking {
        config.getPreference(DashDirectConfig.PREFS_KEY_LAST_DASH_DIRECT_ACCESS_TOKEN)?.isNotEmpty() ?: false
    }

    override suspend fun getDashDirectEmail(): String? {
        return config.getSecuredData(DashDirectConfig.PREFS_KEY_DASH_DIRECT_EMAIL)
    }

    override suspend fun logout() {
        config.clearAll()
    }

    fun reset() {
        runBlocking { config.setPreference(DashDirectConfig.PREFS_KEY_LAST_DASH_DIRECT_ACCESS_TOKEN, "") }
    }

    override suspend fun purchaseGiftCard(
        deviceID: String,
        currency: String,
        giftCardAmount: Double,
        merchantId: Long,
        userEmail: String
    ) = safeApiCall {
        servicesApi.purchaseGiftCard(
            deviceID = deviceID,
            purchaseGiftCardRequest = PurchaseGiftCardRequest(
                currency = currency,
                giftCardAmount = 0.03,
                merchantId = 318
            ),
            email = userEmail
        )
    }

    override suspend fun getMerchantById(
        userEmail: String,
        merchantId: Long,
        includeLocations: Boolean?
    ) = safeApiCall {
        servicesApi.getMerchantById(
            email = userEmail,
            getMerchantByIdRequest = GetMerchantByIdRequest(
                id = 318,
                includeLocations = includeLocations
            )
<<<<<<< HEAD
        )
    }

    override suspend fun getPaymentStatus(
        userEmail: String,
        paymentId: String,
        orderId: String
    ) = safeApiCall {
        servicesApi.getPaymentStatus(
            email = userEmail,
            paymentStatusRequest = PaymentStatusRequest(
                paymentId = paymentId,
                orderId = orderId
            )
        )
    }

    override suspend fun getGiftCardDetails(
        userEmail: String,
        giftCardId: Long
    ) = safeApiCall {
        servicesApi.getGiftCard(
            email = userEmail,
            getGiftCardRequest = GetGiftCardRequest(
                id = giftCardId

            )
        )
=======
        }

    override suspend fun getPaymentStatus(userEmail: String, paymentId: String, orderId: String) = safeApiCall {
        servicesApi.getPaymentStatus(
            email = userEmail,
            paymentStatusRequest = PaymentStatusRequest(paymentId = paymentId, orderId = orderId)
        )
    }

    override suspend fun getGiftCardDetails(userEmail: String, giftCardId: Long) = safeApiCall {
        servicesApi.getGiftCard(email = userEmail, getGiftCardRequest = GetGiftCardRequest(id = giftCardId))
>>>>>>> d04e953c
    }
}

interface DashDirectRepositoryInt {
    val userEmail: Flow<String?>
    suspend fun signIn(email: String): ResponseResource<Boolean>
    suspend fun createUser(email: String): ResponseResource<Boolean>
    suspend fun verifyEmail(code: String): ResponseResource<Boolean>
    fun isUserSignIn(): Boolean
    suspend fun getDashDirectEmail(): String?
    suspend fun logout()
<<<<<<< HEAD
    suspend fun purchaseGiftCard(deviceID: String, currency: String, giftCardAmount: Double, merchantId: Long, userEmail: String):
        ResponseResource<PurchaseGiftCardResponse?>
    suspend fun getMerchantById(userEmail: String, merchantId: Long, includeLocations: Boolean? = false):
        ResponseResource<GetMerchantByIdResponse?>
    suspend fun getPaymentStatus(userEmail: String, paymentId: String, orderId: String):
        ResponseResource<PaymentStatusResponse?>
    suspend fun getGiftCardDetails(userEmail: String, giftCardId: Long):
        ResponseResource<GetGiftCardResponse?>
=======
    suspend fun purchaseGiftCard(
        deviceID: String,
        currency: String,
        giftCardAmount: Double,
        merchantId: Long,
        userEmail: String
    ): ResponseResource<PurchaseGiftCardResponse?>
    suspend fun getMerchantById(
        userEmail: String,
        merchantId: Long,
        includeLocations: Boolean? = false
    ): ResponseResource<GetMerchantByIdResponse?>
    suspend fun getPaymentStatus(
        userEmail: String,
        paymentId: String,
        orderId: String
    ): ResponseResource<PaymentStatusResponse?>
    suspend fun getGiftCardDetails(userEmail: String, giftCardId: Long): ResponseResource<GetGiftCardResponse?>
>>>>>>> d04e953c
}<|MERGE_RESOLUTION|>--- conflicted
+++ resolved
@@ -124,51 +124,19 @@
                 giftCardAmount = 0.03,
                 merchantId = 318
             ),
+            // TODO:
+            // purchaseGiftCardRequest =
+            //     PurchaseGiftCardRequest(currency = currency, giftCardAmount = giftCardAmount, merchantId = merchantId),
             email = userEmail
         )
     }
 
-    override suspend fun getMerchantById(
-        userEmail: String,
-        merchantId: Long,
-        includeLocations: Boolean?
-    ) = safeApiCall {
-        servicesApi.getMerchantById(
-            email = userEmail,
-            getMerchantByIdRequest = GetMerchantByIdRequest(
-                id = 318,
-                includeLocations = includeLocations
+    override suspend fun getMerchantById(userEmail: String, merchantId: Long, includeLocations: Boolean?) =
+        safeApiCall {
+            servicesApi.getMerchantById(
+                email = userEmail,
+                getMerchantByIdRequest = GetMerchantByIdRequest(id = 318, /* TODO: merchantId, */ includeLocations = includeLocations)
             )
-<<<<<<< HEAD
-        )
-    }
-
-    override suspend fun getPaymentStatus(
-        userEmail: String,
-        paymentId: String,
-        orderId: String
-    ) = safeApiCall {
-        servicesApi.getPaymentStatus(
-            email = userEmail,
-            paymentStatusRequest = PaymentStatusRequest(
-                paymentId = paymentId,
-                orderId = orderId
-            )
-        )
-    }
-
-    override suspend fun getGiftCardDetails(
-        userEmail: String,
-        giftCardId: Long
-    ) = safeApiCall {
-        servicesApi.getGiftCard(
-            email = userEmail,
-            getGiftCardRequest = GetGiftCardRequest(
-                id = giftCardId
-
-            )
-        )
-=======
         }
 
     override suspend fun getPaymentStatus(userEmail: String, paymentId: String, orderId: String) = safeApiCall {
@@ -180,7 +148,6 @@
 
     override suspend fun getGiftCardDetails(userEmail: String, giftCardId: Long) = safeApiCall {
         servicesApi.getGiftCard(email = userEmail, getGiftCardRequest = GetGiftCardRequest(id = giftCardId))
->>>>>>> d04e953c
     }
 }
 
@@ -192,16 +159,6 @@
     fun isUserSignIn(): Boolean
     suspend fun getDashDirectEmail(): String?
     suspend fun logout()
-<<<<<<< HEAD
-    suspend fun purchaseGiftCard(deviceID: String, currency: String, giftCardAmount: Double, merchantId: Long, userEmail: String):
-        ResponseResource<PurchaseGiftCardResponse?>
-    suspend fun getMerchantById(userEmail: String, merchantId: Long, includeLocations: Boolean? = false):
-        ResponseResource<GetMerchantByIdResponse?>
-    suspend fun getPaymentStatus(userEmail: String, paymentId: String, orderId: String):
-        ResponseResource<PaymentStatusResponse?>
-    suspend fun getGiftCardDetails(userEmail: String, giftCardId: Long):
-        ResponseResource<GetGiftCardResponse?>
-=======
     suspend fun purchaseGiftCard(
         deviceID: String,
         currency: String,
@@ -220,5 +177,4 @@
         orderId: String
     ): ResponseResource<PaymentStatusResponse?>
     suspend fun getGiftCardDetails(userEmail: String, giftCardId: Long): ResponseResource<GetGiftCardResponse?>
->>>>>>> d04e953c
 }