--- conflicted
+++ resolved
@@ -119,29 +119,15 @@
     ) = safeApiCall {
         servicesApi.purchaseGiftCard(
             deviceID = deviceID,
-<<<<<<< HEAD
-            purchaseGiftCardRequest =
-                PurchaseGiftCardRequest(currency = currency, giftCardAmount = giftCardAmount, merchantId = merchantId),
-=======
             purchaseGiftCardRequest = PurchaseGiftCardRequest(
                 currency = currency,
                 giftCardAmount = 0.03,
                 merchantId = 318
             ),
->>>>>>> 282c30d5
             email = userEmail
         )
     }
 
-<<<<<<< HEAD
-    override suspend fun getMerchantById(userEmail: String, merchantId: Long, includeLocations: Boolean?) =
-        safeApiCall {
-            servicesApi.getMerchantById(
-                email = userEmail,
-                getMerchantByIdRequest = GetMerchantByIdRequest(id = merchantId, includeLocations = includeLocations)
-            )
-        }
-=======
     override suspend fun getMerchantById(
         userEmail: String,
         merchantId: Long,
@@ -182,7 +168,6 @@
             )
         )
     }
->>>>>>> 282c30d5
 }
 
 interface DashDirectRepositoryInt {
@@ -193,20 +178,6 @@
     fun isUserSignIn(): Boolean
     suspend fun getDashDirectEmail(): String?
     suspend fun logout()
-<<<<<<< HEAD
-    suspend fun purchaseGiftCard(
-        deviceID: String,
-        currency: String,
-        giftCardAmount: Double,
-        merchantId: Long,
-        userEmail: String
-    ): ResponseResource<PurchaseGiftCardResponse?>
-    suspend fun getMerchantById(
-        userEmail: String,
-        merchantId: Long,
-        includeLocations: Boolean? = false
-    ): ResponseResource<GetMerchantByIdResponse?>
-=======
     suspend fun purchaseGiftCard(deviceID: String, currency: String, giftCardAmount: Double, merchantId: Long, userEmail: String):
         ResponseResource<PurchaseGiftCardResponse?>
     suspend fun getMerchantById(userEmail: String, merchantId: Long, includeLocations: Boolean? = false):
@@ -215,5 +186,4 @@
         ResponseResource<PaymentStatusResponse?>
     suspend fun getGiftCardDetails(userEmail: String, giftCardId: Long):
         ResponseResource<GetGiftCardResponse?>
->>>>>>> 282c30d5
 }