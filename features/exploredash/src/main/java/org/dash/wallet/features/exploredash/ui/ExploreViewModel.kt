--- conflicted
+++ resolved
@@ -718,28 +718,16 @@
         when {
             hasZoomLevelChanged(currentZoomLevel) -> {
                 if (exploreTopic == ExploreTopic.Merchants){
-<<<<<<< HEAD
-                    logEvent(AnalyticsConstants.ExploreDash.ZOOM_MERCHANT_MAP)
-                } else {
-                    logEvent(AnalyticsConstants.ExploreDash.ZOOM_ATM_MAP)
-=======
                     logEvent(AnalyticsConstants.Explore.ZOOM_MERCHANT_MAP)
                 } else {
                     logEvent(AnalyticsConstants.Explore.ZOOM_ATM_MAP)
->>>>>>> 9c34b81f
                 }
             }
             hasCameraCenterChanged(currentGeoBounds) -> {
                 if (exploreTopic == ExploreTopic.Merchants){
-<<<<<<< HEAD
-                    logEvent(AnalyticsConstants.ExploreDash.PAN_MERCHANT_MAP)
-                } else {
-                    logEvent(AnalyticsConstants.ExploreDash.PAN_ATM_MAP)
-=======
                     logEvent(AnalyticsConstants.Explore.PAN_MERCHANT_MAP)
                 } else {
                     logEvent(AnalyticsConstants.Explore.PAN_ATM_MAP)
->>>>>>> 9c34b81f
                 }
             }
         }
@@ -750,49 +738,19 @@
     private fun hasCameraCenterChanged(currentCenterPosition: GeoBounds): Boolean =
         locationProvider.distanceBetweenCenters(previousCameraGeoBounds, currentCenterPosition) != 0.0
 
-<<<<<<< HEAD
-    fun trackFilterEvents(
-        dashPaymentOn: Boolean,
-        giftCardPaymentOn: Boolean) {
-        if (dashPaymentOn){
-            if (exploreTopic == ExploreTopic.Merchants){
-                logEvent(AnalyticsConstants.ExploreDash.FILTER_MERCHANT_SELECT_DASH)
-            } else {
-                logEvent(AnalyticsConstants.ExploreDash.FILTER_ATM_SELECT_DASH)
-=======
     fun trackFilterEvents(dashPaymentOn: Boolean, giftCardPaymentOn: Boolean) {
         if (exploreTopic == ExploreTopic.Merchants) {
             if (dashPaymentOn) {
                 logEvent(AnalyticsConstants.Explore.FILTER_MERCHANT_SELECT_DASH)
->>>>>>> 9c34b81f
-            }
-
-<<<<<<< HEAD
-        if (giftCardPaymentOn){
-            if (exploreTopic == ExploreTopic.Merchants){
-                logEvent(AnalyticsConstants.ExploreDash.FILTER_MERCHANT_SELECT_GIFT_CARD)
-            } else {
-                logEvent(AnalyticsConstants.ExploreDash.FILTER_ATM_SELECT_GIFT_CARD)
-=======
+            }
+
             if (giftCardPaymentOn) {
                 logEvent(AnalyticsConstants.Explore.FILTER_MERCHANT_SELECT_GIFT_CARD)
->>>>>>> 9c34b81f
             }
         }
 
         if (sortByDistance == DEFAULT_SORT_BY_DISTANCE){
             if (exploreTopic == ExploreTopic.Merchants){
-<<<<<<< HEAD
-                logEvent(AnalyticsConstants.ExploreDash.FILTER_MERCHANT_SORT_BY_DISTANCE)
-            } else {
-                logEvent(AnalyticsConstants.ExploreDash.FILTER_ATM_SORT_BY_DISTANCE)
-            }
-        } else {
-            if (exploreTopic == ExploreTopic.Merchants){
-                logEvent(AnalyticsConstants.ExploreDash.FILTER_MERCHANT_SORT_BY_NAME)
-            } else {
-                logEvent(AnalyticsConstants.ExploreDash.FILTER_ATM_SORT_BY_NAME)
-=======
                 logEvent(AnalyticsConstants.Explore.FILTER_MERCHANT_SORT_BY_DISTANCE)
             } else {
                 logEvent(AnalyticsConstants.Explore.FILTER_ATM_SORT_BY_DISTANCE)
@@ -802,23 +760,11 @@
                 logEvent(AnalyticsConstants.Explore.FILTER_MERCHANT_SORT_BY_NAME)
             } else {
                 logEvent(AnalyticsConstants.Explore.FILTER_ATM_SORT_BY_NAME)
->>>>>>> 9c34b81f
             }
         }
 
         if ( _selectedTerritory.value.isEmpty()){
             if (exploreTopic == ExploreTopic.Merchants){
-<<<<<<< HEAD
-                logEvent(AnalyticsConstants.ExploreDash.FILTER_MERCHANT_CURRENT_LOCATION)
-            } else {
-                logEvent(AnalyticsConstants.ExploreDash.FILTER_ATM_CURRENT_LOCATION)
-            }
-        } else {
-            if (exploreTopic == ExploreTopic.Merchants){
-                logEvent(AnalyticsConstants.ExploreDash.FILTER_MERCHANT_SELECTED_LOCATION)
-            } else {
-                logEvent(AnalyticsConstants.ExploreDash.FILTER_ATM_SELECTED_LOCATION)
-=======
                 logEvent(AnalyticsConstants.Explore.FILTER_MERCHANT_CURRENT_LOCATION)
             } else {
                 logEvent(AnalyticsConstants.Explore.FILTER_ATM_CURRENT_LOCATION)
@@ -828,7 +774,6 @@
                 logEvent(AnalyticsConstants.Explore.FILTER_MERCHANT_SELECTED_LOCATION)
             } else {
                 logEvent(AnalyticsConstants.Explore.FILTER_ATM_SELECTED_LOCATION)
->>>>>>> 9c34b81f
             }
         }
 
@@ -855,17 +800,6 @@
 
         if (_isLocationEnabled.value == true){
             if (exploreTopic == ExploreTopic.Merchants){
-<<<<<<< HEAD
-                logEvent(AnalyticsConstants.ExploreDash.FILTER_MERCHANT_LOCATION_ALLOWED)
-            } else {
-                logEvent(AnalyticsConstants.ExploreDash.FILTER_ATM_LOCATION_ALLOWED)
-            }
-        } else {
-            if (exploreTopic == ExploreTopic.Merchants){
-                logEvent(AnalyticsConstants.ExploreDash.FILTER_MERCHANT_LOCATION_DENIED)
-            } else {
-                logEvent(AnalyticsConstants.ExploreDash.FILTER_ATM_LOCATION_DENIED)
-=======
                 logEvent(AnalyticsConstants.Explore.FILTER_MERCHANT_LOCATION_ALLOWED)
             } else {
                 logEvent(AnalyticsConstants.Explore.FILTER_ATM_LOCATION_ALLOWED)
@@ -875,42 +809,19 @@
                 logEvent(AnalyticsConstants.Explore.FILTER_MERCHANT_LOCATION_DENIED)
             } else {
                 logEvent(AnalyticsConstants.Explore.FILTER_ATM_LOCATION_DENIED)
->>>>>>> 9c34b81f
             }
         }
 
         if (exploreTopic == ExploreTopic.Merchants){
-<<<<<<< HEAD
-            logEvent(AnalyticsConstants.ExploreDash.FILTER_MERCHANT_APPLY_ACTION)
-        } else {
-            logEvent(AnalyticsConstants.ExploreDash.FILTER_ATM_APPLY_ACTION)
-=======
             logEvent(AnalyticsConstants.Explore.FILTER_MERCHANT_APPLY_ACTION)
         } else {
             logEvent(AnalyticsConstants.Explore.FILTER_ATM_APPLY_ACTION)
->>>>>>> 9c34b81f
         }
     }
 
     fun trackDismissEvent() {
         if (isDialogDismissedOnCancel){
             if (exploreTopic == ExploreTopic.Merchants){
-<<<<<<< HEAD
-                logEvent(AnalyticsConstants.ExploreDash.FILTER_MERCHANT_CANCEL_ACTION)
-            } else {
-                logEvent(AnalyticsConstants.ExploreDash.FILTER_ATM_CANCEL_ACTION)
-            }
-        } else {
-            if (exploreTopic == ExploreTopic.Merchants){
-                logEvent(AnalyticsConstants.ExploreDash.FILTER_MERCHANT_SWIPE_ACTION)
-            } else {
-                logEvent(AnalyticsConstants.ExploreDash.FILTER_ATM_SWIPE_ACTION)
-            }
-        }
-    }
-
-    fun logEvent(event: String){
-=======
                 logEvent(AnalyticsConstants.Explore.FILTER_MERCHANT_CANCEL_ACTION)
             } else {
                 logEvent(AnalyticsConstants.Explore.FILTER_ATM_CANCEL_ACTION)
@@ -925,7 +836,6 @@
     }
 
     fun logEvent(event: String) {
->>>>>>> 9c34b81f
         analyticsService.logEvent(event, bundleOf())
     }
 }