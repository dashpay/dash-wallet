/*
 * Copyright 2021 Dash Core Group
 *
 * Licensed under the Apache License, Version 2.0 (the "License");
 * you may not use this file except in compliance with the License.
 * You may obtain a copy of the License at
 *
 *    http://www.apache.org/licenses/LICENSE-2.0
 *
 * Unless required by applicable law or agreed to in writing, software
 * distributed under the License is distributed on an "AS IS" BASIS,
 * WITHOUT WARRANTIES OR CONDITIONS OF ANY KIND, either express or implied.
 * See the License for the specific language governing permissions and
 * limitations under the License.
 */

package org.dash.wallet.features.exploredash.ui

import android.util.Log
import androidx.lifecycle.*
import androidx.paging.*
import androidx.paging.PagingData
import dagger.hilt.android.lifecycle.HiltViewModel
import kotlinx.coroutines.*
import kotlinx.coroutines.flow.*
import org.dash.wallet.common.data.SingleLiveEvent
import org.dash.wallet.features.exploredash.data.AtmDao
import org.dash.wallet.features.exploredash.data.MerchantDao
import org.dash.wallet.features.exploredash.data.model.*
import org.dash.wallet.features.exploredash.repository.ExploreRepository
import javax.inject.Inject

enum class ExploreTopic {
    Merchants, ATMs
}

enum class NavigationRequest {
    SendDash, None
}

@HiltViewModel
class ExploreViewModel @Inject constructor(
    private val exploreRepository: ExploreRepository,
    private val merchantDao: MerchantDao,
    private val atmDao: AtmDao
) : ViewModel() {
    companion object {
        const val QUERY_DEBOUNCE_VALUE = 300L
        const val PAGE_SIZE = 100
        const val MAX_ITEMS_IN_MEMORY = 300
    }

    private val workerJob = SupervisorJob()
    private val viewModelWorkerScope = CoroutineScope(Dispatchers.IO + workerJob)

    val navigationCallback = SingleLiveEvent<NavigationRequest>()

    var exploreTopic = ExploreTopic.Merchants
        private set
    private var filterJob: Job? = null
    private val searchQuery = MutableStateFlow("")

    private val _pickedTerritory = MutableStateFlow("")
    var pickedTerritory: String
        get() = _pickedTerritory.value
        set(value) {
            _pickedTerritory.value = value
        }

    private val _filterMode = MutableStateFlow(FilterMode.Online)
    val filterMode: LiveData<FilterMode>
        get() = _filterMode.asLiveData()

    private val _pagingSearchResults = MutableLiveData<PagingData<SearchResult>>()
    val pagingSearchResults: LiveData<PagingData<SearchResult>>
        get() = _pagingSearchResults

    private val _selectedMerchant = MutableLiveData<Merchant?>()
    val selectedMerchant: LiveData<Merchant?>
        get() = _selectedMerchant

    val merchantsSearchFilterFlow = searchQuery
        .debounce(QUERY_DEBOUNCE_VALUE)
        .flatMapLatest { query ->
            _pickedTerritory
                .flatMapLatest { territory ->
                    Pager(
                        PagingConfig(
                            pageSize = PAGE_SIZE,
                            enablePlaceholders = false,
                            maxSize = MAX_ITEMS_IN_MEMORY
                        )
                    ) {
                        if (query.isNotBlank()) {
                            merchantDao.observeSearchResults(sanitizeQuery(query), territory)
                        } else {
                            merchantDao.observe(territory)
                        }
                    }.flow
                        .cachedIn(viewModelScope)
                        .flatMapLatest { data ->
                            _filterMode.map { mode ->
                                data.filter { shouldShow(it, mode) }
                                    .map { it as SearchResult }
                            }
                        }
                }
        }


    val atmsSearchFilterFlow = searchQuery
        .debounce(QUERY_DEBOUNCE_VALUE)
        .flatMapLatest { query ->
            _pickedTerritory
                .flatMapLatest { territory ->
                    Pager(
                        PagingConfig(
                            pageSize = PAGE_SIZE,
                            enablePlaceholders = false,
                            maxSize = MAX_ITEMS_IN_MEMORY
                        )
                    ) {
                        if (query.isNotBlank()) {
                            atmDao.observeSearchResults(sanitizeQuery(query), territory)
                        } else {
                            atmDao.observe(territory)
                        }
                    }.flow
                        .cachedIn(viewModelScope)
                        .flatMapLatest { data ->
                            _filterMode.map { mode ->
                                data.filter { shouldShow(it, mode) }
                                    .map { it as SearchResult }
                            }
                        }
                }
        }

    fun init(exploreTopic: ExploreTopic) {
        if (this.exploreTopic != exploreTopic) {
            clearFilters(exploreTopic)
            _pagingSearchResults.value = PagingData.from(listOf())
        }

        this.exploreTopic = exploreTopic
        this.filterJob?.cancel(CancellationException())

        this.filterJob = if (exploreTopic == ExploreTopic.Merchants) {
            merchantsSearchFilterFlow
        } else {
            atmsSearchFilterFlow
        }.onEach(_pagingSearchResults::postValue)
            .launchIn(viewModelWorkerScope)
    }

<<<<<<< HEAD
    private var isSynced = false
    // TODO: replace with smart sync
    fun dumbSync() {
        if (!isSynced) {
            viewModelScope.launch {
                val merchants = try {
                    exploreRepository.getMerchants() ?: listOf()
                } catch (ex: Exception) {
                    Log.e("EXPLOREDASH", ex.message ?: "null msg")
                    listOf()
                }

                merchantDao.save(merchants)

                val atms = try {
                    exploreRepository.getAtms() ?: listOf()
                } catch (ex: Exception) {
                    Log.e("EXPLOREDASH", ex.message ?: "null msg")
                    listOf()
                }

                atmDao.save(atms)

                if (merchants.any() && atms.any()){
                    isSynced = true
                }
            }
        }
    }

=======
>>>>>>> e9ade0e0
    fun setFilterMode(mode: FilterMode) {
        _filterMode.value = mode
    }

    fun submitSearchQuery(query: String) {
        searchQuery.value = query
    }

    suspend fun getTerritoriesWithPOIs(): List<String> {
        return if (exploreTopic == ExploreTopic.Merchants) {
            merchantDao.getTerritories().filter { it.isNotEmpty() }
        } else {
            atmDao.getTerritories().filter { it.isNotEmpty() }
        }
    }

    fun openMerchantDetails(merchant: Merchant) {
        _selectedMerchant.postValue(merchant)
    }

    fun openAtmDetails(atm: Atm) {
        Log.i("EXPLOREDASH", "Atm details")
    }

    fun openSearchResults() {
        _selectedMerchant.postValue(null)
    }

    fun sendDash() {
        navigationCallback.postValue(NavigationRequest.SendDash)
    }

    private fun clearFilters(topic: ExploreTopic) {
        searchQuery.value = ""
        _pickedTerritory.value = ""
        _filterMode.value = if (topic == ExploreTopic.Merchants) {
            FilterMode.Online
        } else {
            FilterMode.All
        }
    }

    private fun shouldShow(merchant: Merchant, mode: FilterMode): Boolean {
        return if (mode == FilterMode.All) {
            // Showing all merchants
            merchant.active != false
        } else {
            // Showing merchants of specific type or both types
            merchant.active != false && (merchant.type == MerchantType.BOTH ||
                    merchant.type == mode.toString().lowercase())
        }
    }

    private fun shouldShow(atm: Atm, mode: FilterMode): Boolean {
        return if (mode == FilterMode.All) {
            // Showing all ATMs
            atm.active != false
        } else {
            // Showing ATMs of specific type or both types
            atm.active != false && (atm.type == AtmType.BOTH ||
                    (atm.type == AtmType.BUY && mode == FilterMode.Buy) ||
                    (atm.type == AtmType.SELL && mode == FilterMode.Sell))
        }
    }

    private fun sanitizeQuery(query: String): String {
        val escapedQuotes = query.replace(Regex.fromLiteral("\""), "\"\"")
        return "\"$escapedQuotes*\""
    }

    enum class FilterMode {
        All, Online, Physical, Buy, Sell, BuySell
    }
}<|MERGE_RESOLUTION|>--- conflicted
+++ resolved
@@ -40,7 +40,6 @@
 
 @HiltViewModel
 class ExploreViewModel @Inject constructor(
-    private val exploreRepository: ExploreRepository,
     private val merchantDao: MerchantDao,
     private val atmDao: AtmDao
 ) : ViewModel() {
@@ -153,39 +152,6 @@
             .launchIn(viewModelWorkerScope)
     }
 
-<<<<<<< HEAD
-    private var isSynced = false
-    // TODO: replace with smart sync
-    fun dumbSync() {
-        if (!isSynced) {
-            viewModelScope.launch {
-                val merchants = try {
-                    exploreRepository.getMerchants() ?: listOf()
-                } catch (ex: Exception) {
-                    Log.e("EXPLOREDASH", ex.message ?: "null msg")
-                    listOf()
-                }
-
-                merchantDao.save(merchants)
-
-                val atms = try {
-                    exploreRepository.getAtms() ?: listOf()
-                } catch (ex: Exception) {
-                    Log.e("EXPLOREDASH", ex.message ?: "null msg")
-                    listOf()
-                }
-
-                atmDao.save(atms)
-
-                if (merchants.any() && atms.any()){
-                    isSynced = true
-                }
-            }
-        }
-    }
-
-=======
->>>>>>> e9ade0e0
     fun setFilterMode(mode: FilterMode) {
         _filterMode.value = mode
     }
