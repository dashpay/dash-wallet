/*
 * Copyright 2021 Dash Core Group
 *
 * Licensed under the Apache License, Version 2.0 (the "License");
 * you may not use this file except in compliance with the License.
 * You may obtain a copy of the License at
 *
 *    http://www.apache.org/licenses/LICENSE-2.0
 *
 * Unless required by applicable law or agreed to in writing, software
 * distributed under the License is distributed on an "AS IS" BASIS,
 * WITHOUT WARRANTIES OR CONDITIONS OF ANY KIND, either express or implied.
 * See the License for the specific language governing permissions and
 * limitations under the License.
 */

package org.dash.wallet.features.exploredash.ui

import androidx.lifecycle.*
import androidx.paging.*
import androidx.paging.PagingData
import dagger.hilt.android.lifecycle.HiltViewModel
import kotlinx.coroutines.*
import kotlinx.coroutines.flow.*
import org.dash.wallet.common.data.SingleLiveEvent
import org.dash.wallet.features.exploredash.data.AtmDao
import org.dash.wallet.features.exploredash.data.MerchantDao
import org.dash.wallet.features.exploredash.data.model.*
import javax.inject.Inject

enum class ExploreTopic {
    Merchants, ATMs
}

enum class NavigationRequest {
    SendDash, ReceiveDash, None
}

@ExperimentalCoroutinesApi
@FlowPreview
@HiltViewModel
class ExploreViewModel @Inject constructor(
<<<<<<< HEAD
    private val merchantRepository: MerchantRepository,
    private val merchantDao: MerchantDao,
    private val locationUpdatesUseCase: UserLocationState
=======
    private val merchantDao: MerchantDao,
    private val atmDao: AtmDao
>>>>>>> 64bd8952
) : ViewModel() {
    companion object {
        const val QUERY_DEBOUNCE_VALUE = 300L
        const val PAGE_SIZE = 100
        const val MAX_ITEMS_IN_MEMORY = 300
    }

    private val workerJob = SupervisorJob()
    private val viewModelWorkerScope = CoroutineScope(Dispatchers.IO + workerJob)

    val navigationCallback = SingleLiveEvent<NavigationRequest>()

    var exploreTopic = ExploreTopic.Merchants
        private set
    private var filterJob: Job? = null
    private val searchQuery = MutableStateFlow("")

    private var currentUserLocationState = MutableStateFlow(UserLocation(0.0, 0.0))
    val observeCurrentUserLocation = currentUserLocationState.asLiveData()

    private val _pickedTerritory = MutableStateFlow("")
    var pickedTerritory: String
        get() = _pickedTerritory.value
        set(value) {
            _pickedTerritory.value = value
        }

    private val _filterMode = MutableStateFlow(FilterMode.Online)
    val filterMode: LiveData<FilterMode>
        get() = _filterMode.asLiveData()

    private val _searchResults = MutableLiveData<List<SearchResult>>()
    val searchResults: LiveData<List<SearchResult>>
        get() = _searchResults

    private val _pagingSearchResults = MutableLiveData<PagingData<SearchResult>>()
    val pagingSearchResults: LiveData<PagingData<SearchResult>>
        get() = _pagingSearchResults

    private val _selectedItem = MutableLiveData<SearchResult?>()
    val selectedItem: LiveData<SearchResult?>
        get() = _selectedItem

    private val merchantsPagingFlow = searchQuery
        .debounce(QUERY_DEBOUNCE_VALUE)
        .flatMapLatest { query ->
            _pickedTerritory
                .flatMapLatest { territory ->
                    Pager(
                        PagingConfig(
                            pageSize = PAGE_SIZE,
                            enablePlaceholders = false,
                            maxSize = MAX_ITEMS_IN_MEMORY
                        )
                    ) {
                        if (query.isNotBlank()) {
                            merchantDao.pagingSearch(sanitizeQuery(query), territory)
                        } else {
                            merchantDao.pagingGet(territory)
                        }
                    }.flow
                        .cachedIn(viewModelScope)
                        .flatMapLatest { data ->
                            _filterMode.map { mode ->
                                data.filter { shouldShow(it, mode) }
                                    .map { it as SearchResult }
                            }
                        }
                }
        }


    private val atmsPagingFlow = searchQuery
        .debounce(QUERY_DEBOUNCE_VALUE)
        .flatMapLatest { query ->
            _pickedTerritory
                .flatMapLatest { territory ->
                    Pager(
                        PagingConfig(
                            pageSize = PAGE_SIZE,
                            enablePlaceholders = false,
                            maxSize = MAX_ITEMS_IN_MEMORY
                        )
                    ) {
                        if (query.isNotBlank()) {
                            atmDao.pagingSearch(sanitizeQuery(query), territory)
                        } else {
                            atmDao.pagingGet(territory)
                        }
                    }.flow
                        .cachedIn(viewModelScope)
                        .flatMapLatest { data ->
                            _filterMode.map { mode ->
                                data.filter { shouldShow(it, mode) }
                                    .map { it as SearchResult }
                            }
                        }
                }
        }

    // TODO (ashikhmin) this most likely will need to be used along with paging source
    // since paging doesn't play well with showing POIs on a map. Paging sources might be
    // only needed when the location is turned off or the user is searching Online merchants
    // and therefore there is a lot of data to show. Will be resolved in NMA-1036
    val merchantsSearchFilterFlow = searchQuery
        .debounce(300)
        .flatMapLatest { query ->
            _pickedTerritory
                .flatMapLatest { territory ->
                    if (query.isNotBlank()) {
                        merchantDao.observeSearchResults(sanitizeQuery(query), territory)
                    } else {
                        merchantDao.observe(territory)
                    }.filterNotNull()
                        .flatMapLatest { merchants ->
                            _filterMode
                                .map { mode ->
                                    merchants.filter { shouldShow(it, mode) }
                                }
                        }
                }
        }


    fun init(exploreTopic: ExploreTopic) {
        if (this.exploreTopic != exploreTopic) {
            clearFilters(exploreTopic)
            _pagingSearchResults.value = PagingData.from(listOf())
        }

        this.exploreTopic = exploreTopic
        this.filterJob?.cancel(CancellationException())

        this.filterJob = if (exploreTopic == ExploreTopic.Merchants) {
            merchantsPagingFlow
        } else {
            atmsPagingFlow
        }.onEach(_pagingSearchResults::postValue)
            .launchIn(viewModelWorkerScope)

        merchantsSearchFilterFlow
            .onEach(_searchResults::postValue)
            .launchIn(viewModelWorkerScope)
    }

    fun setFilterMode(mode: FilterMode) {
        _filterMode.value = mode
    }

    fun submitSearchQuery(query: String) {
        searchQuery.value = query
    }

    suspend fun getTerritoriesWithPOIs(): List<String> {
        return if (exploreTopic == ExploreTopic.Merchants) {
            merchantDao.getTerritories().filter { it.isNotEmpty() }
        } else {
            atmDao.getTerritories().filter { it.isNotEmpty() }
        }
    }

    fun openMerchantDetails(merchant: Merchant) {
        _selectedItem.postValue(merchant)
    }

    fun openAtmDetails(atm: Atm) {
        _selectedItem.postValue(atm)
    }

    fun openSearchResults() {
        _selectedItem.postValue(null)
    }

    fun sendDash() {
        navigationCallback.postValue(NavigationRequest.SendDash)
    }

    fun receiveDash() {
        navigationCallback.postValue(NavigationRequest.ReceiveDash)
    }

    private fun clearFilters(topic: ExploreTopic) {
        searchQuery.value = ""
        _pickedTerritory.value = ""
        _filterMode.value = if (topic == ExploreTopic.Merchants) {
            FilterMode.Online
        } else {
            FilterMode.All
        }
    }

    private fun shouldShow(item: SearchResult, mode: FilterMode): Boolean {
        if (item is Merchant) {
            return shouldShow(item, mode)
        } else if (item is Atm) {
            return shouldShow(item, mode)
        }

        return false
    }

    private fun shouldShow(merchant: Merchant, mode: FilterMode): Boolean {
        return if (mode == FilterMode.All) {
            // Showing all merchants
            merchant.active != false
        } else {
            // Showing merchants of specific type or both types
            merchant.active != false && (merchant.type == MerchantType.BOTH ||
                    merchant.type == mode.toString().lowercase())
        }
    }

    private fun shouldShow(atm: Atm, mode: FilterMode): Boolean {
        return if (mode == FilterMode.All) {
            // Showing all ATMs
            atm.active != false
        } else {
            // Showing ATMs of specific type or both types
            atm.active != false && (atm.type == AtmType.BOTH ||
                    (atm.type == AtmType.BUY && mode == FilterMode.Buy) ||
                    (atm.type == AtmType.SELL && mode == FilterMode.Sell))
        }
    }

    private fun sanitizeQuery(query: String): String {
        val escapedQuotes = query.replace(Regex.fromLiteral("\""), "\"\"")
        return "\"$escapedQuotes*\""
    }

    enum class FilterMode {
        All, Online, Physical, Buy, Sell, BuySell
    }

    fun monitorUserLocation() {
        viewModelScope.launch {
            locationUpdatesUseCase.fetchUpdates().collect {
                currentUserLocationState.value = it
            }
        }
    }

}<|MERGE_RESOLUTION|>--- conflicted
+++ resolved
@@ -40,14 +40,9 @@
 @FlowPreview
 @HiltViewModel
 class ExploreViewModel @Inject constructor(
-<<<<<<< HEAD
-    private val merchantRepository: MerchantRepository,
     private val merchantDao: MerchantDao,
+    private val atmDao: AtmDao,
     private val locationUpdatesUseCase: UserLocationState
-=======
-    private val merchantDao: MerchantDao,
-    private val atmDao: AtmDao
->>>>>>> 64bd8952
 ) : ViewModel() {
     companion object {
         const val QUERY_DEBOUNCE_VALUE = 300L
