--- conflicted
+++ resolved
@@ -229,15 +229,9 @@
             markerCollection = MarkerManager(googleMap).newCollection()
             markerCollection?.setOnMarkerClickListener { marker ->
                 if (viewModel.exploreTopic == ExploreTopic.Merchants){
-<<<<<<< HEAD
-                    viewModel.logEvent(AnalyticsConstants.ExploreDash.SELECT_MERCHANT_MARKER)
-                } else {
-                    viewModel.logEvent(AnalyticsConstants.ExploreDash.SELECT_ATM_MARKER)
-=======
                     viewModel.logEvent(AnalyticsConstants.Explore.SELECT_MERCHANT_MARKER)
                 } else {
                     viewModel.logEvent(AnalyticsConstants.Explore.SELECT_ATM_MARKER)
->>>>>>> 9c34b81f
                 }
                 viewModel.onMapMarkerSelected(marker.tag as Int)
                 true
