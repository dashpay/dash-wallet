--- conflicted
+++ resolved
@@ -78,11 +78,6 @@
     override fun onViewCreated(view: View, savedInstanceState: Bundle?) {
         super.onViewCreated(view, savedInstanceState)
         binding.titleBar.setNavigationOnClickListener { findNavController().popBackStack() }
-<<<<<<< HEAD
-        
-=======
-
->>>>>>> d94f1a00
         setPaymentHeader()
 
         exploreViewModel.selectedItem.value?.let { merchant ->
@@ -156,11 +151,6 @@
             viewModel.resetSelectedDenomination()
         }
     }
-<<<<<<< HEAD
-    
-=======
-
->>>>>>> d94f1a00
     private fun setupEnterAmountFragment() {
         val fragment = EnterAmountFragment.newInstance(
             dashToFiat = false,
@@ -179,20 +169,10 @@
             .add(R.id.enter_amount_fragment_placeholder, fragment)
             .commitNow()
         enterAmountFragment = fragment
-<<<<<<< HEAD
-        
-=======
-
->>>>>>> d94f1a00
         binding.enterAmountFragmentPlaceholder.isVisible = true
         binding.composeContainer.isVisible = false
         binding.fixedDenomText.isVisible = false
     }
-<<<<<<< HEAD
-    
-=======
-
->>>>>>> d94f1a00
     private fun setupMerchantDenominations() {
         binding.enterAmountFragmentPlaceholder.isVisible = false
         binding.composeContainer.isVisible = true
@@ -225,11 +205,6 @@
         if (viewModel.giftCardMerchant.fixedDenomination) {
             return
         }
-<<<<<<< HEAD
-        
-=======
-
->>>>>>> d94f1a00
         val purchaseAmount = enterAmountViewModel.amount.value
         purchaseAmount?.let {
             if (!viewModel.withinLimits(purchaseAmount)) {
@@ -268,7 +243,6 @@
             binding.discountValue.setTextColor(resources.getColor(R.color.error_red, null))
             binding.discountValue.text = getString(R.string.exchange_rate_not_found)
             return
-<<<<<<< HEAD
         }
 
         if (exceedsBalance()) {
@@ -281,20 +255,6 @@
             return
         }
 
-=======
-        }
-
-        if (exceedsBalance()) {
-            showBalanceError(true)
-            return
-        }
-
-        if (!viewModel.withinLimits(viewModel.giftCardPaymentValue.value)) {
-            binding.discountValue.isVisible = false
-            return
-        }
-
->>>>>>> d94f1a00
         binding.discountValue.setTextColor(resources.getColor(R.color.content_primary, null))
         val purchaseAmount = viewModel.giftCardPaymentValue.value
         val discountedAmount = purchaseAmount.discountBy(savingsFraction)
