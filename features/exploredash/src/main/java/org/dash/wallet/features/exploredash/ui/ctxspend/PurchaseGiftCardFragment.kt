/*
 * Copyright 2023 Dash Core Group.
 *
 * This program is free software: you can redistribute it and/or modify
 * it under the terms of the GNU General Public License as published by
 * the Free Software Foundation, either version 3 of the License, or
 * (at your option) any later version.
 *
 * This program is distributed in the hope that it will be useful,
 * but WITHOUT ANY WARRANTY; without even the implied warranty of
 * MERCHANTABILITY or FITNESS FOR A PARTICULAR PURPOSE.  See the
 * GNU General Public License for more details.
 *
 * You should have received a copy of the GNU General Public License
 * along with this program.  If not, see <http://www.gnu.org/licenses/>.
 */

package org.dash.wallet.features.exploredash.ui.ctxspend

import android.os.Bundle
import android.view.View
import androidx.compose.foundation.background
import androidx.compose.foundation.layout.Box
import androidx.compose.foundation.layout.padding
import androidx.compose.runtime.Composable
import androidx.compose.ui.Modifier
import androidx.compose.ui.unit.dp
import androidx.core.view.isVisible
import androidx.fragment.app.Fragment
import androidx.fragment.app.activityViewModels
import androidx.lifecycle.compose.collectAsStateWithLifecycle
import androidx.lifecycle.lifecycleScope
import androidx.navigation.fragment.findNavController
import dagger.hilt.android.AndroidEntryPoint
import kotlinx.coroutines.launch
import org.bitcoinj.core.Coin
import org.bitcoinj.utils.ExchangeRate
import org.bitcoinj.utils.Fiat
import org.dash.wallet.common.ui.components.MyTheme
import org.dash.wallet.common.ui.enter_amount.EnterAmountFragment
import org.dash.wallet.common.ui.enter_amount.EnterAmountViewModel
import org.dash.wallet.common.ui.observeOnDestroy
import org.dash.wallet.common.ui.viewBinding
import org.dash.wallet.common.util.Constants
import org.dash.wallet.common.util.GenericUtils
import org.dash.wallet.common.util.discountBy
import org.dash.wallet.common.util.observe
import org.dash.wallet.common.util.toBigDecimal
import org.dash.wallet.common.util.toFormattedString
import org.dash.wallet.common.util.toFormattedStringRoundUp
import org.dash.wallet.features.exploredash.R
import org.dash.wallet.features.exploredash.data.explore.model.Merchant
import org.dash.wallet.features.exploredash.databinding.FragmentPurchaseCtxspendGiftCardBinding
import org.dash.wallet.features.exploredash.ui.ctxspend.dialogs.PurchaseGiftCardConfirmDialog
import org.dash.wallet.features.exploredash.ui.explore.ExploreViewModel
import org.dash.wallet.features.exploredash.utils.CTXSpendConstants.DEFAULT_DISCOUNT_AS_DOUBLE
import org.dash.wallet.features.exploredash.utils.exploreViewModels
import java.text.NumberFormat
import java.util.Currency

fun min(a: Coin, b: Coin?): Coin {
    return if (b == null || a < b) a else b
}

@AndroidEntryPoint
class PurchaseGiftCardFragment : Fragment(R.layout.fragment_purchase_ctxspend_gift_card) {
    private val binding by viewBinding(FragmentPurchaseCtxspendGiftCardBinding::bind)
    private var enterAmountFragment: EnterAmountFragment? = null
    private val viewModel by exploreViewModels<CTXSpendViewModel>()
    private val exploreViewModel by exploreViewModels<ExploreViewModel>()
    private val enterAmountViewModel by activityViewModels<EnterAmountViewModel>()
    private val fixedAmountFormat = NumberFormat.getCurrencyInstance().apply {
        this.currency = Currency.getInstance(Constants.USD_CURRENCY)
        minimumFractionDigits = 0
    }

    override fun onViewCreated(view: View, savedInstanceState: Bundle?) {
        super.onViewCreated(view, savedInstanceState)
        binding.titleBar.setNavigationOnClickListener { findNavController().popBackStack() }

        setPaymentHeader()

        exploreViewModel.selectedItem.value?.let { merchant ->
            if (merchant is Merchant && merchant.merchantId != null && !merchant.source.isNullOrEmpty()) {
                viewModel.giftCardMerchant = merchant
                binding.paymentHeaderView.setSubtitle(merchant.name.orEmpty())
                binding.paymentHeaderView.setPaymentAddressViewIcon(
                    merchant.logoLocation,
                    R.drawable.ic_image_placeholder
                )
                viewModel.setIsFixedDenomination(merchant.fixedDenomination)

                lifecycleScope.launch {
                    viewModel.updateMerchantDetails(merchant)

                    if (setMerchantEnabled()) {
                        viewModel.setIsFixedDenomination(merchant.fixedDenomination)
                        setCardPurchaseLimits()
                    }
                }
            }
        }

        viewModel.isFixedDenomination.observe(viewLifecycleOwner) { isFixed ->
            if (isFixed == null) {
                // Not resolved yet
                return@observe
            }

            if (isFixed) {
                setupMerchantDenominations()
            } else {
                setupEnterAmountFragment()
                setCardPurchaseLimits()
            }
        }

        enterAmountViewModel.onContinueEvent.observe(viewLifecycleOwner) {
            PurchaseGiftCardConfirmDialog().show(requireActivity())
        }

        enterAmountViewModel.amount.observe(viewLifecycleOwner) {
            if (!viewModel.giftCardMerchant.fixedDenomination) {
                showCardPurchaseLimits()
                viewModel.setGiftCardPaymentValue(it)
            }
        }

        viewModel.giftCardPaymentValue.observe(viewLifecycleOwner) {
            setDiscountHint()
        }

        viewModel.usdExchangeRate.observe(viewLifecycleOwner) { rate ->
            viewModel.balance.value?.let { balance -> updateBalanceLabel(balance, rate) }
            setCardPurchaseLimits()
            setDiscountHint()
            enterAmountViewModel.setMinAmount(viewModel.minCardPurchaseCoin, true)
            enterAmountViewModel.setMaxAmount(
                min(
                    viewModel.maxCardPurchaseCoin,
                    viewModel.balanceWithDiscount
                )
            )
        }

        viewModel.isNetworkAvailable.observe(viewLifecycleOwner) { isConnected ->
            enterAmountFragment?.handleNetworkState(isConnected)
        }

        viewLifecycleOwner.observeOnDestroy {
            viewModel.resetSelectedDenomination()
        }
    }

    private fun setupEnterAmountFragment() {
        val fragment = EnterAmountFragment.newInstance(
            dashToFiat = false,
            showCurrencySelector = false,
            isMaxButtonVisible = false,
            isCurrencyOptionsPickerVisible = false,
            showAmountResultContainer = false,
            faitCurrencyCode = Constants.USD_CURRENCY
        )

        fragment.setViewDetails(continueText = getString(R.string.button_continue))

        childFragmentManager
            .beginTransaction()
            .setReorderingAllowed(true)
            .add(R.id.enter_amount_fragment_placeholder, fragment)
            .commitNow()
        enterAmountFragment = fragment

        binding.enterAmountFragmentPlaceholder.isVisible = true
        binding.composeContainer.isVisible = false
        binding.fixedDenomText.isVisible = false
    }

    private fun setupMerchantDenominations() {
        binding.enterAmountFragmentPlaceholder.isVisible = false
        binding.composeContainer.isVisible = true
        binding.fixedDenomText.isVisible = true
        binding.fixedDenomText.text = fixedAmountFormat.format(0)

        binding.composeContainer.setContent {
            DenominationsBottomContainer()
        }
    }

    /** if the merchant is not active, then close this fragment */
    private fun setMerchantEnabled(): Boolean {
        if (viewModel.giftCardMerchant.active == false) {
            findNavController().popBackStack()
            return false
        }

        return true
    }

    private fun setCardPurchaseLimits() {
        viewModel.refreshMinMaxCardPurchaseValues()
        enterAmountViewModel.setMinAmount(viewModel.minCardPurchaseCoin, true)
        enterAmountViewModel.setMaxAmount(min(viewModel.maxCardPurchaseCoin, viewModel.balanceWithDiscount))
        showCardPurchaseLimits()
    }

    private fun showCardPurchaseLimits() {
        if (viewModel.giftCardMerchant.fixedDenomination) {
            return
        }

        val purchaseAmount = enterAmountViewModel.amount.value
        val purchaseFiat = enterAmountViewModel.fiatAmount.value
        purchaseAmount?.let {
<<<<<<< HEAD
            val balance = viewModel.balanceWithDiscount
            balance ?.let {
                if (purchaseAmount.isGreaterThan(balance)) {
                    showBalanceError(purchaseAmount.isGreaterThan(balance))
                    return
                }
            }
            val fiat = purchaseFiat ?: run {
                val rate = enterAmountViewModel.selectedExchangeRate.value
                rate?.let { ExchangeRate(it.fiat).coinToFiat(purchaseAmount) }
            }
            if (fiat != null && (fiat.isLessThan(viewModel.minCardPurchaseFiat) ||
                fiat.isGreaterThan(viewModel.maxCardPurchaseFiat))
            ) {
=======
            if (!viewModel.withinLimits(purchaseAmount)) {
>>>>>>> 61488bd8
                binding.minValue.text =
                    getString(R.string.purchase_gift_card_min, viewModel.minCardPurchaseFiat.toFormattedString())
                binding.maxValue.text =
                    getString(R.string.purchase_gift_card_max, viewModel.maxCardPurchaseFiat.toFormattedString())
                binding.minValue.isVisible = true
                binding.maxValue.isVisible = true
                binding.discountValue.isVisible = false
                return
            }
            showBalanceError(purchaseAmount.isGreaterThan(viewModel.balance.value))
        }

        binding.minValue.isVisible = false
        binding.maxValue.isVisible = false
        setDiscountHint()
    }

    private fun setDiscountHint() {
        val merchant = viewModel.giftCardMerchant
        val savingsFraction = merchant.savingsFraction

<<<<<<< HEAD
        if (savingsFraction != DEFAULT_DISCOUNT_AS_DOUBLE) {
            val purchaseAmount = enterAmountViewModel.amount.value
            val purchaseFiat = enterAmountViewModel.fiatAmount.value
            if (purchaseAmount != null && purchaseAmount != Coin.ZERO) {
                val rate = enterAmountViewModel.selectedExchangeRate.value
                val myRate = ExchangeRate(rate!!.fiat)
                val fiatValue = purchaseFiat ?: myRate.coinToFiat(purchaseAmount)
                binding.discountValue.text =
                    getString(
                        R.string.purchase_gift_card_discount_hint,
                        fiatValue.toFormattedString(),
                        viewModel.getDiscountedAmount(
                            purchaseAmount,
                            savingsFraction
                        )?.toFormattedStringRoundUp() ?: "",
                        GenericUtils.formatPercent(savingsFraction)
                    )
                binding.discountValue.setTextColor(resources.getColor(R.color.content_primary))
                binding.discountValue.isVisible = true
            } else {
                hideDiscountHint()
            }
        } else {
            hideDiscountHint()
=======
        if (savingsFraction == DEFAULT_DISCOUNT_AS_DOUBLE ||
            viewModel.giftCardPaymentValue.value.isZero
        ) {
            binding.discountValue.isVisible = false
            return
>>>>>>> 61488bd8
        }

        binding.discountValue.isVisible = true
        val selectedRate = viewModel.usdExchangeRate.value

        if (selectedRate == null) {
            binding.discountValue.setTextColor(resources.getColor(R.color.error_red, null))
            binding.discountValue.text = getString(R.string.exchange_rate_not_found)
            return
        }

        if (exceedsBalance()) {
            showBalanceError(true)
            return
        }

        if (!viewModel.withinLimits(viewModel.giftCardPaymentValue.value)) {
            binding.discountValue.isVisible = false
            return
        }

        binding.discountValue.setTextColor(resources.getColor(R.color.content_primary, null))
        val purchaseAmount = viewModel.giftCardPaymentValue.value
        val discountedAmount = purchaseAmount.discountBy(savingsFraction)

        binding.discountValue.text = getString(
            R.string.purchase_gift_card_discount_hint,
            purchaseAmount.toFormattedString(),
            discountedAmount.toFormattedStringRoundUp(),
            GenericUtils.formatPercent(savingsFraction)
        )
    }

    private fun showBalanceError(show: Boolean) {
        if (show) {
            binding.discountValue.text = getString(R.string.insufficient_money_msg)
            binding.discountValue.setTextColor(resources.getColor(R.color.error_red, null))
            binding.discountValue.isVisible = true
            binding.minValue.isVisible = false
            binding.maxValue.isVisible = false
        } else {
            setDiscountHint()
        }
    }

    private fun setPaymentHeader() {
        binding.paymentHeaderView.setTitle(getString(R.string.explore_option_buy))
        binding.paymentHeaderView.setPreposition(getString(R.string.purchase_gift_card_at))
        binding.paymentHeaderView.setOnShowHideBalanceClicked {
            binding.paymentHeaderView.triggerRevealBalance()
            viewModel.balance.value?.let { balance ->
                updateBalanceLabel(balance, viewModel.usdExchangeRate.value)
            }
        }

        viewModel.balance.observe(viewLifecycleOwner) { balance ->
            updateBalanceLabel(balance, viewModel.usdExchangeRate.value)
        }
    }

    private fun updateBalanceLabel(balance: Coin, rate: org.dash.wallet.common.data.entity.ExchangeRate?) {
        val exchangeRate = rate?.let { ExchangeRate(Coin.COIN, it.fiat) }
        var balanceText = viewModel.dashFormat.format(balance).toString()
        exchangeRate?.let { balanceText += " ~ ${exchangeRate.coinToFiat(balance).toFormattedString()}" }
        binding.paymentHeaderView.setBalanceValue(balanceText)
    }

    private fun exceedsBalance(): Boolean {
        val rate = viewModel.usdExchangeRate.value

        if (rate == null) {
            return false
        }

        val balanceWithDiscount = viewModel.balanceWithDiscount

        if (balanceWithDiscount == null) {
            return false
        }

        val myRate = ExchangeRate(rate.fiat)
        val amountDash = myRate.fiatToCoin(viewModel.giftCardPaymentValue.value)

        return amountDash.isGreaterThan(balanceWithDiscount)
    }

    @Composable
    private fun DenominationsBottomContainer() {
        Box(
            modifier = Modifier.background(
                color = MyTheme.Colors.backgroundSecondary,
                shape = androidx.compose.foundation.shape.RoundedCornerShape(
                    topStart = 16.dp,
                    topEnd = 16.dp,
                    bottomStart = 0.dp,
                    bottomEnd = 0.dp
                )
            )
        ) {
            val selectedDenomination = viewModel.giftCardPaymentValue.collectAsStateWithLifecycle()
            MerchantDenominations(
                modifier = Modifier.padding(20.dp),
                denominations = viewModel.giftCardMerchant.denominations,
                currency = Currency.getInstance(Constants.USD_CURRENCY),
                selectedDenomination = selectedDenomination.value.toBigDecimal().toInt(),
                canContinue = !exceedsBalance(),
                onDenominationSelected = { denomination ->
                    val fiat = Fiat.parseFiat(Constants.USD_CURRENCY, denomination.toString())
                    viewModel.setGiftCardPaymentValue(fiat)
                    binding.fixedDenomText.text = fixedAmountFormat.format(denomination)
                    setDiscountHint()
                },
                onContinue = {
                    PurchaseGiftCardConfirmDialog().show(requireActivity())
                }
            )
        }
    }
}<|MERGE_RESOLUTION|>--- conflicted
+++ resolved
@@ -119,7 +119,7 @@
             PurchaseGiftCardConfirmDialog().show(requireActivity())
         }
 
-        enterAmountViewModel.amount.observe(viewLifecycleOwner) {
+        enterAmountViewModel.fiatAmount.observe(viewLifecycleOwner) {
             if (!viewModel.giftCardMerchant.fixedDenomination) {
                 showCardPurchaseLimits()
                 viewModel.setGiftCardPaymentValue(it)
@@ -209,27 +209,9 @@
             return
         }
 
-        val purchaseAmount = enterAmountViewModel.amount.value
-        val purchaseFiat = enterAmountViewModel.fiatAmount.value
-        purchaseAmount?.let {
-<<<<<<< HEAD
-            val balance = viewModel.balanceWithDiscount
-            balance ?.let {
-                if (purchaseAmount.isGreaterThan(balance)) {
-                    showBalanceError(purchaseAmount.isGreaterThan(balance))
-                    return
-                }
-            }
-            val fiat = purchaseFiat ?: run {
-                val rate = enterAmountViewModel.selectedExchangeRate.value
-                rate?.let { ExchangeRate(it.fiat).coinToFiat(purchaseAmount) }
-            }
-            if (fiat != null && (fiat.isLessThan(viewModel.minCardPurchaseFiat) ||
-                fiat.isGreaterThan(viewModel.maxCardPurchaseFiat))
-            ) {
-=======
-            if (!viewModel.withinLimits(purchaseAmount)) {
->>>>>>> 61488bd8
+        val amountFiat = enterAmountViewModel.fiatAmount.value
+        amountFiat?.let {
+            if (!viewModel.withinLimits(amountFiat)) {
                 binding.minValue.text =
                     getString(R.string.purchase_gift_card_min, viewModel.minCardPurchaseFiat.toFormattedString())
                 binding.maxValue.text =
@@ -239,7 +221,8 @@
                 binding.discountValue.isVisible = false
                 return
             }
-            showBalanceError(purchaseAmount.isGreaterThan(viewModel.balance.value))
+            val amountDash = enterAmountViewModel.amount.value
+            showBalanceError(amountDash?.isGreaterThan(viewModel.balance.value) == true)
         }
 
         binding.minValue.isVisible = false
@@ -251,38 +234,11 @@
         val merchant = viewModel.giftCardMerchant
         val savingsFraction = merchant.savingsFraction
 
-<<<<<<< HEAD
-        if (savingsFraction != DEFAULT_DISCOUNT_AS_DOUBLE) {
-            val purchaseAmount = enterAmountViewModel.amount.value
-            val purchaseFiat = enterAmountViewModel.fiatAmount.value
-            if (purchaseAmount != null && purchaseAmount != Coin.ZERO) {
-                val rate = enterAmountViewModel.selectedExchangeRate.value
-                val myRate = ExchangeRate(rate!!.fiat)
-                val fiatValue = purchaseFiat ?: myRate.coinToFiat(purchaseAmount)
-                binding.discountValue.text =
-                    getString(
-                        R.string.purchase_gift_card_discount_hint,
-                        fiatValue.toFormattedString(),
-                        viewModel.getDiscountedAmount(
-                            purchaseAmount,
-                            savingsFraction
-                        )?.toFormattedStringRoundUp() ?: "",
-                        GenericUtils.formatPercent(savingsFraction)
-                    )
-                binding.discountValue.setTextColor(resources.getColor(R.color.content_primary))
-                binding.discountValue.isVisible = true
-            } else {
-                hideDiscountHint()
-            }
-        } else {
-            hideDiscountHint()
-=======
         if (savingsFraction == DEFAULT_DISCOUNT_AS_DOUBLE ||
             viewModel.giftCardPaymentValue.value.isZero
         ) {
             binding.discountValue.isVisible = false
             return
->>>>>>> 61488bd8
         }
 
         binding.discountValue.isVisible = true
