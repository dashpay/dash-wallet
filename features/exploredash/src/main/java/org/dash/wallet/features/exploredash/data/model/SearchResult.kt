--- conflicted
+++ resolved
@@ -62,7 +62,6 @@
         if (!address2.isNullOrBlank()) {
             addressBuilder.append("${separator}${address2}")
         }
-<<<<<<< HEAD
 
         if (!address3.isNullOrBlank()) {
             addressBuilder.append("${separator}${address3}")
@@ -74,7 +73,7 @@
 
         return addressBuilder.toString()
     }
-
+    
     fun getDistanceStr(isMetric: Boolean): String {
         return if (distance.isNaN()) {
             ""
@@ -90,21 +89,9 @@
             } else {
                 String.format("%.0f", distance)
             }
-=======
-
-        if (!address3.isNullOrBlank()) {
-            addressBuilder.append("${separator}${address3}")
-        }
-
-        if (!address4.isNullOrBlank()) {
-            addressBuilder.append("${separator}${address4}")
->>>>>>> 70b22d04
         }
     }
-
-        return addressBuilder.toString()
-    }
-
+    
     override fun equals(other: Any?): Boolean {
         val second = other as SearchResult
         return id == second.id &&
