--- conflicted
+++ resolved
@@ -77,17 +77,11 @@
         private const val SCROLL_OFFSET_FOR_UP = 700
     }
 
-<<<<<<< HEAD
-    @Inject lateinit var configuration: Configuration
-
-    @Inject lateinit var analyticsService: AnalyticsService
-=======
     @Inject
     lateinit var configuration: Configuration
 
     @Inject
     lateinit var analyticsService: AnalyticsService
->>>>>>> ea50d083
     private val binding by viewBinding(FragmentSearchBinding::bind)
     private val viewModel by exploreViewModels<ExploreViewModel>()
     private val dashDirectViewModel by exploreViewModels<DashDirectViewModel>()
@@ -403,18 +397,6 @@
             getString(R.string.create_an_account_at_dash_direct_or_log_in_to_the_existing_one),
             getString(R.string.login),
             getString(R.string.create_new_account),
-<<<<<<< HEAD
-            "dashdirect.org"
-        )
-            .show(
-                requireActivity(),
-                onResult = {
-                    if (it == true) {
-                        safeNavigate(
-                            SearchFragmentDirections.searchToDashDirectUserAuthFragment(
-                                DashDirectUserAuthFragment.DashDirectUserAuthType.CREATE_ACCOUNT
-                            )
-=======
             getString(R.string.dash_direct_url)
         ).show(
             requireActivity(),
@@ -424,7 +406,6 @@
                     safeNavigate(
                         SearchFragmentDirections.searchToDashDirectUserAuthFragment(
                             DashDirectUserAuthFragment.DashDirectUserAuthType.CREATE_ACCOUNT
->>>>>>> ea50d083
                         )
                     )
                 } else {
