/*
 * Copyright 2023 Dash Core Group.
 *
 * This program is free software: you can redistribute it and/or modify
 * it under the terms of the GNU General Public License as published by
 * the Free Software Foundation, either version 3 of the License, or
 * (at your option) any later version.
 *
 * This program is distributed in the hope that it will be useful,
 * but WITHOUT ANY WARRANTY; without even the implied warranty of
 * MERCHANTABILITY or FITNESS FOR A PARTICULAR PURPOSE.  See the
 * GNU General Public License for more details.
 *
 * You should have received a copy of the GNU General Public License
 * along with this program.  If not, see <http://www.gnu.org/licenses/>.
 */

package org.dash.wallet.features.exploredash.ui.explore

import android.animation.AnimatorSet
import android.animation.ObjectAnimator
import android.content.Context
import android.os.Bundle
import android.os.Handler
import android.os.Looper
import android.view.View
import android.view.inputmethod.InputMethodManager
import androidx.activity.OnBackPressedCallback
import androidx.activity.addCallback
import androidx.constraintlayout.widget.ConstraintLayout
import androidx.core.animation.doOnEnd
import androidx.core.content.ContextCompat
import androidx.core.content.res.ResourcesCompat
import androidx.core.view.*
import androidx.fragment.app.Fragment
import androidx.lifecycle.lifecycleScope
import androidx.navigation.fragment.findNavController
import androidx.navigation.fragment.navArgs
import androidx.recyclerview.widget.ConcatAdapter
import androidx.recyclerview.widget.LinearLayoutManager
import com.google.android.material.bottomsheet.BottomSheetBehavior
import com.google.firebase.FirebaseNetworkException
import dagger.hilt.android.AndroidEntryPoint
import kotlinx.coroutines.delay
import kotlinx.coroutines.launch
import org.dash.wallet.common.data.Resource
import org.dash.wallet.common.data.Status
import org.dash.wallet.common.services.analytics.AnalyticsConstants
import org.dash.wallet.common.ui.decorators.ListDividerDecorator
import org.dash.wallet.common.ui.observeOnDestroy
import org.dash.wallet.common.ui.viewBinding
import org.dash.wallet.common.util.*
import org.dash.wallet.features.exploredash.R
import org.dash.wallet.features.exploredash.data.explore.model.Atm
import org.dash.wallet.features.exploredash.data.explore.model.Merchant
import org.dash.wallet.features.exploredash.data.explore.model.MerchantType
import org.dash.wallet.features.exploredash.data.explore.model.PaymentMethod
import org.dash.wallet.features.exploredash.databinding.FragmentSearchBinding
import org.dash.wallet.features.exploredash.ui.adapters.MerchantLocationsHeaderAdapter
import org.dash.wallet.features.exploredash.ui.adapters.MerchantsAtmsResultAdapter
import org.dash.wallet.features.exploredash.ui.adapters.MerchantsLocationsAdapter
import org.dash.wallet.features.exploredash.ui.adapters.SearchHeaderAdapter
import org.dash.wallet.features.exploredash.ui.ctxspend.CTXSpendUserAuthFragment
import org.dash.wallet.features.exploredash.ui.ctxspend.CTXSpendViewModel
import org.dash.wallet.features.exploredash.ui.ctxspend.dialogs.CTXSpendLoginInfoDialog
import org.dash.wallet.features.exploredash.ui.ctxspend.dialogs.CTXSpendTermsDialog
import org.dash.wallet.features.exploredash.ui.extensions.*
import org.dash.wallet.features.exploredash.utils.exploreViewModels

@AndroidEntryPoint
class SearchFragment : Fragment(R.layout.fragment_search) {
    companion object {
        private const val SCROLL_OFFSET_FOR_UP = 700
    }

    private val binding by viewBinding(FragmentSearchBinding::bind)
    private val viewModel by exploreViewModels<ExploreViewModel>()
    private val ctxSpendViewModel by exploreViewModels<CTXSpendViewModel>()
    private val args by navArgs<SearchFragmentArgs>()

    private var bottomSheetWasExpanded: Boolean = false
    private var isKeyboardShowing: Boolean = false
    private var hasLocationBeenRequested: Boolean = false
    private var previousScreenState: ScreenState = ScreenState.SearchResults
    private var onBackPressedCallback: OnBackPressedCallback? = null

    private val isPhysicalSearch: Boolean
        get() = viewModel.exploreTopic == ExploreTopic.ATMs || viewModel.filterMode.value == FilterMode.Nearby

    private val isMerchantTopic
        get() = viewModel.exploreTopic == ExploreTopic.Merchants

    private val permissionRequestLauncher = registerPermissionLauncher { isGranted ->
        if (isGranted) {
            viewModel.monitorUserLocation()
        }
    }

    private val permissionRequestSettings = registerPermissionLauncher { isGranted ->
        if (isGranted) {
            viewModel.monitorUserLocation()
        } else {
            openAppSettings()
        }
    }

    private lateinit var searchHeaderAdapter: SearchHeaderAdapter

    private val searchResultsAdapter = MerchantsAtmsResultAdapter { item, _ ->
        hideKeyboard()

        if (item is Merchant) {
            viewModel.openMerchantDetails(item, true)
        } else if (item is Atm) {
            viewModel.openAtmDetails(item)
        }
    }

    private val merchantLocationsAdapter = MerchantsLocationsAdapter { merchant, _ ->
        viewModel.openMerchantDetails(merchant)
    }

    private val searchResultsDecorator: ListDividerDecorator by lazy {
        val divider = ContextCompat.getDrawable(requireContext(), R.drawable.list_divider)!!
        ListDividerDecorator(
            divider,
            showAfterLast = false,
            marginStart = resources.getDimensionPixelOffset(R.dimen.divider_margin_horizontal)
        )
    }

    private var savedSearchScrollPosition: Int = -1
    private var savedLocationsScrollPosition: Int = -1

    private var lastSyncProgress: Resource<Double> = Resource.success(100.0)

    override fun onCreate(savedInstanceState: Bundle?) {
        super.onCreate(savedInstanceState)

        lifecycleScope.launch {
            viewModel.setIsInfoShown(false)
        }
    }

    override fun onViewCreated(view: View, savedInstanceState: Bundle?) {
        super.onViewCreated(view, savedInstanceState)

        val binding = binding // Avoids IllegalStateException in onStateChanged callback
        val bottomSheet = BottomSheetBehavior.from(binding.contentPanel)
        bottomSheet.state = BottomSheetBehavior.STATE_EXPANDED
        bottomSheet.halfExpandedRatio =
            ResourcesCompat.getFloat(
                resources,
                if (args.type == ExploreTopic.Merchants) {
                    R.dimen.merchant_half_expanded_ratio
                } else {
                    R.dimen.atm_half_expanded_ratio
                }
            )

        searchHeaderAdapter = SearchHeaderAdapter(args.type)
        setupBackNavigation()
        setupFilters(bottomSheet, args.type)
        setupSearchInput(bottomSheet)
        setupSearchResults()
        setupItemDetails()
        setupScreenTransitions()

        viewModel.init(args.type)

        binding.toolbarTitle.text = getToolbarTitle()
        binding.recenterMapBtn.setOnClickListener { viewModel.recenterMapCallback.call() }

        binding.manageGpsView.managePermissionsBtn.setOnClickListener {
            lifecycleScope.launch {
                runLocationFlow(viewModel.exploreTopic, viewModel.exploreConfig, permissionRequestSettings)
            }
        }

        viewModel.isLocationEnabled.observe(viewLifecycleOwner) {
            val item = viewModel.selectedItem.value
            val isOnline = item?.type == MerchantType.ONLINE
            bottomSheet.isDraggable = isBottomSheetDraggable()
            bottomSheet.state = setBottomSheetState(isOnline)
            refreshManageGpsView()
        }

        viewModel.allMerchantLocations.observe(viewLifecycleOwner) { merchantLocations ->
            merchantLocationsAdapter.submitList(merchantLocations)
        }

        viewModel.syncStatus.observe(viewLifecycleOwner) { syncProgress ->
            lastSyncProgress = syncProgress
            when (syncProgress.status) {
                Status.LOADING -> {
                    binding.apply {
                        syncStatus.isVisible = true
                        progress.isVisible = true
                        progress.progress = syncProgress.data?.toInt() ?: 0
                        syncStatus.setBackgroundResource(R.color.dash_blue)
                        syncStatus.alpha = 0.90f
                        syncMessage.text = getString(R.string.sync_in_progress_not_complete)
                        searchHeaderAdapter.allowSpaceForMessage = true
                        recenterMapBtnSpacer.isVisible = true
                    }
                }
                Status.SUCCESS -> {
                    clearSyncStatus(binding)
                }
                Status.ERROR -> {
                    showError(binding)
                }
                Status.CANCELED -> {
                    // this is not currently used
                    binding.apply {
                        syncStatus.isVisible = true
                        searchHeaderAdapter.allowSpaceForMessage = true
                        recenterMapBtnSpacer.isVisible = true
                        syncMessage.text = getString(R.string.sync_in_progress_canceled)
                    }
                }
            }
        }
    }

    private fun showError(binding: FragmentSearchBinding) {
        binding.apply {
            syncStatus.isVisible = true
            syncStatus.setBackgroundResource(R.color.dash_red)
            syncStatus.alpha = 1.0f
            progress.isVisible = false
            searchHeaderAdapter.allowSpaceForMessage = true
            recenterMapBtnSpacer.isVisible = true
            when (lastSyncProgress.exception) {
                is FirebaseNetworkException -> {
                    // if the network is unreachable, show the error for 15 seconds
                    syncMessage.text = getString(R.string.sync_in_progress_network_error)
                    Handler(Looper.getMainLooper())
                        .postDelayed(
                            {
                                clearSyncStatus(binding)
                                viewModel.setObservedLastError()
                            },
                            15000
                        )
                }
                else -> syncMessage.text = getString(R.string.sync_in_progress_error)
            }
        }
    }

    // passing binding avoids IllegalStateException in onStateChanged callback
    private fun clearSyncStatus(binding: FragmentSearchBinding) {
        binding.apply {
            syncStatus.isVisible = false
            searchHeaderAdapter.allowSpaceForMessage = false
            recenterMapBtnSpacer.isVisible = false
        }
    }

    override fun onResume() {
        super.onResume()

        if (isLocationPermissionGranted) {
            viewModel.monitorUserLocation()
        }
    }

    override fun onDestroy() {
        super.onDestroy()
        viewModel.onExitSearch()
        // clear this listener
        requireActivity().window?.decorView?.let { decor ->
            ViewCompat.setOnApplyWindowInsetsListener(decor) { _, _ ->
                WindowInsetsCompat.CONSUMED
            }
        }
        onBackPressedCallback?.remove()
    }

    private fun refreshManageGpsView() {
        val isLocationEnabled = viewModel.isLocationEnabled.value ?: false
        val isNearby = viewModel.filterMode.value == FilterMode.Nearby
        val isTabDisabled = !isLocationEnabled && isNearby
        searchHeaderAdapter.controlsVisible = !isTabDisabled

        if (isTabDisabled) {
            binding.manageGpsView.root.isVisible = true
        }

        binding.manageGpsView.root
            .animate()
            .alpha(if (isTabDisabled) 1f else 0f)
            .setDuration(300)
            .withEndAction { binding.manageGpsView.root.isVisible = isTabDisabled }
            .start()
    }

    private fun setupFilters(bottomSheet: BottomSheetBehavior<ConstraintLayout>, topic: ExploreTopic) {
        val defaultMode =
            when {
                topic == ExploreTopic.ATMs -> FilterMode.All
                isLocationPermissionGranted -> FilterMode.Nearby
                else -> FilterMode.Online
            }

        viewModel.setFilterMode(defaultMode)

        searchHeaderAdapter.setOnFilterOptionChosen { mode ->
            viewModel.setFilterMode(mode)
        }

        searchHeaderAdapter.setOnFilterButtonClicked {
            viewModel.logFiltersOpened(true)
            openFilters()
        }

        binding.filterPanel.setOnClickListener {
            viewModel.logFiltersOpened(false)
            openFilters()
        }

        viewModel.filterMode.observe(viewLifecycleOwner) { mode ->
            searchHeaderAdapter.isFilterButtonVisible = mode != FilterMode.Online
            binding.noResultsPanel.isVisible = false
            searchHeaderAdapter.title = getSearchTitle()
            searchHeaderAdapter.subtitle = getSearchSubtitle()
            searchHeaderAdapter.setFilterMode(mode)
            binding.filterPanel.isVisible = shouldShowFiltersPanel()
            refreshManageGpsView()

            if (mode == FilterMode.Online) {
                bottomSheet.isDraggable = false

                if (viewModel.selectedItem.value == null) {
                    bottomSheet.state = BottomSheetBehavior.STATE_EXPANDED
                    bottomSheetWasExpanded = true
                }
            } else {
                if (isLocationPermissionGranted) {
                    bottomSheet.state = setBottomSheetState()
                    bottomSheet.isDraggable = isBottomSheetDraggable()
                    bottomSheetWasExpanded = false
                } else if (!hasLocationBeenRequested) {
                    lifecycleScope.launch {
                        requestLocationPermission(
                            viewModel.exploreTopic,
                            viewModel.exploreConfig,
                            permissionRequestLauncher
                        )
                        // Shouldn't show location request on filter option switch more than once per session
                        hasLocationBeenRequested = true
                    }
                }
            }
        }
    }

    private fun showLoginDialog() {
        CTXSpendLoginInfoDialog().show(
            requireActivity(),
            onResult = {
                if (it == true) {
<<<<<<< HEAD
                    CTXSpendTermsDialog().show(requireActivity()) {
=======
                    DashDirectTermsDialog().show(requireActivity()) {
>>>>>>> 50d442fa
                        viewModel.logEvent(AnalyticsConstants.DashSpend.CREATE_ACCOUNT)
                        safeNavigate(
                            SearchFragmentDirections.searchToCtxSpendUserAuthFragment(
                                CTXSpendUserAuthFragment.CTXSpendUserAuthType.CREATE_ACCOUNT
                            )
                        )
                    }
                } else {
                    viewModel.logEvent(AnalyticsConstants.DashSpend.LOGIN)
                    safeNavigate(
                        SearchFragmentDirections.searchToCtxSpendUserAuthFragment(
                            CTXSpendUserAuthFragment.CTXSpendUserAuthType.SIGN_IN
                        )
                    )
                }
            },
            onExtraMessageAction = {
                requireActivity().openCustomTab(getString(R.string.ctx_spend_url))
            }
        )
    }

    private fun openPurchaseGiftCardFragment() {
        safeNavigate(SearchFragmentDirections.searchToPurchaseGiftCardFragment())
        viewModel.logEvent(AnalyticsConstants.Explore.MERCHANT_DETAILS_BUY_GIFT_CARD)
    }

    private fun setupSearchInput(bottomSheet: BottomSheetBehavior<ConstraintLayout>) {
        searchHeaderAdapter.setOnSearchQueryChanged {
            binding.noResultsPanel.isVisible = false
            viewModel.submitSearchQuery(it)
        }

        searchHeaderAdapter.setOnSearchQuerySubmitted { hideKeyboard() }

        requireActivity().window?.decorView?.let { decor ->
            ViewCompat.setOnApplyWindowInsetsListener(decor) { _, insets ->
                val showingKeyboard = insets.isVisible(WindowInsetsCompat.Type.ime())
                this.isKeyboardShowing = showingKeyboard

                if (showingKeyboard) {
                    bottomSheet.state = BottomSheetBehavior.STATE_EXPANDED
                }

                insets
            }
        }
    }

    private fun setupSearchResults() {
        binding.searchResults.setOnScrollChangeListener { _, _, _, _, _ ->
            binding.upButton.isVisible = shouldShowUpButton()
        }

        binding.upButton.setOnClickListener {
            binding.searchResults.scrollToPosition(0)
        }

        binding.resetFiltersBtn.setOnClickListener {
            viewModel.clearFilters()
            searchHeaderAdapter.clearSearchQuery()
            binding.resetFiltersBtn.isEnabled = false
        }

        viewModel.pagingSearchResults.observe(viewLifecycleOwner) { results ->
            searchResultsAdapter.submitData(viewLifecycleOwner.lifecycle, results)
        }

        viewModel.pagingSearchResultsCount.observe(viewLifecycleOwner) {
            searchHeaderAdapter.subtitle = getSearchSubtitle()
            binding.noResultsPanel.isVisible = it <= 0
        }

        viewModel.searchLocationName.observe(viewLifecycleOwner) { searchHeaderAdapter.title = getSearchTitle() }

        viewModel.appliedFilters.observe(viewLifecycleOwner) { filters ->
            resolveAppliedFilters(filters)
            searchHeaderAdapter.subtitle = getSearchSubtitle()
            binding.resetFiltersBtn.isEnabled =
                filters.query.isNotEmpty() ||
                filters.radius != ExploreViewModel.DEFAULT_RADIUS_OPTION ||
                filters.payment.isNotEmpty() ||
                filters.territory.isNotEmpty()
        }

        viewModel.selectedTerritory.observe(viewLifecycleOwner) {
            val bottomSheet = BottomSheetBehavior.from(binding.contentPanel)
            bottomSheet.isDraggable = isBottomSheetDraggable()
            bottomSheet.state = setBottomSheetState()
        }

        viewLifecycleOwner.observeOnDestroy {
            binding.searchResults.adapter = null
        }
    }

    private fun setupItemDetails() {
        binding.itemDetails.setOnSendDashClicked { isPayingWithDash ->
            if (isPayingWithDash) {
                viewModel.logEvent(AnalyticsConstants.Explore.MERCHANT_DETAILS_PAY_WITH_DASH)
            }

            deepLinkNavigate(DeepLinkDestination.SendDash(source = "explore"))
        }
        binding.itemDetails.setOnReceiveDashClicked {
            deepLinkNavigate(
                DeepLinkDestination.ReceiveDash(source = "explore")
            )
        }
        binding.itemDetails.setOnBackButtonClicked { viewModel.backFromMerchantLocation() }
        binding.itemDetails.setOnShowAllLocationsClicked {
            viewModel.selectedItem.value?.let { merchant ->
                if (merchant is Merchant && merchant.merchantId != null && !merchant.source.isNullOrEmpty()) {
                    viewModel.openAllMerchantLocations(merchant.merchantId!!, merchant.source!!)
                }
            }
        }

        viewModel.selectedItem.observe(viewLifecycleOwner) { item ->
            if (item != null) {
                binding.itemDetails.bindItem(item)
                binding.toolbarTitle.text = item.name
            } else {
                binding.toolbarTitle.text = getToolbarTitle()
            }
        }

        binding.itemDetails.setOnBuyGiftCardButtonClicked {
            lifecycleScope.launch {
                if (!ctxSpendViewModel.isUserSignedInCTXSpend()) {
                    showLoginDialog()
                } else {
                    openPurchaseGiftCardFragment()
                }
            }
        }

        binding.itemDetails.setOnCTXSpendLogOutClicked {
            lifecycleScope.launch {
                if (ctxSpendViewModel.isUserSignedInCTXSpend()) {
                    ctxSpendViewModel.logout()
                }
            }
        }

        ctxSpendViewModel.userEmail.observe(viewLifecycleOwner) { email ->
            lifecycleScope.launch {
                binding.itemDetails.setCTXSpendLogInUser(email, ctxSpendViewModel.isUserSignedInCTXSpend())
            }
        }

        trackMerchantDetailsEvents(binding)
    }

    private fun setupScreenTransitions() {
        viewModel.screenState.observe(viewLifecycleOwner) { state ->
            lifecycleScope.launch {
                if (isKeyboardShowing) {
                    delay(100)
                }

                when (state) {
                    ScreenState.SearchResults -> {
                        transitToSearchResults()

                        if (savedSearchScrollPosition > 0) {
                            binding.searchResults.scrollToPosition(savedSearchScrollPosition)
                            savedSearchScrollPosition = -1
                        }
                    }
                    ScreenState.Details,
                    ScreenState.DetailsGrouped -> {
                        val layoutManager = binding.searchResults.layoutManager as LinearLayoutManager
                        val firstVisiblePosition = layoutManager.findFirstVisibleItemPosition()

                        if (previousScreenState == ScreenState.SearchResults) {
                            savedSearchScrollPosition = firstVisiblePosition
                        } else if (
                            state == ScreenState.Details && previousScreenState == ScreenState.MerchantLocations
                        ) {
                            savedLocationsScrollPosition = firstVisiblePosition
                        }

                        if (viewModel.selectedItem.value is Merchant) {
                            launch {
                                ctxSpendViewModel.updateMerchantDetails(viewModel.selectedItem.value as Merchant)
                            }
                        }
                        transitToDetails()
                    }
                    ScreenState.MerchantLocations -> {
                        if (viewModel.exploreTopic == ExploreTopic.Merchants) {
                            transitToAllMerchantLocations(savedLocationsScrollPosition > 0)

                            if (savedLocationsScrollPosition > 0) {
                                binding.searchResults.scrollToPosition(savedLocationsScrollPosition)
                                savedLocationsScrollPosition = -1
                            }
                        }
                    }
                    else -> {}
                }

                previousScreenState = state
            }
        }
    }

    private fun setupBackNavigation() {
        binding.backToNearestBtn.setOnClickListener { viewModel.backFromAllMerchantLocations() }

        val hardBackAction = {
            if (viewModel.selectedItem.value != null) {
                viewModel.openSearchResults()
            } else {
                findNavController().popBackStack()
            }
        }

        binding.toolbar.setNavigationOnClickListener {
            hardBackAction.invoke()
        }

        onBackPressedCallback = requireActivity().onBackPressedDispatcher.addCallback(viewLifecycleOwner) {
            hardBackAction.invoke()
        }
    }

    private fun transitToDetails() {
        val item = viewModel.selectedItem.value ?: return
        val isOnline = item.type == MerchantType.ONLINE

        val bottomSheet = BottomSheetBehavior.from(binding.contentPanel)
        bottomSheetWasExpanded = bottomSheet.state == BottomSheetBehavior.STATE_EXPANDED
        bottomSheet.isDraggable = isBottomSheetDraggable()
        bottomSheet.state = setBottomSheetState(isOnline)

        binding.itemDetails.isVisible = true
        binding.upButton.isVisible = false
        binding.filterPanel.isVisible = false

        val animResults = ObjectAnimator.ofFloat(binding.searchResults, View.ALPHA, 0f)
        val animBackButton = ObjectAnimator.ofFloat(binding.backToNearestBtn, View.ALPHA, 0f)
        val animDrag = ObjectAnimator.ofFloat(binding.dragIndicator, View.ALPHA, 0f)
        val animDetails = ObjectAnimator.ofFloat(binding.itemDetails, View.ALPHA, 1f)
        AnimatorSet()
            .apply {
                playTogether(animResults, animBackButton, animDrag, animDetails)
                duration = 200
                doOnEnd {
                    binding.searchResults.isVisible = false
                    binding.dragIndicator.isVisible = false
                    binding.backToNearestBtn.isVisible = false
                }
            }
            .start()
    }

    private fun transitToSearchResults() {
        binding.upButton.isVisible = shouldShowUpButton()
        binding.backToNearestBtn.isVisible = false
        val bottomSheet = BottomSheetBehavior.from(binding.contentPanel)
        bottomSheet.isDraggable = isBottomSheetDraggable()
        bottomSheet.expandedOffset = resources.getDimensionPixelOffset(R.dimen.default_expanded_offset)
        bottomSheet.state = setBottomSheetState(bottomSheetWasExpanded)

        if (binding.searchResults.itemDecorationCount < 1) {
            binding.searchResults.addItemDecoration(searchResultsDecorator)
        }

        binding.searchResults.adapter = ConcatAdapter(searchHeaderAdapter, searchResultsAdapter)
        searchHeaderAdapter.searchText = viewModel.searchQuery

        val layoutParams = binding.searchResults.layoutParams as ConstraintLayout.LayoutParams
        layoutParams.topMargin = resources.getDimensionPixelOffset(R.dimen.search_results_margin_top)
        binding.searchResults.isVisible = true
        binding.dragIndicator.isVisible = true

        val animResults = ObjectAnimator.ofFloat(binding.searchResults, View.ALPHA, 1f)
        val animDrag = ObjectAnimator.ofFloat(binding.dragIndicator, View.ALPHA, 1f)
        val animDetails = ObjectAnimator.ofFloat(binding.itemDetails, View.ALPHA, 0f)
        AnimatorSet()
            .apply {
                playTogether(animResults, animDrag, animDetails)
                duration = 200
                doOnEnd {
                    binding.itemDetails.isVisible = false
                    binding.filterPanel.isVisible = shouldShowFiltersPanel()
                }
            }
            .start()
    }

    private fun transitToAllMerchantLocations(expand: Boolean) {
        binding.upButton.isVisible = shouldShowUpButton()
        binding.filterPanel.isVisible = false

        val canShowNearest = viewModel.canShowNearestLocation()
        binding.backToNearestBtn.isVisible = canShowNearest

        val bottomSheet = BottomSheetBehavior.from(binding.contentPanel)
        bottomSheet.isDraggable = isBottomSheetDraggable()
        bottomSheet.expandedOffset = resources.getDimensionPixelOffset(R.dimen.all_locations_expanded_offset)
        bottomSheet.state = setBottomSheetState(expand)

        viewModel.selectedItem.value?.let { item ->
            val header =
                MerchantLocationsHeaderAdapter(
                    item.name ?: "",
                    binding.itemDetails.getMerchantType(item.type),
                    item.logoLocation ?: ""
                )

            if (binding.searchResults.itemDecorationCount > 0) {
                binding.searchResults.removeItemDecorationAt(0)
            }

            binding.searchResults.adapter = ConcatAdapter(header, merchantLocationsAdapter)
            val layoutParams = binding.searchResults.layoutParams as ConstraintLayout.LayoutParams
            layoutParams.topMargin = resources.getDimensionPixelOffset(R.dimen.all_locations_margin_top)
            binding.searchResults.isVisible = true
        }
        binding.dragIndicator.isVisible = false

        val animResults = ObjectAnimator.ofFloat(binding.searchResults, View.ALPHA, 1f)
        val animBackButton = ObjectAnimator.ofFloat(binding.backToNearestBtn, View.ALPHA, 1f)
        val animDetails = ObjectAnimator.ofFloat(binding.itemDetails, View.ALPHA, 0f)
        AnimatorSet()
            .apply {
                playTogether(animResults, animBackButton, animDetails)
                duration = 200
                doOnEnd { binding.itemDetails.isVisible = false }
            }
            .start()
    }

    private fun getToolbarTitle(): String {
        return when (viewModel.exploreTopic) {
            ExploreTopic.Merchants -> getString(R.string.explore_where_to_spend)
            else -> getString(R.string.explore_atms)
        }
    }

    private fun getSearchTitle(): String {
        if (viewModel.exploreTopic == ExploreTopic.Merchants) {
            if (viewModel.filterMode.value == FilterMode.Online) {
                return getString(R.string.explore_online_merchant)
            }

            if (viewModel.filterMode.value == FilterMode.All) {
                return getString(R.string.explore_all_merchants)
            }
        }

        val locationName = viewModel.searchLocationName.value

        return if (locationName.isNullOrEmpty()) {
            getString(R.string.explore_search_results)
        } else {
            locationName
        }
    }

    private fun getSearchSubtitle(): String {
        if (viewModel.isLocationEnabled.value != true || !isPhysicalSearch) {
            return ""
        }

        val searchLocation =
            if (viewModel.selectedTerritory.value?.isNotEmpty() == true) {
                viewModel.selectedTerritory.value
            } else {
                val radiusOption = viewModel.selectedRadiusOption.value ?: ExploreViewModel.DEFAULT_RADIUS_OPTION
                resources.getQuantityString(
                    if (viewModel.isMetric) R.plurals.radius_kilometers else R.plurals.radius_miles,
                    radiusOption,
                    radiusOption
                )
            }

        val resultSize = viewModel.pagingSearchResultsCount.value ?: 0
        val quantityStr =
            if (viewModel.exploreTopic == ExploreTopic.Merchants) {
                if (resultSize == 0) {
                    getString(R.string.explore_no_merchants)
                } else {
                    resources.getQuantityString(R.plurals.explore_merchant_amount, resultSize, resultSize)
                }
            } else {
                if (resultSize == 0) {
                    getString(R.string.explore_no_atms)
                } else {
                    resources.getQuantityString(R.plurals.explore_atm_amount, resultSize, resultSize)
                }
            }

        return getString(R.string.explore_in_radius, quantityStr, searchLocation)
    }

    private fun resolveAppliedFilters(filters: FilterOptions) {
        val appliedFilterNames = mutableListOf<String>()

        if (filters.payment.isNotEmpty()) {
            appliedFilterNames.add(
                getString(
                    if (filters.payment == PaymentMethod.DASH) {
                        R.string.explore_pay_with_dash
                    } else {
                        R.string.explore_pay_gift_card
                    }
                )
            )
        }

        if (filters.territory.isNotEmpty()) {
            appliedFilterNames.add(filters.territory)
        }

        if (isPhysicalSearch) {
            appliedFilterNames.add(
                resources.getQuantityString(
                    if (viewModel.isMetric) R.plurals.radius_kilometers else R.plurals.radius_miles,
                    filters.radius,
                    filters.radius
                )
            )
        }

        binding.filterPanel.isVisible = shouldShowFiltersPanel()
        binding.filteredByTxt.text = appliedFilterNames.joinToString(", ")

        val bottomSheet = BottomSheetBehavior.from(binding.contentPanel)
        val bottomSheetPeekHeight = resources.getDimensionPixelOffset(R.dimen.search_content_peek_height)

        if (appliedFilterNames.any()) {
            bottomSheet.peekHeight = binding.filterPanel.measuredHeight + bottomSheetPeekHeight
        } else {
            bottomSheet.peekHeight = bottomSheetPeekHeight
        }
    }

    private fun shouldShowFiltersPanel(): Boolean {
        return viewModel.selectedItem.value == null &&
            viewModel.isLocationEnabled.value == true &&
            (
                isPhysicalSearch || viewModel.paymentMethodFilter.isNotEmpty() ||
                    viewModel.selectedTerritory.value?.isNotEmpty() == true
                )
    }

    private fun openFilters() {
        safeNavigate(SearchFragmentDirections.searchToFilters())
    }

    private fun hideKeyboard() {
        val inputManager = requireContext().getSystemService(Context.INPUT_METHOD_SERVICE) as InputMethodManager?
        inputManager?.hideSoftInputFromWindow(requireActivity().window.decorView.windowToken, 0)
    }

    private fun shouldShowUpButton(): Boolean {
        val offset = binding.searchResults.computeVerticalScrollOffset()
        return offset > SCROLL_OFFSET_FOR_UP
    }

    private fun isBottomSheetDraggable(): Boolean {
        val screenState = viewModel.screenState.value
        val isDetails = screenState == ScreenState.DetailsGrouped || screenState == ScreenState.Details
        val nearbySearch =
            viewModel.selectedTerritory.value.isNullOrEmpty() && viewModel.isLocationEnabled.value == true

        return !isDetails && nearbySearch
    }

    @BottomSheetBehavior.State
    private fun setBottomSheetState(forceExpand: Boolean = false): Int {
        val screenState = viewModel.screenState.value
        val isDetails = screenState == ScreenState.DetailsGrouped || screenState == ScreenState.Details
        val nearbySearch =
            viewModel.selectedTerritory.value.isNullOrEmpty() && viewModel.isLocationEnabled.value == true

        return when {
            forceExpand -> BottomSheetBehavior.STATE_EXPANDED
            isDetails -> BottomSheetBehavior.STATE_HALF_EXPANDED
            nearbySearch -> BottomSheetBehavior.STATE_HALF_EXPANDED
            else -> BottomSheetBehavior.STATE_EXPANDED
        }
    }

    private fun trackMerchantDetailsEvents(binding: FragmentSearchBinding) {
        binding.itemDetails.setOnDialPhoneButtonClicked {
            if (isMerchantTopic) {
                viewModel.logEvent(AnalyticsConstants.Explore.MERCHANT_DETAILS_DIAL_PHONE_CALL)
            }
        }

        binding.itemDetails.setOnOpenWebsiteButtonClicked {
            if (isMerchantTopic) {
                viewModel.logEvent(AnalyticsConstants.Explore.MERCHANT_DETAILS_OPEN_WEBSITE)
            }
        }
    }
}<|MERGE_RESOLUTION|>--- conflicted
+++ resolved
@@ -361,11 +361,7 @@
             requireActivity(),
             onResult = {
                 if (it == true) {
-<<<<<<< HEAD
                     CTXSpendTermsDialog().show(requireActivity()) {
-=======
-                    DashDirectTermsDialog().show(requireActivity()) {
->>>>>>> 50d442fa
                         viewModel.logEvent(AnalyticsConstants.DashSpend.CREATE_ACCOUNT)
                         safeNavigate(
                             SearchFragmentDirections.searchToCtxSpendUserAuthFragment(
