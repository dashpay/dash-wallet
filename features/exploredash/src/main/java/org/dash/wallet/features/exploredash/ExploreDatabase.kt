/*
 * Copyright 2022 Dash Core Group.
 *
 * This program is free software: you can redistribute it and/or modify
 * it under the terms of the GNU General Public License as published by
 * the Free Software Foundation, either version 3 of the License, or
 * (at your option) any later version.
 *
 * This program is distributed in the hope that it will be useful,
 * but WITHOUT ANY WARRANTY; without even the implied warranty of
 * MERCHANTABILITY or FITNESS FOR A PARTICULAR PURPOSE.  See the
 * GNU General Public License for more details.
 *
 * You should have received a copy of the GNU General Public License
 * along with this program.  If not, see <http://www.gnu.org/licenses/>.
 */

package org.dash.wallet.features.exploredash

import android.content.Context
import android.database.sqlite.SQLiteException
import androidx.annotation.VisibleForTesting
import androidx.room.Database
import androidx.room.Room
import androidx.room.RoomDatabase
import androidx.room.TypeConverters
import androidx.room.migration.Migration
import androidx.sqlite.db.SupportSQLiteDatabase
import java.io.File
import kotlin.coroutines.resume
import kotlin.coroutines.resumeWithException
import kotlinx.coroutines.suspendCancellableCoroutine
import org.dash.wallet.common.Configuration
import org.dash.wallet.common.data.RoomConverters
import org.dash.wallet.features.exploredash.data.AtmDao
import org.dash.wallet.features.exploredash.data.MerchantDao
import org.dash.wallet.features.exploredash.data.model.Atm
import org.dash.wallet.features.exploredash.data.model.AtmFTS
import org.dash.wallet.features.exploredash.data.model.Merchant
import org.dash.wallet.features.exploredash.data.model.MerchantFTS
import org.dash.wallet.features.exploredash.repository.ExploreRepository
import org.slf4j.LoggerFactory

@Database(entities = [Merchant::class, MerchantFTS::class, Atm::class, AtmFTS::class], version = 2, exportSchema = true)
@TypeConverters(RoomConverters::class)
abstract class ExploreDatabase : RoomDatabase() {
    abstract fun merchantDao(): MerchantDao
    abstract fun atmDao(): AtmDao

    companion object {
        private val log = LoggerFactory.getLogger(ExploreDatabase::class.java)
        private var instance: ExploreDatabase? = null

        fun getAppDatabase(context: Context, config: Configuration): ExploreDatabase {
            if (instance == null) {
                instance = open(context, config)
            }
            return instance!!
        }

        @JvmStatic
        val migration1To2 =
            object : Migration(1, 2) {
                override fun migrate(database: SupportSQLiteDatabase) {
                    database.execSQL("ALTER TABLE merchant ADD COLUMN minCardPurchase REAL DEFAULT 0.0")
                    database.execSQL("ALTER TABLE merchant ADD COLUMN maxCardPurchase REAL DEFAULT 0.0")
                    database.execSQL("ALTER TABLE merchant ADD COLUMN savingsPercentage REAL DEFAULT 0.0")
                }
            }

        suspend fun updateDatabase(context: Context, config: Configuration, repository: ExploreRepository) {
            log.info("force update explore db")
            if (instance != null) {
                instance!!.close()
            }
            instance = update(context, config, repository)
        }

        private fun open(context: Context, config: Configuration): ExploreDatabase {
            val dbBuilder = Room.databaseBuilder(context, ExploreDatabase::class.java, config.exploreDatabaseName)

            log.info("Open database {}", config.exploreDatabaseName)
            return dbBuilder
<<<<<<< HEAD
                //                 .fallbackToDestructiveMigration()
=======
                // .fallbackToDestructiveMigration()
>>>>>>> 5370c97a
                .addMigrations(migration1To2)
                .build()
        }

        private suspend fun update(
            context: Context,
            config: Configuration,
            repository: ExploreRepository
        ): ExploreDatabase {
            val dbUpdateFile = repository.getUpdateFile()
            var exploreDatabaseName = config.exploreDatabaseName

            if (dbUpdateFile.exists()) {
                val dbTimestamp = repository.getTimestamp(dbUpdateFile)
                log.info(
                    "found explore db update package {}, with a timestamp: {}",
                    dbUpdateFile.absolutePath,
                    dbTimestamp
                )
                val oldDbFile = context.getDatabasePath(exploreDatabaseName)
                repository.markDbForDeletion(oldDbFile)
                exploreDatabaseName = config.setExploreDatabaseName(dbTimestamp)
            }

            val dbBuilder = Room.databaseBuilder(context, ExploreDatabase::class.java, exploreDatabaseName)

            return preloadAndOpen(dbBuilder, repository, dbUpdateFile)
        }

        @VisibleForTesting
        suspend fun preloadAndOpen(
            dbBuilder: Builder<ExploreDatabase>,
            repository: ExploreRepository,
            dbUpdateFile: File
        ): ExploreDatabase {
            require(dbUpdateFile.exists()) { "dbUpdateFile doesn't exist" }

            return suspendCancellableCoroutine { coroutine ->
                var database: ExploreDatabase? = null

                log.info("create explore db from InputStream")
                dbBuilder.createFromInputStream(
                    { repository.getDatabaseInputStream(dbUpdateFile) },
                    object : PrepackagedDatabaseCallback() {
                        override fun onOpenPrepackagedDatabase(db: SupportSQLiteDatabase) {
                            log.info("onOpenPrepackagedDatabase")
                        }
                    }
                )

                val onOpenCallback =
                    object : Callback() {
                        override fun onOpen(db: SupportSQLiteDatabase) {
                            log.info("opened database: ${db.path}")
                            if (!dbUpdateFile.delete()) {
                                log.error("unable to delete " + dbUpdateFile.absolutePath)
                            }

                            try {
                                if (hasExpectedData(db)) {
                                    repository.finalizeUpdate()
                                    log.info("successfully loaded new version of explore db")

                                    if (coroutine.isActive) {
                                        coroutine.resume(database!!)
                                    }
                                } else {
                                    log.info("database update file was empty")

                                    if (coroutine.isActive) {
                                        coroutine.resumeWithException(SQLiteException("Database update file is empty"))
                                    }
                                }
                            } catch (ex: Exception) {
                                log.error("error reading merchant & atm count", ex)

                                if (coroutine.isActive) {
                                    coroutine.resumeWithException(ex)
                                }
                            }
                        }
                    }

                database =
                    dbBuilder
<<<<<<< HEAD
                        //                         .fallbackToDestructiveMigration()
=======
                        // .fallbackToDestructiveMigration()
>>>>>>> 5370c97a
                        .addMigrations(migration1To2)
                        .addCallback(onOpenCallback)
                        .build()

                if (database.isOpen) {
                    log.warn("database is already open")
                }

                log.info("querying database to trigger the open callback")
                database.query("SELECT * FROM sqlite_master", null)
            }
        }

        private fun hasExpectedData(db: SupportSQLiteDatabase): Boolean {
            var cursor = db.query("SELECT id FROM merchant;")
            val merchantCount = cursor.count
            cursor.close()
            cursor = db.query("SELECT id FROM atm;")
            val atmCount = cursor.count
            cursor.close()

            return merchantCount > 0 && atmCount > 0
        }
    }
}<|MERGE_RESOLUTION|>--- conflicted
+++ resolved
@@ -81,11 +81,7 @@
 
             log.info("Open database {}", config.exploreDatabaseName)
             return dbBuilder
-<<<<<<< HEAD
-                //                 .fallbackToDestructiveMigration()
-=======
                 // .fallbackToDestructiveMigration()
->>>>>>> 5370c97a
                 .addMigrations(migration1To2)
                 .build()
         }
@@ -171,11 +167,7 @@
 
                 database =
                     dbBuilder
-<<<<<<< HEAD
-                        //                         .fallbackToDestructiveMigration()
-=======
                         // .fallbackToDestructiveMigration()
->>>>>>> 5370c97a
                         .addMigrations(migration1To2)
                         .addCallback(onOpenCallback)
                         .build()
