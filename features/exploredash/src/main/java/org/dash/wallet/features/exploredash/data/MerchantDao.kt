/*
 * Copyright 2021 Dash Core Group.
 *
 * This program is free software: you can redistribute it and/or modify
 * it under the terms of the GNU General Public License as published by
 * the Free Software Foundation, either version 3 of the License, or
 * (at your option) any later version.
 *
 * This program is distributed in the hope that it will be useful,
 * but WITHOUT ANY WARRANTY; without even the implied warranty of
 * MERCHANTABILITY or FITNESS FOR A PARTICULAR PURPOSE.  See the
 * GNU General Public License for more details.
 *
 * You should have received a copy of the GNU General Public License
 * along with this program.  If not, see <http://www.gnu.org/licenses/>.
 */

package org.dash.wallet.features.exploredash.data

import androidx.paging.PagingSource
import androidx.room.Dao
import androidx.room.Insert
import androidx.room.OnConflictStrategy
import androidx.room.Query
import androidx.room.Transaction
import kotlinx.coroutines.flow.Flow
import org.dash.wallet.features.exploredash.data.model.Merchant
import org.dash.wallet.features.exploredash.data.model.MerchantInfo

@Dao
interface MerchantDao : BaseDao<Merchant> {
    // Sorting by distance is approximate - it's done using "flat-earth" Pythagorean formula.
    // It's good enough for our purposes, but if there is a need to display the distance
    // in UI it should be done using map APIs.
    @Query(
        """
        SELECT *
        FROM merchant
        WHERE (:merchantId = -1 OR merchantId = :merchantId)
            AND (:source = '' OR source = :source COLLATE NOCASE)
            AND (:territoryFilter = '' OR territory = :territoryFilter)
            AND (:paymentMethod = '' OR paymentMethod = :paymentMethod)
            AND type IN (:types)
        ORDER BY
            CASE WHEN :sortByDistance = 1 THEN (latitude - :anchorLat)*(latitude - :anchorLat) + (longitude - :anchorLng)*(longitude - :anchorLng) END ASC,
            CASE WHEN :sortByDistance = 0 THEN merchant.name END COLLATE NOCASE ASC
        LIMIT :limit
    """
    )
    suspend fun getByTerritory(
        merchantId: Long,
        source: String,
        territoryFilter: String,
        types: List<String>,
        paymentMethod: String,
        sortByDistance: Boolean,
        anchorLat: Double,
        anchorLng: Double,
        limit: Int
    ): List<Merchant>

    @Transaction
    @Query(
        """
        SELECT *, COUNT(*) AS physical_amount
        FROM merchant 
        WHERE type IN (:types)
            AND (:paymentMethod = '' OR paymentMethod = :paymentMethod)
            AND latitude < :northLat
            AND latitude > :southLat
            AND longitude < :eastLng
            AND longitude > :westLng
        GROUP BY source, merchantId
        HAVING (latitude - :anchorLat)*(latitude - :anchorLat) + (longitude - :anchorLng)*(longitude - :anchorLng) = MIN((latitude - :anchorLat)*(latitude - :anchorLat) + (longitude - :anchorLng)*(longitude - :anchorLng))
        ORDER BY
            CASE WHEN :sortByDistance = 1 THEN (latitude - :anchorLat)*(latitude - :anchorLat) + (longitude - :anchorLng)*(longitude - :anchorLng) END ASC, 
            CASE WHEN :sortByDistance = 0 THEN name END COLLATE NOCASE ASC
    """
    )
    fun pagingGetByCoordinates(
        types: List<String>,
        paymentMethod: String,
        northLat: Double,
        eastLng: Double,
        southLat: Double,
        westLng: Double,
        sortByDistance: Boolean,
        anchorLat: Double,
        anchorLng: Double
    ): PagingSource<Int, MerchantInfo>

    @Query(
        """
        SELECT COUNT(DISTINCT merchantId)
        FROM merchant
        WHERE type IN (:types)
            AND (:paymentMethod = '' OR paymentMethod = :paymentMethod)
            AND latitude < :northLat
            AND latitude > :southLat
            AND longitude < :eastLng
            AND longitude > :westLng
    """
    )
    suspend fun getByCoordinatesResultCount(
        types: List<String>,
        paymentMethod: String,
        northLat: Double,
        eastLng: Double,
        southLat: Double,
        westLng: Double
    ): Int

    @Transaction
    @Query(
        """
        SELECT *, COUNT(*) AS physical_amount
        FROM merchant
        JOIN merchant_fts ON merchant.id = merchant_fts.docid
        WHERE merchant_fts MATCH :query
            AND (:paymentMethod = '' OR paymentMethod = :paymentMethod)
            AND type IN (:types)
            AND latitude < :northLat
            AND latitude > :southLat
            AND longitude < :eastLng
            AND longitude > :westLng
        GROUP BY source, merchantId
        HAVING (latitude - :anchorLat)*(latitude - :anchorLat) + (longitude - :anchorLng)*(longitude - :anchorLng) = MIN((latitude - :anchorLat)*(latitude - :anchorLat) + (longitude - :anchorLng)*(longitude - :anchorLng))
        ORDER BY
            CASE WHEN :sortByDistance = 1 THEN (latitude - :anchorLat)*(latitude - :anchorLat) + (longitude - :anchorLng)*(longitude - :anchorLng) END ASC, 
            CASE WHEN :sortByDistance = 0 THEN merchant.name END COLLATE NOCASE ASC
    """
    )
    fun pagingSearchByCoordinates(
        query: String,
        types: List<String>,
        paymentMethod: String,
        northLat: Double,
        eastLng: Double,
        southLat: Double,
        westLng: Double,
        sortByDistance: Boolean,
        anchorLat: Double,
        anchorLng: Double
    ): PagingSource<Int, MerchantInfo>

    @Query(
        """
        SELECT COUNT(DISTINCT merchantId)
        FROM merchant
        JOIN merchant_fts ON merchant.id = merchant_fts.docid
        WHERE merchant_fts MATCH :query
            AND (:paymentMethod = '' OR paymentMethod = :paymentMethod)
            AND type IN (:types)
            AND latitude < :northLat
            AND latitude > :southLat
            AND longitude < :eastLng
            AND longitude > :westLng
    """
    )
    suspend fun searchByCoordinatesResultCount(
        query: String,
        types: List<String>,
        paymentMethod: String,
        northLat: Double,
        eastLng: Double,
        southLat: Double,
        westLng: Double
    ): Int

    @Transaction
    @Query(
        """
        SELECT *, COUNT(*) AS physical_amount
        FROM merchant 
        WHERE (:territoryFilter = '' OR territory = :territoryFilter)
            AND (:paymentMethod = '' OR paymentMethod = :paymentMethod)
            AND type IN (:types)
        GROUP BY source, merchantId
        HAVING (latitude - :anchorLat)*(latitude - :anchorLat) + (longitude - :anchorLng)*(longitude - :anchorLng) = MIN((latitude - :anchorLat)*(latitude - :anchorLat) + (longitude - :anchorLng)*(longitude - :anchorLng))
        ORDER BY 
            CASE type
                WHEN "online"   THEN :onlineOrder
                WHEN "both"     THEN 1
                WHEN "physical" THEN :physicalOrder
            END,
            CASE WHEN :sortByDistance = 1 THEN (latitude - :anchorLat)*(latitude - :anchorLat) + (longitude - :anchorLng)*(longitude - :anchorLng) END ASC,
            CASE WHEN :sortByDistance = 0 THEN merchant.name END COLLATE NOCASE ASC
    """
    )
    fun pagingGetByTerritory(
        territoryFilter: String,
        types: List<String>,
        paymentMethod: String,
        sortByDistance: Boolean,
        anchorLat: Double,
        anchorLng: Double,
        onlineOrder: Int,
        physicalOrder: Int
    ): PagingSource<Int, MerchantInfo>

    @Query(
        """
        SELECT COUNT(DISTINCT merchantId)
        FROM merchant 
        WHERE (:territoryFilter = '' OR territory = :territoryFilter)
            AND (:paymentMethod = '' OR paymentMethod = :paymentMethod)
            AND type IN (:types)
    """
    )
    suspend fun getByTerritoryResultCount(territoryFilter: String, types: List<String>, paymentMethod: String): Int

    @Transaction
    @Query(
        """
        SELECT *, COUNT(*) AS physical_amount
        FROM merchant
        JOIN merchant_fts ON merchant.id = merchant_fts.docid
        WHERE merchant_fts MATCH :query
            AND (:territoryFilter = '' OR territory = :territoryFilter)
            AND (:paymentMethod = '' OR paymentMethod = :paymentMethod)
            AND type IN (:types)
        GROUP BY source, merchantId
        HAVING (latitude - :anchorLat)*(latitude - :anchorLat) + (longitude - :anchorLng)*(longitude - :anchorLng) = MIN((latitude - :anchorLat)*(latitude - :anchorLat) + (longitude - :anchorLng)*(longitude - :anchorLng))
        ORDER BY
            CASE type
                WHEN "online"   THEN :onlineOrder
                WHEN "both"     THEN 1
                WHEN "physical" THEN :physicalOrder
            END,
            CASE WHEN :sortByDistance = 1 THEN (latitude - :anchorLat)*(latitude - :anchorLat) + (longitude - :anchorLng)*(longitude - :anchorLng) END ASC,
            CASE WHEN :sortByDistance = 0 THEN merchant.name END COLLATE NOCASE ASC
    """
    )
    fun pagingSearchByTerritory(
        query: String,
        territoryFilter: String,
        types: List<String>,
        paymentMethod: String,
        sortByDistance: Boolean,
        anchorLat: Double,
        anchorLng: Double,
        onlineOrder: Int,
        physicalOrder: Int
    ): PagingSource<Int, MerchantInfo>

    @Query(
        """
        SELECT COUNT(DISTINCT merchantId)
        FROM merchant
        JOIN merchant_fts ON merchant.id = merchant_fts.docid
        WHERE merchant_fts MATCH :query
            AND (:territoryFilter = '' OR territory = :territoryFilter)
            AND (:paymentMethod = '' OR paymentMethod = :paymentMethod)
            AND type IN (:types)
    """
    )
    suspend fun searchByTerritoryResultCount(
        query: String,
        territoryFilter: String,
        types: List<String>,
        paymentMethod: String
    ): Int

    @Transaction
    @Query(
        """
        SELECT *, COUNT(*) AS physical_amount
        FROM merchant
        WHERE (:paymentMethod = '' OR paymentMethod = :paymentMethod)
            AND type IN (:types)
        GROUP BY source, merchantId
        HAVING (latitude - :anchorLat)*(latitude - :anchorLat) + (longitude - :anchorLng)*(longitude - :anchorLng) = MIN((latitude - :anchorLat)*(latitude - :anchorLat) + (longitude - :anchorLng)*(longitude - :anchorLng))
        ORDER BY name COLLATE NOCASE ASC
    """
    )
    fun pagingGetGrouped(
        types: List<String>,
        paymentMethod: String,
        anchorLat: Double,
        anchorLng: Double
    ): PagingSource<Int, MerchantInfo>

    @Query(
        """
        SELECT COUNT(DISTINCT merchantId)
        FROM merchant
        WHERE (:paymentMethod = '' OR paymentMethod = :paymentMethod)
            AND type IN (:types)
    """
    )
    suspend fun getGroupedResultCount(types: List<String>, paymentMethod: String): Int

    @Transaction
    @Query(
        """
        SELECT *, COUNT(*) AS physical_amount
        FROM merchant
        JOIN merchant_fts ON merchant.id = merchant_fts.docid
        WHERE merchant_fts MATCH :query
            AND (:paymentMethod = '' OR paymentMethod = :paymentMethod)
            AND type IN (:types)
        GROUP BY source, merchantId
        HAVING (latitude - :anchorLat)*(latitude - :anchorLat) + (longitude - :anchorLng)*(longitude - :anchorLng) = MIN((latitude - :anchorLat)*(latitude - :anchorLat) + (longitude - :anchorLng)*(longitude - :anchorLng))
        ORDER BY name COLLATE NOCASE ASC
    """
    )
    fun pagingSearchGrouped(
        query: String,
        types: List<String>,
        paymentMethod: String,
        anchorLat: Double,
        anchorLng: Double
    ): PagingSource<Int, MerchantInfo>

    @Query(
        """
        SELECT COUNT(DISTINCT merchantId)
        FROM merchant
        JOIN merchant_fts ON merchant.id = merchant_fts.docid
        WHERE merchant_fts MATCH :query
            AND (:paymentMethod = '' OR paymentMethod = :paymentMethod)
            AND type IN (:types)
    """
    )
    suspend fun searchGroupedResultCount(query: String, types: List<String>, paymentMethod: String): Int

    @Query(
        """
        SELECT * 
        FROM merchant
        WHERE (:merchantId = -1 OR merchantId = :merchantId)
            AND (:source = '' OR source = :source COLLATE NOCASE)
            AND (:excludeType = '' OR type != :excludeType)
            AND (:paymentMethod = '' OR paymentMethod = :paymentMethod)
            AND latitude < :northLat
            AND latitude > :southLat
            AND longitude < :eastLng
            AND longitude > :westLng
        LIMIT :limit
    """
    )
    fun observe(
        merchantId: Long,
        source: String,
        excludeType: String,
        paymentMethod: String,
        northLat: Double,
        eastLng: Double,
        southLat: Double,
        westLng: Double,
        limit: Int
    ): Flow<List<Merchant>>

    @Query(
        """
        SELECT *
        FROM merchant
        JOIN merchant_fts ON merchant.id = merchant_fts.docid
        WHERE merchant_fts MATCH :query
            AND (:excludeType = '' OR type != :excludeType)
            AND (:paymentMethod = '' OR paymentMethod = :paymentMethod)
            AND latitude < :northLat
            AND latitude > :southLat
            AND longitude < :eastLng
            AND longitude > :westLng
    """
    )
    fun observeSearchResults(
        query: String,
        excludeType: String,
        paymentMethod: String,
        northLat: Double,
        eastLng: Double,
        southLat: Double,
        westLng: Double
    ): Flow<List<Merchant>>

    @Query(
        """
        SELECT * 
        FROM merchant 
        WHERE (:merchantId = -1 OR merchantId = :merchantId)
            AND (:source = '' OR source = :source COLLATE NOCASE) 
            AND (:territoryFilter = '' OR territory = :territoryFilter)
            AND (:paymentMethod = '' OR paymentMethod = :paymentMethod)
            AND (:excludeType = '' OR type != :excludeType)
        LIMIT :limit
    """
    )
    fun observeByTerritory(
        merchantId: Long,
        source: String,
        territoryFilter: String,
        excludeType: String,
        paymentMethod: String,
        limit: Int
    ): Flow<List<Merchant>>

    @Query(
        """
        SELECT *
        FROM merchant
        JOIN merchant_fts ON merchant.id = merchant_fts.docid
        WHERE merchant_fts MATCH :query
            AND (:territoryFilter = '' OR territory = :territoryFilter)
            AND (:paymentMethod = '' OR paymentMethod = :paymentMethod)
            AND (:excludeType = '' OR type != :excludeType)
    """
    )
    fun searchByTerritory(
        query: String,
        territoryFilter: String,
        excludeType: String,
        paymentMethod: String
    ): Flow<List<Merchant>>

    @Query("SELECT DISTINCT territory FROM merchant") suspend fun getTerritories(): List<String>
<<<<<<< HEAD

    @Query("DELETE FROM merchant") override suspend fun deleteAll(): Int

    @Query("SELECT count(*) FROM merchant") suspend fun getCount(): Int
=======

    @Query("DELETE FROM merchant") override suspend fun deleteAll(): Int

    @Query("SELECT count(*) FROM merchant") suspend fun getCount(): Int

    @Insert(onConflict = OnConflictStrategy.REPLACE) suspend fun insertMerchant(vararg merchant: Merchant)
>>>>>>> 5370c97a
}<|MERGE_RESOLUTION|>--- conflicted
+++ resolved
@@ -415,17 +415,10 @@
     ): Flow<List<Merchant>>
 
     @Query("SELECT DISTINCT territory FROM merchant") suspend fun getTerritories(): List<String>
-<<<<<<< HEAD
 
     @Query("DELETE FROM merchant") override suspend fun deleteAll(): Int
 
     @Query("SELECT count(*) FROM merchant") suspend fun getCount(): Int
-=======
-
-    @Query("DELETE FROM merchant") override suspend fun deleteAll(): Int
-
-    @Query("SELECT count(*) FROM merchant") suspend fun getCount(): Int
 
     @Insert(onConflict = OnConflictStrategy.REPLACE) suspend fun insertMerchant(vararg merchant: Merchant)
->>>>>>> 5370c97a
 }