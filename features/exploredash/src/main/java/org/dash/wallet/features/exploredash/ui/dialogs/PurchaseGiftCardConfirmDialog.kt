--- conflicted
+++ resolved
@@ -94,7 +94,6 @@
 
         binding.confirmButton.setOnClickListener {
             lifecycleScope.launch {
-<<<<<<< HEAD
                 when (val response = purchaseGiftCardViewModel.purchaseGiftCard()) {
                     is ResponseResource.Success -> {
                         if (response.value?.data?.success == true) {
@@ -195,24 +194,6 @@
                 if (response.value?.successful == true) {
                     showGiftCardDetailsDialog(merchant, paymentValue, transaction.txId)
                 }
-=======
-                purchaseGiftCardViewModel.purchaseGiftCard()
-                // TODO Change to response from API
-                GiftCardDetailsDialog.newInstance(
-                        GiftCardDetailsDialogModel(
-                            merchantName = merchant?.name,
-                            merchantLogo = merchant?.logoLocation,
-                            giftCardPrice = GenericUtils.fiatToString(paymentValue?.second)
-                        )
-                    )
-                    .show(requireActivity())
-                    .also {
-                        val navController = findNavController()
-                        navController.popBackStack(navController.graph.startDestinationId, false)
-
-                        this@PurchaseGiftCardConfirmDialog.dismiss()
-                    }
->>>>>>> 5370c97a
             }
             is ResponseResource.Failure -> {
                 Log.e(this::class.java.simpleName, response.errorBody ?: "purchaseGiftCard error")
