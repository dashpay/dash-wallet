--- conflicted
+++ resolved
@@ -39,18 +39,10 @@
 import org.dash.wallet.features.exploredash.ui.viewitems.IconifiedViewItem
 
 class TerritoryFilterDialog(
-<<<<<<< HEAD
     private val itemList: List<IconifiedViewItem>,
     private val selectedIndex: Int,
     private val clickListener: (IconifiedViewItem, Int, DialogFragment) -> Unit
-) : OffsetDialogFragment() {
-=======
-    private val territories: List<String>,
-    private val selectedTerritory: String,
-    private val clickListener: (String, DialogFragment) -> Unit
 ) : OffsetDialogFragment<LinearLayout>() {
->>>>>>> 99396a7d
-
     private val binding by viewBinding(DialogTerritoryFilterBinding::bind)
 
     override fun onCreateView(
