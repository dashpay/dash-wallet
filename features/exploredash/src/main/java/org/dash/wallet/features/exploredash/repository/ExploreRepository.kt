--- conflicted
+++ resolved
@@ -17,19 +17,6 @@
 
 package org.dash.wallet.features.exploredash.repository
 
-<<<<<<< HEAD
-import com.google.firebase.auth.FirebaseAuthException
-import com.google.firebase.auth.FirebaseUser
-import com.google.firebase.auth.ktx.auth
-import com.google.firebase.database.DataSnapshot
-import com.google.firebase.database.DatabaseError
-import com.google.firebase.database.ValueEventListener
-import com.google.firebase.database.ktx.database
-import com.google.firebase.database.ktx.getValue
-import com.google.firebase.ktx.Firebase
-import kotlinx.coroutines.suspendCancellableCoroutine
-import java.lang.Exception
-=======
 import android.content.Context
 import com.google.protobuf.Int32Value
 import com.google.protobuf.Int64Value
@@ -43,7 +30,6 @@
 import org.dash.wallet.features.exploredash.data.model.Protos
 import java.io.InputStream
 import java.lang.ref.WeakReference
->>>>>>> b98f9d0d
 import javax.inject.Inject
 
 interface ExploreRepository {
@@ -62,125 +48,6 @@
         private const val HEADER_SIZE = 3
     }
 
-<<<<<<< HEAD
-    private val auth = Firebase.auth
-    private val fbDatabase = Firebase.database
-
-    override suspend fun <T> get(
-        tableName: String,
-        startAt: Int,
-        endBefore: Int,
-        valueType: Class<T>
-    ): List<T> {
-        ensureAuthenticated()
-        val query = fbDatabase.getReference("explore/$tableName/data")
-            .orderByKey()
-            .startAt(startAt.toString())
-            .endBefore(endBefore.toString())
-
-        return suspendCancellableCoroutine { coroutine ->
-            query.addListenerForSingleValueEvent(object: ValueEventListener {
-                override fun onDataChange(dataSnapshot: DataSnapshot) {
-                    val data = mutableListOf<T>()
-
-                    try {
-                        dataSnapshot.children.forEach {
-                            val merchant = it.getValue(valueType)!!
-                            data.add(merchant)
-                        }
-
-                        if (coroutine.isActive) {
-                            coroutine.resume(data)
-                        }
-                    } catch (ex: Exception) {
-                        if (coroutine.isActive) {
-                            coroutine.resumeWithException(ex)
-                        }
-                    }
-                }
-
-                override fun onCancelled(error: DatabaseError) {
-                    if (coroutine.isActive) {
-                        coroutine.resumeWithException(error.toException())
-                    }
-                }
-            })
-        }
-    }
-
-    override suspend fun getDataSize(tableName: String): Int {
-        ensureAuthenticated()
-        val query = fbDatabase.getReference("explore/$tableName/data_size")
-
-        return suspendCancellableCoroutine { coroutine ->
-            query.addListenerForSingleValueEvent(object: ValueEventListener {
-                override fun onDataChange(dataSnapshot: DataSnapshot) {
-                    if (coroutine.isActive) {
-                        try {
-                            coroutine.resume(dataSnapshot.getValue<Int>()!!)
-                        } catch (ex: Exception) {
-                            coroutine.resumeWithException(ex)
-                        }
-                    }
-                }
-
-                override fun onCancelled(error: DatabaseError) {
-                    if (coroutine.isActive) {
-                        coroutine.resumeWithException(error.toException())
-                    }
-                }
-            })
-        }
-    }
-
-    override suspend fun getLastUpdate(): Long {
-        ensureAuthenticated()
-        val query = fbDatabase.getReference("explore/last_update")
-
-        return suspendCancellableCoroutine { coroutine ->
-            query.addListenerForSingleValueEvent(object: ValueEventListener {
-                override fun onDataChange(dataSnapshot: DataSnapshot) {
-                    if (coroutine.isActive) {
-                        try {
-                            coroutine.resume(dataSnapshot.getValue<Long>()!!)
-                        } catch (ex: Exception) {
-                            coroutine.resumeWithException(ex)
-                        }
-                    }
-                }
-
-                override fun onCancelled(error: DatabaseError) {
-                    if (coroutine.isActive) {
-                        coroutine.resumeWithException(error.toException())
-                    }
-                }
-            })
-        }
-    }
-
-    override suspend fun getLastUpdate(tableName: String): Long {
-        ensureAuthenticated()
-        val query = fbDatabase.getReference("explore/$tableName/last_update")
-
-        return suspendCancellableCoroutine { coroutine ->
-            query.addListenerForSingleValueEvent(object: ValueEventListener {
-                override fun onDataChange(dataSnapshot: DataSnapshot) {
-                    if (coroutine.isActive) {
-                        try {
-                            coroutine.resume(dataSnapshot.getValue<Long>()!!)
-                        } catch (ex: Exception) {
-                            coroutine.resumeWithException(ex)
-                        }
-                    }
-                }
-
-                override fun onCancelled(error: DatabaseError) {
-                    if (coroutine.isActive) {
-                        coroutine.resumeWithException(error.toException())
-                    }
-                }
-            })
-=======
     private var contextRef: WeakReference<Context> = WeakReference(context)
 
     private val tmpAtm = Atm()
@@ -226,7 +93,6 @@
             val merchantData = Protos.MerchantData.parseDelimitedFrom(exploreDataStream)
             if (i < skipFirst) continue
             emit(convert(merchantData))
->>>>>>> b98f9d0d
         }
     }
 
