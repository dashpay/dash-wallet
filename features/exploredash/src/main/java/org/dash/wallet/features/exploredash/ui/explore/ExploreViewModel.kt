/*
 * Copyright 2023 Dash Core Group.
 *
 * This program is free software: you can redistribute it and/or modify
 * it under the terms of the GNU General Public License as published by
 * the Free Software Foundation, either version 3 of the License, or
 * (at your option) any later version.
 *
 * This program is distributed in the hope that it will be useful,
 * but WITHOUT ANY WARRANTY; without even the implied warranty of
 * MERCHANTABILITY or FITNESS FOR A PARTICULAR PURPOSE.  See the
 * GNU General Public License for more details.
 *
 * You should have received a copy of the GNU General Public License
 * along with this program.  If not, see <http://www.gnu.org/licenses/>.
 */

package org.dash.wallet.features.exploredash.ui.explore

import androidx.annotation.VisibleForTesting
import androidx.lifecycle.*
import androidx.paging.*
import com.google.firebase.FirebaseNetworkException
import dagger.hilt.android.lifecycle.HiltViewModel
import kotlinx.coroutines.*
import kotlinx.coroutines.flow.*
import org.dash.wallet.common.data.Resource
import org.dash.wallet.common.data.SingleLiveEvent
import org.dash.wallet.common.data.Status
import org.dash.wallet.common.services.NetworkStateInt
import org.dash.wallet.common.services.analytics.AnalyticsConstants
import org.dash.wallet.common.services.analytics.AnalyticsService
import org.dash.wallet.features.exploredash.data.explore.ExploreDataSource
import org.dash.wallet.features.exploredash.data.explore.model.*
import org.dash.wallet.features.exploredash.repository.DataSyncStatusService
import org.dash.wallet.features.exploredash.services.UserLocation
import org.dash.wallet.features.exploredash.services.UserLocationStateInt
import org.dash.wallet.features.exploredash.ui.extensions.Const
import org.dash.wallet.features.exploredash.ui.extensions.isMetric
import org.dash.wallet.features.exploredash.utils.ExploreConfig
import java.util.*
import javax.inject.Inject
import kotlin.math.max
import kotlin.math.min

enum class ExploreTopic {
    Merchants, ATMs, Faucet
}

enum class FilterMode {
    All,
    Online,
    Nearby,
    Buy,
    Sell,
    BuySell
}

enum class ScreenState {
    SearchResults,
    MerchantLocations,
    DetailsGrouped,
    Details
}

data class FilterOptions(val query: String, val territory: String, val payment: String, val radius: Int)

@OptIn(FlowPreview::class, ExperimentalCoroutinesApi::class)
@HiltViewModel
class ExploreViewModel @Inject constructor(
    private val exploreData: ExploreDataSource,
    private val locationProvider: UserLocationStateInt,
    private val syncStatusService: DataSyncStatusService,
    private val networkState: NetworkStateInt,
    val exploreConfig: ExploreConfig,
    private val analyticsService: AnalyticsService
) : ViewModel() {
    companion object {
        const val QUERY_DEBOUNCE_VALUE = 300L
        const val PAGE_SIZE = 100
        const val MAX_ITEMS_IN_MEMORY = 300
        const val MIN_ZOOM_LEVEL = 8f
        const val DEFAULT_RADIUS_OPTION = 20
        const val MAX_MARKERS = 100
        const val DEFAULT_SORT_BY_DISTANCE = true
    }

    private val workerJob = SupervisorJob()
    private val viewModelWorkerScope = CoroutineScope(Dispatchers.IO + workerJob)
    var isDialogDismissedOnCancel = false
    val recenterMapCallback = SingleLiveEvent<Unit>()
    private var boundedFilterJob: Job? = null
    private var pagingFilterJob: Job? = null
    private var allMerchantLocationsJob: Job? = null
    val isMetric = Locale.getDefault().isMetric

    private val _searchQuery = MutableStateFlow("")
    val searchQuery: String
        get() = _searchQuery.value

    var exploreTopic = ExploreTopic.Merchants
        private set
    var previousCameraGeoBounds = GeoBounds.noBounds
    var previousZoomLevel: Float = -1.0f
    private var lastResolvedAddress: GeoBounds? = null
    private var _currentUserLocation: MutableStateFlow<UserLocation?> = MutableStateFlow(null)
    val currentUserLocation = _currentUserLocation.asLiveData()

    private val _selectedTerritory = MutableStateFlow("")
    val selectedTerritory = _selectedTerritory.asLiveData()
    fun setSelectedTerritory(territory: String) {
        _selectedTerritory.value = territory
    }

    // Can be miles or kilometers, see isMetric
    private val _selectedRadiusOption = MutableStateFlow(DEFAULT_RADIUS_OPTION)
    val selectedRadiusOption = _selectedRadiusOption.asLiveData()
    fun setSelectedRadiusOption(selectedRadius: Int) {
        _selectedRadiusOption.value = selectedRadius
    }

    // In meters
    val radius: Double
        get() =
            if (isMetric) {
                (selectedRadiusOption.value ?: DEFAULT_RADIUS_OPTION) * Const.METERS_IN_KILOMETER
            } else {
                (selectedRadiusOption.value ?: DEFAULT_RADIUS_OPTION) * Const.METERS_IN_MILE
            }

    // Bounded only by selected radius
    private var radiusBounds: GeoBounds? = null

    // Bounded by min(screen edges, selected radius)
    private val _searchBounds = MutableStateFlow<GeoBounds?>(null)
    var searchBounds: GeoBounds?
        get() = _searchBounds.value
        set(value) {
            value?.let {
                if (_isLocationEnabled.value != true || value.zoomLevel > MIN_ZOOM_LEVEL) {
                    _searchBounds.value = ceilByRadius(value, radius)
                }
            }
        }

    private val _paymentMethodFilter = MutableStateFlow("")
    var paymentMethodFilter: String
        get() = _paymentMethodFilter.value
        set(value) {
            _paymentMethodFilter.value = value
        }

    private val _sortByDistance = MutableStateFlow(true)
    var sortByDistance: Boolean
        get() = _sortByDistance.value
        set(value) {
            _sortByDistance.value = value
        }

    private val _filterMode = MutableStateFlow(FilterMode.Online)

    // Need a mediator here because flow.asLiveData() doesn't play well with liveData.value
    var filterMode: LiveData<FilterMode> =
        MediatorLiveData<FilterMode>().apply { addSource(_filterMode.asLiveData(), this::setValue) }

    private var nearestLocation: SearchResult? = null

    private val _allMerchantLocations = MutableLiveData<List<Merchant>>()
    val allMerchantLocations: LiveData<List<Merchant>>
        get() = _allMerchantLocations

    private val _physicalSearchResults = MutableLiveData<List<SearchResult>>()
    val physicalSearchResults: LiveData<List<SearchResult>>
        get() = _physicalSearchResults

    private val _pagingSearchResults = MutableLiveData<PagingData<SearchResult>>()
    val pagingSearchResults: LiveData<PagingData<SearchResult>>
        get() = _pagingSearchResults

    private val _pagingSearchResultsCount = MutableLiveData<Int>()
    val pagingSearchResultsCount: LiveData<Int>
        get() = _pagingSearchResultsCount

    private val _searchLocationName = MutableLiveData<String>()
    val searchLocationName: LiveData<String>
        get() = _searchLocationName

    private val _selectedItem = MutableLiveData<SearchResult?>()
    val selectedItem: LiveData<SearchResult?>
        get() = _selectedItem

    private val _isLocationEnabled = MutableLiveData(false)
    val isLocationEnabled: LiveData<Boolean>
        get() = _isLocationEnabled

    private val _appliedFilters = MutableLiveData(FilterOptions("", "", "", DEFAULT_RADIUS_OPTION))
    val appliedFilters: LiveData<FilterOptions>
        get() = _appliedFilters

    private val _screenState = MutableLiveData(ScreenState.SearchResults)
    val screenState: LiveData<ScreenState>
        get() = _screenState

    var syncStatus: LiveData<Resource<Double>> =
        MediatorLiveData<Resource<Double>>().apply {
            // combine connectivity, sync status and if the last error was observed
            val connectivityLiveData = networkState.isConnected.asLiveData()
            val syncStatusLiveData = syncStatusService.getSyncProgressFlow().asLiveData()
            val observedLastErrorLiveData = syncStatusService.hasObservedLastError().asLiveData()

            fun setSyncStatus(isOnline: Boolean, progress: Resource<Double>, observedLastError: Boolean) {
                value = when {
                    progress.exception != null -> {
                        if (!observedLastError) {
                            progress
                        } else {
                            Resource.success(100.0) // hide errors if already observed
                        }
                    }
                    progress.status == Status.LOADING && !isOnline -> {
                        if (!observedLastError) {
                            Resource.error(FirebaseNetworkException("network is offline"))
                        } else {
                            Resource.success(100.0) // hide errors if already observed
                        }
                    }
                    else -> progress
                }
            }
            addSource(observedLastErrorLiveData) { hasObservedLastError ->
                if (connectivityLiveData.value != null && syncStatusLiveData.value != null) {
                    setSyncStatus(connectivityLiveData.value!!, syncStatusLiveData.value!!, hasObservedLastError)
                }
            }
            addSource(syncStatusLiveData) { progress ->
                if (connectivityLiveData.value != null && observedLastErrorLiveData.value != null) {
                    setSyncStatus(connectivityLiveData.value!!, progress, observedLastErrorLiveData.value!!)
                }
            }
            addSource(connectivityLiveData) { isOnline ->
                if (syncStatusLiveData.value != null && observedLastErrorLiveData.value != null) {
                    setSyncStatus(isOnline, syncStatusLiveData.value!!, observedLastErrorLiveData.value!!)
                }
            }
        }

    // Used for the list of search results
    private val pagingSearchFlow: Flow<PagingData<SearchResult>> =
        _searchQuery.debounce(QUERY_DEBOUNCE_VALUE).flatMapLatest { query ->
            _paymentMethodFilter.flatMapLatest { payment ->
                _sortByDistance.flatMapLatest { sortByDistance ->
                    _selectedRadiusOption.flatMapLatest { selectedRadius ->
                        _selectedTerritory.flatMapLatest { territory ->
                            _filterMode
                                .filter { screenState.value == ScreenState.SearchResults }
                                .flatMapLatest { mode ->
                                    clearSearchResults()
                                    _searchBounds
                                        .filter { mode != FilterMode.Nearby || _isLocationEnabled.value == true }
                                        .map { bounds ->
                                            if (
                                                bounds != null &&
                                                isLocationEnabled.value == true &&
                                                (exploreTopic == ExploreTopic.ATMs || mode == FilterMode.Nearby)
                                            ) {
                                                val radiusBounds =
                                                    locationProvider.getRadiusBounds(
                                                        bounds.centerLat,
                                                        bounds.centerLng,
                                                        radius
                                                    )
                                                this.radiusBounds = radiusBounds
                                                radiusBounds
                                            } else {
                                                radiusBounds = null
                                                GeoBounds.noBounds
                                            }
                                        }
                                        .flatMapLatest { bounds ->
                                            _appliedFilters.postValue(
                                                FilterOptions(query, territory, payment, selectedRadius)
                                            )
                                            getPagingFlow(query, territory, payment, mode, bounds, sortByDistance)
                                                .cachedIn(viewModelScope)
                                        }
                                }
                        }
                    }
                }
            }
        }

    // Used for the map
    val boundedSearchFlow =
        _searchQuery.debounce(QUERY_DEBOUNCE_VALUE).flatMapLatest { query ->
            _paymentMethodFilter.flatMapLatest { payment ->
                _selectedRadiusOption.flatMapLatest { _ ->
                    _selectedTerritory.flatMapLatest { territory ->
                        _searchBounds
                            .filterNotNull()
                            .filter { screenState.value == ScreenState.SearchResults }
                            .flatMapLatest { bounds ->
                                _filterMode
                                    .filterNot { it == FilterMode.Online }
                                    .flatMapLatest { mode -> getBoundedFlow(query, territory, payment, mode, bounds) }
                            }
                    }
                }
            }
        }

    fun init(exploreTopic: ExploreTopic) {
        if (this.exploreTopic != exploreTopic) {
            clearSearchResults()
        }

        this.exploreTopic = exploreTopic

        this.pagingFilterJob?.cancel(CancellationException())
        this.pagingFilterJob =
            pagingSearchFlow
                .distinctUntilChanged()
                .onEach(_pagingSearchResults::postValue)
                .onEach { countPagedResults() }
                .launchIn(viewModelWorkerScope)

        _isLocationEnabled.observeForever { locationEnabled ->
            this.boundedFilterJob?.cancel(CancellationException())

            if (locationEnabled) {
                this.boundedFilterJob =
                    boundedSearchFlow
                        .distinctUntilChanged()
                        .onEach { list ->
                            list.forEach {
                                if (it is Merchant) {
                                    it.physicalAmount = 1
                                }

                                val userLat = _currentUserLocation.value?.latitude
                                val userLng = _currentUserLocation.value?.longitude
                                it.distance = calculateDistance(it, userLat, userLng)
                            }
                            _physicalSearchResults.postValue(list)
                        }
                        .launchIn(viewModelWorkerScope)
            }
            // Right now we don't show the map at all while location is disabled
        }

        _searchBounds
            .filterNotNull()
            .filter {
                val lastResolved = lastResolvedAddress
                isLocationEnabled.value == true &&
                    it.zoomLevel > MIN_ZOOM_LEVEL && (
                    selectedTerritory.value?.isEmpty() == true ||
                        lastResolved == null ||
                        locationProvider.distanceBetweenCenters(lastResolved, it) > radius / 2
                    )
            }
            .onEach(::resolveAddress)
            .launchIn(viewModelWorkerScope)

        _selectedTerritory
            .onEach { territory ->
                when {
                    territory.isNotEmpty() -> _searchLocationName.postValue(territory)
                    lastResolvedAddress != null -> resolveAddress(lastResolvedAddress!!)
                    else -> _searchLocationName.postValue("")
                }
            }
            .launchIn(viewModelWorkerScope)
    }

    fun onExitSearch() {
        this.boundedFilterJob?.cancel(CancellationException())
        this.pagingFilterJob?.cancel(CancellationException())
        clearFilters()
        resetFilterMode()
        _searchLocationName.value = ""
    }

    fun setFilterMode(mode: FilterMode) {
        logFilterChange(mode)

        if (_filterMode.value != mode) {
            _filterMode.value = mode
        }
    }

    fun submitSearchQuery(query: String) {
        _searchQuery.value = query
    }

    suspend fun getTerritoriesWithPOIs(): List<String> {
        return if (exploreTopic == ExploreTopic.Merchants) {
            exploreData.getMerchantTerritories().filter { it.isNotEmpty() }
        } else {
            exploreData.getAtmTerritories().filter { it.isNotEmpty() }
        }
    }

    fun openMerchantDetails(merchant: Merchant, isGrouped: Boolean = false) {
        _selectedItem.postValue(merchant)

        if (isGrouped) {
            if (canShowNearestLocation(merchant)) {
                // Opening details screen
                nearestLocation = merchant
                _screenState.postValue(ScreenState.DetailsGrouped)
            } else {
                // Opening all merchant locations screen
                openAllMerchantLocations(merchant.merchantId!!, merchant.source!!)
            }
        } else {
            _screenState.postValue(ScreenState.Details)
        }
    }

    fun openAtmDetails(atm: Atm) {
        analyticsService.logEvent(AnalyticsConstants.Explore.SELECT_ATM_LOCATION, mapOf())
        _selectedItem.postValue(atm)
        _screenState.postValue(ScreenState.Details)
    }

    fun openSearchResults() {
        nearestLocation = null
        _selectedItem.postValue(null)
        _screenState.postValue(ScreenState.SearchResults)
        _allMerchantLocations.postValue(listOf())
        this.allMerchantLocationsJob?.cancel()
    }

    fun onMapMarkerSelected(id: Int) {
        val item =
            _allMerchantLocations.value?.firstOrNull { it.id == id }
                ?: _physicalSearchResults.value?.firstOrNull { it.id == id }
        item?.let {
            if (item is Merchant) {
                openMerchantDetails(item)
            } else {
                openAtmDetails(item as Atm)
            }
        }
    }

<<<<<<< HEAD
    fun openAllMerchantLocations(merchantId: String?, source: String) {
        logEvent(AnalyticsConstants.Explore.MERCHANT_DETAILS_SHOW_ALL_LOCATIONS)
=======
    fun openAllMerchantLocations(merchantId: Long, source: String) {
>>>>>>> 50d442fa
        _screenState.postValue(ScreenState.MerchantLocations)
        this.allMerchantLocationsJob?.cancel()
        this.allMerchantLocationsJob =
            _searchBounds
                .filterNotNull()
                .flatMapLatest { bounds ->
                    val radiusBounds =
                        if (_isLocationEnabled.value == true) {
                            locationProvider.getRadiusBounds(bounds.centerLat, bounds.centerLng, radius)
                        } else {
                            GeoBounds.noBounds
                        }
                    val limitResults = _isLocationEnabled.value != true || selectedTerritory.value?.isNotEmpty() == true
                    val limit = if (limitResults) 100 else -1
                    exploreData.observeMerchantLocations(
                        merchantId!!,
                        source,
                        selectedTerritory.value!!,
                        "",
                        radiusBounds,
                        limit
                    )
                }
                .onEach { locations ->
                    val location = currentUserLocation.value
                    val sorted =
                        if (isLocationEnabled.value == true && location != null) {
                            locations.sortedBy {
                                it.distance = calculateDistance(it, location.latitude, location.longitude)
                                it.distance
                            }
                        } else {
                            locations.sortedBy { it.getDisplayAddress(", ") }
                        }
                    _allMerchantLocations.postValue(sorted)
                }
                .launchIn(viewModelWorkerScope)
    }

    fun canShowNearestLocation(item: SearchResult? = null): Boolean {
        val nearest = item ?: nearestLocation
        // Cannot show nearest location if there are more than 1 in group and location is disabled
        return (nearest is Merchant && nearest.physicalAmount <= 1) ||
            (isLocationEnabled.value == true && selectedTerritory.value?.isEmpty() == true)
    }

    fun backFromMerchantLocation() {
        if (screenState.value == ScreenState.Details) {
            _screenState.postValue(ScreenState.MerchantLocations)
        }
    }

    fun backFromAllMerchantLocations() {
        val openedLocation = nearestLocation

        if (screenState.value == ScreenState.MerchantLocations && openedLocation is Merchant) {
            openMerchantDetails(openedLocation, true)
        }
    }

    fun monitorUserLocation() {
        _isLocationEnabled.value = true

        viewModelScope.launch { locationProvider.observeUpdates().collect { _currentUserLocation.value = it } }
    }

    fun clearFilters() {
        _searchQuery.value = ""
        _selectedTerritory.value = ""
        _paymentMethodFilter.value = ""
        _selectedRadiusOption.value = DEFAULT_RADIUS_OPTION
    }

    suspend fun isInfoShown(): Boolean =
        exploreConfig.get(ExploreConfig.HAS_INFO_SCREEN_BEEN_SHOWN) ?: false

    suspend fun setIsInfoShown(isShown: Boolean) {
        exploreConfig.set(ExploreConfig.HAS_INFO_SCREEN_BEEN_SHOWN, isShown)
    }

    private fun clearSearchResults() {
        _pagingSearchResults.postValue(PagingData.from(listOf()))
        _physicalSearchResults.postValue(listOf())
    }

    private fun getBoundedFlow(
        query: String,
        territory: String,
        payment: String,
        filterMode: FilterMode,
        bounds: GeoBounds
    ): Flow<List<SearchResult>> {
        return if (exploreTopic == ExploreTopic.Merchants) {
            exploreData.observePhysicalMerchants(query, territory, payment, bounds)
        } else {
            val types = getAtmTypes(filterMode)
            exploreData.observePhysicalAtms(query, territory, types, bounds)
        }
    }

    private fun getPagingFlow(
        query: String,
        territory: String,
        payment: String,
        filterMode: FilterMode,
        bounds: GeoBounds,
        sortByDistance: Boolean
    ): Flow<PagingData<SearchResult>> {
        val userLat = currentUserLocation.value?.latitude
        val userLng = currentUserLocation.value?.longitude
        val byDistance =
            _filterMode.value != FilterMode.Online &&
                _isLocationEnabled.value == true &&
                userLat != null &&
                userLng != null &&
                sortByDistance
        val onlineFirst = _isLocationEnabled.value != true

        val pagerConfig = PagingConfig(pageSize = PAGE_SIZE, enablePlaceholders = false, maxSize = MAX_ITEMS_IN_MEMORY)

        @Suppress("UNCHECKED_CAST")
        return if (exploreTopic == ExploreTopic.Merchants) {
            Pager(pagerConfig) {
                val type = getMerchantType(filterMode)
                exploreData.observeMerchantsPaging(
                    query,
                    territory,
                    type,
                    payment,
                    bounds,
                    byDistance,
                    userLat ?: 0.0,
                    userLng ?: 0.0,
                    onlineFirst
                )
            }.flow.map { data ->
                data.filter { it.merchant != null }
                    .map {
                        it.merchant!!.apply {
                            this.physicalAmount = it.physicalAmount ?: 0
                            this.distance = calculateDistance(this, userLat, userLng)
                        }
                    }
            }
        } else {
            Pager(pagerConfig) {
                val types = getAtmTypes(filterMode)
                exploreData.observeAtmsPaging(
                    query,
                    territory,
                    types,
                    bounds,
                    byDistance,
                    userLat ?: 0.0,
                    userLng ?: 0.0
                )
            }.flow.map { data -> data.map { it.apply { distance = calculateDistance(it, userLat, userLng) } } }
        } as Flow<PagingData<SearchResult>>
    }

    private fun countPagedResults() {
        val bounds = radiusBounds

        viewModelWorkerScope.launch {
            val radiusBounds =
                bounds?.let { locationProvider.getRadiusBounds(bounds.centerLat, bounds.centerLng, radius) }
            val result =
                if (exploreTopic == ExploreTopic.Merchants) {
                    val type = getMerchantType(filterMode.value ?: FilterMode.Online)
                    exploreData.getMerchantsResultCount(
                        _searchQuery.value,
                        selectedTerritory.value!!,
                        type,
                        paymentMethodFilter,
                        radiusBounds ?: GeoBounds.noBounds
                    )
                } else {
                    val types = getAtmTypes(filterMode.value ?: FilterMode.All)
                    exploreData.getAtmsResultsCount(
                        _searchQuery.value,
                        types,
                        selectedTerritory.value!!,
                        radiusBounds ?: GeoBounds.noBounds
                    )
                }
            _pagingSearchResultsCount.postValue(result)
        }
    }

    private fun resetFilterMode() {
        val defaultMode =
            if (exploreTopic == ExploreTopic.Merchants) {
                FilterMode.Online
            } else {
                FilterMode.All
            }

        if (defaultMode != _filterMode.value) {
            clearSearchResults()
        }

        _filterMode.value = defaultMode
    }

    private fun getMerchantType(filterMode: FilterMode): String {
        return when (filterMode) {
            FilterMode.Online -> MerchantType.ONLINE
            FilterMode.Nearby -> MerchantType.PHYSICAL
            else -> MerchantType.BOTH
        }
    }

    private fun getAtmTypes(filterMode: FilterMode): List<String> {
        return when (filterMode) {
            FilterMode.Buy -> listOf(AtmType.BUY, AtmType.BOTH, "")
            FilterMode.Sell -> listOf(AtmType.SELL, AtmType.BOTH)
            FilterMode.BuySell -> listOf(AtmType.BOTH)
            else -> listOf(AtmType.BUY, AtmType.SELL, AtmType.BOTH, "")
        }
    }

    private fun ceilByRadius(original: GeoBounds, radius: Double): GeoBounds {
        val inRadius = locationProvider.getRadiusBounds(original.centerLat, original.centerLng, radius)

        return GeoBounds(
            min(original.northLat, inRadius.northLat),
            min(original.eastLng, inRadius.eastLng),
            max(original.southLat, inRadius.southLat),
            max(original.westLng, inRadius.westLng),
            original.centerLat,
            original.centerLng,
            original.zoomLevel
        )
    }

    private fun resolveAddress(bounds: GeoBounds) {
        lastResolvedAddress = bounds
        val address = locationProvider.getCurrentLocationAddress(bounds.centerLat, bounds.centerLng)
        address?.let {
            val name = "${address.country}, ${address.city}"
            _searchLocationName.postValue(name)
        }
    }

    private fun calculateDistance(item: SearchResult, userLat: Double?, userLng: Double?): Double {
        return if (
            item.type != MerchantType.ONLINE && _isLocationEnabled.value == true && userLat != null && userLng != null
        ) {
            locationProvider.distanceBetween(userLat, userLng, item.latitude ?: 0.0, item.longitude ?: 0.0)
        } else {
            Double.NaN
        }
    }

    @VisibleForTesting(otherwise = VisibleForTesting.PRIVATE)
    internal fun setPhysicalResults(results: List<SearchResult>) {
        _physicalSearchResults.value = results
    }

    fun setObservedLastError() {
        viewModelScope.launch { syncStatusService.setObservedLastError() }
    }

    private fun hasZoomLevelChanged(currentZoomLevel: Float): Boolean = previousZoomLevel != currentZoomLevel

    private fun hasCameraCenterChanged(currentCenterPosition: GeoBounds): Boolean =
        locationProvider.distanceBetweenCenters(previousCameraGeoBounds, currentCenterPosition) != 0.0

    fun trackFilterEvents(dashPaymentOn: Boolean, giftCardPaymentOn: Boolean) {
        if (exploreTopic == ExploreTopic.Merchants) {
            if (dashPaymentOn) {
                logEvent(AnalyticsConstants.Explore.FILTER_MERCHANT_SELECT_DASH)
            }

            if (giftCardPaymentOn) {
                logEvent(AnalyticsConstants.Explore.FILTER_MERCHANT_SELECT_GIFT_CARD)
            }
        }

        if (sortByDistance == DEFAULT_SORT_BY_DISTANCE) {
            if (exploreTopic == ExploreTopic.Merchants) {
                logEvent(AnalyticsConstants.Explore.FILTER_MERCHANT_SORT_BY_DISTANCE)
            } else {
                logEvent(AnalyticsConstants.Explore.FILTER_ATM_SORT_BY_DISTANCE)
            }
        } else {
            if (exploreTopic == ExploreTopic.Merchants) {
                logEvent(AnalyticsConstants.Explore.FILTER_MERCHANT_SORT_BY_NAME)
            } else {
                logEvent(AnalyticsConstants.Explore.FILTER_ATM_SORT_BY_NAME)
            }
        }

        if (_selectedTerritory.value.isEmpty()) {
            if (exploreTopic == ExploreTopic.Merchants) {
                logEvent(AnalyticsConstants.Explore.FILTER_MERCHANT_CURRENT_LOCATION)
            } else {
                logEvent(AnalyticsConstants.Explore.FILTER_ATM_CURRENT_LOCATION)
            }
        } else {
            if (exploreTopic == ExploreTopic.Merchants) {
                logEvent(AnalyticsConstants.Explore.FILTER_MERCHANT_SELECTED_LOCATION)
            } else {
                logEvent(AnalyticsConstants.Explore.FILTER_ATM_SELECTED_LOCATION)
            }
        }

        logEvent(
            when (_selectedRadiusOption.value) {
                1 -> {
                    if (exploreTopic == ExploreTopic.Merchants) {
                        AnalyticsConstants.Explore.FILTER_MERCHANT_ONE_MILE
                    } else {
                        AnalyticsConstants.Explore.FILTER_ATM_ONE_MILE
                    }
                }
                5 -> {
                    if (exploreTopic == ExploreTopic.Merchants) {
                        AnalyticsConstants.Explore.FILTER_MERCHANT_FIVE_MILE
                    } else {
                        AnalyticsConstants.Explore.FILTER_ATM_FIVE_MILE
                    }
                }
                50 -> {
                    if (exploreTopic == ExploreTopic.Merchants) {
                        AnalyticsConstants.Explore.FILTER_MERCHANT_FIFTY_MILE
                    } else {
                        AnalyticsConstants.Explore.FILTER_ATM_FIFTY_MILE
                    }
                }
                else -> {
                    if (exploreTopic == ExploreTopic.Merchants) {
                        AnalyticsConstants.Explore.FILTER_MERCHANT_TWENTY_MILE
                    } else {
                        AnalyticsConstants.Explore.FILTER_ATM_TWENTY_MILE
                    }
                }
            }
        )

        if (_isLocationEnabled.value == true) {
            if (exploreTopic == ExploreTopic.Merchants) {
                logEvent(AnalyticsConstants.Explore.FILTER_MERCHANT_LOCATION_ALLOWED)
            } else {
                logEvent(AnalyticsConstants.Explore.FILTER_ATM_LOCATION_ALLOWED)
            }
        } else {
            if (exploreTopic == ExploreTopic.Merchants) {
                logEvent(AnalyticsConstants.Explore.FILTER_MERCHANT_LOCATION_DENIED)
            } else {
                logEvent(AnalyticsConstants.Explore.FILTER_ATM_LOCATION_DENIED)
            }
        }

        if (exploreTopic == ExploreTopic.Merchants) {
            logEvent(AnalyticsConstants.Explore.FILTER_MERCHANT_APPLY_ACTION)
        } else {
            logEvent(AnalyticsConstants.Explore.FILTER_ATM_APPLY_ACTION)
        }
    }

    private fun logFilterChange(mode: FilterMode) {
        if (exploreTopic == ExploreTopic.Merchants) {
            when (mode) {
                FilterMode.Online ->
                    analyticsService.logEvent(AnalyticsConstants.Explore.ONLINE_MERCHANTS, mapOf())
                FilterMode.Nearby ->
                    analyticsService.logEvent(AnalyticsConstants.Explore.NEARBY_MERCHANTS, mapOf())
                else -> analyticsService.logEvent(AnalyticsConstants.Explore.ALL_MERCHANTS, mapOf())
            }
        } else {
            when (mode) {
                FilterMode.Buy -> analyticsService.logEvent(AnalyticsConstants.Explore.BUY_ATM, mapOf())
                FilterMode.Sell -> analyticsService.logEvent(AnalyticsConstants.Explore.SELL_ATM, mapOf())
                FilterMode.BuySell -> analyticsService.logEvent(AnalyticsConstants.Explore.BUY_SELL_ATM, mapOf())
                else -> analyticsService.logEvent(AnalyticsConstants.Explore.ALL_ATM, mapOf())
            }
        }
    }

    fun logFiltersOpened(fromTop: Boolean) {
        if (fromTop) {
            if (exploreTopic == ExploreTopic.Merchants) {
                analyticsService.logEvent(AnalyticsConstants.Explore.FILTER_MERCHANTS_TOP, mapOf())
            } else {
                analyticsService.logEvent(AnalyticsConstants.Explore.FILTER_ATM_TOP, mapOf())
            }
        }
    }

    fun logEvent(event: String) {
        analyticsService.logEvent(event, mapOf())
    }
}<|MERGE_RESOLUTION|>--- conflicted
+++ resolved
@@ -445,12 +445,7 @@
         }
     }
 
-<<<<<<< HEAD
-    fun openAllMerchantLocations(merchantId: String?, source: String) {
-        logEvent(AnalyticsConstants.Explore.MERCHANT_DETAILS_SHOW_ALL_LOCATIONS)
-=======
     fun openAllMerchantLocations(merchantId: Long, source: String) {
->>>>>>> 50d442fa
         _screenState.postValue(ScreenState.MerchantLocations)
         this.allMerchantLocationsJob?.cancel()
         this.allMerchantLocationsJob =
