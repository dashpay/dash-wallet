--- conflicted
+++ resolved
@@ -23,10 +23,7 @@
 import androidx.lifecycle.ViewModel
 import androidx.lifecycle.viewModelScope
 import dagger.hilt.android.lifecycle.HiltViewModel
-<<<<<<< HEAD
-=======
 import kotlinx.coroutines.Dispatchers
->>>>>>> 16585d8a
 import kotlinx.coroutines.delay
 import kotlinx.coroutines.flow.distinctUntilChanged
 import kotlinx.coroutines.flow.launchIn
@@ -72,12 +69,8 @@
     private val repository: DashDirectRepositoryInt,
     private val transactionMetadata: TransactionMetadataProvider,
     private val exploreData: ExploreDataSource,
-<<<<<<< HEAD
     private val giftCardDao: GiftCardDao,
     private val analyticsService: AnalyticsService
-=======
-    private val giftCardDao: GiftCardDao
->>>>>>> 16585d8a
 ) : ViewModel() {
 
     companion object {
@@ -116,7 +109,6 @@
         walletDataProvider.observeBalance().distinctUntilChanged().onEach(_balance::postValue).launchIn(viewModelScope)
     }
 
-<<<<<<< HEAD
     suspend fun purchaseGiftCard(): PurchaseGiftCardResponse.Data? {
         giftCardMerchant.merchantId?.let {
             val amountValue = giftCardPaymentValue
@@ -131,23 +123,6 @@
                     deviceID = UUID.randomUUID().toString(),
                     userEmail = email
                 )
-=======
-    fun callPurchaseGiftCard() =
-        viewModelScope.launch(Dispatchers.Main) {
-            when (val response = purchaseGiftCard()) {
-                is ResponseResource.Success -> {
-                    if (response.value?.data?.success == true) {
-                        _purchaseGiftCardData.value = response.value?.data
-                    }
-                }
-                is ResponseResource.Failure -> {
-                    log.error("purchaseGiftCard error ${response.errorCode}: ${response.errorBody}")
-                    purchaseGiftCardFailedCallback.call()
-                }
-                else -> { }
-            }
-        }
->>>>>>> 16585d8a
 
                 when (response) {
                     is ResponseResource.Success -> {
@@ -233,7 +208,6 @@
 
     suspend fun logout() = repository.logout()
 
-<<<<<<< HEAD
     fun saveGiftCard(
         txId: Sha256Hash,
         data: GetGiftCardResponse.Data
@@ -250,15 +224,11 @@
             pin = data.cardPin,
             currentBalanceUrl = giftCardMerchant.website
         )
-=======
-    fun saveGiftCard(giftCard: GiftCard) {
->>>>>>> 16585d8a
         viewModelScope.launch {
             giftCardDao.insertGiftCard(giftCard)
         }
     }
 
-<<<<<<< HEAD
     fun logEvent(event: String) {
         analyticsService.logEvent(event, mapOf())
     }
@@ -283,8 +253,6 @@
         )
     }
 
-=======
->>>>>>> 16585d8a
     // TODO Remove the test merchent
     suspend fun insertTestMerchent() {
         repository.getDashDirectEmail()?.let { email ->
