--- conflicted
+++ resolved
@@ -17,19 +17,13 @@
 
 package org.dash.wallet.features.exploredash.ui.dashdirect
 
-import android.util.Log
 import androidx.lifecycle.*
 import androidx.lifecycle.LiveData
 import androidx.lifecycle.MutableLiveData
 import androidx.lifecycle.ViewModel
 import androidx.lifecycle.viewModelScope
 import dagger.hilt.android.lifecycle.HiltViewModel
-<<<<<<< HEAD
-=======
-import java.util.*
-import javax.inject.Inject
 import kotlinx.coroutines.Dispatchers
->>>>>>> 0760c720
 import kotlinx.coroutines.delay
 import kotlinx.coroutines.flow.distinctUntilChanged
 import kotlinx.coroutines.flow.launchIn
@@ -49,7 +43,6 @@
 import org.dash.wallet.common.services.TransactionMetadataProvider
 import org.dash.wallet.common.util.Constants
 import org.dash.wallet.common.util.toBigDecimal
-<<<<<<< HEAD
 import org.dash.wallet.features.exploredash.data.dashdirect.GiftCardDao
 import org.dash.wallet.features.exploredash.data.dashdirect.model.GiftCard
 import org.dash.wallet.features.exploredash.data.dashdirect.model.giftcard.GetGiftCardResponse
@@ -59,15 +52,6 @@
 import org.dash.wallet.features.exploredash.data.explore.ExploreDataSource
 import org.dash.wallet.features.exploredash.data.explore.model.Merchant
 import org.dash.wallet.features.exploredash.data.explore.model.MerchantType
-=======
-import org.dash.wallet.features.exploredash.data.ExploreDataSource
-import org.dash.wallet.features.exploredash.data.model.Merchant
-import org.dash.wallet.features.exploredash.data.model.MerchantType
-import org.dash.wallet.features.exploredash.data.model.dashdirectgiftcard.GetGiftCardResponse
-import org.dash.wallet.features.exploredash.data.model.merchant.GetMerchantByIdResponse
-import org.dash.wallet.features.exploredash.data.model.paymentstatus.PaymentStatusResponse
-import org.dash.wallet.features.exploredash.data.model.purchase.PurchaseGiftCardResponse
->>>>>>> 0760c720
 import org.dash.wallet.features.exploredash.repository.DashDirectRepositoryInt
 import org.dash.wallet.features.exploredash.utils.DashDirectConstants
 import org.slf4j.LoggerFactory
@@ -137,10 +121,11 @@
                         _purchaseGiftCardData.value = response.value?.data
                     }
                 }
-                else -> {
-                    Log.e(this::class.java.simpleName, "purchaseGiftCard error")
+                is ResponseResource.Failure -> {
+                    log.error("purchaseGiftCard error ${response.errorCode}: ${response.errorBody}")
                     purchaseGiftCardFailedCallback.call()
                 }
+                else -> { }
             }
         }
 
