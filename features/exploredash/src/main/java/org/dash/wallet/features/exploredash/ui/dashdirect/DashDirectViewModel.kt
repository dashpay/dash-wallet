--- conflicted
+++ resolved
@@ -23,10 +23,6 @@
 import androidx.lifecycle.ViewModel
 import androidx.lifecycle.viewModelScope
 import dagger.hilt.android.lifecycle.HiltViewModel
-<<<<<<< HEAD
-import kotlinx.coroutines.Dispatchers
-=======
->>>>>>> ea50d083
 import kotlinx.coroutines.delay
 import kotlinx.coroutines.flow.distinctUntilChanged
 import kotlinx.coroutines.flow.launchIn
@@ -72,12 +68,8 @@
     private val repository: DashDirectRepositoryInt,
     private val transactionMetadata: TransactionMetadataProvider,
     private val exploreData: ExploreDataSource,
-<<<<<<< HEAD
-    private val giftCardDao: GiftCardDao
-=======
     private val giftCardDao: GiftCardDao,
     private val analyticsService: AnalyticsService
->>>>>>> ea50d083
 ) : ViewModel() {
 
     companion object {
@@ -116,23 +108,6 @@
         walletDataProvider.observeBalance().distinctUntilChanged().onEach(_balance::postValue).launchIn(viewModelScope)
     }
 
-<<<<<<< HEAD
-    fun callPurchaseGiftCard() =
-        viewModelScope.launch(Dispatchers.Main) {
-            when (val response = purchaseGiftCard()) {
-                is ResponseResource.Success -> {
-                    if (response.value?.data?.success == true) {
-                        _purchaseGiftCardData.value = response.value?.data
-                    }
-                }
-                is ResponseResource.Failure -> {
-                    log.error("purchaseGiftCard error ${response.errorCode}: ${response.errorBody}")
-                    purchaseGiftCardFailedCallback.call()
-                }
-                else -> { }
-            }
-        }
-=======
     suspend fun purchaseGiftCard(): PurchaseGiftCardResponse.Data? {
         giftCardMerchant.merchantId?.let {
             val amountValue = giftCardPaymentValue
@@ -147,7 +122,6 @@
                     deviceID = UUID.randomUUID().toString(),
                     userEmail = email
                 )
->>>>>>> ea50d083
 
                 when (response) {
                     is ResponseResource.Success -> {
@@ -233,9 +207,6 @@
 
     suspend fun logout() = repository.logout()
 
-<<<<<<< HEAD
-    fun saveGiftCard(giftCard: GiftCard) {
-=======
     fun saveGiftCard(
         txId: Sha256Hash,
         data: GetGiftCardResponse.Data
@@ -252,14 +223,11 @@
             pin = data.cardPin,
             currentBalanceUrl = giftCardMerchant.website
         )
->>>>>>> ea50d083
         viewModelScope.launch {
             giftCardDao.insertGiftCard(giftCard)
         }
     }
 
-<<<<<<< HEAD
-=======
     fun logEvent(event: String) {
         analyticsService.logEvent(event, mapOf())
     }
@@ -284,7 +252,6 @@
         )
     }
 
->>>>>>> ea50d083
     // TODO Remove the test merchent
     suspend fun insertTestMerchent() {
         repository.getDashDirectEmail()?.let { email ->
