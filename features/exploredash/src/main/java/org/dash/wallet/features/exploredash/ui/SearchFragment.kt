--- conflicted
+++ resolved
@@ -18,7 +18,15 @@
 
 import android.Manifest
 import android.content.Context
-<<<<<<< HEAD
+import android.content.Intent
+import android.content.pm.PackageManager
+import android.graphics.Bitmap
+import android.graphics.Canvas
+import android.graphics.Color
+import android.net.Uri
+import android.os.Build
+import android.content.Intent
+import android.net.Uri
 import android.content.DialogInterface
 import android.content.Intent
 import android.content.pm.PackageManager
@@ -30,33 +38,30 @@
 import android.os.Bundle
 import android.provider.Settings
 import android.util.DisplayMetrics
-=======
-import android.content.Intent
-import android.net.Uri
-import android.os.Bundle
 import android.util.Log
->>>>>>> bf0f21d9
+import android.provider.Settings
+import android.util.DisplayMetrics
 import android.view.View
 import android.view.WindowInsets
 import android.view.inputmethod.EditorInfo
 import android.view.inputmethod.InputMethodManager
-<<<<<<< HEAD
+import android.widget.Toast
+import androidx.appcompat.content.res.AppCompatResources
+import androidx.core.app.ActivityCompat
+import androidx.activity.OnBackPressedCallback
+import androidx.constraintlayout.widget.ConstraintLayout
 import android.widget.Toast
 import androidx.activity.result.contract.ActivityResultContracts
 import androidx.appcompat.content.res.AppCompatResources
 import androidx.core.app.ActivityCompat
 import androidx.core.content.ContextCompat
 import androidx.core.graphics.drawable.DrawableCompat
+import androidx.core.content.res.ResourcesCompat
+import androidx.core.view.*
+import androidx.core.graphics.drawable.DrawableCompat
 import androidx.core.view.ViewCompat
 import androidx.core.view.WindowInsetsCompat
 import androidx.core.view.isVisible
-=======
-import androidx.activity.OnBackPressedCallback
-import androidx.constraintlayout.widget.ConstraintLayout
-import androidx.core.content.ContextCompat
-import androidx.core.content.res.ResourcesCompat
-import androidx.core.view.*
->>>>>>> bf0f21d9
 import androidx.core.widget.doOnTextChanged
 import androidx.fragment.app.Fragment
 import androidx.fragment.app.activityViewModels
@@ -99,17 +104,14 @@
 class SearchFragment : Fragment(R.layout.fragment_search) {
     private val binding by viewBinding(FragmentSearchBinding::bind)
     private val viewModel: ExploreViewModel by activityViewModels()
-<<<<<<< HEAD
+    private var bottomSheetWasExpanded: Boolean = false
+    private var isKeyboardShowing: Boolean = false
     private var googleMap: GoogleMap? = null
     private lateinit var adapter: MerchantsAtmsResultAdapter
     private lateinit var mCurrentUserLocation : LatLng
     private var currentLocationMarker: Marker? = null
     private var currentLocationCircle: Circle? = null
     private val CURRENT_POSITION_MARKER_TAG = 0
-=======
-    private var bottomSheetWasExpanded: Boolean = false
-    private var isKeyboardShowing: Boolean = false
->>>>>>> bf0f21d9
 
     private var markerManager: MarkerManager? = null
     private var markerCollection: MarkerManager.Collection? = null
@@ -182,6 +184,12 @@
         setupMerchantDetails()
 
         viewModel.init()
+        val mapFragment = childFragmentManager.findFragmentById(R.id.explore_map) as SupportMapFragment
+        lifecycleScope.launchWhenStarted {
+            googleMap = mapFragment.awaitMap()
+            checkPermissionOrShowMap()
+            setUserLocationMarkerMovementState()
+        }
     }
 
     private fun setupFilters(bottomSheet: BottomSheetBehavior<ConstraintLayout>) {
@@ -259,27 +267,10 @@
         }
     }
 
-<<<<<<< HEAD
-        binding.filterBtn.setOnClickListener {
-            lifecycleScope.launch {
-                val territories = viewModel.getTerritoriesWithMerchants()
-                TerritoryFilterDialog(territories, viewModel.pickedTerritory) { name, dialog ->
-                    lifecycleScope.launch {
-                        delay(300)
-                        dialog.dismiss()
-                        viewModel.pickedTerritory = name
-                    }
-                }.show(parentFragmentManager, "territory_filter")
-            }
-        }
-
+    private fun setupSearchResults() {
         adapter = MerchantsAtmsResultAdapter { item, _ ->
-=======
-    private fun setupSearchResults() {
-        val adapter = MerchantsAtmsResultAdapter { item, _ ->
             hideKeyboard()
 
->>>>>>> bf0f21d9
             if (item is Merchant) {
                 viewModel.openMerchantDetails(item)
             }
@@ -328,15 +319,171 @@
         }
     }
 
-<<<<<<< HEAD
-        viewModel.init()
-
-        val mapFragment = childFragmentManager.findFragmentById(R.id.explore_map) as SupportMapFragment
-        lifecycleScope.launchWhenStarted {
-            googleMap = mapFragment.awaitMap()
-            checkPermissionOrShowMap()
-            setUserLocationMarkerMovementState()
-        }
+    private fun setupBackNavigation() {
+        val onBackButtonAction = {
+            if (viewModel.selectedMerchant.value != null) {
+                viewModel.openSearchResults()
+                transitToSearchResults()
+            } else {
+                findNavController().popBackStack()
+            }
+        }
+
+        binding.toolbar.setNavigationOnClickListener {
+            onBackButtonAction.invoke()
+        }
+
+        requireActivity().onBackPressedDispatcher.addCallback(
+            viewLifecycleOwner,
+            object : OnBackPressedCallback(true) {
+                override fun handleOnBackPressed() {
+                    onBackButtonAction.invoke()
+                }
+            })
+    }
+
+    private fun bindMerchantDetails(merchant: Merchant) {
+        binding.merchantDetails.apply {
+            Glide.with(requireContext())
+                .load(merchant.logoLocation)
+                .error(R.drawable.ic_merchant_placeholder)
+                .transform(RoundedCorners(resources.getDimensionPixelSize(R.dimen.logo_corners_radius)))
+                .transition(DrawableTransitionOptions.withCrossFade(200))
+                .into(merchantLogo)
+
+            merchantName.text = merchant.name
+            merchantType.text = when (cleanValue(merchant.type)) {
+                MerchantType.ONLINE -> resources.getString(R.string.explore_online_merchant)
+                MerchantType.PHYSICAL -> resources.getString(R.string.explore_physical_merchant)
+                MerchantType.BOTH -> resources.getString(R.string.explore_both_types_merchant)
+                else -> ""
+            }
+            merchantAddress.text = getString(
+                R.string.explore_merchant_address,
+                merchant.address1,
+                merchant.address2,
+                merchant.address3)
+
+            val isOnline = merchant.type == MerchantType.ONLINE
+            val drawable = ResourcesCompat.getDrawable(resources,
+                if (isOnline) R.drawable.ic_gift_card_white else R.drawable.ic_dash, null)
+
+            payBtn.setCompoundDrawablesWithIntrinsicBounds(drawable, null, null, null)
+            merchantAddress.isVisible = !isOnline
+
+            if (isOnline) {
+                payBtn.isVisible = !merchant.deeplink.isNullOrBlank()
+                payBtn.text = getText(R.string.explore_buy_gift_card)
+                payBtn.setOnClickListener { openDeeplink(merchant.deeplink!!) }
+
+                root.updateLayoutParams<ConstraintLayout.LayoutParams> {
+                    matchConstraintPercentHeight = 1f
+                }
+                root.updatePaddingRelative(top = resources.getDimensionPixelOffset(R.dimen.details_online_margin_top))
+            } else {
+                payBtn.text = getText(R.string.explore_pay_with_dash)
+                payBtn.setOnClickListener { viewModel.sendDash() }
+
+                root.updateLayoutParams<ConstraintLayout.LayoutParams> {
+                    matchConstraintPercentHeight = 0.44f
+                }
+                root.updatePaddingRelative(top = resources.getDimensionPixelOffset(R.dimen.details_physical_margin_top))
+            }
+
+            directionBtn.isVisible = !isOnline && merchant.latitude != null && merchant.longitude != null
+            directionBtn.setOnClickListener {
+                openMaps(merchant.latitude!!, merchant.longitude!!)
+            }
+
+            callBtn.isVisible = !isOnline && !merchant.phone.isNullOrEmpty()
+            callBtn.setOnClickListener {
+                dialPhone(merchant.phone!!)
+            }
+
+            linkBtn.isVisible = !merchant.website.isNullOrEmpty()
+            linkBtn.setOnClickListener {
+                openWebsite(merchant.website!!)
+            }
+        }
+    }
+
+    private fun transitToDetails(fullHeight: Boolean) {
+        val bottomSheet = BottomSheetBehavior.from(binding.contentPanel)
+        bottomSheet.isDraggable = false
+        bottomSheetWasExpanded = bottomSheet.state == BottomSheetBehavior.STATE_EXPANDED
+        bottomSheet.state = if (fullHeight) BottomSheetBehavior.STATE_EXPANDED else BottomSheetBehavior.STATE_HALF_EXPANDED
+
+        animate(binding.searchResults).apply {
+            duration = 200
+            alpha(0f)
+        }.withEndAction {
+            binding.searchResults.isVisible = false
+        }.start()
+
+        binding.merchantDetails.root.alpha = 0f
+        binding.merchantDetails.root.isVisible = true
+        animate(binding.merchantDetails.root).apply {
+            duration = 200
+            startDelay = 200
+            alpha(1f)
+        }.start()
+    }
+
+    private fun transitToSearchResults() {
+        val bottomSheet = BottomSheetBehavior.from(binding.contentPanel)
+        bottomSheet.isDraggable = true
+
+        bottomSheet.state = if (bottomSheetWasExpanded) {
+            BottomSheetBehavior.STATE_EXPANDED
+        } else  {
+            BottomSheetBehavior.STATE_HALF_EXPANDED
+        }
+
+        animate(binding.merchantDetails.root).apply {
+            duration = 200
+            alpha(0f)
+        }.withEndAction {
+            binding.merchantDetails.root.isVisible = false
+        }.start()
+
+        binding.searchResults.isVisible = true
+        binding.searchResults.alpha = 0f
+        animate(binding.searchResults).apply {
+            duration = 200
+            startDelay = 200
+            alpha(1f)
+        }.start()
+    }
+
+    private fun openMaps(latitude: Double, longitude: Double) {
+        val uri = getString(R.string.explore_maps_intent_uri, latitude, longitude)
+        val intent = Intent(Intent.ACTION_VIEW, Uri.parse(uri))
+        startActivity(intent)
+    }
+
+    private fun dialPhone(phone: String) {
+        val intent = Intent(Intent.ACTION_DIAL, Uri.parse("tel: $phone"))
+        startActivity(intent)
+    }
+
+    private fun openWebsite(website: String) {
+        val intent = Intent(Intent.ACTION_VIEW, Uri.parse(website))
+        startActivity(intent, null)
+    }
+
+    private fun openDeeplink(link: String) {
+        val intent = Intent(Intent.ACTION_VIEW, Uri.parse(link))
+        startActivity(intent, null)
+    }
+
+    private fun hideKeyboard() {
+        val inputManager = requireContext()
+                .getSystemService(Context.INPUT_METHOD_SERVICE) as InputMethodManager?
+        inputManager?.hideSoftInputFromWindow(requireActivity().window.decorView.windowToken, 0)
+    }
+
+    private fun cleanValue(value: String?): String? {
+        return value?.trim()?.lowercase()?.replace(" ", "_")
     }
 
     private fun setUserLocationMarkerMovementState() {
@@ -439,7 +586,7 @@
     }
 
     private fun isForegroundLocationPermissionGranted() = ActivityCompat.checkSelfPermission(requireActivity(),
-            Manifest.permission.ACCESS_FINE_LOCATION) == PackageManager.PERMISSION_GRANTED
+        Manifest.permission.ACCESS_FINE_LOCATION) == PackageManager.PERMISSION_GRANTED
 
     private fun isGooglePlayServicesAvailable(): Boolean {
         val googleApiAvailability: GoogleApiAvailability = GoogleApiAvailability.getInstance()
@@ -499,172 +646,5 @@
             ++zoomLevel
         }
         return zoomLevel
-=======
-    private fun setupBackNavigation() {
-        val onBackButtonAction = {
-            if (viewModel.selectedMerchant.value != null) {
-                viewModel.openSearchResults()
-                transitToSearchResults()
-            } else {
-                findNavController().popBackStack()
-            }
-        }
-
-        binding.toolbar.setNavigationOnClickListener {
-            onBackButtonAction.invoke()
-        }
-
-        requireActivity().onBackPressedDispatcher.addCallback(
-            viewLifecycleOwner,
-            object : OnBackPressedCallback(true) {
-                override fun handleOnBackPressed() {
-                    onBackButtonAction.invoke()
-                }
-            })
-    }
-
-    private fun bindMerchantDetails(merchant: Merchant) {
-        binding.merchantDetails.apply {
-            Glide.with(requireContext())
-                .load(merchant.logoLocation)
-                .error(R.drawable.ic_merchant_placeholder)
-                .transform(RoundedCorners(resources.getDimensionPixelSize(R.dimen.logo_corners_radius)))
-                .transition(DrawableTransitionOptions.withCrossFade(200))
-                .into(merchantLogo)
-
-            merchantName.text = merchant.name
-            merchantType.text = when (cleanValue(merchant.type)) {
-                MerchantType.ONLINE -> resources.getString(R.string.explore_online_merchant)
-                MerchantType.PHYSICAL -> resources.getString(R.string.explore_physical_merchant)
-                MerchantType.BOTH -> resources.getString(R.string.explore_both_types_merchant)
-                else -> ""
-            }
-            merchantAddress.text = getString(
-                R.string.explore_merchant_address,
-                merchant.address1,
-                merchant.address2,
-                merchant.address3)
-
-            val isOnline = merchant.type == MerchantType.ONLINE
-            val drawable = ResourcesCompat.getDrawable(resources,
-                if (isOnline) R.drawable.ic_gift_card_white else R.drawable.ic_dash, null)
-
-            payBtn.setCompoundDrawablesWithIntrinsicBounds(drawable, null, null, null)
-            merchantAddress.isVisible = !isOnline
-
-            if (isOnline) {
-                payBtn.isVisible = !merchant.deeplink.isNullOrBlank()
-                payBtn.text = getText(R.string.explore_buy_gift_card)
-                payBtn.setOnClickListener { openDeeplink(merchant.deeplink!!) }
-
-                root.updateLayoutParams<ConstraintLayout.LayoutParams> {
-                    matchConstraintPercentHeight = 1f
-                }
-                root.updatePaddingRelative(top = resources.getDimensionPixelOffset(R.dimen.details_online_margin_top))
-            } else {
-                payBtn.text = getText(R.string.explore_pay_with_dash)
-                payBtn.setOnClickListener { viewModel.sendDash() }
-
-                root.updateLayoutParams<ConstraintLayout.LayoutParams> {
-                    matchConstraintPercentHeight = 0.44f
-                }
-                root.updatePaddingRelative(top = resources.getDimensionPixelOffset(R.dimen.details_physical_margin_top))
-            }
-
-            directionBtn.isVisible = !isOnline && merchant.latitude != null && merchant.longitude != null
-            directionBtn.setOnClickListener {
-                openMaps(merchant.latitude!!, merchant.longitude!!)
-            }
-
-            callBtn.isVisible = !isOnline && !merchant.phone.isNullOrEmpty()
-            callBtn.setOnClickListener {
-                dialPhone(merchant.phone!!)
-            }
-
-            linkBtn.isVisible = !merchant.website.isNullOrEmpty()
-            linkBtn.setOnClickListener {
-                openWebsite(merchant.website!!)
-            }
-        }
-    }
-
-    private fun transitToDetails(fullHeight: Boolean) {
-        val bottomSheet = BottomSheetBehavior.from(binding.contentPanel)
-        bottomSheet.isDraggable = false
-        bottomSheetWasExpanded = bottomSheet.state == BottomSheetBehavior.STATE_EXPANDED
-        bottomSheet.state = if (fullHeight) BottomSheetBehavior.STATE_EXPANDED else BottomSheetBehavior.STATE_HALF_EXPANDED
-
-        animate(binding.searchResults).apply {
-            duration = 200
-            alpha(0f)
-        }.withEndAction {
-            binding.searchResults.isVisible = false
-        }.start()
-
-        binding.merchantDetails.root.alpha = 0f
-        binding.merchantDetails.root.isVisible = true
-        animate(binding.merchantDetails.root).apply {
-            duration = 200
-            startDelay = 200
-            alpha(1f)
-        }.start()
-    }
-
-    private fun transitToSearchResults() {
-        val bottomSheet = BottomSheetBehavior.from(binding.contentPanel)
-        bottomSheet.isDraggable = true
-
-        bottomSheet.state = if (bottomSheetWasExpanded) {
-            BottomSheetBehavior.STATE_EXPANDED
-        } else  {
-            BottomSheetBehavior.STATE_HALF_EXPANDED
-        }
-
-        animate(binding.merchantDetails.root).apply {
-            duration = 200
-            alpha(0f)
-        }.withEndAction {
-            binding.merchantDetails.root.isVisible = false
-        }.start()
-
-        binding.searchResults.isVisible = true
-        binding.searchResults.alpha = 0f
-        animate(binding.searchResults).apply {
-            duration = 200
-            startDelay = 200
-            alpha(1f)
-        }.start()
-    }
-
-    private fun openMaps(latitude: Double, longitude: Double) {
-        val uri = getString(R.string.explore_maps_intent_uri, latitude, longitude)
-        val intent = Intent(Intent.ACTION_VIEW, Uri.parse(uri))
-        startActivity(intent)
-    }
-
-    private fun dialPhone(phone: String) {
-        val intent = Intent(Intent.ACTION_DIAL, Uri.parse("tel: $phone"))
-        startActivity(intent)
-    }
-
-    private fun openWebsite(website: String) {
-        val intent = Intent(Intent.ACTION_VIEW, Uri.parse(website))
-        startActivity(intent, null)
-    }
-
-    private fun openDeeplink(link: String) {
-        val intent = Intent(Intent.ACTION_VIEW, Uri.parse(link))
-        startActivity(intent, null)
-    }
-
-    private fun hideKeyboard() {
-        val inputManager = requireContext()
-                .getSystemService(Context.INPUT_METHOD_SERVICE) as InputMethodManager?
-        inputManager?.hideSoftInputFromWindow(requireActivity().window.decorView.windowToken, 0)
-    }
-
-    private fun cleanValue(value: String?): String? {
-        return value?.trim()?.lowercase()?.replace(" ", "_")
->>>>>>> bf0f21d9
     }
 }