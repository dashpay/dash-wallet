--- conflicted
+++ resolved
@@ -78,13 +78,6 @@
 import org.dash.wallet.common.ui.observeOnDestroy
 import org.dash.wallet.common.ui.viewBinding
 import org.dash.wallet.features.exploredash.R
-<<<<<<< HEAD
-import org.dash.wallet.features.exploredash.data.model.*
-import org.dash.wallet.features.exploredash.databinding.FragmentSearchBinding
-import org.dash.wallet.features.exploredash.ui.adapters.MerchantsAtmsResultAdapter
-import org.dash.wallet.features.exploredash.ui.dialogs.TerritoryFilterDialog
-import java.lang.Exception
-=======
 import org.dash.wallet.features.exploredash.databinding.FragmentSearchBinding
 import org.dash.wallet.features.exploredash.ui.adapters.MerchantsAtmsResultAdapter
 import org.dash.wallet.features.exploredash.ui.dialogs.TerritoryFilterDialog
@@ -97,7 +90,7 @@
 import org.dash.wallet.common.ui.observeOnDestroy
 import org.dash.wallet.features.exploredash.data.model.*
 import java.lang.StringBuilder
->>>>>>> 64bd8952
+import java.lang.Exception
 
 
 @FlowPreview
@@ -197,8 +190,7 @@
         setupSearchResults()
         setupItemDetails()
 
-<<<<<<< HEAD
-        viewModel.init()
+        viewModel.init(args.type)
         markersGlideRequestManager = Glide.with(this)
         val mapFragment = childFragmentManager.findFragmentById(R.id.explore_map) as SupportMapFragment
         lifecycleScope.launchWhenStarted {
@@ -206,9 +198,6 @@
             checkPermissionOrShowMap()
             setUserLocationMarkerMovementState()
         }
-=======
-        viewModel.init(args.type)
->>>>>>> 64bd8952
     }
 
     private fun setupFilters(bottomSheet: BottomSheetBehavior<ConstraintLayout>, topic: ExploreTopic) {
@@ -329,9 +318,8 @@
         binding.searchResultsList.addItemDecoration(decorator)
         binding.searchResultsList.adapter = adapter
 
-<<<<<<< HEAD
-        viewModel.searchResults.observe(viewLifecycleOwner) { results ->
-            binding.noResultsText.isVisible = results.isEmpty()
+        viewModel.pagingSearchResults.observe(viewLifecycleOwner) { results ->
+            adapter.submitData(viewLifecycleOwner.lifecycle, results)
             adapter.submitList(results)
             resetMap()
 
@@ -340,10 +328,6 @@
             }
 
             handleClickOnMerchantMarker(results)
-=======
-        viewModel.pagingSearchResults.observe(viewLifecycleOwner) { results ->
-            adapter.submitData(viewLifecycleOwner.lifecycle, results)
->>>>>>> 64bd8952
         }
 
         viewLifecycleOwner.observeOnDestroy {
