--- conflicted
+++ resolved
@@ -412,13 +412,8 @@
 
         binding.upButton.setOnClickListener {
             binding.searchResults.scrollToPosition(0)
-<<<<<<< HEAD
-            if (isMerchant()){
-                viewModel.logEvent(AnalyticsConstants.ExploreDash.MERCHANT_DETAILS_SCROLL_UP)
-=======
             if (isMerchantTopic) {
                 viewModel.logEvent(AnalyticsConstants.Explore.MERCHANT_DETAILS_SCROLL_UP)
->>>>>>> 9c34b81f
             }
         }
 
@@ -463,30 +458,18 @@
     private fun setupItemDetails() {
         binding.itemDetails.setOnSendDashClicked { isPayingWithDash ->
             if (isPayingWithDash){
-<<<<<<< HEAD
-                viewModel.logEvent(AnalyticsConstants.ExploreDash.MERCHANT_DETAILS_PAY_WITH_DASH)
-=======
                 viewModel.logEvent(AnalyticsConstants.Explore.MERCHANT_DETAILS_PAY_WITH_DASH)
->>>>>>> 9c34b81f
             }
             viewModel.sendDash()
         }
         binding.itemDetails.setOnReceiveDashClicked { viewModel.receiveDash() }
         binding.itemDetails.setOnBackButtonClicked {
             viewModel.backFromMerchantLocation()
-<<<<<<< HEAD
-            viewModel.logEvent(AnalyticsConstants.ExploreDash.MERCHANT_DETAILS_BACK_FROM_ALL_LOCATIONS)
-=======
->>>>>>> 9c34b81f
         }
         binding.itemDetails.setOnShowAllLocationsClicked {
             viewModel.selectedItem.value?.let { merchant ->
                 if (merchant is Merchant && merchant.merchantId != null && !merchant.source.isNullOrEmpty()) {
                     viewModel.openAllMerchantLocations(merchant.merchantId!!, merchant.source!!)
-<<<<<<< HEAD
-                    viewModel.logEvent(AnalyticsConstants.ExploreDash.MERCHANT_DETAILS_SHOW_ALL_LOCATIONS)
-=======
->>>>>>> 9c34b81f
                 }
             }
         }
@@ -500,23 +483,6 @@
             }
         }
         binding.itemDetails.setOnNavigationButtonClicked {
-<<<<<<< HEAD
-            if (isMerchant()){
-                viewModel.logEvent(AnalyticsConstants.ExploreDash.MERCHANT_DETAILS_NAVIGATION)
-            }
-        }
-        binding.itemDetails.setOnDialPhoneButtonClicked {
-            if (isMerchant()){
-                viewModel.logEvent(AnalyticsConstants.ExploreDash.MERCHANT_DETAILS_DIAL_PHONE_CALL)
-            }
-        }
-        binding.itemDetails.setOnOpenWebsiteButtonClicked {
-            if (isMerchant()){
-                viewModel.logEvent(AnalyticsConstants.ExploreDash.MERCHANT_DETAILS_OPEN_WEBSITE)
-            }
-        }
-        binding.itemDetails.setOnBuyGiftCardButtonClicked { viewModel.logEvent(AnalyticsConstants.ExploreDash.MERCHANT_DETAILS_BUY_GIFT_CARD) }
-=======
             if (isMerchantTopic) {
                 viewModel.logEvent(AnalyticsConstants.Explore.MERCHANT_DETAILS_NAVIGATION)
             }
@@ -532,7 +498,6 @@
             }
         }
         binding.itemDetails.setOnBuyGiftCardButtonClicked { viewModel.logEvent(AnalyticsConstants.Explore.MERCHANT_DETAILS_BUY_GIFT_CARD) }
->>>>>>> 9c34b81f
     }
 
     private fun setupScreenTransitions() {
@@ -598,13 +563,8 @@
 
         binding.toolbar.setNavigationOnClickListener {
             hardBackAction.invoke()
-<<<<<<< HEAD
-            if (isMerchant()){
-                viewModel.logEvent(AnalyticsConstants.ExploreDash.MERCHANT_DETAILS_BACK_TOP)
-=======
             if (isMerchantTopic) {
                 viewModel.logEvent(AnalyticsConstants.Explore.MERCHANT_DETAILS_BACK_TOP)
->>>>>>> 9c34b81f
             }
         }
 
@@ -613,13 +573,8 @@
             object : OnBackPressedCallback(true) {
                 override fun handleOnBackPressed() {
                     hardBackAction.invoke()
-<<<<<<< HEAD
-                    if (isMerchant()){
-                        viewModel.logEvent(AnalyticsConstants.ExploreDash.MERCHANT_DETAILS_BACK_BOTTOM)
-=======
                     if (isMerchantTopic) {
                         viewModel.logEvent(AnalyticsConstants.Explore.MERCHANT_DETAILS_BACK_BOTTOM)
->>>>>>> 9c34b81f
                     }
                 }
             })
