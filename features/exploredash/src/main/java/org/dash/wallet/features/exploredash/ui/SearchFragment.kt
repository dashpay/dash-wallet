/*
 * Copyright 2021 Dash Core Group
 *
 * Licensed under the Apache License, Version 2.0 (the "License");
 * you may not use this file except in compliance with the License.
 * You may obtain a copy of the License at
 *
 *    http://www.apache.org/licenses/LICENSE-2.0
 *
 * Unless required by applicable law or agreed to in writing, software
 * distributed under the License is distributed on an "AS IS" BASIS,
 * WITHOUT WARRANTIES OR CONDITIONS OF ANY KIND, either express or implied.
 * See the License for the specific language governing permissions and
 * limitations under the License.
 */

package org.dash.wallet.features.exploredash.ui

import android.Manifest
import android.animation.AnimatorSet
import android.animation.ObjectAnimator
import android.content.Context
import android.content.DialogInterface
import android.content.Intent
import android.content.pm.PackageManager
import android.net.Uri
import android.os.Bundle
import android.provider.Settings
import android.util.Log
import android.view.View
import android.view.inputmethod.InputMethodManager
import androidx.activity.OnBackPressedCallback
import androidx.activity.result.contract.ActivityResultContracts
import androidx.constraintlayout.widget.ConstraintLayout
import androidx.core.animation.doOnEnd
import androidx.core.app.ActivityCompat
import androidx.core.content.ContextCompat
import androidx.core.content.res.ResourcesCompat
import androidx.core.view.*
import androidx.fragment.app.Fragment
import androidx.fragment.app.activityViewModels
import androidx.lifecycle.lifecycleScope
import androidx.navigation.fragment.findNavController
import androidx.navigation.fragment.navArgs
import androidx.recyclerview.widget.ConcatAdapter
<<<<<<< HEAD
=======
import androidx.recyclerview.widget.RecyclerView
>>>>>>> 9882b71d
import com.bumptech.glide.Glide
import com.bumptech.glide.load.resource.bitmap.RoundedCorners
import com.bumptech.glide.load.resource.drawable.DrawableTransitionOptions
import com.google.android.material.bottomsheet.BottomSheetBehavior
import dagger.hilt.android.AndroidEntryPoint
import kotlinx.coroutines.ExperimentalCoroutinesApi
import kotlinx.coroutines.FlowPreview
import kotlinx.coroutines.delay
import kotlinx.coroutines.launch
import org.dash.wallet.common.ui.DialogBuilder
import org.dash.wallet.common.ui.ListDividerDecorator
import org.dash.wallet.common.ui.observeOnDestroy
import org.dash.wallet.common.ui.viewBinding
import org.dash.wallet.features.exploredash.R
import org.dash.wallet.features.exploredash.data.model.*
import org.dash.wallet.features.exploredash.databinding.FragmentSearchBinding
import org.dash.wallet.features.exploredash.ui.adapters.MerchantsAtmsResultAdapter
import org.dash.wallet.features.exploredash.ui.adapters.SearchHeaderAdapter
<<<<<<< HEAD
import org.dash.wallet.features.exploredash.ui.dialogs.FilterOptionSet
import org.dash.wallet.features.exploredash.ui.dialogs.FiltersDialog
=======
import org.dash.wallet.features.exploredash.ui.dialogs.FiltersDialog
import org.dash.wallet.features.exploredash.ui.dialogs.TerritoryFilterDialog
>>>>>>> 9882b71d

@FlowPreview
@ExperimentalCoroutinesApi
@AndroidEntryPoint
class SearchFragment : Fragment(R.layout.fragment_search) {
    companion object {
        private const val SCROLL_OFFSET_FOR_UP = 700
    }

    private val binding by viewBinding(FragmentSearchBinding::bind)
    private val viewModel: ExploreViewModel by activityViewModels()
    private val args by navArgs<SearchFragmentArgs>()

    private var bottomSheetWasExpanded: Boolean = false
    private var isKeyboardShowing: Boolean = false

    private val permissionRequestLauncher = registerForActivityResult(
        ActivityResultContracts.RequestPermission()) { isPermissionGranted ->

        if (isPermissionGranted) {
            viewModel.monitorUserLocation()
        } else {
            showPermissionDeniedDialog()
        }
    }

    override fun onViewCreated(view: View, savedInstanceState: Bundle?) {
        super.onViewCreated(view, savedInstanceState)

        setupBackNavigation()
        binding.toolbarTitle.text = getToolbarTitle()

        binding.toolbar.setOnMenuItemClickListener {
            if (it.itemId == R.id.menu_info) {
                Log.i("EXPLOREDASH", "info menu click")
            }
            true
        }

        val binding = binding // Avoids IllegalStateException in onStateChanged callback
        val bottomSheet = BottomSheetBehavior.from(binding.contentPanel)
        bottomSheet.state = BottomSheetBehavior.STATE_EXPANDED
        bottomSheet.halfExpandedRatio = ResourcesCompat.getFloat(resources,
            if (args.type == ExploreTopic.Merchants) R.dimen.merchant_half_expanded_ratio else R.dimen.atm_half_expanded_ratio
        )

        val header = SearchHeaderAdapter(args.type)
        setupFilters(header, bottomSheet, args.type)
        setupSearchInput(header, bottomSheet)
        setupSearchResults(header)
        setupItemDetails()

        viewModel.init(args.type)

        if (isLocationPermissionGranted()) {
            viewModel.monitorUserLocation()
<<<<<<< HEAD
        }
    }

    override fun onDestroy() {
        super.onDestroy()
        viewModel.onExitSearch()
    }

    private fun setupFilters(
        header: SearchHeaderAdapter,
        bottomSheet: BottomSheetBehavior<ConstraintLayout>,
        topic: ExploreTopic
    ) {
        val defaultMode = if (topic == ExploreTopic.Merchants) FilterMode.Online else FilterMode.All
        viewModel.setFilterMode(defaultMode)

        header.setOnFilterOptionChosen { _, index ->
            if (topic == ExploreTopic.Merchants) {
                viewModel.setFilterMode(
                    when (index) {
                        0 -> FilterMode.Online
                        1 -> FilterMode.Physical
                        else -> FilterMode.All
                    }
                )
            } else {
                viewModel.setFilterMode(
                    when (index) {
                        1 -> FilterMode.Buy
                        2 -> FilterMode.Sell
                        3 -> FilterMode.BuySell
                        else -> FilterMode.All
                    }
                )
            }
=======
>>>>>>> 9882b71d
        }
    }

<<<<<<< HEAD
        header.setOnFilterButtonClicked {
            lifecycleScope.launch {
                showFilterDialog()
            }
        }

        viewModel.filterMode.observe(viewLifecycleOwner) { mode ->
            if (mode == FilterMode.Online) {
                header.setTitle(getString(R.string.explore_online_merchant))
                bottomSheet.isDraggable = false

                if (viewModel.selectedItem.value == null) {
                    bottomSheet.state = BottomSheetBehavior.STATE_EXPANDED
                    bottomSheetWasExpanded = true
                }
            } else {
                header.setTitle(viewModel.searchResultsTitle.value ?: getString(R.string.explore_search_results))
                bottomSheet.isDraggable = true

                if (isLocationPermissionGranted()) {
                    bottomSheet.state = BottomSheetBehavior.STATE_HALF_EXPANDED
                    bottomSheetWasExpanded = false
                } else {
                    permissionRequestLauncher.launch(Manifest.permission.ACCESS_FINE_LOCATION)
                }
            }
        }

=======
    override fun onDestroy() {
        super.onDestroy()
        viewModel.clearJobs()
    }

    private fun setupFilters(
        header: SearchHeaderAdapter,
        bottomSheet: BottomSheetBehavior<ConstraintLayout>,
        topic: ExploreTopic
    ) {
        val defaultMode = if (topic == ExploreTopic.Merchants) FilterMode.Online else FilterMode.All
        viewModel.setFilterMode(defaultMode)

        header.setOnFilterOptionChosen { _, index ->
            if (topic == ExploreTopic.Merchants) {
                viewModel.setFilterMode(
                    when (index) {
                        0 -> FilterMode.Online
                        1 -> FilterMode.Physical
                        else -> FilterMode.All
                    }
                )
            } else {
                viewModel.setFilterMode(
                    when (index) {
                        1 -> FilterMode.Buy
                        2 -> FilterMode.Sell
                        3 -> FilterMode.BuySell
                        else -> FilterMode.All
                    }
                )
            }
        }

        header.setOnFilterButtonClicked {
            lifecycleScope.launch {
                val territories = viewModel.getTerritoriesWithPOIs()
                FiltersDialog(territories, viewModel.selectedRadiusOption, viewModel.pickedTerritory, { territory, _ ->
                    viewModel.pickedTerritory = territory
                }, { radius, dialog ->
                    dialog.dismiss()
                    viewModel.selectedRadiusOption = radius
                }).show(parentFragmentManager, "filters_dialog")
            }
        }

        viewModel.filterMode.observe(viewLifecycleOwner) { mode ->
            if (mode == FilterMode.Online) {
                header.setTitle(getString(R.string.explore_online_merchant))
                bottomSheet.isDraggable = false

                if (viewModel.selectedItem.value == null) {
                    bottomSheet.state = BottomSheetBehavior.STATE_EXPANDED
                    bottomSheetWasExpanded = true
                }
            } else {
                header.setTitle(viewModel.searchResultsTitle.value ?: getString(R.string.explore_search_results))
                bottomSheet.isDraggable = true

                if (isLocationPermissionGranted()) {
                    bottomSheet.state = BottomSheetBehavior.STATE_HALF_EXPANDED
                    bottomSheetWasExpanded = false
                } else {
                    permissionRequestLauncher.launch(Manifest.permission.ACCESS_FINE_LOCATION)
                }
            }
        }

>>>>>>> 9882b71d
        viewModel.isLocationEnabled.observe(viewLifecycleOwner) { isEnabled ->
            if (isEnabled && viewModel.filterMode.value != FilterMode.Online) {
                bottomSheet.isDraggable = true
                bottomSheet.state = BottomSheetBehavior.STATE_HALF_EXPANDED
            } else {
                bottomSheet.state = BottomSheetBehavior.STATE_EXPANDED
                bottomSheet.isDraggable = false
            }
        }
    }

<<<<<<< HEAD
    private suspend fun showFilterDialog() {
        val territories = viewModel.getTerritoriesWithPOIs()
        val currentOptions = FilterOptionSet(
            viewModel.pickedTerritory,
            viewModel.selectedRadiusOption,
            dashPaymentOn = viewModel.paymentMethodFilter.isEmpty() ||
                    viewModel.paymentMethodFilter == PaymentMethod.DASH,
            giftCardPaymentOn = viewModel.paymentMethodFilter.isEmpty() ||
                    viewModel.paymentMethodFilter == PaymentMethod.GIFT_CARD
        )
        FiltersDialog(
            territories,
            showPaymentOptions = viewModel.exploreTopic == ExploreTopic.Merchants,
            isMetric = viewModel.isMetric,
            currentOptions
        ) { options, dialog ->
            viewModel.pickedTerritory = options.selectedTerritory
            viewModel.selectedRadiusOption = options.selectedRadiusOption

            if (viewModel.exploreTopic == ExploreTopic.Merchants) {
                var paymentFilter = ""

                if (!currentOptions.dashPaymentOn || !currentOptions.giftCardPaymentOn) {
                    paymentFilter = if (currentOptions.dashPaymentOn) {
                        PaymentMethod.DASH
                    } else {
                        PaymentMethod.GIFT_CARD
                    }
                }

                viewModel.paymentMethodFilter = paymentFilter
            }

            dialog.dismiss()
        }.show(parentFragmentManager, "filters_dialog")
    }

    private fun setupSearchInput(
        header: SearchHeaderAdapter,
        bottomSheet: BottomSheetBehavior<ConstraintLayout>
    ) {
        header.setOnSearchQueryChanged {
            viewModel.submitSearchQuery(it)
        }

=======
    private fun setupSearchInput(
        header: SearchHeaderAdapter,
        bottomSheet: BottomSheetBehavior<ConstraintLayout>
    ) {
        header.setOnSearchQueryChanged {
            viewModel.submitSearchQuery(it)
        }

>>>>>>> 9882b71d
        header.setOnSearchQuerySubmitted {
            hideKeyboard()
        }

        requireActivity().window?.decorView?.let { decor ->
            ViewCompat.setOnApplyWindowInsetsListener(decor) { _, insets ->
                val showingKeyboard = insets.isVisible(WindowInsetsCompat.Type.ime())
                this.isKeyboardShowing = showingKeyboard

                if (showingKeyboard) {
                    bottomSheet.state = BottomSheetBehavior.STATE_EXPANDED
                }

                insets
            }
        }
    }

    private fun setupSearchResults(header: SearchHeaderAdapter) {
        val adapter = MerchantsAtmsResultAdapter { item, _ ->
            hideKeyboard()

            if (item is Merchant) {
                viewModel.openMerchantDetails(item)
            } else if (item is Atm) {
                viewModel.openAtmDetails(item)
            }
        }

<<<<<<< HEAD
=======
        adapter.registerAdapterDataObserver(object : RecyclerView.AdapterDataObserver() {
            override fun onItemRangeInserted(positionStart: Int, itemCount: Int) {
                if (positionStart == 0 && itemCount != ExploreViewModel.PAGE_SIZE) {
                    // Scrolling on top if user changed the filter option
                    binding.searchResults.scrollToPosition(0)
                }
            }
        })

>>>>>>> 9882b71d
        val divider = ContextCompat.getDrawable(requireContext(), R.drawable.list_divider)!!
        val decorator = ListDividerDecorator(
            divider,
            showAfterLast = false,
            marginStart = resources.getDimensionPixelOffset(R.dimen.divider_margin_start)
        )
        binding.searchResults.addItemDecoration(decorator)
        binding.searchResults.adapter = ConcatAdapter(header, adapter)

        binding.searchResults.setOnScrollChangeListener { _, _, _, _, _ ->
            binding.upButton.isVisible = shouldShowUpButton()
        }

        binding.upButton.setOnClickListener {
            binding.searchResults.scrollToPosition(0)
        }

        viewModel.pagingSearchResults.observe(viewLifecycleOwner) { results ->
            adapter.submitData(viewLifecycleOwner.lifecycle, results)
        }

        viewModel.searchResultsTitle.observe(viewLifecycleOwner) {
            if (viewModel.filterMode.value == FilterMode.Online) {
                header.setTitle(getString(R.string.explore_online_merchant))
            } else {
                header.setTitle(it)
            }
        }

        viewLifecycleOwner.observeOnDestroy {
            binding.searchResults.adapter = null
        }
    }

    private fun setupItemDetails() {
        viewModel.selectedItem.observe(viewLifecycleOwner) { item ->
            if (item != null) {
                binding.toolbarTitle.text = item.name

                if (item is Merchant) {
                    bindMerchantDetails(item)
                } else if (item is Atm) {
                    bindAtmDetails(item)
                }

                lifecycleScope.launch {
                    if (isKeyboardShowing) {
                        delay(100)
                    }

                    transitToDetails(item.type == MerchantType.ONLINE)
                }
            } else {
                binding.toolbarTitle.text = getToolbarTitle()
                transitToSearchResults()
            }
        }
    }

    private fun setupBackNavigation() {
        val onBackButtonAction = {
            if (viewModel.selectedItem.value != null) {
                viewModel.openSearchResults()
                transitToSearchResults()
            } else {
                findNavController().popBackStack()
            }
        }

        binding.toolbar.setNavigationOnClickListener {
            onBackButtonAction.invoke()
        }

        requireActivity().onBackPressedDispatcher.addCallback(
            viewLifecycleOwner,
            object : OnBackPressedCallback(true) {
                override fun handleOnBackPressed() {
                    onBackButtonAction.invoke()
                }
            })
    }

    private fun bindCommonDetails(item: SearchResult, isOnline: Boolean) {
        binding.itemDetails.apply {
            itemName.text = item.name
            itemAddress.text = item.displayAddress

            linkBtn.isVisible = !item.website.isNullOrEmpty()
            linkBtn.setOnClickListener {
                openWebsite(item.website!!)
            }

            directionBtn.isVisible = !isOnline &&
                    ((item.latitude != null && item.longitude != null) ||
                            !item.googleMaps.isNullOrBlank())
            directionBtn.setOnClickListener {
                openMaps(item)
            }

            callBtn.isVisible = !isOnline && !item.phone.isNullOrEmpty()
            callBtn.setOnClickListener {
                dialPhone(item.phone!!)
            }
        }
    }

    private fun bindMerchantDetails(merchant: Merchant) {
        binding.itemDetails.apply {
            buySellContainer.isVisible = false
            locationHint.isVisible = false

            Glide.with(requireContext())
                .load(merchant.logoLocation)
                .error(R.drawable.ic_image_placeholder)
                .transform(RoundedCorners(resources.getDimensionPixelSize(R.dimen.logo_corners_radius)))
                .transition(DrawableTransitionOptions.withCrossFade(200))
                .into(itemImage)

            itemType.text = when (cleanMerchantTypeValue(merchant.type)) {
                MerchantType.ONLINE -> resources.getString(R.string.explore_online_merchant)
                MerchantType.PHYSICAL -> resources.getString(R.string.explore_physical_merchant)
                MerchantType.BOTH -> resources.getString(R.string.explore_both_types_merchant)
                else -> ""
            }

            val isOnline = merchant.type == MerchantType.ONLINE
            itemAddress.isVisible = !isOnline

            val isDash = merchant.paymentMethod == PaymentMethod.DASH
            val drawable = ResourcesCompat.getDrawable(
                resources,
                if (isDash) R.drawable.ic_dash else R.drawable.ic_gift_card_white, null
            )
            payBtn.setCompoundDrawablesWithIntrinsicBounds(drawable, null, null, null)

            if (isDash) {
                payBtn.isVisible = true
                payBtn.text = getText(R.string.explore_pay_with_dash)
                payBtn.setOnClickListener { viewModel.sendDash() }
            } else {
                payBtn.isVisible = !merchant.deeplink.isNullOrBlank()
                payBtn.text = getText(R.string.explore_buy_gift_card)
                payBtn.setOnClickListener { openDeeplink(merchant.deeplink!!) }
            }

            if (isOnline) {
                root.updateLayoutParams<ConstraintLayout.LayoutParams> {
                    matchConstraintPercentHeight = 1f
                }
                root.updatePaddingRelative(top = resources.getDimensionPixelOffset(R.dimen.details_online_margin_top))
            } else {
                root.updateLayoutParams<ConstraintLayout.LayoutParams> {
                    matchConstraintPercentHeight =
                        ResourcesCompat.getFloat(resources, R.dimen.merchant_details_height_ratio)
                }
                root.updatePaddingRelative(top = resources.getDimensionPixelOffset(R.dimen.details_physical_margin_top))
            }

            bindCommonDetails(merchant, isOnline)
        }
    }

    private fun bindAtmDetails(atm: Atm) {
        binding.itemDetails.apply {
            payBtn.isVisible = false
            manufacturer.text = atm.manufacturer?.replaceFirstChar { it.uppercase() }
            itemType.isVisible = false

            sellBtn.setOnClickListener {
                viewModel.sendDash()
            }

            buyBtn.setOnClickListener {
                viewModel.receiveDash()
            }

            when (atm.type) {
                AtmType.BUY -> {
                    buyBtn.isVisible = true
                    sellBtn.isVisible = false
                }
                AtmType.SELL -> {
                    buyBtn.isVisible = false
                    sellBtn.isVisible = true
                }
                AtmType.BOTH -> {
                    buyBtn.isVisible = true
                    sellBtn.isVisible = true
                }
            }

            root.updateLayoutParams<ConstraintLayout.LayoutParams> {
                matchConstraintPercentHeight =
                    ResourcesCompat.getFloat(resources, R.dimen.atm_details_height_ratio)
            }

            Glide.with(requireContext())
                .load(atm.logoLocation)
                .error(R.drawable.ic_image_placeholder)
                .transform(RoundedCorners(resources.getDimensionPixelSize(R.dimen.logo_corners_radius)))
                .transition(DrawableTransitionOptions.withCrossFade(200))
                .into(logoImg)

            Glide.with(requireContext())
                .load(atm.coverImage)
                .placeholder(R.drawable.ic_image_placeholder)
                .error(R.drawable.ic_image_placeholder)
                .transform(RoundedCorners(resources.getDimensionPixelSize(R.dimen.logo_corners_radius)))
                .transition(DrawableTransitionOptions.withCrossFade(200))
                .into(itemImage)

            bindCommonDetails(atm, false)
        }
    }

    private fun transitToDetails(fullHeight: Boolean) {
        binding.upButton.isVisible = false

        val bottomSheet = BottomSheetBehavior.from(binding.contentPanel)
        bottomSheet.isDraggable = false
        bottomSheetWasExpanded = bottomSheet.state == BottomSheetBehavior.STATE_EXPANDED
        bottomSheet.state =
            if (fullHeight) BottomSheetBehavior.STATE_EXPANDED else BottomSheetBehavior.STATE_HALF_EXPANDED

        binding.itemDetails.root.isVisible = true

        val animResults = ObjectAnimator.ofFloat(binding.searchResults, View.ALPHA, 0f)
        val animDrag = ObjectAnimator.ofFloat(binding.dragIndicator, View.ALPHA, 0f)
        val animDetails = ObjectAnimator.ofFloat(binding.itemDetails.root, View.ALPHA, 1f)
        AnimatorSet().apply {
            playTogether(animResults, animDrag, animDetails)
            duration = 200
            doOnEnd {
                binding.searchResults.isVisible = false
                binding.dragIndicator.isVisible = false
            }
        }.start()
    }

    private fun transitToSearchResults() {
        binding.upButton.isVisible = shouldShowUpButton()

        val bottomSheet = BottomSheetBehavior.from(binding.contentPanel)
        bottomSheet.isDraggable = viewModel.isLocationEnabled.value == true &&
                viewModel.filterMode.value != FilterMode.Online

        bottomSheet.state = if (bottomSheetWasExpanded) {
            BottomSheetBehavior.STATE_EXPANDED
        } else {
            BottomSheetBehavior.STATE_HALF_EXPANDED
        }

        binding.searchResults.isVisible = true
        binding.dragIndicator.isVisible = true

        val animResults = ObjectAnimator.ofFloat(binding.searchResults, View.ALPHA, 1f)
        val animDrag = ObjectAnimator.ofFloat(binding.dragIndicator, View.ALPHA, 1f)
        val animDetails = ObjectAnimator.ofFloat(binding.itemDetails.root, View.ALPHA, 0f)
        AnimatorSet().apply {
            playTogether(animResults, animDrag, animDetails)
            duration = 200
            doOnEnd {
                binding.itemDetails.root.isVisible = false
            }
        }.start()
    }

    private fun getToolbarTitle(): String {
        return when (viewModel.exploreTopic) {
            ExploreTopic.Merchants -> getString(R.string.explore_where_to_spend)
            else -> getString(R.string.explore_atms)
        }
    }

    private fun openMaps(item: SearchResult) {
        val uri = if (!item.googleMaps.isNullOrBlank()) {
            item.googleMaps
        } else {
            getString(R.string.explore_maps_intent_uri, item.latitude!!, item.longitude!!)
        }

        val intent = Intent(Intent.ACTION_VIEW, Uri.parse(uri))
        startActivity(intent)
    }

    private fun dialPhone(phone: String) {
        val intent = Intent(Intent.ACTION_DIAL, Uri.parse("tel: $phone"))
        startActivity(intent)
    }

    private fun openWebsite(website: String) {
        val intent = Intent(Intent.ACTION_VIEW, Uri.parse(website))
        startActivity(intent, null)
    }

    private fun openDeeplink(link: String) {
        val intent = Intent(Intent.ACTION_VIEW, Uri.parse(link))
        startActivity(intent, null)
    }

    private fun hideKeyboard() {
        val inputManager = requireContext()
            .getSystemService(Context.INPUT_METHOD_SERVICE) as InputMethodManager?
        inputManager?.hideSoftInputFromWindow(requireActivity().window.decorView.windowToken, 0)
    }

    private fun cleanMerchantTypeValue(value: String?): String? {
        return value?.trim()?.lowercase()?.replace(" ", "_")
    }

    private fun shouldShowUpButton(): Boolean {
        val offset = binding.searchResults.computeVerticalScrollOffset()
        return offset > SCROLL_OFFSET_FOR_UP
    }

    private fun isLocationPermissionGranted() = ActivityCompat.checkSelfPermission(requireActivity(),
        Manifest.permission.ACCESS_FINE_LOCATION) == PackageManager.PERMISSION_GRANTED

    private fun showPermissionDeniedDialog() {
        val deniedPermissionDialog = DialogBuilder.warn(
            requireActivity(),
            R.string.permission_required_title,
            R.string.permission_required_message
        )
        deniedPermissionDialog.setPositiveButton(R.string.goto_settings) { _, _ ->
            val intent = createAppSettingsIntent()
            startActivity(intent)
<<<<<<< HEAD
        }
        deniedPermissionDialog.setNegativeButton(R.string.button_dismiss) { dialog: DialogInterface, _ ->
            dialog.dismiss()
        }
=======
        }
        deniedPermissionDialog.setNegativeButton(R.string.button_dismiss) { dialog: DialogInterface, _ ->
            dialog.dismiss()
        }
>>>>>>> 9882b71d
        deniedPermissionDialog.show()
    }

    private fun createAppSettingsIntent() = Intent().apply {
        action = Settings.ACTION_APPLICATION_DETAILS_SETTINGS
        data = Uri.fromParts("package", requireContext().packageName, null)
        flags = Intent.FLAG_ACTIVITY_NEW_TASK
    }
}<|MERGE_RESOLUTION|>--- conflicted
+++ resolved
@@ -43,10 +43,6 @@
 import androidx.navigation.fragment.findNavController
 import androidx.navigation.fragment.navArgs
 import androidx.recyclerview.widget.ConcatAdapter
-<<<<<<< HEAD
-=======
-import androidx.recyclerview.widget.RecyclerView
->>>>>>> 9882b71d
 import com.bumptech.glide.Glide
 import com.bumptech.glide.load.resource.bitmap.RoundedCorners
 import com.bumptech.glide.load.resource.drawable.DrawableTransitionOptions
@@ -65,13 +61,8 @@
 import org.dash.wallet.features.exploredash.databinding.FragmentSearchBinding
 import org.dash.wallet.features.exploredash.ui.adapters.MerchantsAtmsResultAdapter
 import org.dash.wallet.features.exploredash.ui.adapters.SearchHeaderAdapter
-<<<<<<< HEAD
 import org.dash.wallet.features.exploredash.ui.dialogs.FilterOptionSet
 import org.dash.wallet.features.exploredash.ui.dialogs.FiltersDialog
-=======
-import org.dash.wallet.features.exploredash.ui.dialogs.FiltersDialog
-import org.dash.wallet.features.exploredash.ui.dialogs.TerritoryFilterDialog
->>>>>>> 9882b71d
 
 @FlowPreview
 @ExperimentalCoroutinesApi
@@ -128,7 +119,16 @@
 
         if (isLocationPermissionGranted()) {
             viewModel.monitorUserLocation()
-<<<<<<< HEAD
+        }
+
+        viewModel.isLocationEnabled.observe(viewLifecycleOwner) { isEnabled ->
+            if (isEnabled && viewModel.filterMode.value != FilterMode.Online) {
+                bottomSheet.isDraggable = true
+                bottomSheet.state = BottomSheetBehavior.STATE_HALF_EXPANDED
+            } else {
+                bottomSheet.state = BottomSheetBehavior.STATE_EXPANDED
+                bottomSheet.isDraggable = false
+            }
         }
     }
 
@@ -164,12 +164,8 @@
                     }
                 )
             }
-=======
->>>>>>> 9882b71d
-        }
-    }
-
-<<<<<<< HEAD
+        }
+
         header.setOnFilterButtonClicked {
             lifecycleScope.launch {
                 showFilterDialog()
@@ -197,89 +193,8 @@
                 }
             }
         }
-
-=======
-    override fun onDestroy() {
-        super.onDestroy()
-        viewModel.clearJobs()
-    }
-
-    private fun setupFilters(
-        header: SearchHeaderAdapter,
-        bottomSheet: BottomSheetBehavior<ConstraintLayout>,
-        topic: ExploreTopic
-    ) {
-        val defaultMode = if (topic == ExploreTopic.Merchants) FilterMode.Online else FilterMode.All
-        viewModel.setFilterMode(defaultMode)
-
-        header.setOnFilterOptionChosen { _, index ->
-            if (topic == ExploreTopic.Merchants) {
-                viewModel.setFilterMode(
-                    when (index) {
-                        0 -> FilterMode.Online
-                        1 -> FilterMode.Physical
-                        else -> FilterMode.All
-                    }
-                )
-            } else {
-                viewModel.setFilterMode(
-                    when (index) {
-                        1 -> FilterMode.Buy
-                        2 -> FilterMode.Sell
-                        3 -> FilterMode.BuySell
-                        else -> FilterMode.All
-                    }
-                )
-            }
-        }
-
-        header.setOnFilterButtonClicked {
-            lifecycleScope.launch {
-                val territories = viewModel.getTerritoriesWithPOIs()
-                FiltersDialog(territories, viewModel.selectedRadiusOption, viewModel.pickedTerritory, { territory, _ ->
-                    viewModel.pickedTerritory = territory
-                }, { radius, dialog ->
-                    dialog.dismiss()
-                    viewModel.selectedRadiusOption = radius
-                }).show(parentFragmentManager, "filters_dialog")
-            }
-        }
-
-        viewModel.filterMode.observe(viewLifecycleOwner) { mode ->
-            if (mode == FilterMode.Online) {
-                header.setTitle(getString(R.string.explore_online_merchant))
-                bottomSheet.isDraggable = false
-
-                if (viewModel.selectedItem.value == null) {
-                    bottomSheet.state = BottomSheetBehavior.STATE_EXPANDED
-                    bottomSheetWasExpanded = true
-                }
-            } else {
-                header.setTitle(viewModel.searchResultsTitle.value ?: getString(R.string.explore_search_results))
-                bottomSheet.isDraggable = true
-
-                if (isLocationPermissionGranted()) {
-                    bottomSheet.state = BottomSheetBehavior.STATE_HALF_EXPANDED
-                    bottomSheetWasExpanded = false
-                } else {
-                    permissionRequestLauncher.launch(Manifest.permission.ACCESS_FINE_LOCATION)
-                }
-            }
-        }
-
->>>>>>> 9882b71d
-        viewModel.isLocationEnabled.observe(viewLifecycleOwner) { isEnabled ->
-            if (isEnabled && viewModel.filterMode.value != FilterMode.Online) {
-                bottomSheet.isDraggable = true
-                bottomSheet.state = BottomSheetBehavior.STATE_HALF_EXPANDED
-            } else {
-                bottomSheet.state = BottomSheetBehavior.STATE_EXPANDED
-                bottomSheet.isDraggable = false
-            }
-        }
-    }
-
-<<<<<<< HEAD
+    }
+
     private suspend fun showFilterDialog() {
         val territories = viewModel.getTerritoriesWithPOIs()
         val currentOptions = FilterOptionSet(
@@ -325,16 +240,6 @@
             viewModel.submitSearchQuery(it)
         }
 
-=======
-    private fun setupSearchInput(
-        header: SearchHeaderAdapter,
-        bottomSheet: BottomSheetBehavior<ConstraintLayout>
-    ) {
-        header.setOnSearchQueryChanged {
-            viewModel.submitSearchQuery(it)
-        }
-
->>>>>>> 9882b71d
         header.setOnSearchQuerySubmitted {
             hideKeyboard()
         }
@@ -364,18 +269,6 @@
             }
         }
 
-<<<<<<< HEAD
-=======
-        adapter.registerAdapterDataObserver(object : RecyclerView.AdapterDataObserver() {
-            override fun onItemRangeInserted(positionStart: Int, itemCount: Int) {
-                if (positionStart == 0 && itemCount != ExploreViewModel.PAGE_SIZE) {
-                    // Scrolling on top if user changed the filter option
-                    binding.searchResults.scrollToPosition(0)
-                }
-            }
-        })
-
->>>>>>> 9882b71d
         val divider = ContextCompat.getDrawable(requireContext(), R.drawable.list_divider)!!
         val decorator = ListDividerDecorator(
             divider,
@@ -703,17 +596,10 @@
         deniedPermissionDialog.setPositiveButton(R.string.goto_settings) { _, _ ->
             val intent = createAppSettingsIntent()
             startActivity(intent)
-<<<<<<< HEAD
         }
         deniedPermissionDialog.setNegativeButton(R.string.button_dismiss) { dialog: DialogInterface, _ ->
             dialog.dismiss()
         }
-=======
-        }
-        deniedPermissionDialog.setNegativeButton(R.string.button_dismiss) { dialog: DialogInterface, _ ->
-            dialog.dismiss()
-        }
->>>>>>> 9882b71d
         deniedPermissionDialog.show()
     }
 
