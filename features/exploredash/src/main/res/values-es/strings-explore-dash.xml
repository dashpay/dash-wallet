<?xml version="1.0" encoding="utf-8"?><!--
  ~ Copyright 2021 Dash Core Group.
  ~
  ~ This program is free software: you can redistribute it and/or modify
  ~ it under the terms of the GNU General Public License as published by
  ~ the Free Software Foundation, either version 3 of the License, or
  ~ (at your option) any later version.
  ~
  ~ This program is distributed in the hope that it will be useful,
  ~ but WITHOUT ANY WARRANTY; without even the implied warranty of
  ~ MERCHANTABILITY or FITNESS FOR A PARTICULAR PURPOSE.  See the
  ~ GNU General Public License for more details.
  ~
  ~ You should have received a copy of the GNU General Public License
  ~ along with this program.  If not, see <http://www.gnu.org/licenses/>.
  -->
<resources>
    <!-- Explore screen -->
    <string name="explore_dash">Explora Dash</string>
    <string name="explore_title">Explorar</string>
    <string name="explore_subtitle">Compra fácilmente con DASH en más de 155,000 ubicaciones y comerciantes en línea</string>
    <string name="explore_merchants_title">Donde gastar?</string>
    <string name="explore_merchants_subtitle">Encuentra comerciantes que acepten Dash como forma de pago.</string>
    <string name="explore_atms_title">Cajeros automáticos</string>
    <string name="explore_atms_subtitle">Encuentra dónde comprar o vender DASH y otras criptomonedas por dinero en efectivo.</string>
    <string name="explore_staking_subtitle">Haz fácilmente staking de tus Dash y obtén ingresos pasivos con unos pocos clics.</string>

    <!-- Search -->
    <string name="explore_search_results">Buscar resultados</string>
    <string name="explore_physical_merchant">Comercio físico</string>
    <string name="explore_online_merchant">En línea</string>
    <string name="explore_both_types_merchant">Comercio físico en línea</string>
    <string name="explore_multiple_locations">+ múltiples ubicaciones</string>
    <string name="explore_option_all">Todos</string>
    <string name="explore_option_buy">Comprar</string>
    <string name="explore_option_sell">Vender</string>
    <string name="explore_option_buy_sell">Comprar y Vender</string>
    <string name="explore_where_to_spend">Donde gastar?</string>
    <string name="explore_atms">Cajeros automáticos</string>
    <string name="explore_all_states">Todos los estados</string>
    <string name="explore_no_results">No se han encontrado resultados</string>
    <string name="explore_all_merchants">Todos los comercios</string>
    <string name="explore_in_radius">%1$s en %2$s</string>
    <string name="explore_no_merchants">Sin comercios</string>
    <string name="explore_no_atms">Sin cajeros automáticos</string>
    <string name="distance_miles">%s millas</string>
    <string name="distance_kilometers">%s kilómetros</string>

    <plurals name="explore_merchant_amount">
<<<<<<< HEAD
        <item quantity="one">%d comerciante</item>
        <item quantity="many">%d comerciantes</item>
        <item quantity="other">%d comerciantes</item>
    </plurals>

    <plurals name="explore_atm_amount">
        <item quantity="one">%d Cajero automático</item>
        <item quantity="many">%d Cajeros automáticos</item>
        <item quantity="other">%d Cajeros automáticos</item>
=======
        <item quantity="one">%d comercio</item>
        <item quantity="many">%d comercios</item>
        <item quantity="other">%d comercios</item>
    </plurals>

    <plurals name="explore_atm_amount">
        <item quantity="one">%d cajero automático</item>
        <item quantity="many">%d cajeros automáticos</item>
        <item quantity="other">%d cajeros automáticos</item>
>>>>>>> 9c34b81f
    </plurals>

    <!-- Details -->
    <string name="explore_back_to_locations">Volver a todas las ubicaciones</string>
    <string name="explore_back_to_nearest">Volver a la ubicación más cercana</string>
    <string name="explore_select_location">Seleccionar ubicación</string>
    <string name="explore_pay_with_dash">Pagar con Dash</string>
    <string name="explore_buy_gift_card">Comprar una Tarjeta de regalo</string>
    <string name="explore_buy_dash">Comprar Dash</string>
    <string name="explore_sell_dash">Vender Dash</string>
    <string name="explore_show_all">Mostrar todas las ubicaciones</string>
    <string name="explore_atm_location_hint">Este cajero automático está ubicado en el</string>
    <string name="explore_maps_intent_uri">http://maps.google.com/maps?daddr=%1$f,%2$f</string>

    <!-- Filters -->
    <string name="explore_filter">Filtrar</string>
    <string name="explore_filters">Filtros</string>
    <string name="explore_apply_filter">Aplicar</string>
    <string name="explore_payment_method">Método de pago</string>
    <string name="explore_payment_dash">Dash</string>
    <string name="explore_payment_gift_card">Tarjeta de regalo</string>
    <string name="explore_radius">Radio</string>
    <string name="explore_location">Ubicación</string>
    <string name="explore_current_location">Ubicación actual</string>
    <string name="explore_location_settings">Configuración de la ubicación actual</string>
    <string name="explore_reset_filters">Restablecer filtros</string>
    <string name="explore_reset_all_filters">Restablecer todos los filtros</string>
    <string name="explore_filtered_by">Filtrado por:</string>
    <string name="explore_pay_gift_card">Pagar con tarjeta de regalo</string>
    <string name="explore_sort_by">Ordenar por</string>

    <string-array name="merchants_filter_options">
        <item>En línea</item>
        <item>Cercano</item>
        <item>Todos</item>
    </string-array>

    <string-array name="atms_filter_options">
        <item>Todos</item>
        <item>Comprar</item>
        <item>Vender</item>
        <item>Comprar/Vender</item>
    </string-array>

    <string-array name="radius_filter_options_miles">
        <item>1milla</item>
        <item>5 millas</item>
        <item>20 millas</item>
        <item>50 millas</item>
    </string-array>

    <string-array name="radius_filter_options_kilometers">
        <item>1 kilómetro</item>
        <item>5 kilómetros</item>
        <item>20 kilómetros</item>
        <item>50 kilómetros</item>
    </string-array>

    <string-array name="sort_by_options_names">
        <item>Nombre</item>
        <item>Distancia</item>
    </string-array>

    <plurals name="radius_miles">
        <item quantity="one">%d milla</item>
        <item quantity="many">%d millas</item>
        <item quantity="other">%d millas</item>
    </plurals>

    <plurals name="radius_kilometers">
        <item quantity="one">%d kilómetro</item>
        <item quantity="many">%d kilómetros</item>
        <item quantity="other">%d kilómetros</item>
    </plurals>

    <!-- Location Permission -->
    <string name="explore_location_allowed">Permitido</string>
    <string name="explore_location_denied">Negado</string>
    <string name="explore_manager_permissions">Administrar permisos de GPS</string>
    <string name="explore_location_request">Otorgar permisos de GPS para que podamos mostrarte ubicaciones cerca de ti.</string>
    <string name="explore_location_explainer">Tu ubicación se utiliza para mostrar tu posición en el mapa, los comerciantes en el radio seleccionado y mejorar los resultados de búsqueda.</string>
    <string name="explore_merchant_location_explainer_title">La búsqueda de comerciantes funciona mejor con los servicios de ubicación activados.</string>
    <string name="explore_merchant_location_explainer_message">Tu ubicación se utiliza para mostrar tu posición en el mapa, los comerciantes en el radio seleccionado y mejorar los resultados de búsqueda.</string>
    <string name="explore_atm_location_explainer_title">La búsqueda de cajeros automáticos funciona mejor con los servicios de ubicación activados.</string>
    <string name="explore_atm_location_explainer_message">Tu ubicación se utiliza para mostrar tu posición en el mapa, cajeros automáticos en el radio seleccionado y mejorar los resultados de búsqueda.</string>

    <!-- Info screens -->
    <string name="explore_info_header_text">Tenemos 2 tipos de comerciantes</string>
    <string name="accept_dash_text">Acepta DASH directamente</string>
    <string name="pay_with_dash_text">Paga con la billetera de DASH.</string>
    <string name="buy_gift_card_text">Compra tarjetas de regalo con tus Dash</string>
    <string name="buy_gift_card_desc_text">Compra tarjetas de regalo con tus Dash por el monto exacto de tu compra.</string>
    <string name="learn_more_text">Aprende más</string>
    <string name="continue_text">Continuar</string>
    <string name="buy_card_header_text">Como usar una tarjeta de regalo</string>
    <string name="buy_card_desc_text">No todas las tiendas aceptan DASH directamente, pero puedes comprar una tarjeta de regalo con tus Dash.</string>
    <string name="find_merchant_text">Encontrar un comercio.</string>
    <string name="buy_gift_card_with_dash_text">Compra un tarjeta de regalo con tus Dash.</string>
    <string name="redeem_gift_card_text">Canjea tu tarjeta de regalo en línea en segundos o en el cajero.</string>

    <!-- Sync Status -->
    <string name="sync_in_progress_not_complete">Sincronización en curso... Es posible que los resultados no estén completos.</string>
    <string name="sync_in_progress_error">Sincronización en curso... Ha ocurrido un error.</string>
    <string name="sync_in_progress_canceled">Sincronización cancelada... Se realizará otro intento más tarde.</string>

    <string name="sync_in_progress_file_not_found">Error de compilación: ¡No se encontró la base de datos!</string>
    <string name="sync_in_progress_network_error">Sincronización interrumpida... La red está desconectada o inaccesible</string>
</resources><|MERGE_RESOLUTION|>--- conflicted
+++ resolved
@@ -47,17 +47,6 @@
     <string name="distance_kilometers">%s kilómetros</string>
 
     <plurals name="explore_merchant_amount">
-<<<<<<< HEAD
-        <item quantity="one">%d comerciante</item>
-        <item quantity="many">%d comerciantes</item>
-        <item quantity="other">%d comerciantes</item>
-    </plurals>
-
-    <plurals name="explore_atm_amount">
-        <item quantity="one">%d Cajero automático</item>
-        <item quantity="many">%d Cajeros automáticos</item>
-        <item quantity="other">%d Cajeros automáticos</item>
-=======
         <item quantity="one">%d comercio</item>
         <item quantity="many">%d comercios</item>
         <item quantity="other">%d comercios</item>
@@ -67,7 +56,6 @@
         <item quantity="one">%d cajero automático</item>
         <item quantity="many">%d cajeros automáticos</item>
         <item quantity="other">%d cajeros automáticos</item>
->>>>>>> 9c34b81f
     </plurals>
 
     <!-- Details -->
