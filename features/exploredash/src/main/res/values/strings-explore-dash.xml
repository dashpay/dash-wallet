<?xml version="1.0" encoding="utf-8"?><!--
  ~ Copyright 2021 Dash Core Group.
  ~
  ~ This program is free software: you can redistribute it and/or modify
  ~ it under the terms of the GNU General Public License as published by
  ~ the Free Software Foundation, either version 3 of the License, or
  ~ (at your option) any later version.
  ~
  ~ This program is distributed in the hope that it will be useful,
  ~ but WITHOUT ANY WARRANTY; without even the implied warranty of
  ~ MERCHANTABILITY or FITNESS FOR A PARTICULAR PURPOSE.  See the
  ~ GNU General Public License for more details.
  ~
  ~ You should have received a copy of the GNU General Public License
  ~ along with this program.  If not, see <http://www.gnu.org/licenses/>.
  -->
<resources>
    <!-- Explore screen -->
    <string name="explore_dash">Explore Dash</string>
    <string name="explore_title">Explore</string>
    <string name="explore_subtitle">Easily shop with your DASH at over 155,000 locations and online merchants</string>
    <string name="explore_merchants_title">Where to Spend?</string>
    <string name="explore_merchants_subtitle">Find merchants who accept Dash as payment.</string>
    <string name="explore_atms_title">ATMs</string>
    <string name="explore_atms_subtitle">Find where to buy or sell DASH and other cryptocurrencies for cash.</string>
    <string name="explore_staking_subtitle">Easily stake Dash and earn passive income with a few simple clicks.</string>

    <!-- Search -->
    <string name="explore_search_results">Search results</string>
    <string name="explore_physical_merchant">Physical Merchant</string>
    <string name="explore_online_merchant">Online</string>
    <string name="explore_both_types_merchant">Online, Physical Merchant</string>
    <string name="explore_multiple_locations">+ multiple locations</string>
    <string name="explore_option_all">All</string>
    <string name="explore_option_buy">Buy</string>
    <string name="explore_option_sell">Sell</string>
    <string name="explore_option_buy_sell">Buy &amp; Sell</string>
    <string name="explore_where_to_spend">Where to Spend</string>
    <string name="explore_atms">ATMs</string>
    <string name="explore_all_states">All states</string>
    <string name="explore_no_results">No Results Found</string>
    <string name="explore_all_merchants">All Merchants</string>
    <string name="explore_in_radius">%1$s in %2$s</string>
    <string name="explore_no_merchants">No merchants</string>
    <string name="explore_no_atms">No ATMs</string>
    <string name="distance_miles">%s miles</string>
    <string name="distance_kilometers">%s kilometers</string>

    <plurals name="explore_merchant_amount">
        <item quantity="one">%d merchant</item>
        <item quantity="other">%d merchants</item>
    </plurals>

    <plurals name="explore_atm_amount">
        <item quantity="one">%d ATM</item>
        <item quantity="other">%d ATMs</item>
    </plurals>

    <!-- Details -->
    <string name="explore_back_to_locations">Back to all locations</string>
    <string name="explore_back_to_nearest">Back to nearest location</string>
    <string name="explore_select_location">Select location</string>
    <string name="explore_pay_with_dash">Pay with Dash</string>
    <string name="explore_buy_gift_card">Buy a Gift Card</string>
    <string name="explore_buy_dash">Buy Dash</string>
    <string name="explore_sell_dash">Sell Dash</string>
    <string name="explore_show_all">Show All Locations</string>
    <string name="explore_atm_location_hint">This ATM is located in the</string>
    <string name="explore_maps_intent_uri">http://maps.google.com/maps?daddr=%1$f,%2$f</string>

    <!-- Filters -->
    <string name="explore_filter">Filter</string>
    <string name="explore_filters">Filters</string>
    <string name="explore_apply_filter">Apply</string>
    <string name="explore_payment_method">Payment Method</string>
    <string name="explore_payment_dash">Dash</string>
    <string name="explore_payment_gift_card">Gift card</string>
    <string name="explore_radius">Radius</string>
    <string name="explore_location">Location</string>
    <string name="explore_current_location">Current Location</string>
    <string name="explore_location_settings">Current Location Settings</string>
    <string name="explore_reset_filters">Reset Filters</string>
    <string name="explore_reset_all_filters">Reset All Filters</string>
    <string name="explore_filtered_by">Filtered by:</string>
    <string name="explore_pay_gift_card">Pay with gift card</string>
    <string name="explore_sort_by">Sort by</string>

    <string-array name="merchants_filter_options">
        <item>Online</item>
        <item>Nearby</item>
        <item>All</item>
    </string-array>

    <string-array name="atms_filter_options">
        <item>All</item>
        <item>Buy</item>
        <item>Sell</item>
        <item>Buy/Sell</item>
    </string-array>

    <string-array name="radius_filter_options_miles">
        <item>1 mile</item>
        <item>5 miles</item>
        <item>20 miles</item>
        <item>50 miles</item>
    </string-array>

    <string-array name="radius_filter_options_kilometers">
        <item>1 kilometer</item>
        <item>5 kilometers</item>
        <item>20 kilometers</item>
        <item>50 kilometers</item>
    </string-array>

    <string-array name="sort_by_options_names">
        <item>Name</item>
        <item>Distance</item>
    </string-array>

    <plurals name="radius_miles">
        <item quantity="one">%d mile</item>
        <item quantity="other">%d miles</item>
    </plurals>

    <plurals name="radius_kilometers">
        <item quantity="one">%d kilometer</item>
        <item quantity="other">%d kilometers</item>
    </plurals>

    <!-- Location Permission -->
    <string name="explore_location_allowed">Allowed</string>
    <string name="explore_location_denied">Denied</string>
    <string name="explore_manager_permissions">Manage GPS Permission</string>
    <string name="explore_location_request">Grant GPS permissions so we can show you locations near you.</string>
    <string name="explore_location_explainer">Your location is used to show your position on the map, merchants in the selected radius and improve search results.</string>
    <string name="explore_merchant_location_explainer_title">Merchant search works better with Location Services turned on.</string>
    <string name="explore_merchant_location_explainer_message">Your location is used to show your position on the map, merchants in the selected radius and improve search results.</string>
    <string name="explore_atm_location_explainer_title">ATM search works better with Location Services turned on.</string>
    <string name="explore_atm_location_explainer_message">Your location is used to show your position on the map, ATMs in the selected radius and improve search results.</string>

    <!-- Info screens -->
    <string name="explore_info_header_text">We have 2 types of merchants</string>
    <string name="accept_dash_text">Accepts DASH  directly</string>
    <string name="pay_with_dash_text">Pay with the DASH wallet.</string>
    <string name="buy_gift_card_text">Buy gift cards with your Dash</string>
    <string name="buy_gift_card_desc_text">Buy gift cards with your Dash for the exact amount of your purchase.</string>
    <string name="learn_more_text">Learn More</string>
    <string name="continue_text">Continue</string>
    <string name="buy_card_header_text">How to Use a Gift Card</string>
    <string name="buy_card_desc_text">Not all of the stores accept DASH directly, but you can buy a gift card with your Dash.</string>
    <string name="find_merchant_text">Find a merchant.</string>
    <string name="buy_gift_card_with_dash_text">Buy a gift card with Dash.</string>
    <string name="redeem_gift_card_text">Redeem your gift card online within seconds or at the cashier.</string>

<<<<<<< HEAD
    <!-- Explore TestNet -->
    <string name="explore_test_subtitle">Test Dash doesn’t have any value in the real world but you can send and receive it with other DashPay Alpha users.</string>
    <string name="explore_test_dash_title">How do I get Test Dash?</string>
    <string name="explore_test_dash_text_1">Test Dash is free and can be obtained from what is called a faucet.</string>
    <string name="explore_test_dash_text_2">Click on the button below to copy a Dash address from this wallet so you can get your test Dash..</string>
    <string name="explore_get_test_dash">Get Test Dash</string>
=======
    <!-- Sync Status -->
    <string name="sync_in_progress_not_complete">Sync in progress... Results may not be complete.</string>
    <string name="sync_in_progress_error">Sync in progress... There was an error.</string>
    <string name="sync_in_progress_canceled">Sync canceled... Another attempt will be made later.</string>

    <string name="sync_in_progress_file_not_found">Build Error: Database not found!</string>
    <string name="sync_in_progress_network_error">Sync interrupted... Network is offline or unreachable</string>
>>>>>>> 6686d291
</resources><|MERGE_RESOLUTION|>--- conflicted
+++ resolved
@@ -152,14 +152,13 @@
     <string name="buy_gift_card_with_dash_text">Buy a gift card with Dash.</string>
     <string name="redeem_gift_card_text">Redeem your gift card online within seconds or at the cashier.</string>
 
-<<<<<<< HEAD
     <!-- Explore TestNet -->
     <string name="explore_test_subtitle">Test Dash doesn’t have any value in the real world but you can send and receive it with other DashPay Alpha users.</string>
     <string name="explore_test_dash_title">How do I get Test Dash?</string>
     <string name="explore_test_dash_text_1">Test Dash is free and can be obtained from what is called a faucet.</string>
     <string name="explore_test_dash_text_2">Click on the button below to copy a Dash address from this wallet so you can get your test Dash..</string>
     <string name="explore_get_test_dash">Get Test Dash</string>
-=======
+
     <!-- Sync Status -->
     <string name="sync_in_progress_not_complete">Sync in progress... Results may not be complete.</string>
     <string name="sync_in_progress_error">Sync in progress... There was an error.</string>
@@ -167,5 +166,4 @@
 
     <string name="sync_in_progress_file_not_found">Build Error: Database not found!</string>
     <string name="sync_in_progress_network_error">Sync interrupted... Network is offline or unreachable</string>
->>>>>>> 6686d291
 </resources>