--- conflicted
+++ resolved
@@ -210,11 +210,8 @@
     <string name="invaild_code">You entered the wrong code. Please check your email and try again.</string>
     <string name="something_wrong_title">Something went wrong!</string>
     <string name="retry">Retry</string>
-<<<<<<< HEAD
-=======
     <string name="gift_card_purchase_failed">Gift card purchase failed</string>
     <string name="try_again">Try Again</string>
     <string name="cancel">Cancel</string>
     <string name="for_some_reason_we_were_not_able_to_buy_a_gift_card_please_try_again"> For some reason we were not able to buy a gift card. Please, try again.</string>
->>>>>>> d04e953c
 </resources>