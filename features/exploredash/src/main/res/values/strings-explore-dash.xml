--- conflicted
+++ resolved
@@ -19,14 +19,11 @@
     <string name="explore_select_state">Select the State</string>
     <string name="explore_all_states">All states</string>
     <string name="explore_no_results">No results</string>
-<<<<<<< HEAD
-    <string name="permission_required_title">Permission required</string>
-    <string name="permission_required_message">We need to know your current location</string>
-    <string name="goto_settings">Settings</string>
-=======
     <string name="explore_pay_with_dash">Pay with Dash</string>
     <string name="explore_buy_gift_card">Buy a Gift Card</string>
     <string name="explore_merchant_address">%1$s\n%2$s\n%3$s</string>
     <string name="explore_maps_intent_uri">http://maps.google.com/maps?daddr=%1$f,%2$f</string>
->>>>>>> bf0f21d9
+    <string name="permission_required_title">Permission required</string>
+    <string name="permission_required_message">We need to know your current location</string>
+    <string name="goto_settings">Settings</string>
 </resources>