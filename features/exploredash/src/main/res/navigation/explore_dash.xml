<?xml version="1.0" encoding="utf-8"?>
<navigation xmlns:android="http://schemas.android.com/apk/res/android"
    xmlns:app="http://schemas.android.com/apk/res-auto"
    xmlns:tools="http://schemas.android.com/tools"
    android:id="@+id/explore_dash"
    app:startDestination="@id/exploreFragment">

    <fragment
        android:id="@+id/exploreFragment"
        android:name="org.dash.wallet.features.exploredash.ui.ExploreFragment"
        android:label="fragment_explore"
        tools:layout="@layout/fragment_explore">

        <action
            android:id="@+id/explore_to_search"
            app:destination="@id/searchFragment"
            app:enterAnim="@anim/slide_in_right"
            app:exitAnim="@anim/activity_stay"
            app:popExitAnim="@anim/slide_out_left" />
    </fragment>

    <fragment
        android:id="@+id/searchFragment"
        android:name="org.dash.wallet.features.exploredash.ui.SearchFragment"
        android:label="fragment_search"
        tools:layout="@layout/fragment_search">

        <argument
            android:name="type"
            android:defaultValue="Merchants"
            app:argType="org.dash.wallet.features.exploredash.ui.ExploreTopic" />
<<<<<<< HEAD

        <action
            android:id="@+id/search_to_filters"
            app:destination="@id/filtersDialog" />
    </fragment>

    <dialog
        android:id="@+id/filtersDialog"
        android:name="org.dash.wallet.features.exploredash.ui.dialogs.FiltersDialog"
        android:label="explore_filters"
        tools:layout="@layout/dialog_filters"/>
=======
        <action
            android:id="@+id/explore_to_info"
            app:destination="@id/infoDialog"
            />
    </fragment>

    <dialog
        android:id="@+id/infoDialog"
        android:name="org.dash.wallet.features.exploredash.ui.dialogs.ExploreDashInfoDialog"
        android:label="explore_dash_info"
        tools:layout="@layout/explore_dash_main_info">

        <action
            android:id="@+id/info_to_gift_card_detail"
            app:destination="@id/buyGiftCardInfoDialog"
            />
    </dialog>

    <dialog
        android:id="@+id/buyGiftCardInfoDialog"
        android:name="org.dash.wallet.features.exploredash.ui.dialogs.BuyGiftCardDescriptionDialog"
        tools:layout="@layout/buy_gift_card_description"
        android:label="buy_gift_card_info"
        />

>>>>>>> 99396a7d
</navigation><|MERGE_RESOLUTION|>--- conflicted
+++ resolved
@@ -29,23 +29,14 @@
             android:name="type"
             android:defaultValue="Merchants"
             app:argType="org.dash.wallet.features.exploredash.ui.ExploreTopic" />
-<<<<<<< HEAD
+
+        <action
+            android:id="@+id/explore_to_info"
+            app:destination="@id/infoDialog" />
 
         <action
             android:id="@+id/search_to_filters"
             app:destination="@id/filtersDialog" />
-    </fragment>
-
-    <dialog
-        android:id="@+id/filtersDialog"
-        android:name="org.dash.wallet.features.exploredash.ui.dialogs.FiltersDialog"
-        android:label="explore_filters"
-        tools:layout="@layout/dialog_filters"/>
-=======
-        <action
-            android:id="@+id/explore_to_info"
-            app:destination="@id/infoDialog"
-            />
     </fragment>
 
     <dialog
@@ -56,16 +47,18 @@
 
         <action
             android:id="@+id/info_to_gift_card_detail"
-            app:destination="@id/buyGiftCardInfoDialog"
-            />
+            app:destination="@id/buyGiftCardInfoDialog" />
     </dialog>
 
     <dialog
         android:id="@+id/buyGiftCardInfoDialog"
         android:name="org.dash.wallet.features.exploredash.ui.dialogs.BuyGiftCardDescriptionDialog"
-        tools:layout="@layout/buy_gift_card_description"
         android:label="buy_gift_card_info"
-        />
+        tools:layout="@layout/buy_gift_card_description" />
 
->>>>>>> 99396a7d
+    <dialog
+        android:id="@+id/filtersDialog"
+        android:name="org.dash.wallet.features.exploredash.ui.dialogs.FiltersDialog"
+        android:label="explore_filters"
+        tools:layout="@layout/dialog_filters" />
 </navigation>