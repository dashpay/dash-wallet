--- conflicted
+++ resolved
@@ -16,9 +16,5 @@
   -->
 <shape xmlns:android="http://schemas.android.com/apk/res/android">
     <corners android:radius="10dp" />
-<<<<<<< HEAD
-    <solid android:color="@color/common_background" />
-=======
     <solid android:color="@color/background_primary" />
->>>>>>> a734b9a0
 </shape>