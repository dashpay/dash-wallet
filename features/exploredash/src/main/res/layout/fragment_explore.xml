<?xml version="1.0" encoding="utf-8"?><!--
  ~ Copyright 2021 Dash Core Group.
  ~
  ~ This program is free software: you can redistribute it and/or modify
  ~ it under the terms of the GNU General Public License as published by
  ~ the Free Software Foundation, either version 3 of the License, or
  ~ (at your option) any later version.
  ~
  ~ This program is distributed in the hope that it will be useful,
  ~ but WITHOUT ANY WARRANTY; without even the implied warranty of
  ~ MERCHANTABILITY or FITNESS FOR A PARTICULAR PURPOSE.  See the
  ~ GNU General Public License for more details.
  ~
  ~ You should have received a copy of the GNU General Public License
  ~ along with this program.  If not, see <http://www.gnu.org/licenses/>.
  -->
<androidx.constraintlayout.widget.ConstraintLayout
    xmlns:android="http://schemas.android.com/apk/res/android"
    xmlns:app="http://schemas.android.com/apk/res-auto"
    xmlns:tools="http://schemas.android.com/tools"
    android:layout_width="match_parent"
    android:layout_height="match_parent"
    android:background="@color/background_explore"
    tools:context="org.dash.wallet.features.exploredash.ui.ExploreFragment">

    <androidx.appcompat.widget.Toolbar
        android:id="@+id/title_bar"
        android:layout_width="match_parent"
        android:layout_height="?attr/actionBarSize"
        app:navigationIcon="@drawable/ic_arrow_back_white"
        app:layout_constraintTop_toTopOf="parent" />

    <ImageView
        android:layout_width="wrap_content"
        android:layout_height="0dp"
        android:maxHeight="220dp"
        android:src="@drawable/explore_image"
        app:layout_constraintBottom_toTopOf="@id/explore_title"
        app:layout_constraintEnd_toEndOf="parent"
        app:layout_constraintStart_toStartOf="parent"
        app:layout_constraintTop_toTopOf="parent" />

    <TextView
        android:id="@+id/explore_title"
        style="@style/Headline4.Bold.White"
        android:layout_width="match_parent"
        android:layout_height="wrap_content"
        android:layout_marginHorizontal="28dp"
        android:layout_marginTop="17dp"
        android:layout_marginBottom="4dp"
        android:text="@string/explore_dash"
        android:textAlignment="center"
        app:layout_constraintBottom_toTopOf="@id/explore_subtitle" />

    <TextView
        android:id="@+id/explore_subtitle"
        style="@style/Body2.White"
        android:layout_width="match_parent"
        android:layout_height="wrap_content"
        android:layout_marginHorizontal="28dp"
        android:layout_marginBottom="27dp"
        android:lineSpacingExtra="3sp"
        android:text="@string/explore_subtitle"
        android:textAlignment="center"
        app:layout_constraintBottom_toTopOf="@id/bottom_content" />

    <LinearLayout
        android:id="@+id/bottom_content"
        android:layout_width="match_parent"
        android:layout_height="wrap_content"
        android:layout_marginBottom="-8dp"
        android:background="@drawable/rounded_background"
        android:orientation="vertical"
        android:paddingTop="15dp"
        android:theme="@style/ExploreBottomContentBackground"
        app:layout_constraintBottom_toBottomOf="parent">

        <androidx.cardview.widget.CardView
            style="@style/CardViewRaised"
            android:layout_width="match_parent"
            android:layout_height="wrap_content"
            android:layout_marginHorizontal="15dp"
            android:layout_marginBottom="35dp">

            <LinearLayout
                android:layout_width="match_parent"
                android:layout_height="match_parent"
                android:orientation="vertical">

                <androidx.constraintlayout.widget.ConstraintLayout
                    android:id="@+id/merchants_btn"
                    android:layout_width="match_parent"
                    android:layout_height="wrap_content"
                    android:background="?attr/selectableItemBackground"
                    android:clickable="true"
                    android:focusable="true"
                    android:paddingTop="21dp"
                    android:paddingEnd="15dp"
                    android:paddingBottom="12dp">

                    <ImageView
                        android:id="@+id/merchants_icon"
                        android:layout_width="wrap_content"
                        android:layout_height="wrap_content"
                        android:layout_marginStart="1dp"
                        android:layout_marginTop="2dp"
                        android:src="@drawable/ic_map"
                        app:layout_constraintEnd_toStartOf="@id/merchants_title"
                        app:layout_constraintStart_toStartOf="parent"
                        app:layout_constraintTop_toTopOf="parent" />

                    <TextView
                        android:id="@+id/merchants_title"
                        style="@style/Subtitle2"
                        android:layout_width="wrap_content"
                        android:layout_height="wrap_content"
                        android:layout_marginStart="63dp"
                        android:text="@string/explore_merchants_title"
                        app:layout_constraintStart_toStartOf="parent"
                        app:layout_constraintTop_toTopOf="parent" />

                    <TextView
                        android:id="@+id/merchants_subtitle"
                        style="@style/Caption.Secondary"
                        android:layout_width="0dp"
                        android:layout_height="wrap_content"
                        android:layout_marginTop="2dp"
                        android:text="@string/explore_merchants_subtitle"
                        app:layout_constraintEnd_toEndOf="parent"
                        app:layout_constraintStart_toStartOf="@+id/merchants_title"
                        app:layout_constraintTop_toBottomOf="@+id/merchants_title" />
                </androidx.constraintlayout.widget.ConstraintLayout>

                <View
                    android:layout_width="match_parent"
                    android:layout_height="1dp"
                    android:layout_marginStart="63dp"
                    android:background="@color/divider_color" />

                <androidx.constraintlayout.widget.ConstraintLayout
                    android:id="@+id/atms_btn"
                    android:layout_width="match_parent"
                    android:layout_height="wrap_content"
                    android:background="?attr/selectableItemBackground"
                    android:clickable="true"
                    android:focusable="true"
                    android:paddingTop="12dp"
                    android:paddingEnd="15dp"
                    android:paddingBottom="12dp">

                    <ImageView
                        android:id="@+id/atms_icon"
                        android:layout_width="wrap_content"
                        android:layout_height="wrap_content"
                        android:layout_marginTop="4dp"
                        android:src="@drawable/ic_atm"
                        app:layout_constraintEnd_toStartOf="@id/atms_title"
                        app:layout_constraintStart_toStartOf="parent"
                        app:layout_constraintTop_toTopOf="parent" />

                    <TextView
                        android:id="@+id/atms_title"
                        style="@style/Subtitle2"
                        android:layout_width="wrap_content"
                        android:layout_height="wrap_content"
                        android:layout_marginStart="63dp"
                        android:text="@string/explore_atms_title"
                        app:layout_constraintStart_toStartOf="parent"
                        app:layout_constraintTop_toTopOf="parent" />

                    <TextView
                        android:id="@+id/atms_subtitle"
                        style="@style/Caption.Secondary"
                        android:layout_width="0dp"
                        android:layout_height="wrap_content"
                        android:layout_marginTop="2dp"
                        android:text="@string/explore_atms_subtitle"
                        app:layout_constraintEnd_toEndOf="parent"
                        app:layout_constraintStart_toStartOf="@+id/atms_title"
                        app:layout_constraintTop_toBottomOf="@+id/atms_title" />
                </androidx.constraintlayout.widget.ConstraintLayout>

                <View
                    android:layout_width="match_parent"
                    android:layout_height="1dp"
                    android:layout_marginStart="63dp"
                    android:background="@color/divider_color" />

                <androidx.constraintlayout.widget.ConstraintLayout
                    android:id="@+id/staking_btn"
                    android:layout_width="match_parent"
                    android:layout_height="wrap_content"
                    android:background="?attr/selectableItemBackground"
                    android:clickable="true"
                    android:focusable="true"
                    android:paddingTop="12dp"
                    android:paddingEnd="15dp"
                    android:paddingBottom="22dp">

                    <ImageView
                        android:id="@+id/staking_icon"
                        android:layout_width="wrap_content"
                        android:layout_height="wrap_content"
                        android:layout_marginTop="4dp"
                        android:src="@drawable/ic_deposit"
                        app:layout_constraintEnd_toStartOf="@id/staking_title"
                        app:layout_constraintStart_toStartOf="parent"
                        app:layout_constraintTop_toTopOf="parent" />

                    <TextView
                        android:id="@+id/staking_title"
                        style="@style/Subtitle2"
                        android:layout_width="wrap_content"
                        android:layout_height="wrap_content"
                        android:layout_marginStart="63dp"
                        android:text="@string/staking_title"
                        app:layout_constraintStart_toStartOf="parent"
                        app:layout_constraintTop_toTopOf="parent" />

                    <TextView
                        android:id="@+id/staking_subtitle"
<<<<<<< HEAD
                        style="@style/Caption.SteelGray"
=======
                        style="@style/Caption.Secondary"
>>>>>>> 9c34b81f
                        android:layout_width="0dp"
                        android:layout_height="wrap_content"
                        android:layout_marginTop="2dp"
                        android:text="@string/explore_staking_subtitle"
                        app:layout_constraintEnd_toEndOf="parent"
                        app:layout_constraintStart_toStartOf="@+id/staking_title"
                        app:layout_constraintTop_toBottomOf="@+id/staking_title" />
                </androidx.constraintlayout.widget.ConstraintLayout>
            </LinearLayout>
        </androidx.cardview.widget.CardView>
    </LinearLayout>
</androidx.constraintlayout.widget.ConstraintLayout><|MERGE_RESOLUTION|>--- conflicted
+++ resolved
@@ -219,11 +219,7 @@
 
                     <TextView
                         android:id="@+id/staking_subtitle"
-<<<<<<< HEAD
-                        style="@style/Caption.SteelGray"
-=======
                         style="@style/Caption.Secondary"
->>>>>>> 9c34b81f
                         android:layout_width="0dp"
                         android:layout_height="wrap_content"
                         android:layout_marginTop="2dp"
