<?xml version="1.0" encoding="utf-8"?><!--
  ~ Copyright 2021 Dash Core Group.
  ~
  ~ This program is free software: you can redistribute it and/or modify
  ~ it under the terms of the GNU General Public License as published by
  ~ the Free Software Foundation, either version 3 of the License, or
  ~ (at your option) any later version.
  ~
  ~ This program is distributed in the hope that it will be useful,
  ~ but WITHOUT ANY WARRANTY; without even the implied warranty of
  ~ MERCHANTABILITY or FITNESS FOR A PARTICULAR PURPOSE.  See the
  ~ GNU General Public License for more details.
  ~
  ~ You should have received a copy of the GNU General Public License
  ~ along with this program.  If not, see <http://www.gnu.org/licenses/>.
  -->
<androidx.constraintlayout.widget.ConstraintLayout xmlns:android="http://schemas.android.com/apk/res/android"
    xmlns:app="http://schemas.android.com/apk/res-auto"
    xmlns:tools="http://schemas.android.com/tools"
    android:layout_width="match_parent"
    android:layout_height="match_parent"
    android:background="@color/background_explore"
<<<<<<< HEAD
    tools:context="de.schildbach.wallet.ui.explore.ExploreFragment">
=======
    tools:context="org.dash.wallet.features.exploredash.ui.ExploreFragment">

    <androidx.appcompat.widget.Toolbar
        android:id="@+id/title_bar"
        android:layout_width="match_parent"
        android:layout_height="?attr/actionBarSize"
        app:layout_constraintTop_toTopOf="parent"
        app:navigationIcon="@drawable/ic_arrow_back_white" />
>>>>>>> b1ec0c35

    <ImageView
        android:layout_width="wrap_content"
        android:layout_height="0dp"
        android:maxHeight="220dp"
        android:src="@drawable/explore_image"
        app:layout_constraintBottom_toTopOf="@id/explore_title"
        app:layout_constraintEnd_toEndOf="parent"
        app:layout_constraintStart_toStartOf="parent"
        app:layout_constraintTop_toTopOf="parent" />

    <TextView
        android:id="@+id/explore_title"
        style="@style/Headline3.White"
        android:layout_width="match_parent"
        android:layout_height="wrap_content"
        android:layout_marginHorizontal="28dp"
        android:layout_marginTop="17dp"
        android:layout_marginBottom="4dp"
        android:gravity="center"
        android:text="@string/explore_dash"
        android:textAlignment="gravity"
        app:layout_constraintBottom_toTopOf="@id/explore_subtitle" />

    <TextView
        android:id="@+id/explore_subtitle"
        style="@style/Body2.White"
        android:layout_width="match_parent"
        android:layout_height="wrap_content"
        android:layout_marginHorizontal="28dp"
        android:layout_marginBottom="27dp"
        android:gravity="center"
        android:text="@string/explore_subtitle"
        android:textAlignment="gravity"
        app:layout_constraintBottom_toTopOf="@id/bottom_content" />

    <LinearLayout
        android:id="@+id/bottom_content"
        android:layout_width="match_parent"
        android:layout_height="wrap_content"
        android:layout_marginBottom="-8dp"
        android:background="@drawable/rounded_background"
        android:orientation="vertical"
        android:paddingTop="15dp"
        android:theme="@style/ExploreBottomContentBackground"
        app:layout_constraintBottom_toBottomOf="parent">

        <androidx.cardview.widget.CardView
            style="@style/CardViewRaised"
            android:layout_width="match_parent"
            android:layout_height="wrap_content"
            android:layout_marginHorizontal="15dp"
            android:layout_marginBottom="35dp">

            <LinearLayout
                android:layout_width="match_parent"
                android:layout_height="match_parent"
                android:orientation="vertical">

                <androidx.constraintlayout.widget.ConstraintLayout
                    android:id="@+id/faucet_btn"
                    android:layout_width="match_parent"
                    android:layout_height="wrap_content"
                    android:background="?attr/selectableItemBackground"
                    android:clickable="true"
                    android:focusable="true"
                    android:paddingTop="17dp"
                    android:paddingEnd="15dp"
                    android:paddingBottom="10dp">

                    <ImageView
                        android:id="@+id/faucet_icon"
                        android:layout_width="wrap_content"
                        android:layout_height="wrap_content"
                        android:layout_marginTop="4dp"
                        android:src="@drawable/ic_faucet"
                        app:layout_constraintEnd_toStartOf="@id/faucet_title"
                        app:layout_constraintStart_toStartOf="parent"
                        app:layout_constraintTop_toTopOf="parent" />

                    <TextView
                        android:id="@+id/faucet_title"
                        style="@style/Subtitle2"
                        android:layout_width="wrap_content"
                        android:layout_height="wrap_content"
                        android:layout_marginStart="63dp"
                        android:text="@string/explore_get_test_dash"
                        app:layout_constraintStart_toStartOf="parent"
                        app:layout_constraintTop_toTopOf="parent" />

                    <TextView
                        android:id="@+id/faucet_subtitle"
                        style="@style/Caption.Secondary"
                        android:layout_width="0dp"
                        android:layout_height="wrap_content"
                        android:layout_marginTop="2dp"
                        android:text="@string/explore_test_dash_text_1"
                        app:layout_constraintEnd_toEndOf="parent"
                        app:layout_constraintStart_toStartOf="@+id/faucet_title"
                        app:layout_constraintTop_toBottomOf="@+id/faucet_title" />
                </androidx.constraintlayout.widget.ConstraintLayout>

                <View
                    android:layout_width="match_parent"
                    android:layout_height="1dp"
                    android:layout_marginStart="63dp"
                    android:background="@color/divider_color" />

                <androidx.constraintlayout.widget.ConstraintLayout
                    android:id="@+id/merchants_btn"
                    android:layout_width="match_parent"
                    android:layout_height="wrap_content"
                    android:background="?attr/selectableItemBackground"
                    android:clickable="true"
                    android:focusable="true"
                    android:paddingTop="12dp"
                    android:paddingEnd="15dp"
                    android:paddingBottom="12dp">

                    <ImageView
                        android:id="@+id/merchants_icon"
                        android:layout_width="wrap_content"
                        android:layout_height="wrap_content"
                        android:layout_marginStart="2dp"
                        android:src="@drawable/ic_map"
                        app:layout_constraintEnd_toStartOf="@id/merchants_title"
                        app:layout_constraintStart_toStartOf="parent"
                        app:layout_constraintTop_toTopOf="parent" />

                    <TextView
                        android:id="@+id/merchants_title"
                        style="@style/Subtitle2"
                        android:layout_width="wrap_content"
                        android:layout_height="wrap_content"
                        android:layout_marginStart="67dp"
                        android:layout_marginTop="7dp"
                        android:text="@string/explore_merchants_title"
                        app:layout_constraintStart_toStartOf="parent"
                        app:layout_constraintTop_toTopOf="parent" />

                    <TextView
                        android:id="@+id/merchants_subtitle"
                        style="@style/Caption.Tertiary"
                        android:layout_width="0dp"
                        android:layout_height="wrap_content"
                        android:text="@string/explore_merchants_subtitle"
                        app:layout_constraintEnd_toEndOf="parent"
                        app:layout_constraintStart_toStartOf="@+id/merchants_title"
                        app:layout_constraintTop_toBottomOf="@+id/merchants_title" />
                </androidx.constraintlayout.widget.ConstraintLayout>

                <androidx.constraintlayout.widget.ConstraintLayout
                    android:id="@+id/atms_btn"
                    android:layout_width="match_parent"
                    android:layout_height="wrap_content"
                    android:background="?attr/selectableItemBackground"
                    android:clickable="true"
                    android:focusable="true"
                    android:paddingTop="10dp"
                    android:paddingEnd="15dp"
                    android:paddingBottom="10dp">

                    <ImageView
                        android:id="@+id/atms_icon"
                        android:layout_width="wrap_content"
                        android:layout_height="wrap_content"
                        android:layout_marginStart="2dp"
                        android:src="@drawable/ic_atm"
                        app:layout_constraintEnd_toStartOf="@id/atms_title"
                        app:layout_constraintStart_toStartOf="parent"
                        app:layout_constraintTop_toTopOf="parent" />

                    <TextView
                        android:id="@+id/atms_title"
                        style="@style/Subtitle2"
                        android:layout_width="wrap_content"
                        android:layout_height="wrap_content"
                        android:layout_marginStart="67dp"
                        android:layout_marginTop="7dp"
                        android:text="@string/explore_atms_title"
                        app:layout_constraintStart_toStartOf="parent"
                        app:layout_constraintTop_toTopOf="parent" />

                    <TextView
                        android:id="@+id/atms_subtitle"
                        style="@style/Caption.Tertiary"
                        android:layout_width="0dp"
                        android:layout_height="wrap_content"
                        android:text="@string/explore_atms_subtitle"
                        app:layout_constraintEnd_toEndOf="parent"
                        app:layout_constraintStart_toStartOf="@+id/atms_title"
                        app:layout_constraintTop_toBottomOf="@+id/atms_title" />
                </androidx.constraintlayout.widget.ConstraintLayout>

                <androidx.constraintlayout.widget.ConstraintLayout
                    android:id="@+id/staking_btn"
                    android:layout_width="match_parent"
                    android:layout_height="wrap_content"
                    android:background="?attr/selectableItemBackground"
                    android:clickable="true"
                    android:focusable="true"
                    android:paddingTop="10dp"
                    android:paddingEnd="15dp"
                    android:paddingBottom="18dp">

                    <ImageView
                        android:id="@+id/staking_icon"
                        android:layout_width="wrap_content"
                        android:layout_height="wrap_content"
                        android:layout_marginStart="2dp"
                        android:src="@drawable/ic_deposit"
                        app:layout_constraintEnd_toStartOf="@id/staking_title"
                        app:layout_constraintStart_toStartOf="parent"
                        app:layout_constraintTop_toTopOf="parent" />

                    <TextView
                        android:id="@+id/staking_title"
                        style="@style/Subtitle2"
                        android:layout_width="wrap_content"
                        android:layout_height="wrap_content"
                        android:layout_marginStart="67dp"
                        android:layout_marginTop="7dp"
                        android:text="@string/staking_title"
                        app:layout_constraintStart_toStartOf="parent"
                        app:layout_constraintTop_toTopOf="parent" />

                    <TextView
                        android:id="@+id/staking_subtitle"
                        style="@style/Caption.Tertiary"
                        android:layout_width="0dp"
                        android:layout_height="wrap_content"
                        android:text="@string/explore_staking_subtitle"
                        app:layout_constraintEnd_toEndOf="parent"
                        app:layout_constraintStart_toStartOf="@+id/staking_title"
                        app:layout_constraintTop_toBottomOf="@+id/staking_title" />

                    <LinearLayout
                        android:id="@+id/staking_apy_container"
                        android:layout_width="wrap_content"
                        android:layout_height="wrap_content"
                        android:background="@drawable/rounded_background"
                        android:gravity="center"
                        android:orientation="horizontal"
                        android:layout_marginTop="10dp"
                        android:paddingHorizontal="8dp"
                        android:paddingVertical="5dp"
                        android:theme="@style/SystemGreenHighlight"
                        app:layout_constraintStart_toStartOf="@id/staking_subtitle"
                        app:layout_constraintTop_toBottomOf="@id/staking_subtitle">

                        <ImageView
                            android:layout_width="wrap_content"
                            android:layout_height="wrap_content"
                            android:src="@drawable/ic_circle_green_percent" />

                        <TextView
                            android:id="@+id/staking_apy"
                            style="@style/Caption.Medium.Green"
                            android:layout_width="wrap_content"
                            android:layout_height="wrap_content"
                            android:layout_marginStart="4dp"
                            android:text="@string/explore_staking_current_apy"
                            tools:text="Current APY = 6.9%" />
                    </LinearLayout>
                </androidx.constraintlayout.widget.ConstraintLayout>
            </LinearLayout>
        </androidx.cardview.widget.CardView>
    </LinearLayout>
</androidx.constraintlayout.widget.ConstraintLayout><|MERGE_RESOLUTION|>--- conflicted
+++ resolved
@@ -20,18 +20,7 @@
     android:layout_width="match_parent"
     android:layout_height="match_parent"
     android:background="@color/background_explore"
-<<<<<<< HEAD
     tools:context="de.schildbach.wallet.ui.explore.ExploreFragment">
-=======
-    tools:context="org.dash.wallet.features.exploredash.ui.ExploreFragment">
-
-    <androidx.appcompat.widget.Toolbar
-        android:id="@+id/title_bar"
-        android:layout_width="match_parent"
-        android:layout_height="?attr/actionBarSize"
-        app:layout_constraintTop_toTopOf="parent"
-        app:navigationIcon="@drawable/ic_arrow_back_white" />
->>>>>>> b1ec0c35
 
     <ImageView
         android:layout_width="wrap_content"
