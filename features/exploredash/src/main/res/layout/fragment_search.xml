<?xml version="1.0" encoding="utf-8"?>
<androidx.coordinatorlayout.widget.CoordinatorLayout
    xmlns:android="http://schemas.android.com/apk/res/android"
    xmlns:app="http://schemas.android.com/apk/res-auto"
    xmlns:tools="http://schemas.android.com/tools"
    android:layout_width="match_parent"
    android:layout_height="match_parent"
    tools:context="org.dash.wallet.features.exploredash.ui.SearchFragment">

    <com.google.android.material.appbar.AppBarLayout
        android:id="@+id/appbar"
        android:layout_width="match_parent"
        android:layout_height="wrap_content"
        android:theme="@style/Explore.AppBarOverlay"
        app:elevation="0dp"
        android:translationZ="0.1dp">

        <androidx.appcompat.widget.Toolbar
            android:id="@+id/toolbar"
            android:layout_width="match_parent"
            android:layout_height="?attr/actionBarSize"
            app:menu="@menu/info_menu"
            app:navigationIcon="@drawable/ic_back_arrow">

            <TextView
                android:id="@+id/toolbar_title"
                style="@style/Subtitle1.SemiBold"
                android:layout_width="wrap_content"
                android:layout_height="wrap_content"
                android:layout_gravity="center" />
        </androidx.appcompat.widget.Toolbar>
    </com.google.android.material.appbar.AppBarLayout>

    <FrameLayout
        android:layout_width="match_parent"
        android:layout_height="match_parent"
        android:layout_marginTop="?attr/actionBarSize"
        android:background="#ffe89c">

    </FrameLayout>

    <androidx.constraintlayout.widget.ConstraintLayout
        android:id="@+id/content_panel"
        android:layout_width="match_parent"
        android:layout_height="match_parent"
        android:background="@drawable/rounded_background"
        android:paddingBottom="40dp"
        android:theme="@style/ExploreSearchResultsBackground"
        app:behavior_expandedOffset="40dp"
        app:behavior_fitToContents="false"
        app:behavior_halfExpandedRatio="@dimen/merchant_half_expanded_ratio"
        app:behavior_peekHeight="24dp"
        app:layout_behavior="@string/bottom_sheet_behavior"
        tools:behavior_peekHeight="500dp">

        <LinearLayout
            android:id="@+id/search_results"
            android:layout_width="match_parent"
            android:layout_height="match_parent"
            android:orientation="vertical">

            <View
                android:id="@+id/drag_indicator"
                android:layout_width="40dp"
                android:layout_height="4dp"
                android:layout_gravity="center"
                android:layout_marginVertical="10dp"
                android:background="@drawable/rounded_background"
                android:theme="@style/DragIndicatorBackground"
                tools:background="@color/gray_100" />

            <org.dash.wallet.common.ui.segmented_picker.SegmentedPicker
                android:layout_width="match_parent"
                android:layout_height="wrap_content"
                android:layout_marginHorizontal="15dp"/>

            <FrameLayout
                android:layout_width="match_parent"
                android:layout_height="40dp"
                android:layout_marginHorizontal="15dp"
                android:layout_marginTop="10dp">

                <EditText
                    android:id="@+id/search"
                    style="@style/Body2"
                    android:layout_width="match_parent"
                    android:layout_height="match_parent"
                    android:background="@drawable/rounded_background"
                    android:drawableStart="@drawable/ic_search"
                    android:drawablePadding="7dp"
                    android:hint="@string/explore_search_hint"
                    android:imeOptions="actionSearch"
                    android:inputType="text"
                    android:paddingStart="8dp"
                    android:paddingEnd="40dp"
                    android:textColor="@android:color/black"
                    android:theme="@style/SearchInputBackground" />

                <ImageButton
                    android:id="@+id/clear_btn"
                    android:layout_width="40dp"
                    android:layout_height="40dp"
                    android:layout_gravity="end|center_vertical"
                    android:background="@android:color/transparent"
                    android:src="@drawable/ic_close"
                    android:visibility="gone"
                    tools:visibility="visible" />
            </FrameLayout>

            <LinearLayout
<<<<<<< HEAD
                android:layout_width="match_parent"
                android:layout_height="wrap_content"
                android:orientation="horizontal">

                <TextView
                    android:id="@+id/search_title"
                    style="@style/Headline6.Bold"
                    android:layout_width="0dp"
                    android:layout_height="wrap_content"
                    android:layout_gravity="center"
                    android:layout_marginHorizontal="15dp"
                    android:layout_weight="1"
                    tools:text="United States" />

                <Button
                    android:id="@+id/filter_btn"
                    style="@style/Button.Borderless"
                    android:layout_width="wrap_content"
                    android:layout_height="wrap_content"
                    android:layout_marginEnd="8dp"
                    android:drawableEnd="@drawable/ic_filter"
                    android:drawablePadding="4dp"
                    android:text="@string/explore_filter"
                    android:textSize="13sp" />
            </LinearLayout>

            <LinearLayout
=======
>>>>>>> 4b9a9765
                android:id="@+id/merchant_options"
                android:layout_width="match_parent"
                android:layout_height="wrap_content"
                android:layout_marginTop="20dp"
                android:orientation="horizontal">

                <ToggleButton
                    android:id="@+id/all_merchants_option"
                    style="@style/ToggleButton"
                    android:layout_width="wrap_content"
                    android:layout_height="wrap_content"
                    android:layout_marginStart="15dp"
                    android:textOff="@string/explore_option_all"
                    android:textOn="@string/explore_option_all" />

                <ToggleButton
                    android:id="@+id/physical_merchants_option"
                    style="@style/ToggleButton"
                    android:layout_width="wrap_content"
                    android:layout_height="wrap_content"
                    android:layout_marginStart="10dp"
                    android:textOff="@string/explore_physical_merchant"
                    android:textOn="@string/explore_physical_merchant" />

                <ToggleButton
                    android:id="@+id/online_merchants_option"
                    style="@style/ToggleButton"
                    android:layout_width="wrap_content"
                    android:layout_height="wrap_content"
                    android:layout_marginStart="10dp"
                    android:textOff="@string/explore_online_merchant"
                    android:textOn="@string/explore_online_merchant" />
            </LinearLayout>

            <LinearLayout
                android:id="@+id/atm_options"
                android:layout_width="match_parent"
                android:layout_height="wrap_content"
                android:layout_marginTop="20dp"
                android:orientation="horizontal"
                android:visibility="gone">

                <ToggleButton
                    android:id="@+id/all_atms_option"
                    style="@style/ToggleButton"
                    android:layout_width="wrap_content"
                    android:layout_height="wrap_content"
                    android:layout_marginStart="15dp"
                    android:textOff="@string/explore_option_all"
                    android:textOn="@string/explore_option_all" />

                <ToggleButton
                    android:id="@+id/buy_atms_option"
                    style="@style/ToggleButton"
                    android:layout_width="wrap_content"
                    android:layout_height="wrap_content"
                    android:layout_marginStart="10dp"
                    android:textOff="@string/explore_option_buy"
                    android:textOn="@string/explore_option_buy" />

                <ToggleButton
                    android:id="@+id/sell_atms_option"
                    style="@style/ToggleButton"
                    android:layout_width="wrap_content"
                    android:layout_height="wrap_content"
                    android:layout_marginStart="10dp"
                    android:textOff="@string/explore_option_sell"
                    android:textOn="@string/explore_option_sell" />

                <ToggleButton
                    android:id="@+id/buy_sell_atms_options"
                    style="@style/ToggleButton"
                    android:layout_width="wrap_content"
                    android:layout_height="wrap_content"
                    android:layout_marginStart="10dp"
                    android:textOff="@string/explore_option_buy_sell"
                    android:textOn="@string/explore_option_buy_sell" />
            </LinearLayout>

            <androidx.recyclerview.widget.RecyclerView
                android:id="@+id/search_results_list"
                android:layout_width="match_parent"
                android:layout_height="match_parent"
                android:background="@color/dash_white"
                android:clipToPadding="false"
                android:paddingTop="12dp"
                android:paddingBottom="40dp"
                app:layoutManager="androidx.recyclerview.widget.LinearLayoutManager"
                tools:itemCount="5"
                tools:listitem="@layout/merchant_row" />
        </LinearLayout>

        <include
            android:id="@+id/item_details"
            layout="@layout/item_details_view"
            android:layout_width="match_parent"
            android:layout_height="0dp"
            android:visibility="gone"
            app:layout_constraintHeight_percent="@dimen/merchant_details_height_ratio" />

        <View
            android:id="@+id/appbar_divider"
            android:layout_width="match_parent"
            android:layout_height="1dp"
            android:layout_marginTop="12dp"
            android:alpha="0"
            android:background="@color/divider_color"
            app:layout_constraintTop_toTopOf="parent" />
    </androidx.constraintlayout.widget.ConstraintLayout>
</androidx.coordinatorlayout.widget.CoordinatorLayout><|MERGE_RESOLUTION|>--- conflicted
+++ resolved
@@ -12,8 +12,8 @@
         android:layout_width="match_parent"
         android:layout_height="wrap_content"
         android:theme="@style/Explore.AppBarOverlay"
-        app:elevation="0dp"
-        android:translationZ="0.1dp">
+        app:elevation="1dp"
+        android:translationZ="1dp">
 
         <androidx.appcompat.widget.Toolbar
             android:id="@+id/toolbar"
@@ -70,9 +70,11 @@
                 tools:background="@color/gray_100" />
 
             <org.dash.wallet.common.ui.segmented_picker.SegmentedPicker
+                android:id="@+id/filter_options"
                 android:layout_width="match_parent"
                 android:layout_height="wrap_content"
-                android:layout_marginHorizontal="15dp"/>
+                android:layout_marginHorizontal="15dp"
+                tools:layout="@layout/segmented_picker" />
 
             <FrameLayout
                 android:layout_width="match_parent"
@@ -108,7 +110,6 @@
             </FrameLayout>
 
             <LinearLayout
-<<<<<<< HEAD
                 android:layout_width="match_parent"
                 android:layout_height="wrap_content"
                 android:orientation="horizontal">
@@ -135,88 +136,6 @@
                     android:textSize="13sp" />
             </LinearLayout>
 
-            <LinearLayout
-=======
->>>>>>> 4b9a9765
-                android:id="@+id/merchant_options"
-                android:layout_width="match_parent"
-                android:layout_height="wrap_content"
-                android:layout_marginTop="20dp"
-                android:orientation="horizontal">
-
-                <ToggleButton
-                    android:id="@+id/all_merchants_option"
-                    style="@style/ToggleButton"
-                    android:layout_width="wrap_content"
-                    android:layout_height="wrap_content"
-                    android:layout_marginStart="15dp"
-                    android:textOff="@string/explore_option_all"
-                    android:textOn="@string/explore_option_all" />
-
-                <ToggleButton
-                    android:id="@+id/physical_merchants_option"
-                    style="@style/ToggleButton"
-                    android:layout_width="wrap_content"
-                    android:layout_height="wrap_content"
-                    android:layout_marginStart="10dp"
-                    android:textOff="@string/explore_physical_merchant"
-                    android:textOn="@string/explore_physical_merchant" />
-
-                <ToggleButton
-                    android:id="@+id/online_merchants_option"
-                    style="@style/ToggleButton"
-                    android:layout_width="wrap_content"
-                    android:layout_height="wrap_content"
-                    android:layout_marginStart="10dp"
-                    android:textOff="@string/explore_online_merchant"
-                    android:textOn="@string/explore_online_merchant" />
-            </LinearLayout>
-
-            <LinearLayout
-                android:id="@+id/atm_options"
-                android:layout_width="match_parent"
-                android:layout_height="wrap_content"
-                android:layout_marginTop="20dp"
-                android:orientation="horizontal"
-                android:visibility="gone">
-
-                <ToggleButton
-                    android:id="@+id/all_atms_option"
-                    style="@style/ToggleButton"
-                    android:layout_width="wrap_content"
-                    android:layout_height="wrap_content"
-                    android:layout_marginStart="15dp"
-                    android:textOff="@string/explore_option_all"
-                    android:textOn="@string/explore_option_all" />
-
-                <ToggleButton
-                    android:id="@+id/buy_atms_option"
-                    style="@style/ToggleButton"
-                    android:layout_width="wrap_content"
-                    android:layout_height="wrap_content"
-                    android:layout_marginStart="10dp"
-                    android:textOff="@string/explore_option_buy"
-                    android:textOn="@string/explore_option_buy" />
-
-                <ToggleButton
-                    android:id="@+id/sell_atms_option"
-                    style="@style/ToggleButton"
-                    android:layout_width="wrap_content"
-                    android:layout_height="wrap_content"
-                    android:layout_marginStart="10dp"
-                    android:textOff="@string/explore_option_sell"
-                    android:textOn="@string/explore_option_sell" />
-
-                <ToggleButton
-                    android:id="@+id/buy_sell_atms_options"
-                    style="@style/ToggleButton"
-                    android:layout_width="wrap_content"
-                    android:layout_height="wrap_content"
-                    android:layout_marginStart="10dp"
-                    android:textOff="@string/explore_option_buy_sell"
-                    android:textOn="@string/explore_option_buy_sell" />
-            </LinearLayout>
-
             <androidx.recyclerview.widget.RecyclerView
                 android:id="@+id/search_results_list"
                 android:layout_width="match_parent"
@@ -237,14 +156,5 @@
             android:layout_height="0dp"
             android:visibility="gone"
             app:layout_constraintHeight_percent="@dimen/merchant_details_height_ratio" />
-
-        <View
-            android:id="@+id/appbar_divider"
-            android:layout_width="match_parent"
-            android:layout_height="1dp"
-            android:layout_marginTop="12dp"
-            android:alpha="0"
-            android:background="@color/divider_color"
-            app:layout_constraintTop_toTopOf="parent" />
     </androidx.constraintlayout.widget.ConstraintLayout>
 </androidx.coordinatorlayout.widget.CoordinatorLayout>