<?xml version="1.0" encoding="utf-8"?>
<androidx.coordinatorlayout.widget.CoordinatorLayout
    xmlns:android="http://schemas.android.com/apk/res/android"
    xmlns:app="http://schemas.android.com/apk/res-auto"
    xmlns:tools="http://schemas.android.com/tools"
    android:layout_width="match_parent"
    android:layout_height="match_parent"
    android:background="#40E78010"
    tools:context="org.dash.wallet.features.exploredash.ui.SearchFragment">

    <com.google.android.material.appbar.AppBarLayout
        android:id="@+id/appbar"
        android:layout_width="match_parent"
        android:layout_height="wrap_content"
        android:theme="@style/Explore.AppBarOverlay"
        app:elevation="0dp">

        <androidx.appcompat.widget.Toolbar
            android:id="@+id/toolbar"
            android:layout_width="match_parent"
            android:layout_height="?attr/actionBarSize"
            app:menu="@menu/info_menu"
            app:navigationIcon="@drawable/ic_back_arrow">

            <TextView
                android:id="@+id/toolbar_title"
                style="@style/Subtitle1.SemiBold"
                android:layout_width="wrap_content"
                android:layout_height="wrap_content"
                android:layout_gravity="center" />
        </androidx.appcompat.widget.Toolbar>
    </com.google.android.material.appbar.AppBarLayout>

<<<<<<< HEAD
    <androidx.fragment.app.FragmentContainerView
        android:id="@+id/explore_map"
        android:layout_width="match_parent"
        android:layout_height="match_parent"
        android:name="com.google.android.gms.maps.SupportMapFragment"
        />

    <LinearLayout
=======
    <FrameLayout
        android:layout_width="match_parent"
        android:layout_height="match_parent"
        android:layout_marginTop="?attr/actionBarSize"
        android:background="#ffe89c">

    </FrameLayout>

    <androidx.constraintlayout.widget.ConstraintLayout
>>>>>>> bf0f21d9
        android:id="@+id/content_panel"
        android:layout_width="match_parent"
        android:layout_height="match_parent"
        android:background="@drawable/rounded_background"
        android:paddingBottom="40dp"
        android:theme="@style/ExploreSearchResultsBackground"
        app:behavior_expandedOffset="40dp"
        app:behavior_fitToContents="false"
        app:behavior_halfExpandedRatio="0.41"
        app:behavior_peekHeight="24dp"
        app:layout_behavior="@string/bottom_sheet_behavior"
        tools:behavior_peekHeight="500dp">

        <LinearLayout
            android:id="@+id/search_results"
            android:layout_width="match_parent"
            android:layout_height="match_parent"
            android:orientation="vertical">

            <View
                android:id="@+id/drag_indicator"
                android:layout_width="40dp"
                android:layout_height="4dp"
                android:layout_gravity="center"
                android:layout_marginVertical="10dp"
                android:background="@drawable/rounded_background"
                android:theme="@style/DragIndicatorBackground"
                tools:background="@color/gray_100" />

            <LinearLayout
                android:layout_width="match_parent"
                android:layout_height="wrap_content"
                android:orientation="horizontal">

                <TextView
                    android:id="@+id/search_title"
                    style="@style/Headline6.Bold"
                    android:layout_width="0dp"
                    android:layout_height="wrap_content"
                    android:layout_gravity="center"
                    android:layout_marginHorizontal="15dp"
                    android:layout_weight="1"
                    tools:text="United States" />

                <Button
                    android:id="@+id/filter_btn"
                    style="@style/Button.Borderless"
                    android:layout_width="wrap_content"
                    android:layout_height="wrap_content"
                    android:layout_marginEnd="8dp"
                    android:drawableEnd="@drawable/ic_filter"
                    android:drawablePadding="4dp"
                    android:text="@string/explore_filter"
                    android:textSize="13sp" />
            </LinearLayout>

            <FrameLayout
                android:layout_width="match_parent"
                android:layout_height="40dp"
                android:layout_marginHorizontal="15dp"
                android:layout_marginTop="10dp">

                <EditText
                    android:id="@+id/search"
                    style="@style/Body2"
                    android:layout_width="match_parent"
                    android:layout_height="match_parent"
                    android:background="@drawable/rounded_background"
                    android:drawableStart="@drawable/ic_search"
                    android:drawablePadding="7dp"
                    android:hint="@string/explore_search_hint"
                    android:imeOptions="actionSearch"
                    android:inputType="text"
                    android:paddingStart="8dp"
                    android:paddingEnd="40dp"
                    android:textColor="@android:color/black"
                    android:theme="@style/SearchInputBackground" />

                <ImageButton
                    android:id="@+id/clear_btn"
                    android:layout_width="40dp"
                    android:layout_height="40dp"
                    android:layout_gravity="end|center_vertical"
                    android:background="@android:color/transparent"
                    android:src="@drawable/ic_close"
                    android:visibility="gone"
                    tools:visibility="visible" />
            </FrameLayout>

            <LinearLayout
                android:id="@+id/options"
                android:layout_width="match_parent"
                android:layout_height="wrap_content"
                android:layout_marginTop="20dp"
                android:orientation="horizontal">

                <ToggleButton
                    android:id="@+id/all_option"
                    style="@style/ToggleButton"
                    android:layout_width="wrap_content"
                    android:layout_height="wrap_content"
                    android:layout_marginStart="15dp"
                    android:textOff="@string/explore_option_all"
                    android:textOn="@string/explore_option_all" />

                <ToggleButton
                    android:id="@+id/physical_option"
                    style="@style/ToggleButton"
                    android:layout_width="wrap_content"
                    android:layout_height="wrap_content"
                    android:layout_marginStart="10dp"
                    android:textOff="@string/explore_option_physical"
                    android:textOn="@string/explore_option_physical" />

                <ToggleButton
                    android:id="@+id/online_option"
                    style="@style/ToggleButton"
                    android:layout_width="wrap_content"
                    android:layout_height="wrap_content"
                    android:layout_marginStart="10dp"
                    android:textOff="@string/explore_online_merchant"
                    android:textOn="@string/explore_online_merchant" />
            </LinearLayout>

            <FrameLayout
                android:layout_width="match_parent"
                android:layout_height="match_parent">

                <TextView
                    android:id="@+id/no_results_text"
                    style="@style/Body2"
                    android:layout_width="match_parent"
                    android:layout_height="wrap_content"
                    android:layout_marginHorizontal="15dp"
                    android:layout_marginVertical="24dp"
                    android:text="@string/explore_no_results"
                    android:visibility="gone" />

                <androidx.recyclerview.widget.RecyclerView
                    android:id="@+id/search_results_list"
                    android:layout_width="match_parent"
                    android:layout_height="match_parent"
                    android:clipToPadding="false"
                    android:paddingBottom="40dp"
                    app:layoutManager="androidx.recyclerview.widget.LinearLayoutManager"
                    tools:itemCount="5"
                    tools:listitem="@layout/merchant_row" />
            </FrameLayout>
        </LinearLayout>

        <include
            android:id="@+id/merchant_details"
            layout="@layout/merchant_details_view"
            android:layout_width="match_parent"
            android:layout_height="0dp"
            android:visibility="gone"
            app:layout_constraintHeight_percent="0.44" />

        <View
            android:id="@+id/appbar_divider"
            android:layout_width="match_parent"
            android:layout_height="1dp"
            android:layout_marginTop="12dp"
            android:alpha="0"
            android:background="@color/divider_color"
            app:layout_constraintTop_toTopOf="parent"/>
    </androidx.constraintlayout.widget.ConstraintLayout>
</androidx.coordinatorlayout.widget.CoordinatorLayout><|MERGE_RESOLUTION|>--- conflicted
+++ resolved
@@ -31,7 +31,13 @@
         </androidx.appcompat.widget.Toolbar>
     </com.google.android.material.appbar.AppBarLayout>
 
-<<<<<<< HEAD
+    <FrameLayout
+        android:layout_width="match_parent"
+        android:layout_height="match_parent"
+        android:layout_marginTop="?attr/actionBarSize"
+        android:background="#ffe89c">
+    </FrameLayout>
+
     <androidx.fragment.app.FragmentContainerView
         android:id="@+id/explore_map"
         android:layout_width="match_parent"
@@ -39,18 +45,7 @@
         android:name="com.google.android.gms.maps.SupportMapFragment"
         />
 
-    <LinearLayout
-=======
-    <FrameLayout
-        android:layout_width="match_parent"
-        android:layout_height="match_parent"
-        android:layout_marginTop="?attr/actionBarSize"
-        android:background="#ffe89c">
-
-    </FrameLayout>
-
     <androidx.constraintlayout.widget.ConstraintLayout
->>>>>>> bf0f21d9
         android:id="@+id/content_panel"
         android:layout_width="match_parent"
         android:layout_height="match_parent"
