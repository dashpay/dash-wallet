--- conflicted
+++ resolved
@@ -85,11 +85,7 @@
                 android:layout_height="wrap_content"
                 android:layout_marginTop="12dp"
                 android:layout_marginBottom="26dp"
-<<<<<<< HEAD
-                android:background="@color/background_secondary"
-=======
                 app:cardBackgroundColor="@color/background_secondary"
->>>>>>> 9c34b81f
                 app:cardCornerRadius="10dp"
                 app:cardElevation="0dp">
 
@@ -137,11 +133,7 @@
                 android:layout_width="match_parent"
                 android:layout_height="wrap_content"
                 android:layout_marginTop="12dp"
-<<<<<<< HEAD
-                android:background="@color/background_secondary"
-=======
                 app:cardBackgroundColor="@color/background_secondary"
->>>>>>> 9c34b81f
                 app:cardCornerRadius="10dp"
                 app:cardElevation="0dp">
 
@@ -215,11 +207,7 @@
                 android:layout_width="match_parent"
                 android:layout_height="wrap_content"
                 android:layout_marginTop="12dp"
-<<<<<<< HEAD
-                android:background="@color/background_secondary"
-=======
                 app:cardBackgroundColor="@color/background_secondary"
->>>>>>> 9c34b81f
                 app:cardCornerRadius="10dp"
                 app:cardElevation="0dp">
 
@@ -306,7 +294,7 @@
 
             <Button
                 android:id="@+id/reset_filters_btn"
-                style="@style/Button.Tertiary.Large.Red300"
+                style="@style/Button.Tertiary.Large.Red"
                 android:layout_marginTop="26dp"
                 android:layout_width="match_parent"
                 android:layout_height="wrap_content"
