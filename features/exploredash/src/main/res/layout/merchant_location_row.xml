--- conflicted
+++ resolved
@@ -63,16 +63,10 @@
             tools:text="Alabama" />
 
         <ImageView
-<<<<<<< HEAD
-            android:layout_width="wrap_content"
-            android:layout_height="wrap_content"
-            android:src="@drawable/ic_light_gray_arrow_right"
-=======
             android:layout_width="14dp"
             android:layout_height="14dp"
             android:rotation="180"
             android:src="@drawable/ic_chevron"
->>>>>>> 13ddb251
             app:layout_constraintBottom_toBottomOf="parent"
             app:layout_constraintEnd_toEndOf="parent"
             app:layout_constraintTop_toTopOf="parent" />
