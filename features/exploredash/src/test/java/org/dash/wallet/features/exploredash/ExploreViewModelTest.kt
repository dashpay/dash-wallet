/*
 * Copyright 2021 Dash Core Group
 *
 * Licensed under the Apache License, Version 2.0 (the "License");
 * you may not use this file except in compliance with the License.
 * You may obtain a copy of the License at
 *
 *    http://www.apache.org/licenses/LICENSE-2.0
 *
 * Unless required by applicable law or agreed to in writing, software
 * distributed under the License is distributed on an "AS IS" BASIS,
 * WITHOUT WARRANTIES OR CONDITIONS OF ANY KIND, either express or implied.
 * See the License for the specific language governing permissions and
 * limitations under the License.
 */

package org.dash.wallet.features.exploredash

import kotlinx.coroutines.flow.first
import kotlinx.coroutines.flow.flow
import kotlinx.coroutines.runBlocking
import org.dash.wallet.features.exploredash.data.AtmDao
import org.dash.wallet.features.exploredash.data.MerchantDao
import org.dash.wallet.features.exploredash.data.model.Merchant
import org.dash.wallet.features.exploredash.data.model.SearchResult
import org.dash.wallet.features.exploredash.ui.ExploreViewModel
import org.dash.wallet.features.exploredash.ui.UserLocationState
import org.junit.Assert.assertEquals
import org.junit.Test
import org.mockito.Mockito.`when`
import org.mockito.Mockito.mock


class ExploreViewModelTest {
    private val merchants = listOf(
        Merchant(plusCode = "", addDate = "2021-09-08 11:22", updateDate = "2021-09-08 12:22", deeplink = "", paymentMethod= "gift card").apply { id = 1; name = "Google Play"; active = true; address1 = "Address1 1"; address2 = "Address2 1"; address3 = "Address3 1"; address4 = "Address4 1 Birmingham"; latitude = 35.223312;	longitude = -119.130063; territory = "Alabama"; website = ""; phone = ""; type = "online"; logoLocation = "" },
        Merchant(plusCode = "", addDate = "2021-09-09 11:23", updateDate ="2021-09-09 12:23", deeplink = "", paymentMethod = "dash").apply { id = 2; name = "Amazon"; active = true; address1 = "Address1 2"; address2 = "Address2 2"; address3 = "Address3 2"; address4 = "Address4 2 New Orleans"; latitude = 35.223312; longitude = -119.130063; territory = "Louisiana"; website =""; phone =""; type="both"; logoLocation="" },
        Merchant(plusCode = "", addDate = "2021-09-10 11:24", updateDate ="2021-09-10 12:24", deeplink="", paymentMethod = "dash").apply { id = 3; name = "Bark Box"; active = false; address1 = "Address1 3"; address2 = "Address2 3"; address3 = "Address3 3"; address4 = "Address4 3 Houston"; latitude = 35.223312;	longitude = -119.130063; territory = "Texas"; website =""; phone=""; type="physical"; logoLocation = "" },
        Merchant(plusCode = "", addDate = "2021-09-11 11:25", updateDate ="2021-09-11 12:25", deeplink="", paymentMethod = "gift card").apply { id = 4; name = "Dunkin Donuts"; active = true; address1 = "Address1 4"; address2 = "Address2 4"; address3 = "Address3 4"; address4 = "Address4 4 Austin"; latitude = 35.223312;	longitude = -119.130063; territory = "Texas"; website =""; phone=""; type="physical"; logoLocation = "" },
        Merchant(plusCode = "", addDate = "2021-09-11 11:25", updateDate ="2021-09-11 12:25", deeplink="", paymentMethod = "dash").apply { id = 5; name = "Merchant 1"; active = true; address1 = "Address1 5"; address2 = "Address2 5"; address3 = "Address3 5"; address4 = "Address4 5"; latitude = 35.223312; longitude = -119.130063; territory = ""; website =""; phone=""; type="online"; logoLocation = "" },
        Merchant(plusCode = "", addDate = "2021-09-11 11:25", updateDate ="2021-09-11 12:25", deeplink = "", paymentMethod = "gift card").apply { id = 6; name = "Merchant 2"; active = true; address1 = "Address1 6"; address2 = "Address2 6"; address3 = "Address3 6"; address4 = "Address4 6"; latitude = 35.223312;	longitude = -119.130063; territory = ""; website =""; phone=""; type="both"; logoLocation = "" },
        Merchant(plusCode = "", addDate = "2021-09-11 11:25", updateDate ="2021-09-11 12:25", deeplink = "", paymentMethod = "dash").apply { id = 7; name = "Merchant 3"; active = true; address1 = "Address1 7"; address2 = "Address2 7"; address3 = "Address3 7"; address4 = "Address4 7"; latitude = 35.223312; longitude = -119.130063; territory = "Louisiana"; website =""; phone=""; type="physical"; logoLocation = ""  },
    )

<<<<<<< HEAD
    private val repositoryMock = mock(MerchantRepository::class.java)
    private val daoMock = mock(MerchantDao::class.java)
    private val locationState = mock(UserLocationState::class.java)
=======
    private val merchantDaoMock = mock(MerchantDao::class.java)
    private val atmDaoMock = mock(AtmDao::class.java)

>>>>>>> 64bd8952
    @Test
    fun filterByTerritoryIsCorrect() {
        runBlocking {
            val territory = "Texas"
            `when`(merchantDaoMock.observe(territory)).thenReturn(flow { emit(merchants.filter { it.territory == territory }) })

<<<<<<< HEAD
            val viewModel = ExploreViewModel(repositoryMock, daoMock, locationState)
=======
            val viewModel = ExploreViewModel(merchantDaoMock, atmDaoMock)
>>>>>>> 64bd8952
            viewModel.pickedTerritory = territory
            viewModel.setFilterMode(ExploreViewModel.FilterMode.All)

            // Should return a header and active Texas merchants
            val expected = merchants.filter { it.territory == territory && it.active != false }
            val actual = viewModel.merchantsSearchFilterFlow.first()

            assertEquals(expected, actual)
        }
    }

    @Test
    fun filterByQueryAndOnlineTypeIsCorrect() {
        runBlocking {
            val query = "merch"
            `when`(merchantDaoMock.observeSearchResults("\"$query*\"", "")).thenReturn(flow { emit(merchants.filter {
                it.name?.lowercase()?.startsWith(query) ?: false
            }) })

<<<<<<< HEAD
            val viewModel = ExploreViewModel(repositoryMock, daoMock, locationState)
=======
            val viewModel = ExploreViewModel(merchantDaoMock, atmDaoMock)
>>>>>>> 64bd8952
            viewModel.setFilterMode(ExploreViewModel.FilterMode.Online)
            viewModel.submitSearchQuery(query)

            // Should return active online merchants matching query
            val expected = merchants
                .filter { it.name?.lowercase()?.startsWith(query) ?: false }
                .filter { (it.type == "online" || it.type == "both") }
                .filter { it.active != false }
            val actual = viewModel.merchantsSearchFilterFlow.first()

            assertEquals(expected, actual)
        }
    }

    @Test
    fun filterByQueryAndTerritoryIsCorrect() {
        runBlocking {
            val query = "mer"
            val territory = "Louisiana"

            `when`(merchantDaoMock.observeSearchResults("\"$query*\"", territory)).thenReturn(flow { emit(merchants.filter {
                (it.name?.lowercase()?.startsWith(query) ?: false) && it.territory == territory
            }) })

<<<<<<< HEAD
            val viewModel = ExploreViewModel(repositoryMock, daoMock, locationState)
=======
            val viewModel = ExploreViewModel(merchantDaoMock, atmDaoMock)
>>>>>>> 64bd8952
            viewModel.pickedTerritory = territory
            viewModel.submitSearchQuery(query)
            viewModel.setFilterMode(ExploreViewModel.FilterMode.All)

            // Should return active merchants matching query and territory
            val expected = merchants.filter {
                it.name?.lowercase()?.startsWith(query) ?: false &&
                        it.territory == territory && it.active != false
            }
            val actual = viewModel.merchantsSearchFilterFlow.first()

            assertEquals(expected, actual)
        }
    }
}<|MERGE_RESOLUTION|>--- conflicted
+++ resolved
@@ -42,26 +42,17 @@
         Merchant(plusCode = "", addDate = "2021-09-11 11:25", updateDate ="2021-09-11 12:25", deeplink = "", paymentMethod = "dash").apply { id = 7; name = "Merchant 3"; active = true; address1 = "Address1 7"; address2 = "Address2 7"; address3 = "Address3 7"; address4 = "Address4 7"; latitude = 35.223312; longitude = -119.130063; territory = "Louisiana"; website =""; phone=""; type="physical"; logoLocation = ""  },
     )
 
-<<<<<<< HEAD
-    private val repositoryMock = mock(MerchantRepository::class.java)
-    private val daoMock = mock(MerchantDao::class.java)
-    private val locationState = mock(UserLocationState::class.java)
-=======
     private val merchantDaoMock = mock(MerchantDao::class.java)
     private val atmDaoMock = mock(AtmDao::class.java)
+    private val locationState = mock(UserLocationState::class.java)
 
->>>>>>> 64bd8952
     @Test
     fun filterByTerritoryIsCorrect() {
         runBlocking {
             val territory = "Texas"
             `when`(merchantDaoMock.observe(territory)).thenReturn(flow { emit(merchants.filter { it.territory == territory }) })
 
-<<<<<<< HEAD
-            val viewModel = ExploreViewModel(repositoryMock, daoMock, locationState)
-=======
-            val viewModel = ExploreViewModel(merchantDaoMock, atmDaoMock)
->>>>>>> 64bd8952
+            val viewModel = ExploreViewModel(merchantDaoMock, atmDaoMock, locationState)
             viewModel.pickedTerritory = territory
             viewModel.setFilterMode(ExploreViewModel.FilterMode.All)
 
@@ -81,11 +72,7 @@
                 it.name?.lowercase()?.startsWith(query) ?: false
             }) })
 
-<<<<<<< HEAD
-            val viewModel = ExploreViewModel(repositoryMock, daoMock, locationState)
-=======
-            val viewModel = ExploreViewModel(merchantDaoMock, atmDaoMock)
->>>>>>> 64bd8952
+            val viewModel = ExploreViewModel(merchantDaoMock, atmDaoMock, locationState)
             viewModel.setFilterMode(ExploreViewModel.FilterMode.Online)
             viewModel.submitSearchQuery(query)
 
@@ -110,11 +97,7 @@
                 (it.name?.lowercase()?.startsWith(query) ?: false) && it.territory == territory
             }) })
 
-<<<<<<< HEAD
-            val viewModel = ExploreViewModel(repositoryMock, daoMock, locationState)
-=======
-            val viewModel = ExploreViewModel(merchantDaoMock, atmDaoMock)
->>>>>>> 64bd8952
+            val viewModel = ExploreViewModel(merchantDaoMock, atmDaoMock, locationState)
             viewModel.pickedTerritory = territory
             viewModel.submitSearchQuery(query)
             viewModel.setFilterMode(ExploreViewModel.FilterMode.All)
