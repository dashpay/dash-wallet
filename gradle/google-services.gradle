--- conflicted
+++ resolved
@@ -10,14 +10,8 @@
 if (ext.useGoogleServices) {
     println "google-services.json was found"
     apply plugin: 'com.google.gms.google-services'
-<<<<<<< HEAD
-    //TODO: add other plugins here such as:
-    //apply plugin: 'com.google.firebase.appdistribution'
-    apply plugin: 'com.google.firebase.crashlytics'
-=======
     apply plugin: 'com.google.firebase.crashlytics'
     //add other plugins here
->>>>>>> b3c6b4ca
 } else {
     println "google-services.json was not found"
 }