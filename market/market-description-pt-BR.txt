--- conflicted
+++ resolved
@@ -1,14 +1,7 @@
-<<<<<<< HEAD
 <b>Ter seu Dash sempre com você, no seu bolso!</b> Você paga rapidamente apenas verificação um QR code. Como um comerciante, você recebe pagamentos confiável e instantaneamente. Carteira do traço é o primeiro app móvel do traço e sem dúvida também o mais seguro!
-
-=======
-<b>Tenha os seus Bitcoins sempre com você, no seu bolso!</b> Efetue pagamentos rapidamente apenas escaneando um código QR. Como comerciante, você pode receber pagamentos de forma confiável e instantânea. A Bitcoin Wallet foi o primeiro aplicativo móvel criado para o Bitcoin, sendo um dos mais seguros!
->>>>>>> e7829a15
-
 
 <b>CARACTERÍSTICAS</b>
 
-<<<<<<< HEAD
 • Nenhum registo, serviço web ou nuvem necessários! Esta carteira é descentralizada e peer to peer.
 • Display da quantidade de Dash em mDASH e µDASH.
 • Conversão para outras moedas nacionais.
@@ -18,26 +11,11 @@
 • Sistema de notificação para moedas recebidas.
 • Varrer carteiras de papel (por exemplo, aquelas usadas para armazenagem offline).
 • Widget de app para o saldo de Dash.
-=======
-• Não requer cadastro em nenhum serviço! Esta carteira é descentralizada e "ponto a ponto (P2P)".
-• Exibe a quantidade de Bitcoins em BTC, mBTC e µBTC.
-• Conversão para moedas nacionais.
-• Envio e recebimento de Bitcoins via NFC, códigos QR ou endereços Bitcoin.
-• Livro de endereços para guardar os endereços Bitcoin mais utilizados.
-• Quando você estiver off-line, você ainda pode pagar via Bluetooth.
-• O recebimento de bitcoins é informado nas notificações do sistema.
-• Varredura de carteiras de papel (usadas para armazenamento offline).
-• Widget para saldo de Bitcoins.
->>>>>>> e7829a15
 
 
 <b>CONTRIBUIR</b>
 
-<<<<<<< HEAD
 Carteira Dash e <b>open source</b> e <b>software livre</b>. Licença: GPLv3
-=======
-A Bitcoin Wallet é um <b>software livre</ b> e com <b>código aberto</ b>. Licença: GPLv3
->>>>>>> e7829a15
 https://www.gnu.org/licenses/gpl-3.0.en.html
 
 Nosso código fonte está disponível no GitHub:
@@ -46,22 +24,11 @@
 Todas as traduções são gerenciadas por meio do Transifex:
 https://www.transifex.com/dash/dash-wallet/
 
-<<<<<<< HEAD
-=======
-Todas as traduções são gerenciadas através do site Transifex:
-https://www.transifex.com/bitcoin-wallet/bitcoin-wallet/
->>>>>>> e7829a15
 
 <b>DEPOIMENTOS</b>
 
 • Carteira mobile recomendada https://dash.org
 
-<<<<<<< HEAD
-=======
-• Muitas carteiras móveis baseiam os seus códigos na Bitcoin Wallet. Exemplos: blockchain.info e BTCX.
-• Carteira móvel recomendada pelo site https://bitcoin.org
-• Recomendado por BitPay.
->>>>>>> e7829a15
 
 
 <i>Use por sua conta em risco!</i>