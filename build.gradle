buildscript {
    ext {
<<<<<<< HEAD
        kotlin_version = '1.7.10'
        coroutinesVersion = '1.6.4'
=======
        kotlin_version = '1.8.22'
        coroutines_version = '1.6.1'
>>>>>>> ee7ca096
        ok_http_version = '4.9.1'
        dashjVersion = '19.0.3'
        hiltVersion = '2.45'
        hiltWorkVersion = '1.0.0'
        workRuntimeVersion='2.7.1'
        firebaseVersion = '32.1.1'
        roomVersion = '2.4.3'
        jetpackVersion = '1.8.0'
        appCompatVersion = '1.4.2'

        // Architecture
        lifecycleVersion = '2.5.1'
        navigationVersion = '2.5.3'
        datastoreVersion = "1.0.0"
        hiltVersion = '2.45'
        hiltWorkVersion = '1.0.0'
        serializationVersion = '1.0.1'
        preferenceVersion = '1.2.0'

        // Utils
        slf4jVersion = '1.7.32'
        desugaringLibraryVersion = '1.1.5'

        // UI
        materialVersion = "1.6.1"
        browserVersion = "1.3.0"
        constrainLayoutVersion = '2.1.4'
        recyclerViewVersion = "1.2.1"
        glideVersion = '4.12.0'
        zxingVersion = '3.3.3' // Don't update. 3.3.3 is the maximum to support Android 6.x

        // Tests
        junitVersion = '4.13.2'
        testCoreVersion = '1.5.0'
        mockitoVersion = '4.0.0'
        espressoVersion = '3.4.0'
        coilVersion = '1.4.0'
        junitExtVersion = '1.1.3'
        coreTestingVersion = '2.1.0'
    }

    repositories {
        google()
        mavenCentral()
        maven { url "https://plugins.gradle.org/m2/" }
    }

    dependencies {
        classpath 'com.android.tools.build:gradle:7.2.2'
        classpath 'com.google.gms:google-services:4.3.10'
        classpath "org.jetbrains.kotlin:kotlin-gradle-plugin:$kotlin_version"
        classpath 'com.google.firebase:firebase-crashlytics-gradle:2.5.2' // Crashlytics
        classpath "com.google.dagger:hilt-android-gradle-plugin:$hiltVersion"
        classpath "androidx.navigation:navigation-safe-args-gradle-plugin:$navigationVersion"
        classpath "com.google.android.libraries.mapsplatform.secrets-gradle-plugin:secrets-gradle-plugin:2.0.1"
        classpath "org.jlleitschuh.gradle:ktlint-gradle:11.3.1"
    }
}

allprojects {
    repositories {
        google()
        mavenLocal()
        mavenCentral()
        maven { url 'https://jitpack.io' }
        maven { url 'https://s01.oss.sonatype.org/content/repositories/snapshots/' }
    }
}<|MERGE_RESOLUTION|>--- conflicted
+++ resolved
@@ -1,12 +1,7 @@
 buildscript {
     ext {
-<<<<<<< HEAD
-        kotlin_version = '1.7.10'
+        kotlin_version = '1.8.22'
         coroutinesVersion = '1.6.4'
-=======
-        kotlin_version = '1.8.22'
-        coroutines_version = '1.6.1'
->>>>>>> ee7ca096
         ok_http_version = '4.9.1'
         dashjVersion = '19.0.3'
         hiltVersion = '2.45'
