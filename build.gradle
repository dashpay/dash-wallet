buildscript {
    ext.kotlin_version = '1.4.31'
    ext.ok_http_version = '3.12.12'
<<<<<<< HEAD
    ext.dashjVersion = "0.17.10-SNAPSHOT"
    ext.firebaseVersion = '26.1.1'
=======
    ext.dashjVersion = "0.17.10"
    ext.firebaseVersion = '28.4.2'
>>>>>>> 1a78c610
    repositories {
        google()
        mavenCentral()
        jcenter()
        maven { url 'https://dl.bintray.com/kotlin/kotlin-eap' }
    }

    dependencies {
        classpath 'com.android.tools.build:gradle:4.1.3'
        classpath 'com.google.gms:google-services:4.3.5'
        classpath 'com.google.firebase:firebase-crashlytics-gradle:2.5.1' // Crashlytics
        classpath "org.jetbrains.kotlin:kotlin-gradle-plugin:$kotlin_version"
    }
}

allprojects {
    repositories {
        google()
        mavenLocal()
        mavenCentral()
        maven { url 'https://jitpack.io' }
        maven { url 'https://s01.oss.sonatype.org/content/repositories/snapshots/' }
        jcenter()
        maven { url 'https://s01.oss.sonatype.org/content/repositories/snapshots/' }
    }
}<|MERGE_RESOLUTION|>--- conflicted
+++ resolved
@@ -1,13 +1,8 @@
 buildscript {
     ext.kotlin_version = '1.4.31'
     ext.ok_http_version = '3.12.12'
-<<<<<<< HEAD
-    ext.dashjVersion = "0.17.10-SNAPSHOT"
-    ext.firebaseVersion = '26.1.1'
-=======
-    ext.dashjVersion = "0.17.10"
+    ext.dashjVersion = "0.17.11-SNAPSHOT"
     ext.firebaseVersion = '28.4.2'
->>>>>>> 1a78c610
     repositories {
         google()
         mavenCentral()
@@ -31,6 +26,5 @@
         maven { url 'https://jitpack.io' }
         maven { url 'https://s01.oss.sonatype.org/content/repositories/snapshots/' }
         jcenter()
-        maven { url 'https://s01.oss.sonatype.org/content/repositories/snapshots/' }
     }
 }