buildscript {
    ext {
        kotlin_version = '2.1.0'
        coroutinesVersion = '1.6.4'
        ok_http_version = '4.9.1'
<<<<<<< HEAD
        dashjVersion = '21.1.7-SNAPSHOT'
        dppVersion = "1.7.5-SNAPSHOT"
        hiltVersion = '2.51'
=======
        dashjVersion = '21.1.7'
        dppVersion = "1.7.4"
        hiltVersion = '2.53'
>>>>>>> bcddb12d
        hiltCompilerVersion = '1.2.0'
        hiltWorkVersion = '1.2.0'
        workRuntimeVersion='2.7.1'
        firebaseVersion = '32.1.1'
        roomVersion = '2.5.2'
        jetpackVersion = '1.8.0'
        appCompatVersion = '1.4.2'

        // Architecture
        lifecycleVersion = '2.5.1'
        navigationVersion = '2.6.0'
        datastoreVersion = "1.0.0"
        serializationVersion = '1.0.1'
        preferenceVersion = '1.2.0'

        // Utils
        slf4jVersion = '2.0.7'
        desugaringLibraryVersion = '1.1.5'

        // UI
        materialVersion = "1.6.1"
        browserVersion = "1.3.0"
        constrainLayoutVersion = '2.1.4'
        recyclerViewVersion = "1.2.1"
        glideVersion = '4.12.0'
        zxingVersion = '3.3.3' // Don't update. 3.3.3 is the maximum to support Android 6.x
        swipeRefreshLayoutVersion = '1.1.0'

        // Tests
        junitVersion = '4.13.2'
        testCoreVersion = '1.5.0'
        mockitoVersion = '4.0.0'
        espressoVersion = '3.4.0'
        coilVersion = '1.4.0'
        junitExtVersion = '1.1.3'
        coreTestingVersion = '2.1.0'
    }

    repositories {
        google()
        mavenCentral()
        maven { url "https://plugins.gradle.org/m2/" }
    }

    dependencies {
        classpath 'com.android.tools.build:gradle:8.7.3'
        classpath 'com.google.gms:google-services:4.4.2'
        classpath "org.jetbrains.kotlin:kotlin-gradle-plugin:$kotlin_version"
        classpath 'com.google.firebase:firebase-crashlytics-gradle:3.0.2' // Crashlytics
        classpath "com.google.dagger:hilt-android-gradle-plugin:$hiltVersion"
        classpath "androidx.navigation:navigation-safe-args-gradle-plugin:$navigationVersion"
        classpath "com.google.android.libraries.mapsplatform.secrets-gradle-plugin:secrets-gradle-plugin:2.0.1"
        classpath "org.jlleitschuh.gradle:ktlint-gradle:11.3.1"
    }
}

plugins {
    id 'com.google.devtools.ksp' version '2.1.0-1.0.29' apply false
    id("org.jetbrains.kotlin.plugin.compose") version "$kotlin_version" apply false
}

allprojects {
    repositories {
        google()
        mavenLocal()
        mavenCentral()
        maven { url 'https://jitpack.io' }
        maven { url 'https://s01.oss.sonatype.org/content/repositories/snapshots/' }
    }
}<|MERGE_RESOLUTION|>--- conflicted
+++ resolved
@@ -3,15 +3,9 @@
         kotlin_version = '2.1.0'
         coroutinesVersion = '1.6.4'
         ok_http_version = '4.9.1'
-<<<<<<< HEAD
-        dashjVersion = '21.1.7-SNAPSHOT'
+        dashjVersion = '21.1.7'
         dppVersion = "1.7.5-SNAPSHOT"
-        hiltVersion = '2.51'
-=======
-        dashjVersion = '21.1.7'
-        dppVersion = "1.7.4"
         hiltVersion = '2.53'
->>>>>>> bcddb12d
         hiltCompilerVersion = '1.2.0'
         hiltWorkVersion = '1.2.0'
         workRuntimeVersion='2.7.1'
