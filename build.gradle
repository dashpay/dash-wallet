--- conflicted
+++ resolved
@@ -13,11 +13,8 @@
         recyclerViewVersion = "1.2.1"
         glideVersion = '4.12.0'
         slf4jVersion = '1.7.32'
-<<<<<<< HEAD
         coilVersion = '1.4.0'
-=======
         junitExtVersion = '1.1.3'
->>>>>>> 9113d07d
     }
 
     repositories {
