buildscript {
    ext {
        kotlin_version = '1.5.30'
        coroutines_version = '1.5.2'
        ok_http_version = '4.9.1'
        dashjVersion = '0.17.11-SNAPSHOT'
        hiltVersion = '2.38.1'
        firebaseVersion = '28.4.2'
        roomVersion = '2.3.0'
        lifecycleVersion = '2.3.1'
        navigationVersion = '2.3.5'
        constrainLayoutVersion = '2.1.2'
        recyclerViewVersion = "1.2.1"
        glideVersion = '4.12.0'
        slf4jVersion = '1.7.32'
<<<<<<< HEAD
        coilVersion = '1.4.0'
=======
        junitVersion = '4.13.2'
        mockitoVersion = '4.0.0'
        espressoVersion = '3.4.0'
>>>>>>> b1105d9d
        junitExtVersion = '1.1.3'
    }

    repositories {
        google()
        mavenCentral()
    }

    dependencies {
        classpath 'com.android.tools.build:gradle:4.2.0'
        classpath 'com.google.gms:google-services:4.3.5'
        classpath "org.jetbrains.kotlin:kotlin-gradle-plugin:$kotlin_version"
        classpath 'com.google.firebase:firebase-crashlytics-gradle:2.5.1' // Crashlytics
        classpath "com.google.dagger:hilt-android-gradle-plugin:$hiltVersion"
        classpath "androidx.navigation:navigation-safe-args-gradle-plugin:$navigationVersion"
        classpath "com.google.android.libraries.mapsplatform.secrets-gradle-plugin:secrets-gradle-plugin:1.3.0"
    }
}

allprojects {
    repositories {
        google()
        mavenLocal()
        mavenCentral()
        maven { url 'https://jitpack.io' }
        maven { url 'https://s01.oss.sonatype.org/content/repositories/snapshots/' }
    }
}<|MERGE_RESOLUTION|>--- conflicted
+++ resolved
@@ -13,13 +13,10 @@
         recyclerViewVersion = "1.2.1"
         glideVersion = '4.12.0'
         slf4jVersion = '1.7.32'
-<<<<<<< HEAD
-        coilVersion = '1.4.0'
-=======
         junitVersion = '4.13.2'
         mockitoVersion = '4.0.0'
         espressoVersion = '3.4.0'
->>>>>>> b1105d9d
+        coilVersion = '1.4.0'
         junitExtVersion = '1.1.3'
     }
 
