buildscript {
<<<<<<< HEAD
    ext.kotlin_version = '1.4.20'
=======
    ext.kotlin_version = '1.4.31'
>>>>>>> fe48c26b
    ext.ok_http_version = '3.12.12'
    ext.dashjVersion = "0.17.6"
    repositories {
        google()
        mavenCentral()
        jcenter()
        maven { url 'https://dl.bintray.com/kotlin/kotlin-eap' }
    }

    dependencies {
<<<<<<< HEAD
        classpath 'com.android.tools.build:gradle:4.1.1'
=======
        classpath 'com.android.tools.build:gradle:4.1.3'
>>>>>>> fe48c26b
        classpath('fr.avianey.androidsvgdrawable:gradle-plugin:3.0.0') {
            exclude group: 'xerces'
        }
        classpath 'com.google.gms:google-services:4.3.5'
        classpath "org.jetbrains.kotlin:kotlin-gradle-plugin:$kotlin_version"
        classpath 'com.google.firebase:firebase-crashlytics-gradle:2.4.1' // Crashlytics

    }
}

allprojects {
    repositories {
        google()
        mavenLocal()
        mavenCentral()
        jcenter()
        maven { url 'https://oss.jfrog.org/artifactory/oss-snapshot-local' }
        maven { url 'https://jitpack.io' }
    }
}<|MERGE_RESOLUTION|>--- conflicted
+++ resolved
@@ -1,9 +1,5 @@
 buildscript {
-<<<<<<< HEAD
-    ext.kotlin_version = '1.4.20'
-=======
     ext.kotlin_version = '1.4.31'
->>>>>>> fe48c26b
     ext.ok_http_version = '3.12.12'
     ext.dashjVersion = "0.17.6"
     repositories {
@@ -14,11 +10,7 @@
     }
 
     dependencies {
-<<<<<<< HEAD
-        classpath 'com.android.tools.build:gradle:4.1.1'
-=======
         classpath 'com.android.tools.build:gradle:4.1.3'
->>>>>>> fe48c26b
         classpath('fr.avianey.androidsvgdrawable:gradle-plugin:3.0.0') {
             exclude group: 'xerces'
         }
