buildscript {
    ext {
        kotlin_version = '1.6.10'
<<<<<<< HEAD
        coroutines_version = '1.6.4'
        ok_http_version = '4.9.1'
        dashjVersion = '0.18.4-SNAPSHOT'
        hiltVersion = '2.38.1'
=======
        coroutines_version = '1.6.1'
        ok_http_version = '4.9.1'
        dashjVersion = '0.18.3'
        hiltVersion = '2.40.1'
>>>>>>> cc2bf09f
        hiltWorkVersion = '1.0.0'
        workRuntimeVersion='2.7.1'
        firebaseVersion = '28.4.2'
<<<<<<< HEAD
        roomVersion = '2.4.0-alpha03'
=======
        roomVersion = '2.4.3'
>>>>>>> cc2bf09f
        lifecycleVersion = '2.3.1'
        navigationVersion = '2.5.2'
        jetpackVersion = '1.6.0'
        appCompatVersion = '1.4.2'

        // Utils
        slf4jVersion = '1.7.32'
        desugaringLibraryVersion = '1.1.5'

        // UI
        materialVersion = "1.6.1"
        browserVersion = "1.3.0"
        constrainLayoutVersion = '2.1.4'
        recyclerViewVersion = "1.2.1"
        glideVersion = '4.12.0'

        // Tests
        junitVersion = '4.13.2'
        mockitoVersion = '4.0.0'
        espressoVersion = '3.4.0'
        coilVersion = '1.4.0'
        junitExtVersion = '1.1.3'
        coreTestingVersion = '2.1.0'
    }

    repositories {
        google()
        mavenCentral()
    }

    dependencies {
        classpath 'com.android.tools.build:gradle:7.2.2'
        classpath 'com.google.gms:google-services:4.3.10'
        classpath "org.jetbrains.kotlin:kotlin-gradle-plugin:$kotlin_version"
        classpath 'com.google.firebase:firebase-crashlytics-gradle:2.5.2' // Crashlytics
        classpath "com.google.dagger:hilt-android-gradle-plugin:$hiltVersion"
        classpath "androidx.navigation:navigation-safe-args-gradle-plugin:$navigationVersion"
        classpath "com.google.android.libraries.mapsplatform.secrets-gradle-plugin:secrets-gradle-plugin:2.0.1"
    }
}

allprojects {
    repositories {
        google()
        mavenLocal()
        mavenCentral()
        maven { url 'https://jitpack.io' }
        maven { url 'https://s01.oss.sonatype.org/content/repositories/snapshots/' }
    }
}<|MERGE_RESOLUTION|>--- conflicted
+++ resolved
@@ -1,25 +1,14 @@
 buildscript {
     ext {
         kotlin_version = '1.6.10'
-<<<<<<< HEAD
         coroutines_version = '1.6.4'
-        ok_http_version = '4.9.1'
-        dashjVersion = '0.18.4-SNAPSHOT'
-        hiltVersion = '2.38.1'
-=======
-        coroutines_version = '1.6.1'
         ok_http_version = '4.9.1'
         dashjVersion = '0.18.3'
         hiltVersion = '2.40.1'
->>>>>>> cc2bf09f
         hiltWorkVersion = '1.0.0'
         workRuntimeVersion='2.7.1'
         firebaseVersion = '28.4.2'
-<<<<<<< HEAD
-        roomVersion = '2.4.0-alpha03'
-=======
         roomVersion = '2.4.3'
->>>>>>> cc2bf09f
         lifecycleVersion = '2.3.1'
         navigationVersion = '2.5.2'
         jetpackVersion = '1.6.0'
@@ -66,7 +55,7 @@
         google()
         mavenLocal()
         mavenCentral()
+        maven { url 'https://s01.oss.sonatype.org/content/repositories/snapshots/' }
         maven { url 'https://jitpack.io' }
-        maven { url 'https://s01.oss.sonatype.org/content/repositories/snapshots/' }
     }
 }