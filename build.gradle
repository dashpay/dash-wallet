--- conflicted
+++ resolved
@@ -1,21 +1,14 @@
 buildscript {
-<<<<<<< HEAD
-    ext.kotlin_version = '1.4.31'
-    ext.ok_http_version = '3.12.12'
-    ext.dashjVersion = "0.18.0-SNAPSHOT"
-    ext.firebaseVersion = '28.4.2'
-=======
     ext {
         kotlin_version = '1.5.30'
         ok_http_version = '3.12.12'
-        dashjVersion = '0.17.10'
+        dashjVersion = '0.18.0-SNAPSHOT'
         hiltVersion = '2.38.1'
         firebaseVersion = '28.4.2'
         lifecycleVersion = '2.3.1'
         navigationVersion = '2.3.5'
     }
 
->>>>>>> 5371e7d4
     repositories {
         google()
         mavenCentral()
