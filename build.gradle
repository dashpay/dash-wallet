--- conflicted
+++ resolved
@@ -3,11 +3,7 @@
         kotlin_version = '1.6.10'
         coroutines_version = '1.5.2'
         ok_http_version = '4.9.1'
-<<<<<<< HEAD
-        dashjVersion = '0.18.0-RC11-SNAPSHOT'
-=======
         dashjVersion = '0.18.0'
->>>>>>> f4ab1374
         hiltVersion = '2.40.1'
         hiltWorkVersion = '1.0.0'
         workRuntimeVersion='2.7.1'
