buildscript {
    ext.kotlin_version = '1.4.31'
    ext.ok_http_version = '3.12.12'
    ext.dashjVersion = "0.17.6"
    repositories {
        google()
        mavenCentral()
        jcenter()
        maven { url 'https://dl.bintray.com/kotlin/kotlin-eap' }
    }

    dependencies {
        classpath 'com.android.tools.build:gradle:4.1.3'
        classpath('fr.avianey.androidsvgdrawable:gradle-plugin:3.0.0') {
            exclude group: 'xerces'
        }
        classpath 'com.google.gms:google-services:4.3.5'
        classpath "org.jetbrains.kotlin:kotlin-gradle-plugin:$kotlin_version"
        classpath 'com.google.firebase:firebase-crashlytics-gradle:2.4.1' // Crashlytics

    }
}

allprojects {
    repositories {
        google()
        mavenLocal()
        mavenCentral()
        jcenter()
<<<<<<< HEAD
        maven { url 'https://oss.jfrog.org/artifactory/oss-snapshot-local' }
        maven { url 'https://jitpack.io' }
=======
>>>>>>> 74670284
    }
}<|MERGE_RESOLUTION|>--- conflicted
+++ resolved
@@ -26,11 +26,7 @@
         google()
         mavenLocal()
         mavenCentral()
+        maven { url 'https://jitpack.io' }
         jcenter()
-<<<<<<< HEAD
-        maven { url 'https://oss.jfrog.org/artifactory/oss-snapshot-local' }
-        maven { url 'https://jitpack.io' }
-=======
->>>>>>> 74670284
     }
 }