--- conflicted
+++ resolved
@@ -4,13 +4,8 @@
         coroutinesVersion = '1.6.4'
         ok_http_version = '4.9.1'
         dashjVersion = '21.1.7-SNAPSHOT'
-<<<<<<< HEAD
-        dppVersion = "1.7.3"
+        dppVersion = "1.7.4-SNAPSHOT"
         hiltVersion = '2.53'
-=======
-        dppVersion = "1.7.4-SNAPSHOT"
-        hiltVersion = '2.51'
->>>>>>> 4a19a8bd
         hiltCompilerVersion = '1.2.0'
         hiltWorkVersion = '1.2.0'
         workRuntimeVersion='2.7.1'
