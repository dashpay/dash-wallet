--- conflicted
+++ resolved
@@ -2,13 +2,8 @@
     ext {
         kotlin_version = '1.5.30'
         coroutines_version = '1.5.2'
-<<<<<<< HEAD
-        ok_http_version = '3.12.12'
+        ok_http_version = '4.9.1'
         dashjVersion = '0.17.11-SNAPSHOT'
-=======
-        ok_http_version = '4.9.1'
-        dashjVersion = '0.17.10'
->>>>>>> 5b5576e5
         hiltVersion = '2.38.1'
         firebaseVersion = '28.4.2'
         roomVersion = '2.3.0'
