--- conflicted
+++ resolved
@@ -3,11 +3,7 @@
         kotlin_version = '1.9.23'
         coroutinesVersion = '1.6.4'
         ok_http_version = '4.9.1'
-<<<<<<< HEAD
-        dashjVersion = '21.0.0-SNAPSHOT'
-=======
         dashjVersion = '21.0.0'
->>>>>>> b3db176f
         hiltVersion = '2.51'
         hiltCompilerVersion = '1.2.0'
         hiltWorkVersion = '1.0.0'
