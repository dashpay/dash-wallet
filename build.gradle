buildscript {
    ext.kotlin_version = '1.4.31'
    ext.ok_http_version = '3.12.12'
    ext.dashjVersion = "0.18-SNAPSHOT"
    repositories {
        google()
        mavenCentral()
<<<<<<< HEAD
=======
        jcenter()
>>>>>>> 9ebd8ea7
    }

    dependencies {
        classpath 'com.android.tools.build:gradle:4.1.3'
        classpath('fr.avianey.androidsvgdrawable:gradle-plugin:3.0.0') {
            exclude group: 'xerces'
        }
        classpath 'com.google.gms:google-services:4.3.5'
        classpath "org.jetbrains.kotlin:kotlin-gradle-plugin:$kotlin_version"
        classpath 'com.google.firebase:firebase-crashlytics-gradle:2.5.1' // Crashlytics
    }
}

allprojects {
    repositories {
        google()
        mavenLocal()
        mavenCentral()
        jcenter()
        maven { url 'https://jitpack.io' }
    }
}<|MERGE_RESOLUTION|>--- conflicted
+++ resolved
@@ -5,10 +5,7 @@
     repositories {
         google()
         mavenCentral()
-<<<<<<< HEAD
-=======
         jcenter()
->>>>>>> 9ebd8ea7
     }
 
     dependencies {
