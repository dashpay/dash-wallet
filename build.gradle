buildscript {
    ext {
        kotlin_version = '1.9.23'
        coroutinesVersion = '1.6.4'
        ok_http_version = '4.9.1'
<<<<<<< HEAD
        dashjVersion = '21.1.1-SNAPSHOT'
        dppVersion = '1.3-SNAPSHOT'
=======
        dashjVersion = '21.1.1'
>>>>>>> a6596212
        hiltVersion = '2.51'
        hiltCompilerVersion = '1.2.0'
        hiltWorkVersion = '1.0.0'
        workRuntimeVersion='2.7.1'
        firebaseVersion = '32.1.1'
        roomVersion = '2.5.2'
        jetpackVersion = '1.8.0'
        appCompatVersion = '1.4.2'

        // Architecture
        lifecycleVersion = '2.5.1'
        navigationVersion = '2.6.0'
        datastoreVersion = "1.0.0"
        hiltWorkVersion = '1.0.0'
        serializationVersion = '1.0.1'
        preferenceVersion = '1.2.0'

        // Utils
        slf4jVersion = '2.0.7'
        desugaringLibraryVersion = '1.1.5'

        // UI
        materialVersion = "1.6.1"
        browserVersion = "1.3.0"
        constrainLayoutVersion = '2.1.4'
        recyclerViewVersion = "1.2.1"
        glideVersion = '4.12.0'
        zxingVersion = '3.3.3' // Don't update. 3.3.3 is the maximum to support Android 6.x
        swipeRefreshLayoutVersion = '1.1.0'

        // Tests
        junitVersion = '4.13.2'
        testCoreVersion = '1.5.0'
        mockitoVersion = '4.0.0'
        espressoVersion = '3.4.0'
        coilVersion = '1.4.0'
        junitExtVersion = '1.1.3'
        coreTestingVersion = '2.1.0'
    }

    repositories {
        google()
        mavenCentral()
        maven { url "https://plugins.gradle.org/m2/" }
    }

    dependencies {
        classpath 'com.android.tools.build:gradle:7.2.2'
        classpath 'com.google.gms:google-services:4.3.10'
        classpath "org.jetbrains.kotlin:kotlin-gradle-plugin:$kotlin_version"
        classpath 'com.google.firebase:firebase-crashlytics-gradle:2.5.2' // Crashlytics
        classpath "com.google.dagger:hilt-android-gradle-plugin:$hiltVersion"
        classpath "androidx.navigation:navigation-safe-args-gradle-plugin:$navigationVersion"
        classpath "com.google.android.libraries.mapsplatform.secrets-gradle-plugin:secrets-gradle-plugin:2.0.1"
        classpath "org.jlleitschuh.gradle:ktlint-gradle:11.3.1"
    }
}

plugins {
    id 'com.google.devtools.ksp' version '1.9.23-1.0.19' apply false
}

allprojects {
    repositories {
        google()
        mavenLocal()
        mavenCentral()
        maven { url 'https://jitpack.io' }
        maven { url 'https://s01.oss.sonatype.org/content/repositories/snapshots/' }
    }
}<|MERGE_RESOLUTION|>--- conflicted
+++ resolved
@@ -3,12 +3,7 @@
         kotlin_version = '1.9.23'
         coroutinesVersion = '1.6.4'
         ok_http_version = '4.9.1'
-<<<<<<< HEAD
-        dashjVersion = '21.1.1-SNAPSHOT'
-        dppVersion = '1.3-SNAPSHOT'
-=======
         dashjVersion = '21.1.1'
->>>>>>> a6596212
         hiltVersion = '2.51'
         hiltCompilerVersion = '1.2.0'
         hiltWorkVersion = '1.0.0'
