--- conflicted
+++ resolved
@@ -1,19 +1,10 @@
 ext {
-<<<<<<< HEAD
     dashjVersion = "0.18-SNAPSHOT"
-}
-
-buildscript {
-    ext.kotlin_version = '1.3.72'
-    ext.ok_http_version = "3.12.3"
-=======
-    dashjVersion = "0.17.5-SNAPSHOT"
 }
 
 buildscript {
     ext.kotlin_version = '1.4.10'
     ext.ok_http_version = '3.12.12'
->>>>>>> fa78bab5
 
     repositories {
         google()
