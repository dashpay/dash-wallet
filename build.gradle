--- conflicted
+++ resolved
@@ -3,13 +3,8 @@
         kotlin_version = '1.9.24'
         coroutinesVersion = '1.6.4'
         ok_http_version = '4.9.1'
-<<<<<<< HEAD
-        dashjVersion = '21.1.5-SNAPSHOT'
+        dashjVersion = '21.1.5'
         dppVersion = "1.7.2-SNAPSHOT"
-=======
-        dashjVersion = '21.1.5'
-        dppVersion = "1.7.1"
->>>>>>> 42ac6cab
         hiltVersion = '2.51'
         hiltCompilerVersion = '1.2.0'
         hiltWorkVersion = '1.0.0'
