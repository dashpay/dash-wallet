buildscript {
    ext {
        kotlin_version = '1.5.30'
        ok_http_version = '3.12.12'
<<<<<<< HEAD
        dashjVersion = "0.17.10"
        hiltVersion = '2.38.1'
        firebaseVersion = '28.4.2'
        roomVersion = '2.3.0'
        lifecycleVersion = "2.3.1"
        navigationVersion = "2.3.5"
        recyclerViewVersion = "1.2.1"
        glideVersion = "4.12.0"
=======
        dashjVersion = '0.17.10'
        hiltVersion = '2.38.1'
        firebaseVersion = '28.4.2'
        lifecycleVersion = '2.3.1'
        navigationVersion = '2.3.5'
>>>>>>> 1b654638
    }

    repositories {
        google()
        mavenCentral()
    }

    dependencies {
        classpath 'com.android.tools.build:gradle:4.2.0'
        classpath 'com.google.gms:google-services:4.3.5'
        classpath "org.jetbrains.kotlin:kotlin-gradle-plugin:$kotlin_version"
        classpath 'com.google.firebase:firebase-crashlytics-gradle:2.5.1' // Crashlytics
        classpath "com.google.dagger:hilt-android-gradle-plugin:$hiltVersion"
        classpath "androidx.navigation:navigation-safe-args-gradle-plugin:$navigationVersion"
<<<<<<< HEAD
        classpath "com.google.android.libraries.mapsplatform.secrets-gradle-plugin:secrets-gradle-plugin:1.3.0"
=======
>>>>>>> 1b654638
    }
}

allprojects {
    repositories {
        google()
        mavenLocal()
        mavenCentral()
        maven { url 'https://jitpack.io' }
        maven { url 'https://s01.oss.sonatype.org/content/repositories/snapshots/' }
    }
}<|MERGE_RESOLUTION|>--- conflicted
+++ resolved
@@ -2,22 +2,11 @@
     ext {
         kotlin_version = '1.5.30'
         ok_http_version = '3.12.12'
-<<<<<<< HEAD
-        dashjVersion = "0.17.10"
-        hiltVersion = '2.38.1'
-        firebaseVersion = '28.4.2'
-        roomVersion = '2.3.0'
-        lifecycleVersion = "2.3.1"
-        navigationVersion = "2.3.5"
-        recyclerViewVersion = "1.2.1"
-        glideVersion = "4.12.0"
-=======
         dashjVersion = '0.17.10'
         hiltVersion = '2.38.1'
         firebaseVersion = '28.4.2'
         lifecycleVersion = '2.3.1'
         navigationVersion = '2.3.5'
->>>>>>> 1b654638
     }
 
     repositories {
@@ -26,16 +15,12 @@
     }
 
     dependencies {
-        classpath 'com.android.tools.build:gradle:4.2.0'
+        classpath 'com.android.tools.build:gradle:4.1.3'
         classpath 'com.google.gms:google-services:4.3.5'
         classpath "org.jetbrains.kotlin:kotlin-gradle-plugin:$kotlin_version"
         classpath 'com.google.firebase:firebase-crashlytics-gradle:2.5.1' // Crashlytics
         classpath "com.google.dagger:hilt-android-gradle-plugin:$hiltVersion"
         classpath "androidx.navigation:navigation-safe-args-gradle-plugin:$navigationVersion"
-<<<<<<< HEAD
-        classpath "com.google.android.libraries.mapsplatform.secrets-gradle-plugin:secrets-gradle-plugin:1.3.0"
-=======
->>>>>>> 1b654638
     }
 }
 
