ext {
<<<<<<< HEAD
    dashjVersion = "0.16.1"
=======
    dashjVersion = "0.16.2"
>>>>>>> d84165a8
}

buildscript {
    ext.kotlin_version = '1.3.41'

    repositories {
        google()
        jcenter()
    }

    dependencies {
        classpath 'com.android.tools.build:gradle:3.4.2'
        classpath('fr.avianey.androidsvgdrawable:gradle-plugin:3.0.0') {
            exclude group: 'xerces'
        }
        classpath 'com.google.gms:google-services:4.3.0'
        classpath "org.jetbrains.kotlin:kotlin-gradle-plugin:$kotlin_version"
    }
}

allprojects {
    repositories {
        google()
        mavenLocal()
        jcenter()
        maven { url 'https://oss.jfrog.org/artifactory/oss-snapshot-local' }
    }
}<|MERGE_RESOLUTION|>--- conflicted
+++ resolved
@@ -1,9 +1,5 @@
 ext {
-<<<<<<< HEAD
-    dashjVersion = "0.16.1"
-=======
     dashjVersion = "0.16.2"
->>>>>>> d84165a8
 }
 
 buildscript {
