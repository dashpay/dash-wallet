buildscript {
    ext {
        kotlin_version = '1.5.30'
        coroutines_version = '1.5.2'
        ok_http_version = '4.9.1'
        dashjVersion = '0.17.10'
        hiltVersion = '2.38.1'
        firebaseVersion = '28.4.2'
        roomVersion = '2.3.0'
        lifecycleVersion = '2.3.1'
        navigationVersion = '2.3.5'
        recyclerViewVersion = "1.2.1"
        glideVersion = '4.12.0'
        slf4jVersion = '1.7.32'
<<<<<<< HEAD
        junitVersion = '4.13.2'
        mockitoVersion = '4.0.0'
        espressoVersion = '3.4.0'
=======
        junitExtVersion = '1.1.3'
>>>>>>> 9113d07d
    }

    repositories {
        google()
        mavenCentral()
    }

    dependencies {
        classpath 'com.android.tools.build:gradle:4.2.0'
        classpath 'com.google.gms:google-services:4.3.5'
        classpath "org.jetbrains.kotlin:kotlin-gradle-plugin:$kotlin_version"
        classpath 'com.google.firebase:firebase-crashlytics-gradle:2.5.1' // Crashlytics
        classpath "com.google.dagger:hilt-android-gradle-plugin:$hiltVersion"
        classpath "androidx.navigation:navigation-safe-args-gradle-plugin:$navigationVersion"
        classpath "com.google.android.libraries.mapsplatform.secrets-gradle-plugin:secrets-gradle-plugin:1.3.0"
    }
}

allprojects {
    repositories {
        google()
        mavenLocal()
        mavenCentral()
        maven { url 'https://jitpack.io' }
        maven { url 'https://s01.oss.sonatype.org/content/repositories/snapshots/' }
    }
}<|MERGE_RESOLUTION|>--- conflicted
+++ resolved
@@ -12,13 +12,10 @@
         recyclerViewVersion = "1.2.1"
         glideVersion = '4.12.0'
         slf4jVersion = '1.7.32'
-<<<<<<< HEAD
         junitVersion = '4.13.2'
         mockitoVersion = '4.0.0'
         espressoVersion = '3.4.0'
-=======
         junitExtVersion = '1.1.3'
->>>>>>> 9113d07d
     }
 
     repositories {
