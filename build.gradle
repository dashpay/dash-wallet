buildscript {
    ext {
        kotlin_version = '1.5.30'
        ok_http_version = '3.12.12'
<<<<<<< HEAD
        dashjVersion = "0.17.10"
        hiltVersion = '2.38.1'
        firebaseVersion = '28.4.2'
        roomVersion = '2.3.0'
        lifecycleVersion = "2.3.1"
        navigationVersion = "2.3.5"
        recyclerViewVersion = "1.2.1"
        glideVersion = "4.12.0"
=======
        dashjVersion = '0.17.10'
        hiltVersion = '2.38.1'
        firebaseVersion = '28.4.2'
        lifecycleVersion = '2.3.1'
        navigationVersion = '2.3.5'
>>>>>>> 3ea2d752
    }

    repositories {
        google()
        mavenCentral()
    }

    dependencies {
        classpath 'com.android.tools.build:gradle:4.2.0'
        classpath 'com.google.gms:google-services:4.3.5'
        classpath "org.jetbrains.kotlin:kotlin-gradle-plugin:$kotlin_version"
        classpath 'com.google.firebase:firebase-crashlytics-gradle:2.5.1' // Crashlytics
        classpath "com.google.dagger:hilt-android-gradle-plugin:$hiltVersion"
        classpath "androidx.navigation:navigation-safe-args-gradle-plugin:$navigationVersion"
<<<<<<< HEAD
        classpath "com.google.android.libraries.mapsplatform.secrets-gradle-plugin:secrets-gradle-plugin:1.3.0"
=======
>>>>>>> 3ea2d752
    }
}

allprojects {
    repositories {
        google()
        mavenLocal()
        mavenCentral()
        maven { url 'https://jitpack.io' }
        maven { url 'https://s01.oss.sonatype.org/content/repositories/snapshots/' }
    }
}<|MERGE_RESOLUTION|>--- conflicted
+++ resolved
@@ -1,23 +1,16 @@
 buildscript {
     ext {
         kotlin_version = '1.5.30'
+        coroutines_version = '1.4.2'
         ok_http_version = '3.12.12'
-<<<<<<< HEAD
-        dashjVersion = "0.17.10"
+        dashjVersion = '0.17.10'
         hiltVersion = '2.38.1'
         firebaseVersion = '28.4.2'
         roomVersion = '2.3.0'
-        lifecycleVersion = "2.3.1"
-        navigationVersion = "2.3.5"
-        recyclerViewVersion = "1.2.1"
-        glideVersion = "4.12.0"
-=======
-        dashjVersion = '0.17.10'
-        hiltVersion = '2.38.1'
-        firebaseVersion = '28.4.2'
         lifecycleVersion = '2.3.1'
         navigationVersion = '2.3.5'
->>>>>>> 3ea2d752
+        recyclerViewVersion = "1.2.1"
+        glideVersion = '4.12.0'
     }
 
     repositories {
@@ -32,10 +25,7 @@
         classpath 'com.google.firebase:firebase-crashlytics-gradle:2.5.1' // Crashlytics
         classpath "com.google.dagger:hilt-android-gradle-plugin:$hiltVersion"
         classpath "androidx.navigation:navigation-safe-args-gradle-plugin:$navigationVersion"
-<<<<<<< HEAD
         classpath "com.google.android.libraries.mapsplatform.secrets-gradle-plugin:secrets-gradle-plugin:1.3.0"
-=======
->>>>>>> 3ea2d752
     }
 }
 
