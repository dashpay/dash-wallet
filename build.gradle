--- conflicted
+++ resolved
@@ -2,15 +2,9 @@
     ext {
         kotlin_version = '2.1.0'
         coroutinesVersion = '1.6.4'
-<<<<<<< HEAD
-        ok_http_version = '4.9.1'
-        dashjVersion = '21.1.12-SNAPSHOT'
-        dppVersion = "2.0.1-TX-SNAPSHOT"
-=======
         ok_http_version = '4.12.0'
         dashjVersion = '21.1.12'
         dppVersion = "2.0.2-SNAPSHOT"
->>>>>>> 207525ed
         hiltVersion = '2.53'
         hiltCompilerVersion = '1.2.0'
         hiltWorkVersion = '1.2.0'
