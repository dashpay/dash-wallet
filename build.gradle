--- conflicted
+++ resolved
@@ -3,11 +3,7 @@
         kotlin_version = '1.6.10'
         coroutines_version = '1.6.1'
         ok_http_version = '4.9.1'
-<<<<<<< HEAD
-        dashjVersion = '19.0.2'
-=======
         dashjVersion = '19.0.3'
->>>>>>> b6605c7d
         hiltVersion = '2.45'
         hiltWorkVersion = '1.0.0'
         workRuntimeVersion='2.7.1'
