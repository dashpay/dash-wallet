name: Manual QA Distribution

on: 
  workflow_dispatch:
    inputs:
      taskID:
        description: 'Task ID'
        required: true
        default: 'NMA-'
      flavor:
        description: 'Flavor'
        required: true
        default: 'staging'
      type:
        description: 'Type'
        required: true
        default: 'release'

jobs:
  build:

    runs-on: ubuntu-latest

    steps:
    - name: Map flavor to firebase app id
      uses: kanga333/variable-mapper@master
      with:
        key: "${{ github.event.inputs.flavor }}"
        map: |
          {
            "prod": {
              "firebase_app_id": "1:1039839682638:android:989eecd6db36de6a"
            },
            "_testNet3": {
              "firebase_app_id": "1:1039839682638:android:3202b16d460a1a88"
            },
            "staging": {
              "firebase_app_id": "1:1039839682638:android:bbcfa8c9939ee993ea631f"
            },
            "schnapps": {
              "firebase_app_id": "1:1039839682638:android:12d2ad31cc39093cea631f"
            }
          }
          
    - name: Get build number from run id
      env:
          run_num: ${{ github.run_number }}
      run: |
          echo "build_number=$((70000+$run_num))" >> $GITHUB_ENV

    - name: Get the support email
      env:
        SUPPORT_EMAIL: "${{ secrets.INTERNAL_SUPPORT_EMAIL }}"
      run: |
        echo "SUPPORT_EMAIL=$SUPPORT_EMAIL" >> $GITHUB_ENV

    - uses: actions/checkout@v3
    - name: set up JDK
      uses: actions/setup-java@v3
      with:
        java-version: '16'
        distribution: 'adopt'
        cache: gradle

    - name: Grant execute permission for gradlew
      run: chmod +x gradlew
      
    - name: Set up Ruby
      uses: ruby/setup-ruby@v1
      with:
        ruby-version: '3.0.3'
        
    - name: Generate cache key
      run: bash .deploy/checksum.sh checksum.txt
      
    - name: Gem caching
      uses: actions/cache@v2
      continue-on-error: true
      with:
        path: vendor/bundle
        key: ${{ runner.os }}-gems-${{ hashFiles('**/Gemfile.lock') }}
        restore-keys: |
            ${{ runner.os }}-gems-
            
    - name: Setup fastlane
      run: |
        gem install bundler:2.2.26
        bundle config path vendor/bundle
        bundle install --jobs 4 --retry 3
        
    - name: Cache Gradle packages
      uses: actions/cache@v2
      continue-on-error: true
      with:
        path: |
          ~/.gradle/caches/modules-*
          ~/.gradle/caches/jars-*
          ~/.gradle/caches/build-cache-*
        key: ${{ runner.os }}-gradle-${{ hashFiles('checksum.txt') }}
      
    - name: Decrypt secrets
      run: |
        gpg -d --passphrase "${{ secrets.KEYSTORE_KEY }}" --batch .deploy/keystore.jks.gpg > .deploy/keystore.jks

    - name: Extract Secrets
      run: |
        echo "$GOOGLE_SERVICES_JSON" > wallet/google-services.json
        echo "$SERVICE_PROPERTIES" > service.properties
        echo "$LOCAL_PROPERTIES" > local.properties
        echo "$APP_DISTRIBUTION_KEY_JSON" > .deploy/app-distribution-key.json
        echo "$GC_STORAGE_SERVICE_ACCOUNT_KEY_JSON" > .deploy/gc-storage-service-account.json
      env:
        GOOGLE_SERVICES_JSON : ${{secrets.GOOGLE_SERVICES_JSON}}
        SERVICE_PROPERTIES: ${{secrets.SERVICE_PROPERTIES}}
        LOCAL_PROPERTIES: ${{secrets.LOCAL_PROPERTIES}}
        APP_DISTRIBUTION_KEY_JSON: ${{secrets.APP_DISTRIBUTION_KEY_JSON}}
        GC_STORAGE_SERVICE_ACCOUNT_KEY_JSON: ${{secrets.GC_STORAGE_SERVICE_ACCOUNT_KEY_JSON}}

    - name: Copy explore.db from GC Storage
      run: |
        gem install google-cloud-storage
        rm  -rf wallet/assets/explore/*
<<<<<<< HEAD
        ruby .deploy/exploredata.rb "${{ github.event.inputs.flavor }}"

=======
        ruby ./exploredata.rb "${{ github.event.inputs.flavor }}"
      
>>>>>>> b3679eba
    - name: Test
      run: bundle exec fastlane test flavor:"${{ github.event.inputs.flavor }}" type:"${{ github.event.inputs.type }}" version_code:"${{ env.build_number }}" store_pass:"${{ secrets.SIGNING_STORE_PASS }}"

    - name: Build and Firebase Distribution
      run: bundle exec fastlane build_distribute flavor:"${{ github.event.inputs.flavor }}" type:"${{ github.event.inputs.type }}" version_code:"${{ env.build_number }}" store_pass:"${{ secrets.SIGNING_STORE_PASS }}" comment:"${{ github.event.inputs.taskID }}" app_id:"${{ env.firebase_app_id }}" test_group:"qa"<|MERGE_RESOLUTION|>--- conflicted
+++ resolved
@@ -120,13 +120,8 @@
       run: |
         gem install google-cloud-storage
         rm  -rf wallet/assets/explore/*
-<<<<<<< HEAD
         ruby .deploy/exploredata.rb "${{ github.event.inputs.flavor }}"
 
-=======
-        ruby ./exploredata.rb "${{ github.event.inputs.flavor }}"
-      
->>>>>>> b3679eba
     - name: Test
       run: bundle exec fastlane test flavor:"${{ github.event.inputs.flavor }}" type:"${{ github.event.inputs.type }}" version_code:"${{ env.build_number }}" store_pass:"${{ secrets.SIGNING_STORE_PASS }}"
 
