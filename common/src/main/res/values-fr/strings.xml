<?xml version="1.0" encoding="utf-8"?>
<resources>
    <string name="loading">Chargement...</string>
    <string name="loading_error">Une erreur est survenue. Veuillez réessayer plus tard.</string>
    <string name="please_wait_title">Veuillez patienter</string>
    <string name="dash_available">%1$s disponibles</string>
    <string name="network_unavailable_title">Réseau non disponible</string>
    <string name="network_unavailable_check_connection">Veuillez vérifier votre connexion réseau</string>
    <string name="network_unavailable_balance_not_accurate">Le solde peut être imprécis en raison de la connexion perdue</string>
    <string name="buy_dash">Acheter Dash</string>
    <string name="copied">Copié</string>

    <!-- Local Currency List: GGP -->
    <string name="currency_GGP">livre de Guernesey</string>
    <!-- Local Currency List: JEP -->
    <string name="currency_JEP">livre de Jersey</string>
    <!-- Local Currency List: IMP -->
    <string name="currency_IMP">livre de l\'Île de Man</string>
    <!-- Local Currency List: USDC is a stablecoin that is pegged to the United States dollar -->
    <string name="currency_USDC">USD Coin</string>
    <!-- Local Currency List: Litecoin cryptocurrency -->
    <string name="currency_LTC">Litecoin</string>
    <!-- Local Currency List: Ethereum cryptocurrency -->
    <string name="currency_ETH">Ethereum</string>
    <!-- Local Currency List: Bitcoin cryptocurrency -->
    <string name="currency_BTC">Bitcoin</string>
    <!-- Local Currency List: PAX is a stablecoin that is pegged to the United States dollar -->
    <string name="currency_PAX">Paxos Standard</string>
    <!-- Local Currency List: GUSD is a stablecoin that is pegged to the United States dollar -->
    <string name="currency_GUSD">Gemini Dollar</string>

    <!-- Generic Buttons -->
    <string name="button_dismiss">Ignorer</string>
    <string name="network_unavailable_return">Retourner au portefeuille</string>
    <string name="button_retry">Réessayer</string>
    <string name="button_close">Fermer</string>
    <string name="button_continue">Continuer</string>
<<<<<<< HEAD
=======
    <string name="button_okay">OK</string>

>>>>>>> 16017964
    <string name="max">Maximum</string>
    <string name="select_currency">Choisir la monnaie</string>
</resources><|MERGE_RESOLUTION|>--- conflicted
+++ resolved
@@ -35,11 +35,8 @@
     <string name="button_retry">Réessayer</string>
     <string name="button_close">Fermer</string>
     <string name="button_continue">Continuer</string>
-<<<<<<< HEAD
-=======
     <string name="button_okay">OK</string>
 
->>>>>>> 16017964
     <string name="max">Maximum</string>
     <string name="select_currency">Choisir la monnaie</string>
 </resources>