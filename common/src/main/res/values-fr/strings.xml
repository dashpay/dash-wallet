--- conflicted
+++ resolved
@@ -32,13 +32,9 @@
     <!-- Generic Buttons -->
     <string name="button_dismiss">Ignorer</string>
     <string name="network_unavailable_return">Retourner au portefeuille</string>
-<<<<<<< HEAD
     <string name="button_retry">Réessayer</string>
     <string name="button_close">Fermer</string>
-=======
     <string name="button_continue">Continuer</string>
-
     <string name="max">Maximum</string>
     <string name="select_currency">Choisir la monnaie</string>
->>>>>>> c53969fb
 </resources>