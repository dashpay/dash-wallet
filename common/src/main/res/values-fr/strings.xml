--- conflicted
+++ resolved
@@ -11,12 +11,9 @@
     <string name="buy_dash">Acheter Dash</string>
     <string name="copied">Copié</string>
     <string name="staking_title">Récompenses</string>
-<<<<<<< HEAD
-=======
     <string name="email">E-mail</string>
     <string name="email_placeholder">par exemple johndoe@mail.com</string>
     <string name="error">Erreur</string>
->>>>>>> 9c34b81f
 
     <!-- Local Currency List: GGP -->
     <string name="currency_GGP">livre de Guernesey</string>
@@ -37,11 +34,7 @@
     <!-- Local Currency List: GUSD is a stablecoin that is pegged to the United States dollar -->
     <string name="currency_GUSD">Gemini Dollar</string>
 
-<<<<<<< HEAD
-    <!-- Generic Titles/Buttons -->
-=======
     <!-- Generic buttons -->
->>>>>>> 9c34b81f
     <string name="button_dismiss">Ignorer</string>
     <string name="network_unavailable_return">Retourner au portefeuille</string>
     <string name="button_continue">Continuer</string>
@@ -54,10 +47,6 @@
     <string name="button_okay">OK</string>
     <string name="button_share">Partager</string>
     <string name="verify">Vérifier</string>
-<<<<<<< HEAD
-    <string name="error">Erreur</string>
-=======
->>>>>>> 9c34b81f
 
     <!-- Design system UI elements -->
     <string name="search_hint">Chercher</string>
@@ -67,10 +56,7 @@
     <string name="select_currency">Choisir la monnaie</string>
     <string name="send_coins_error_dusty_send">Le montant est trop faible pour être envoyé</string>
     <string name="send_coins_error_insufficient_money">Fonds insuffisants</string>
-<<<<<<< HEAD
-=======
 
     <string name="empty_wallet_warning_title">Il semble que vous videz votre Dash Wallet</string>
     <string name="empty_wallet_crowdnode_warning">Veuillez noter que vous ne pourrez pas retirer vos fonds de CrowdNode vers ce portefeuille, sans que vous ayez un solde minimum de 0,0003 dashs.</string>
->>>>>>> 9c34b81f
 </resources>