<?xml version="1.0" encoding="utf-8"?>
<resources>
    <dimen name="font_size_tiny">11sp</dimen>
    <dimen name="font_size_small">14sp</dimen>
    <dimen name="font_size_normal">16sp</dimen>
    <dimen name="font_size_large">20sp</dimen>
    <dimen name="font_size_huge">30sp</dimen>
    <dimen name="symbol_size_normal">14sp</dimen>
    <dimen name="list_entry_padding_horizontal_cram">6dp</dimen>
    <dimen name="list_entry_padding_horizontal">12dp</dimen>
    <dimen name="list_entry_padding_horizontal_lax">18dp</dimen>
    <dimen name="list_entry_padding_vertical_cram">3dp</dimen>
    <dimen name="list_entry_padding_vertical">6dp</dimen>
    <dimen name="list_entry_padding_vertical_lax">10dp</dimen>
    <dimen name="list_entry_padding">10dp</dimen>
    <dimen name="card_padding_horizontal">6dp</dimen>
    <dimen name="card_padding_vertical">2dp</dimen>
    <dimen name="exchange_rate_pane_width">352sp</dimen>
    <dimen name="divider_currency_padding">0dp</dimen>
    <dimen name="wallet_address_qr_size">86dp</dimen>
    <dimen name="request_coins_qr_size">128dp</dimen>
    <dimen name="bitmap_dialog_qr_size">224dp</dimen>
    <dimen name="scan_laser_width">4dp</dimen>
    <dimen name="scan_dot_size">8dp</dimen>
    <dimen name="shortcut_padding">2dp</dimen>
    <dimen name="shortcut_size">48dp</dimen>
    <dimen name="shortcut_icon_size">32dp</dimen>
    <dimen name="request_coins_qr_margin_top">84dp</dimen>

    <dimen name="dialog_text_content_spacing">42dp</dimen>
    <dimen name="dialog_input_text_size">14sp</dimen>
    <dimen name="dialog_label_text_size">12sp</dimen>

    <dimen name="space_medium">20dp</dimen>

<<<<<<< HEAD
    <dimen name="offset_dialog_margin_top">20dp</dimen>
    <dimen name="divider_margin_start">15dp</dimen>
=======
    <!-- Design System -->
    <dimen name="offset_dialog_margin_top">20dp</dimen>
    <dimen name="divider_margin_horizontal">15dp</dimen>
    <dimen name="default_horizontal_padding">15dp</dimen>
    <dimen name="payment_method_padding_end">5dp</dimen>
    <dimen name="payment_method_image_height">11dp</dimen>
    <dimen name="dialog_horizontal_inset">15dp</dimen>
>>>>>>> 745557a2
</resources><|MERGE_RESOLUTION|>--- conflicted
+++ resolved
@@ -33,10 +33,6 @@
 
     <dimen name="space_medium">20dp</dimen>
 
-<<<<<<< HEAD
-    <dimen name="offset_dialog_margin_top">20dp</dimen>
-    <dimen name="divider_margin_start">15dp</dimen>
-=======
     <!-- Design System -->
     <dimen name="offset_dialog_margin_top">20dp</dimen>
     <dimen name="divider_margin_horizontal">15dp</dimen>
@@ -44,5 +40,4 @@
     <dimen name="payment_method_padding_end">5dp</dimen>
     <dimen name="payment_method_image_height">11dp</dimen>
     <dimen name="dialog_horizontal_inset">15dp</dimen>
->>>>>>> 745557a2
 </resources>