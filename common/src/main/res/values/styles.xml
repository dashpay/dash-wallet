--- conflicted
+++ resolved
@@ -765,18 +765,12 @@
         <item name="android:textColor">@color/green_300</item>
     </style>
 
-
     <style name="Headline6" parent="TextAppearance.MaterialComponents.Headline6">
         <item name="fontFamily">@font/montserrat_medium</item>
-<<<<<<< HEAD
-        <item name="android:textColor">@color/gray_900</item>
-        <item name="android:letterSpacing">0</item>
-=======
         <item name="android:textColor">@color/content_primary</item>
         <item name="android:lineSpacingExtra">4sp</item>
         <item name="android:letterSpacing">0.0</item>
         <item name="android:textAlignment">viewStart</item>
->>>>>>> 6686d291
     </style>
 
     <style name="Headline6.Bold">
@@ -807,12 +801,8 @@
         <item name="android:textColor">@color/content_primary</item>
         <item name="android:textColorHint">@color/content_tertiary</item>
         <item name="android:lineSpacingExtra">5sp</item>
-<<<<<<< HEAD
-        <item name="android:letterSpacing">0</item>
-=======
         <item name="android:letterSpacing">0.0</item>
         <item name="android:textAlignment">viewStart</item>
->>>>>>> 6686d291
     </style>
 
     <style name="Body2.White">
