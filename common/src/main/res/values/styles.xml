--- conflicted
+++ resolved
@@ -820,10 +820,6 @@
         <item name="android:textColor">@color/gray_600</item>
     </style>
 
-    <style name="Caption.SteelGray400">
-        <item name="android:textColor">@color/steel_gray_400</item>
-    </style>
-
     <style name="Overline" parent="TextAppearance.MaterialComponents.Overline">
         <item name="fontFamily">@font/montserrat_regular</item>
         <item name="android:textColor">@color/gray_900</item>
@@ -934,7 +930,7 @@
     <style name="SecondaryButtonTheme">
         <item name="cornerRadius">8dp</item>
         <item name="titleTextColor">@color/gray_900</item>
-        <item name="strokeColor">@color/secondary_btn_border_color</item>
+        <item name="strokeColor">@color/gray_100</item>
         <item name="rippleColor">@color/button_ripple_color</item>
     </style>
 
@@ -1091,12 +1087,9 @@
         <item name="android:minWidth">20dp</item>
     </style>
 
-<<<<<<< HEAD
 
     <!-- Other -->
 
-=======
->>>>>>> b57e8db9
     <style name="DialogCloseButton">
         <item name="android:layout_width">40dp</item>
         <item name="android:layout_height">40dp</item>
