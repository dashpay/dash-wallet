--- conflicted
+++ resolved
@@ -406,15 +406,8 @@
         <item name="android:windowActionBar">false</item>
         <item name="android:windowNoTitle">true</item>
         <item name="android:windowContentOverlay">@null</item>
-<<<<<<< HEAD
-        <item name="android:colorBackground">@null</item>
-        <item name="android:colorBackgroundCacheHint">@null</item>
-        <item name="android:windowFrame">@null</item>
-        <item name="android:windowBackground">@null</item>
-=======
         <item name="android:colorBackground">@color/bg_dialog</item>
         <item name="android:windowFrame">@null</item>
->>>>>>> 84499964
         <item name="android:windowIsFloating">false</item>
     </style>
     <!--
