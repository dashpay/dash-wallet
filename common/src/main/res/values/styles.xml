--- conflicted
+++ resolved
@@ -1317,8 +1317,6 @@
         <item name="android:background">@android:color/transparent</item>
     </style>
 
-<<<<<<< HEAD
-=======
     <style name="NavigationIconStyle">
         <item name="android:layout_width">14dp</item>
         <item name="android:layout_height">14dp</item>
@@ -1332,7 +1330,6 @@
         <item name="android:textColor">@color/gray_900</item>
     </style>
 
->>>>>>> b45772c2
     <style name="FullScreenDialog" parent="Theme.AppCompat.Light.Dialog">
         <item name="android:backgroundDimEnabled">false</item>
         <item name="android:windowNoTitle">true</item>
