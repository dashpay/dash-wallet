<?xml version="1.0" encoding="utf-8"?>
<resources xmlns:tools="http://schemas.android.com/tools">

    <style name="My.Theme" parent="Theme.AppCompat.Light.DarkActionBar">
        <item name="colorPrimary">@color/colorPrimary</item>
        <item name="colorPrimaryDark">@color/colorPrimaryDark</item>
        <item name="colorAccent">@color/colorAccent</item>

        <item name="actionMenuTextColor">@color/fg_network</item>
        <item name="android:textViewStyle">@style/MontserratTextViewStyle</item>
        <item name="android:editTextStyle">@style/My.Widget.EditText</item>
        <item name="android:autoCompleteTextViewStyle">@style/My.Widget.AutoCompleteTextView</item>
        <item name="android:checkboxStyle">@style/CheckboxStyle</item>
        <item name="android:spinnerStyle">@style/My.Widget.Spinner</item>
        <item name="android:windowContentOverlay">@null</item>
        <item name="windowActionModeOverlay">true</item>
        <item name="actionModeBackground">@color/colorPrimary</item>
        <item name="android:actionBarStyle">@style/My.Widget.ActionBar</item>
        <item name="alertDialogTheme">@style/NewDialogTheme</item>
        <item name="android:colorControlActivated" tools:targetApi="lollipop">@color/colorPrimary</item>
    </style>

    <style name="MontserratTextViewStyle" parent="android:Widget.TextView">
        <item name="android:fontFamily">@font/montserrat</item>
    </style>

    <style name="CheckboxStyle" parent="@android:style/Widget.Holo.Light.CompoundButton.CheckBox">
        <item name="colorAccent">@color/colorPrimary</item>
        <item name="android:textSize">12sp</item>
        <item name="android:textColor">@color/darkest_blue</item>
    </style>

    <style name="My.Theme.NoStatusBar" parent="My.Theme.NoActionBar">

    </style>

    <style name="My.Theme.Transparent" parent="Theme.AppCompat.Light">
        <item name="android:windowIsTranslucent">true</item>
        <item name="android:windowBackground">@android:color/transparent</item>
        <item name="android:windowContentOverlay">@null</item>
        <item name="android:windowNoTitle">true</item>
        <item name="android:windowIsFloating">true</item>
        <item name="android:backgroundDimEnabled">false</item>
    </style>

    <style name="NewDialogTheme" parent="Theme.AppCompat.Light.Dialog.Alert">
        <item name="colorAccent">@color/colorPrimary</item>
        <item name="android:textColorPrimary">@color/darkest_blue</item>
        <item name="android:windowBackground">@color/white</item>
        <item name="android:buttonStyle">@style/DialogButton</item>
    </style>

    <style name="DialogButton">
        <item name="fontFamily">@font/montserrat_regular</item>
        <item name="android:textSize">14sp</item>
    </style>

    <!--style name="My.Theme.ChildActivity" parent="@style/My.Theme">
        <item name="android:actionBarStyle">@style/My.Widget.ActionBar.ChildActivity</item>
        <item name="android:homeAsUpIndicator">@drawable/action_bar_up_indicator</item>
    </style>

    <style name="My.Theme.Fullscreen" parent="@android:style/Theme.Holo.NoActionBar.Fullscreen">
        <item name="android:windowBackground">@android:color/black</item>
    </style>

    <style name="My.Theme.Dialog" parent="@android:style/Theme.Holo.Light.Dialog" /-->

    <style name="My.Widget.ActionBar" parent="@android:style/Widget.Holo.Light.ActionBar.Solid.Inverse">
        <item name="android:background">@color/colorPrimary</item>
        <item name="android:titleTextStyle">@style/My.TextAppearance.Widget.ActionBar.Title</item>
        <item name="android:subtitleTextStyle">@style/My.TextAppearance.Widget.ActionBar.Subtitle</item>
        <item name="android:displayOptions">showTitle</item>
    </style>

    <style name="My.Widget.ActionBar.ChildActivity" parent="@style/My.Widget.ActionBar">
        <item name="android:displayOptions">homeAsUp|showTitle</item>
    </style>

    <style name="My.Theme.NoActionBar" parent="@style/My.Theme">
        <item name="windowActionBar">false</item>
        <item name="windowNoTitle">true</item>
    </style>

    <style name="My.PopupOverlay" parent="ThemeOverlay.AppCompat.Light">
        <item name="fontFamily">@font/montserrat_regular</item>
    </style>

    <style name="My.Theme.ChildActivity" parent="@style/My.Theme.NoActionBar">

    </style>

    <style name="My.TextAppearance.Widget.ActionBar.Title" parent="@android:style/TextAppearance.Holo.Widget.ActionBar.Title">
        <item name="android:textColor">@color/white</item>
        <item name="android:textStyle">bold</item>
        <item name="fontFamily">@font/montserrat_medium</item>
    </style>

    <style name="My.TextAppearance.Widget.ActionBar.Subtitle" parent="@android:style/TextAppearance.Holo.Widget.ActionBar.Subtitle">
        <item name="android:textColor">@color/fg_network_insignificant</item>
        <item name="android:textStyle">normal</item>
    </style>

    <style name="My.Theme.Fullscreen" parent="Theme.AppCompat.DayNight.NoActionBar">
        <item name="android:windowNoTitle">true</item>
        <item name="android:windowActionBar">false</item>
        <item name="android:windowFullscreen">true</item>
        <item name="android:windowContentOverlay">@null</item>
    </style>

    <style name="My.Theme.Dialog" parent="Theme.AppCompat.Light.Dialog.Alert" />

    <style name="My.Widget.EditText" parent="@android:style/Widget.Holo.Light.EditText">
        <item name="android:textColor">@color/fg_significant</item>
        <item name="android:textSize">@dimen/font_size_normal</item>
    </style>

    <style name="My.Widget.AutoCompleteTextView" parent="@android:style/Widget.Holo.Light.AutoCompleteTextView">
        <item name="android:textColor">@color/fg_significant</item>
        <item name="android:textSize">@dimen/font_size_normal</item>
    </style>

    <style name="My.Widget.Button.Borderless" parent="@android:style/Widget.Holo.Button.Borderless">
        <item name="android:paddingLeft">8dp</item>
        <item name="android:paddingRight">8dp</item>
        <item name="android:drawablePadding">8dp</item>
    </style>

    <style name="My.Widget.Button.Borderless.Unpadded" parent="@android:style/Widget.Holo.Button.Borderless">
        <item name="android:padding">0px</item>
        <item name="android:drawablePadding">0px</item>
    </style>

    <style name="My.Widget.Button.Borderless.Small" parent="@android:style/Widget.Holo.Button.Borderless.Small">
        <!--<item name="android:minWidth">40dp</item>
        <item name="android:minHeight">40dp</item>-->
    </style>

    <style name="My.Widget.CompoundButton.CheckBox" parent="@android:style/Widget.Holo.Light.CompoundButton.CheckBox">
        <item name="android:textColor">@color/fg_significant</item>
        <item name="android:textSize">@dimen/font_size_normal</item>
    </style>

    <style name="My.Widget.Spinner" parent="@android:style/Widget.Holo.Light.Spinner">
        <item name="android:textColor">@color/fg_significant</item>
        <item name="android:textSize">@dimen/font_size_normal</item>
    </style>

    <style name="MontserratRegular">
        <item name="fontFamily">@font/montserrat_regular</item>
    </style>

    <style name="MontserratRegular.DB">
        <item name="android:textColor">@color/darkest_blue</item>
    </style>

    <style name="MontserratRegular.DB.12">
        <item name="android:textSize">12sp</item>
    </style>

    <style name="MontserratRegular.G">
        <item name="android:textColor">@color/gray</item>
    </style>

    <style name="MontserratRegular.MG">
        <item name="android:textColor">@color/medium_gray</item>
    </style>

    <style name="MontserratRegular.MG.12">
        <item name="android:textSize">12sp</item>
    </style>

    <style name="MontserratRegular.MG.13">
        <item name="android:textSize">13sp</item>
    </style>

    <style name="MontserratRegular.MG.14">
        <item name="android:textSize">14sp</item>
    </style>

    <style name="Overline.red">
        <item name="android:textColor">@color/red_300</item>
    </style>

    <style name="Overline.red.10">
        <item name="android:textSize">10sp</item>
    </style>

    <style name="MontserratRegular.G900">
        <item name="android:textColor">@color/gray_900</item>
    </style>

    <style name="MontserratRegular.G900.10">
        <item name="android:textSize">10sp</item>
    </style>

    <style name="MontserratRegular.G900.13">
        <item name="android:textSize">13sp</item>
    </style>

    <style name="MontserratRegular.G900.14">
        <item name="android:textSize">14sp</item>
    </style>

    <style name="MontserratRegular.G900.15">
        <item name="android:textSize">15sp</item>
    </style>

    <style name="MontserratRegular.G900.16">
        <item name="android:textSize">16sp</item>
    </style>

    <style name="MontserratMedium">
        <item name="fontFamily">@font/montserrat_medium</item>
    </style>

    <style name="MontserratMedium.Heading" parent="MontserratMedium">
        <item name="android:textColor">#000000</item>
        <item name="android:textSize">18sp</item>
    </style>

    <style name="MontserratMedium.PageTitle" parent="MontserratMedium">
        <item name="android:textColor">#000000</item>
        <item name="android:textSize">20sp</item>
    </style>

    <style name="MontserratMedium.BodyTitle" parent="MontserratMedium">
        <item name="android:textColor">#000000</item>
        <item name="android:textSize">16sp</item>
    </style>

    <style name="MontserratMedium.BodyText" parent="MontserratMedium">
        <item name="android:textColor">#000000</item>
        <item name="android:textSize">14sp</item>
    </style>

    <style name="MontserratButton" parent="Widget.AppCompat.Button.Borderless">
        <item name="fontFamily">@font/montserrat_medium</item>
        <item name="android:textColor">@color/main_button</item>
        <item name="android:background">@drawable/main_button</item>
        <item name="android:textSize">14sp</item>
        <item name="android:textAllCaps">false</item>
    </style>

    <style name="NewMontserratButton.Primary" parent="MontserratButton">
        <item name="android:background">@drawable/primary_button</item>
    </style>

    <style name="NewMontserratButton.Primary.SemiBold" parent="NewMontserratButton.Primary">
        <item name="fontFamily">@font/montserrat_semibold</item>
    </style>

    <style name="NewMontserratButton.Secondary" parent="MontserratButton">
        <item name="android:textColor">@color/secondary_button</item>
        <item name="android:background">@drawable/secondary_button</item>
    </style>

    <style name="NewMontserratButton.Secondary.Inverted" parent="MontserratButton">
        <item name="android:background">@drawable/secondary_inverted_button</item>
        <item name="fontFamily">@font/montserrat_regular</item>
    </style>

    <style name="NewMontserratButton.Secondary.Inverted.Large" parent="NewMontserratButton.Secondary.Inverted">
        <item name="android:textSize">18sp</item>
    </style>

    <style name="MontserratButton.Inverted">
        <item name="android:textColor">@color/inverted_button</item>
        <item name="android:background">@drawable/inverted_button</item>
    </style>

    <style name="MontserratMedium.DB">
        <item name="android:textColor">@color/darkest_blue</item>
    </style>

    <style name="MontserratMedium.DB.12">
        <item name="android:textSize">12sp</item>
    </style>

    <style name="MontserratMedium.DB.14">
        <item name="android:textSize">14sp</item>
    </style>

    <style name="MontserratMedium.DB.18">
        <item name="android:textSize">14sp</item>
    </style>

    <style name="MontserratMedium.B">
        <item name="android:textColor">@color/colorPrimary</item>
    </style>

    <style name="MontserratMedium.B.12">
        <item name="android:textSize">12sp</item>
    </style>

    <style name="MontserratMedium.MG">
        <item name="android:textColor">@color/medium_gray</item>
    </style>

    <style name="MontserratMedium.MG.12">
        <item name="android:textSize">12sp</item>
    </style>

    <style name="MontserratMedium.MG.14">
        <item name="android:textSize">14sp</item>
    </style>

    <style name="MontserratSemiBold">
        <item name="fontFamily">@font/montserrat_semibold</item>
    </style>

    <style name="MontserratSemiBold.B">
        <item name="android:textColor">@color/colorPrimary</item>
    </style>

    <style name="MontserratSemiBold.B.14">
        <item name="android:textSize">14sp</item>
    </style>

    <style name="MontserratSemiBold.DB">
        <item name="android:textColor">@color/darkest_blue</item>
    </style>

    <style name="MontserratSemiBold.DB.12">
        <item name="android:textSize">12sp</item>
    </style>

    <style name="MontserratSemiBold.DB.14">
        <item name="android:textSize">14sp</item>
    </style>

    <style name="MontserratSemiBold.MG">
        <item name="android:textColor">@color/medium_gray</item>
    </style>

    <style name="MontserratSemiBold.MG.14">
        <item name="android:textSize">14sp</item>
    </style>

    <style name="MontserratSemiBold.G900">
        <item name="android:textColor">@color/gray_900</item>
    </style>

    <style name="MontserratSemiBold.G900.13">
        <item name="android:textSize">13sp</item>
    </style>

    <style name="MontserratBold">
        <item name="fontFamily">@font/montserrat_bold</item>
    </style>

    <style name="MontserratBold.Heading">
        <item name="android:textSize">28sp</item>
        <item name="android:textColor">@color/gray_900</item>
    </style>

    <style name="NavigationTheme" parent="My.Theme">
        <item name="fontFamily">@font/montserrat_medium</item>
        <item name="android:textSize">14sp</item>
    </style>

    <!--style name="My.Theme" parent="@android:style/Theme.Holo.Light.DarkActionBar">
        <item name="android:actionBarStyle">@style/My.Widget.ActionBar</item>
        <item name="android:actionModeStyle">@style/My.Widget.ActionMode</item>
        <item name="android:actionMenuTextColor">@color/fg_network</item>
        <item name="android:actionButtonStyle">@style/My.Widget.ActionButton</item>
        <item name="android:actionOverflowButtonStyle">@style/My.Widget.ActionButton.Overflow</item>
        <item name="android:textViewStyle">@style/My.Widget.TextView</item>
        <item name="android:editTextStyle">@style/My.Widget.EditText</item>
        <item name="android:autoCompleteTextViewStyle">@style/My.Widget.AutoCompleteTextView</item>
        <item name="android:checkboxStyle">@style/My.Widget.CompoundButton.CheckBox</item>
        <item name="android:spinnerStyle">@style/My.Widget.Spinner</item>
        <item name="android:popupMenuStyle">@style/My.Widget.PopupMenu</item>
    </style>

    <style name="My.Theme.ChildActivity" parent="@style/My.Theme">
        <item name="android:actionBarStyle">@style/My.Widget.ActionBar.ChildActivity</item>
        <item name="android:homeAsUpIndicator">@drawable/action_bar_up_indicator</item>
    </style>

    <style name="My.Theme.Fullscreen" parent="@android:style/Theme.Holo.NoActionBar.Fullscreen">
        <item name="android:windowBackground">@android:color/black</item>
    </style>

    <style name="My.Theme.Dialog" parent="@android:style/Theme.Holo.Light.Dialog" />

    <style name="My.Widget.ActionBar" parent="@android:style/Widget.Holo.Light.ActionBar.Solid.Inverse">
        <item name="android:background">@color/bg_action_bar</item>
        <item name="android:titleTextStyle">@style/My.TextAppearance.Widget.ActionBar.Title</item>
        <item name="android:subtitleTextStyle">@style/My.TextAppearance.Widget.ActionBar.Subtitle</item>
        <item name="android:displayOptions">showTitle</item>
    </style>

    <style name="My.Widget.ActionBar.ChildActivity" parent="@style/My.Widget.ActionBar">
        <item name="android:displayOptions">homeAsUp|showTitle</item>
    </style>

    <style name="My.TextAppearance.Widget.ActionBar.Title" parent="@android:style/TextAppearance.Holo.Widget.ActionBar.Title">
        <item name="android:textColor">@color/fg_network_significant</item>
        <item name="android:textStyle">bold</item>
        <item name="android:shadowColor">@android:color/black</item>
        <item name="android:shadowRadius">1</item>
    </style>

    <style name="My.TextAppearance.Widget.ActionBar.Subtitle" parent="@android:style/TextAppearance.Holo.Widget.ActionBar.Subtitle">
        <item name="android:textColor">@color/fg_network_insignificant</item>
        <item name="android:textStyle">normal</item>
    </style>
    -->
    <style name="My.Widget.ActionButton" parent="@android:style/Widget.Holo.ActionButton">
        <item name="android:minHeight">?android:attr/actionBarSize</item>
        <item name="android:minWidth">48dp</item>
        <item name="android:drawablePadding">4dp</item>
    </style>

    <style name="ListSeparator">
        <item name="android:alpha">0.25</item>
        <item name="android:background">@color/gray</item>
        <item name="android:layout_width">match_parent</item>
        <item name="android:layout_height">1dp</item>
    </style>

    <style name="ExtendedTransactions">
        <item name="android:layout_width">match_parent</item>
        <item name="android:layout_height">wrap_content</item>
    </style>

    <style name="ExtendedTransactionItem">
        <item name="android:layout_marginTop">5dp</item>
        <item name="android:layout_width">match_parent</item>
        <item name="android:layout_height">wrap_content</item>
        <item name="android:visibility">gone</item>
    </style>

    <style name="OldCheckBox">
        <item name="android:layout_marginLeft">-2dp</item>
        <item name="android:layout_marginStart">-2dp</item>
        <item name="android:theme">@style/CheckboxStyle</item>
    </style>

    <style name="CheckBox" parent="Body2.Medium">
        <item name="android:button">@drawable/checkbox</item>
        <item name="android:drawablePadding">10dp</item>
        <item name="android:paddingEnd">16dp</item>
        <item name="android:paddingTop">11dp</item>
        <item name="android:paddingBottom">11dp</item>
        <item name="android:paddingStart">14dp</item>
        <item name="android:layout_marginStart">15dp</item>
    </style>

    <style name="TwoPanesScreenSubtitle" parent="MontserratMedium">
        <item name="android:layout_width">match_parent</item>
        <item name="android:layout_height">wrap_content</item>
        <item name="android:layout_marginBottom">@dimen/list_entry_padding_vertical</item>
        <item name="android:layout_marginLeft">@dimen/space_medium</item>
        <item name="android:layout_marginRight">@dimen/space_medium</item>
        <item name="android:layout_marginTop">@dimen/list_entry_padding_vertical</item>
        <item name="android:textColor">@android:color/white</item>
        <item name="android:textSize">12sp</item>
        <item name="android:textAllCaps">true</item>
    </style>

    <style name="DialogContainer">
        <item name="android:layout_width">match_parent</item>
        <item name="android:layout_height">wrap_content</item>
        <item name="android:paddingLeft">24dp</item>
        <item name="android:paddingRight">24dp</item>
        <item name="android:paddingBottom">24dp</item>
        <item name="android:paddingTop">8dp</item>
        <item name="android:orientation">vertical</item>
    </style>

    <style name="MenuRow">
        <item name="android:layout_width">match_parent</item>
        <item name="android:layout_height">70dp</item>
        <item name="android:layout_marginLeft">15dp</item>
        <item name="android:layout_marginTop">10dp</item>
        <item name="android:layout_marginRight">15dp</item>
        <item name="android:layout_marginBottom">10dp</item>
        <item name="android:background">@drawable/selectable_round_corners</item>
    </style>

    <style name="MontserratMedium.MenuRowTitle">
        <item name="android:layout_width">wrap_content</item>
        <item name="android:layout_height">wrap_content</item>
        <item name="android:layout_marginStart">12dp</item>
        <item name="android:layout_marginLeft">12dp</item>
        <item name="android:textColor">@color/black_text</item>
        <item name="android:textSize">15sp</item>
    </style>

    <style name="MontserratRegular.MenuRowTitle">
        <item name="android:layout_width">wrap_content</item>
        <item name="android:layout_height">wrap_content</item>
        <item name="android:layout_marginStart">12dp</item>
        <item name="android:layout_marginLeft">12dp</item>
        <item name="android:textColor">@color/black_text</item>
        <item name="android:textSize">15sp</item>
    </style>

    <style name="MontserratRegular.MenuRowSubTitle">
        <item name="android:lines">1</item>
        <item name="android:ellipsize">end</item>
        <item name="android:layout_width">0dp</item>
        <item name="android:layout_height">wrap_content</item>
        <item name="android:layout_marginTop">2dp</item>
        <item name="android:layout_marginRight">12dp</item>
        <item name="layout_constraintEnd_toEndOf">parent</item>
        <item name="android:textColor">@color/dash_gray</item>
        <item name="android:textSize">12sp</item>
    </style>

    <style name="MenuRowIcon">
        <item name="android:layout_width">wrap_content</item>
        <item name="android:layout_height">36dp</item>
        <item name="android:layout_marginStart">20dp</item>
        <item name="android:layout_marginLeft">20dp</item>
    </style>

    <style name="MontserratMedium.MenuRowTitle.Internal">
        <item name="android:layout_marginLeft">20dp</item>
        <item name="android:layout_marginRight">20dp</item>
        <item name="android:layout_width">0dp</item>
        <item name="android:maxLines">2</item>
        <item name="android:textSize">16sp</item>
    </style>

    <style name="MontserratRegular.MenuRowTitle.Internal">
        <item name="android:layout_marginLeft">20dp</item>
        <item name="android:textSize">16sp</item>
        <item name="android:maxLines">2</item>
        <item name="android:ellipsize">end</item>
    </style>

    <style name="MenuRowArrow">
        <item name="android:layout_width">wrap_content</item>
        <item name="android:layout_height">wrap_content</item>
        <item name="android:layout_marginEnd">20dp</item>
        <item name="android:layout_marginRight">20dp</item>
    </style>

    <style name="MenuRow.Internal">
        <item name="android:layout_marginTop">0dp</item>
    </style>

    <style name="WindowAnimationTransition">
        <item name="android:windowEnterAnimation">@android:anim/fade_in</item>
        <item name="android:windowExitAnimation">@android:anim/fade_out</item>
    </style>

    <style name="DashButton.Blue" parent="Widget.AppCompat.Button.Borderless">
        <item name="fontFamily">@font/montserrat_regular</item>
        <item name="android:textColor">@drawable/blue_button_text</item>
        <item name="android:background">@drawable/blue_button_background</item>
        <item name="android:textSize">14sp</item>
        <item name="android:textAllCaps">false</item>
    </style>

    <style name="DashButton.Blue.SemiBold" parent="DashButton.Blue">
        <item name="fontFamily">@font/montserrat_semibold</item>
        <item name="android:textSize">15sp</item>
    </style>

    <style name="DashButton.White.Bordered" parent="DashButton.Blue">
        <item name="android:textColor">@drawable/white_button_bordered_text</item>
        <item name="android:background">@drawable/white_button_bordered_background</item>
    </style>

    <style name="DashButton.White.Borderedless" parent="DashButton.Blue">
        <item name="android:textColor">@drawable/white_button_bordered_text</item>
        <item name="android:background">@null</item>
    </style>
    <style name="DashButton.Transparent" parent="DashButton.Blue">
        <item name="android:textColor">@drawable/transparent_button_text</item>
        <item name="android:background">@drawable/transparent_button_background</item>
    </style>

    <style name="DashButton.Transparent.Dark" parent="DashButton.Blue">
        <item name="android:textColor">@color/dash_black</item>
        <item name="android:background">@drawable/transparent_dark_button_background</item>
    </style>

    <style name="DashButton.White" parent="DashButton.Blue">
        <item name="android:textColor">@drawable/white_button_text</item>
        <item name="android:background">@drawable/white_button_background</item>
    </style>

    <style name="DashButton.White.NoDisabled" parent="DashButton.Blue">
        <item name="android:textColor">@drawable/white_button_text</item>
        <item name="android:background">@drawable/white_button_background_no_disabled</item>
    </style>

    <style name="DashButton.Gray" parent="DashButton.Blue">
        <item name="android:textColor">@drawable/gray_button_text</item>
        <item name="android:background">@drawable/gray_button_background</item>
    </style>

    <style name="Panel.Red" parent="DashButton.Blue">
        <item name="android:background">@drawable/red_panel_background</item>
    </style>

    <style name="TextViewStyle.Title" parent="android:Widget.TextView">
        <item name="android:fontFamily">@font/montserrat</item>
        <item name="android:textSize">16sp</item>
    </style>

    <style name="TextViewStyle.Body" parent="android:Widget.TextView">
        <item name="android:fontFamily">@font/montserrat</item>
        <item name="android:textSize">14sp</item>
    </style>

    <style name="TitleTextView.Primary" parent="android:Widget.TextView">
        <item name="android:fontFamily">@font/montserrat_semibold</item>
        <item name="android:textSize">13sp</item>
    </style>

    <style name="TitleTextView.Secondary" parent="android:Widget.TextView">
        <item name="android:fontFamily">@font/montserrat</item>
        <item name="android:textSize">13sp</item>
    </style>

    <style name="DescriptionTextView" parent="android:Widget.TextView">
        <item name="android:fontFamily">@font/montserrat_regular</item>
        <item name="android:textSize">13sp</item>
        <item name="android:textColor">@color/gray_900</item>
        <item name="android:lineSpacingExtra">4dp</item>
    </style>

    <style name="ProgressBar.Horizontal" parent="Base.Widget.AppCompat.ProgressBar.Horizontal">
        <item name="android:progressDrawable">@drawable/progress_horizontal</item>
        <item name="android:minHeight">6dp</item>
        <item name="android:maxHeight">6dp</item>
        <item name="android:padding">0dp</item>
    </style>

    <style name="FancyButton" parent="Widget.AppCompat.Button.Borderless">
        <item name="fontFamily">@font/montserrat_regular</item>
        <item name="android:textColor">@color/dash_white</item>
        <item name="android:background">@drawable/main_button</item>
        <item name="android:textSize">14sp</item>
        <item name="android:textAllCaps">false</item>
    </style>


    <!-- Design System styles -->

    <style name="WhiteBackground">
        <item name="backgroundColor">@android:color/white</item>
        <item name="strokeColor">@android:color/white</item>
    </style>

    <style name="ScreenshotWarningBackground" parent="WhiteBackground">
        <item name="cornerRadius">10dp</item>
    </style>

    <style name="VerifySeedTextViewBackground" parent="WhiteBackground">
        <item name="cornerRadius">8dp</item>
    </style>

    <style name="DragIndicatorBackground">
        <item name="backgroundColor">@color/gray_100</item>
        <item name="strokeColor">@color/gray_100</item>
        <item name="cornerRadius">2dp</item>
    </style>

    <style name="GrayBackground">
        <item name="backgroundColor">@color/gray_40</item>
        <item name="strokeColor">@color/gray_40</item>
    </style>

    <style name="SearchInputBackground" parent="GrayBackground">
        <item name="cornerRadius">8dp</item>
    </style>

    <style name="SegmentedPickerBackground" parent="GrayBackground">
        <item name="cornerRadius">8dp</item>
    </style>

    <style name="SegmentedPickerThumb">
        <item name="android:elevation">6dp</item>
    </style>

    <style name="SegmentedPickerThumbBackground" parent="WhiteBackground">
        <item name="cornerRadius">7dp</item>
    </style>

    <style name="ListViewButtonBackground" parent="WhiteBackground">
        <item name="cornerRadius">10dp</item>
    </style>

    <style name="CardViewRaised" parent="Base.CardView">
        <item name="android:background">@color/dash_white</item>
        <item name="cardCornerRadius">10dp</item>
        <item name="cardElevation">5dp</item>
    </style>

    <!-- Typography -->

    <style name="Headline4" parent="TextAppearance.MaterialComponents.Headline4">
        <item name="fontFamily">@font/montserrat_regular</item>
        <item name="android:textColor">@color/gray_900</item>
    </style>

    <style name="Headline4.Bold">
        <item name="fontFamily">@font/montserrat_bold</item>
    </style>

    <style name="Headline4.Bold.White">
        <item name="android:textColor">@color/dash_white</item>
    </style>

    <style name="Headline6" parent="TextAppearance.MaterialComponents.Headline6">
        <item name="fontFamily">@font/montserrat_medium</item>
        <item name="android:textColor">@color/gray_900</item>
    </style>

    <style name="Headline6.Bold">
        <item name="fontFamily">@font/montserrat_bold</item>
    </style>

    <style name="Body1" parent="TextAppearance.MaterialComponents.Body1">
        <item name="fontFamily">@font/montserrat_regular</item>
        <item name="android:textColor">@color/gray_900</item>
    </style>

    <style name="Body1.SemiBold">
        <item name="fontFamily">@font/montserrat_semibold</item>
    </style>

    <style name="Body2" parent="TextAppearance.MaterialComponents.Body2">
        <item name="fontFamily">@font/montserrat_regular</item>
        <item name="android:textColor">@color/gray_900</item>
        <item name="android:textColorHint">@color/gray_300</item>
        <item name="android:lineSpacingExtra">5sp</item>
    </style>

    <style name="Body2.White">
        <item name="android:textColor">@color/dash_white</item>
    </style>

    <style name="Body2.SteelGray">
        <item name="android:textColor">@color/steel_gray_500</item>
    </style>

    <style name="Body2.Medium">
        <item name="fontFamily">@font/montserrat_medium</item>
    </style>

    <style name="Subtitle1" parent="TextAppearance.MaterialComponents.Subtitle1">
        <item name="android:textColor">@color/gray_900</item>
        <item name="fontFamily">@font/montserrat_semibold</item>
    </style>

    <style name="Subtitle1.Bold">
        <item name="fontFamily">@font/montserrat_bold</item>
    </style>

    <style name="Subtitle2" parent="TextAppearance.MaterialComponents.Subtitle2">
        <item name="fontFamily">@font/montserrat_semibold</item>
        <item name="android:textColor">@color/gray_900</item>
        <item name="android:lineSpacingExtra">5sp</item>
    </style>

    <style name="Subtitle2.Red">
        <item name="android:textColor">@color/red_300</item>
    </style>

    <style name="Caption" parent="TextAppearance.MaterialComponents.Caption">
        <item name="fontFamily">@font/montserrat_regular</item>
        <item name="android:textColor">@color/gray_900</item>
        <item name="android:lineSpacingExtra">3sp</item>
    </style>

    <style name="Caption.SemiBold">
        <item name="fontFamily">@font/montserrat_semibold</item>
    </style>

    <style name="Caption.SteelGray">
        <item name="android:textColor">@color/steel_gray_500</item>
    </style>

    <style name="Caption.SemiBold.SteelGray">
        <item name="android:textColor">@color/steel_gray_500</item>
    </style>

    <style name="Caption.Gray600">
        <item name="android:textColor">@color/gray_600</item>
    </style>

    <style name="Caption.Gray400">
        <item name="android:textColor">@color/gray_400</item>
    </style>

    <style name="Caption.Gray700">
        <item name="android:textColor">@color/gray_700</item>
    </style>

    <style name="Overline" parent="TextAppearance.MaterialComponents.Overline">
        <item name="fontFamily">@font/montserrat_regular</item>
        <item name="android:textColor">@color/gray_900</item>
        <item name="android:lineSpacingExtra">4sp</item>
        <item name="android:textAllCaps">false</item>
        <item name="android:letterSpacing">0.0</item>
    </style>

    <style name="Overline.SemiBold">
        <item name="fontFamily">@font/montserrat_semibold</item>
    </style>

    <style name="Overline.SemiBold.Blue">
        <item name="android:textColor">@color/dash_blue</item>
    </style>

    <!-- Buttons -->

    <style name="TertiaryButtonTheme">
        <item name="cornerRadius">8dp</item>
        <item name="titleTextColor">@color/gray_900</item>
    </style>

    <style name="TertiaryButtonTheme.Blue">
        <item name="titleTextColor">@color/dash_blue</item>
    </style>

    <style name="TertiaryButtonTheme.Red">
        <item name="titleTextColor">@color/red_300</item>
    </style>

    <style name="TertiaryButtonTheme.Small">
        <item name="cornerRadius">6dp</item>
    </style>

    <style name="TertiaryButtonTheme.Small.Blue">
        <item name="titleTextColor">@color/dash_blue</item>
    </style>

    <style name="TertiaryButtonTheme.Large">
        <item name="cornerRadius">10dp</item>
    </style>

    <style name="TertiaryButtonTheme.Large.Red">
        <item name="titleTextColor">@color/red_300</item>
    </style>

    <style name="Button.Primary" parent="Widget.AppCompat.Button.Borderless">
        <item name="fontFamily">@font/montserrat_semibold</item>
        <item name="android:textColor">@color/white</item>
        <item name="android:textSize">14sp</item>
        <item name="android:textAllCaps">false</item>
        <item name="android:paddingStart">12dp</item>
        <item name="android:paddingEnd">12dp</item>
        <item name="android:minHeight">40dp</item>
    </style>

    <style name="Button.Primary.Blue">
        <item name="android:background">@drawable/blue_button_background</item>
    </style>

    <style name="Button.Primary.Large">
        <item name="android:textSize">15sp</item>
        <item name="android:minHeight">46dp</item>
    </style>

    <style name="Button.Primary.Large.Blue">
        <item name="android:background">@drawable/blue_button_background</item>
    </style>

    <style name="Button.Tertiary" parent="Widget.AppCompat.Button.Borderless">
        <item name="fontFamily">@font/montserrat_semibold</item>
        <item name="android:textColor">@color/button_text</item>
        <item name="android:background">@drawable/rounded_ripple_transparent</item>
        <item name="android:theme">@style/TertiaryButtonTheme</item>
        <item name="android:textSize">14sp</item>
        <item name="android:textAllCaps">false</item>
        <item name="android:paddingStart">12dp</item>
        <item name="android:paddingEnd">12dp</item>
        <item name="android:minHeight">40dp</item>
    </style>

    <style name="Button.Tertiary.Blue">
        <item name="android:theme">@style/TertiaryButtonTheme.Blue</item>
    </style>

    <style name="Button.Tertiary.Small">
        <item name="android:textSize">13sp</item>
        <item name="android:minHeight">36dp</item>
        <item name="android:theme">@style/TertiaryButtonTheme.Small</item>
    </style>

    <style name="Button.Tertiary.Small.Blue">
        <item name="android:theme">@style/TertiaryButtonTheme.Small.Blue</item>
    </style>

    <style name="Button.Tertiary.Large">
        <item name="android:textSize">15sp</item>
        <item name="android:minHeight">46dp</item>
        <item name="android:theme">@style/TertiaryButtonTheme.Large</item>
    </style>

    <style name="Button.Tertiary.Large.Red">
        <item name="android:theme">@style/TertiaryButtonTheme.Large.Red</item>
    </style>

    <style name="DialogCloseButton">
        <item name="android:layout_width">40dp</item>
        <item name="android:layout_height">40dp</item>
        <item name="android:layout_gravity">end</item>
        <item name="android:layout_marginTop">12dp</item>
        <item name="android:layout_marginEnd">15dp</item>
        <item name="android:background">?attr/selectableItemBackgroundBorderless</item>
        <item name="android:src">@drawable/ic_popup_close</item>
    </style>

<<<<<<< HEAD
    <style name="CoinBase.AppBarOverlay" parent="ThemeOverlay.AppCompat.Dark.ActionBar">
        <item name="android:background">@color/white</item>
        <item name="android:textColor">@color/gray_900</item>
=======
    <style name="BottomSheetDialog" parent="Theme.Design.Light.BottomSheetDialog">
        <item name="bottomSheetStyle">@style/bottomSheetStyleWrapper</item>
    </style>

    <style name="bottomSheetStyleWrapper" parent="Widget.Design.BottomSheet.Modal">
        <item name="android:background">@android:color/transparent</item>
>>>>>>> e2ff18be
    </style>
</resources><|MERGE_RESOLUTION|>--- conflicted
+++ resolved
@@ -911,17 +911,16 @@
         <item name="android:src">@drawable/ic_popup_close</item>
     </style>
 
-<<<<<<< HEAD
     <style name="CoinBase.AppBarOverlay" parent="ThemeOverlay.AppCompat.Dark.ActionBar">
         <item name="android:background">@color/white</item>
         <item name="android:textColor">@color/gray_900</item>
-=======
+    </style>
+
     <style name="BottomSheetDialog" parent="Theme.Design.Light.BottomSheetDialog">
         <item name="bottomSheetStyle">@style/bottomSheetStyleWrapper</item>
     </style>
 
     <style name="bottomSheetStyleWrapper" parent="Widget.Design.BottomSheet.Modal">
         <item name="android:background">@android:color/transparent</item>
->>>>>>> e2ff18be
     </style>
 </resources>