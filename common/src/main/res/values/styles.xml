--- conflicted
+++ resolved
@@ -1233,12 +1233,12 @@
         <item name="trackThickness">15dp</item>
     </style>
 
-<<<<<<< HEAD
     <style name="ImageButtonGrayTheme">
         <item name="backgroundColor">@color/dash_black_0.05</item>
         <item name="strokeColor">@android:color/transparent</item>
         <item name="cornerRadius">12dp</item>
-=======
+    </style>
+
     <style name="BuyDashCircle">
         <item name="cornerRadius">17dp</item>
         <item name="strokeColor">@android:color/transparent</item>
@@ -1273,6 +1273,5 @@
         <item name="cornerRadius">8dp</item>
         <item name="strokeColor">@android:color/transparent</item>
         <item name="backgroundColor">@color/dash_black_0.9</item>
->>>>>>> ee7ca096
     </style>
 </resources>