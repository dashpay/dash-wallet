--- conflicted
+++ resolved
@@ -64,17 +64,7 @@
     <style name="My.Theme.NoActionBar" parent="@style/My.Theme">
         <item name="windowActionBar">false</item>
         <item name="windowNoTitle">true</item>
-<<<<<<< HEAD
-        <item name="android:statusBarColor">@color/colorPrimary</item>
-=======
         <item name="android:windowDrawsSystemBarBackgrounds">true</item>
-    </style>
-
-    <style name="My.AppBarOverlay" parent="ThemeOverlay.AppCompat.Dark.ActionBar">
-        <item name="android:elevation">0dp</item>
-        <item name="elevation">0dp</item>
-        <item name="android:windowTranslucentStatus">true</item>
->>>>>>> cc2bf09f
     </style>
 
     <style name="My.PopupOverlay" parent="ThemeOverlay.AppCompat.Light">
