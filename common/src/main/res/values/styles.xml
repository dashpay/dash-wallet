<?xml version="1.0" encoding="utf-8"?>
<resources xmlns:tools="http://schemas.android.com/tools">

    <!--    <style name="My.Theme" parent="Theme.AppCompat.DayNight">--> <!-- Change to this and uncomment night mode colors to test the night mode -->
    <style name="My.Theme" parent="Theme.AppCompat.Light.DarkActionBar">
        <item name="colorPrimary">@color/colorPrimary</item>
        <item name="colorPrimaryDark">@color/colorPrimaryDark</item>
        <item name="colorAccent">@color/colorAccent</item>
        <item name="actionMenuTextColor">@color/fg_network</item>
        <item name="android:textViewStyle">@style/TextViewStyle</item>
        <item name="android:editTextStyle">@style/Body2</item>
        <item name="android:autoCompleteTextViewStyle">@style/My.Widget.AutoCompleteTextView</item>
        <item name="android:checkboxStyle">@style/CheckboxStyle</item>
        <item name="android:spinnerStyle">@style/My.Widget.Spinner</item>
        <item name="android:windowContentOverlay">@null</item>
        <item name="windowActionModeOverlay">true</item>
        <item name="actionModeBackground">@color/colorPrimary</item>
        <item name="android:actionBarStyle">@style/My.Widget.ActionBar</item>
        <item name="alertDialogTheme">@style/AlertDialogTheme</item>
        <item name="android:colorControlActivated">@color/colorPrimary</item>
        <item name="android:autofilledHighlight" tools:targetApi="o">@android:color/transparent</item>
    </style>

    <style name="TextViewStyle" parent="android:Widget.TextView">
        <item name="android:fontFamily">@font/inter</item>
    </style>

    <style name="CheckboxStyle" parent="@android:style/Widget.Holo.Light.CompoundButton.CheckBox">
        <item name="colorAccent">@color/colorPrimary</item>
        <item name="android:fontFamily">@font/inter_regular</item>
        <item name="android:textSize">12sp</item>
        <item name="android:textColor">@color/content_primary</item>
    </style>

    <style name="My.Theme.Transparent" parent="Theme.AppCompat.Light">
        <item name="android:windowIsTranslucent">true</item>
        <item name="android:windowBackground">@android:color/transparent</item>
        <item name="android:windowContentOverlay">@null</item>
        <item name="android:windowNoTitle">true</item>
        <item name="android:windowIsFloating">true</item>
        <item name="android:backgroundDimEnabled">false</item>
    </style>

    <style name="AlertDialogTheme" parent="Theme.AppCompat.Light.Dialog.Alert">
        <item name="colorAccent">@color/colorPrimary</item>
        <item name="android:textColorPrimary">@color/content_primary</item>
        <item name="android:windowBackground">@color/background_secondary</item>
        <item name="android:buttonStyle">@style/Body2</item>
    </style>

    <style name="My.Widget.ActionBar" parent="@android:style/Widget.Holo.Light.ActionBar.Solid.Inverse">
        <item name="android:background">@color/colorPrimary</item>
        <item name="android:titleTextStyle">@style/Subtitle1.White</item>
        <item name="android:subtitleTextStyle">@style/Caption.Tertiary</item>
        <item name="android:displayOptions">showTitle</item>
    </style>

    <style name="My.Theme.NoActionBar" parent="@style/My.Theme">
        <item name="windowActionBar">false</item>
        <item name="windowNoTitle">true</item>
    </style>

    <style name="My.PopupOverlay" parent="ThemeOverlay.AppCompat.Light">
        <item name="fontFamily">@font/inter_regular</item>
    </style>

    <style name="My.Theme.ChildActivity" parent="@style/My.Theme.NoActionBar">

    </style>

    <style name="My.Theme.Fullscreen" parent="Theme.AppCompat.DayNight.NoActionBar">
        <item name="android:windowNoTitle">true</item>
        <item name="android:windowActionBar">false</item>
        <item name="android:windowFullscreen">true</item>
        <item name="android:windowContentOverlay">@null</item>
    </style>

    <style name="My.Theme.Dialog" parent="Theme.AppCompat.Light.Dialog.Alert" />

    <style name="My.Widget.AutoCompleteTextView" parent="@android:style/Widget.Holo.Light.AutoCompleteTextView">
        <item name="android:textColor">@color/content_primary</item>
        <item name="android:textSize">@dimen/font_size_normal</item>
    </style>

    <style name="My.Widget.Button.Borderless" parent="@android:style/Widget.Holo.Button.Borderless">
        <item name="android:paddingLeft">8dp</item>
        <item name="android:paddingRight">8dp</item>
        <item name="android:drawablePadding">8dp</item>
    </style>

    <style name="My.Widget.Button.Borderless.Unpadded" parent="@android:style/Widget.Holo.Button.Borderless">
        <item name="android:padding">0px</item>
        <item name="android:drawablePadding">0px</item>
    </style>

    <style name="My.Widget.Spinner" parent="@android:style/Widget.Holo.Light.Spinner">
        <item name="android:textColor">@color/content_primary</item>
        <item name="android:textSize">@dimen/font_size_normal</item>
    </style>

    <style name="NumericKeyboardButton" parent="Button.Primary">
        <item name="fontFamily">@font/inter_regular</item>
        <item name="android:background">@drawable/secondary_inverted_button</item>
        <item name="android:textSize">@dimen/keyboard_button_font_size</item>
        <item name="android:minHeight">@dimen/keyboard_button_min_height</item>
    </style>

    <style name="My.Widget.ActionButton" parent="@android:style/Widget.Holo.ActionButton">
        <item name="android:minHeight">?android:attr/actionBarSize</item>
        <item name="android:minWidth">48dp</item>
        <item name="android:drawablePadding">4dp</item>
    </style>

    <style name="ListSeparator">
        <item name="android:alpha">0.25</item>
        <item name="android:background">@color/old_gray</item>
        <item name="android:layout_width">match_parent</item>
        <item name="android:layout_height">1dp</item>
    </style>

    <style name="OldCheckBox">
        <item name="android:layout_marginLeft">-2dp</item>
        <item name="android:layout_marginStart">-2dp</item>
        <item name="android:theme">@style/CheckboxStyle</item>
    </style>

    <style name="TwoPanesScreenSubtitle" parent="Overline.Medium.White">
        <item name="android:layout_width">match_parent</item>
        <item name="android:layout_height">wrap_content</item>
        <item name="android:layout_marginBottom">@dimen/list_entry_padding_vertical</item>
        <item name="android:layout_marginLeft">@dimen/space_medium</item>
        <item name="android:layout_marginRight">@dimen/space_medium</item>
        <item name="android:layout_marginTop">@dimen/list_entry_padding_vertical</item>
        <item name="android:textAllCaps">true</item>
    </style>

    <style name="DialogContainer">
        <item name="android:layout_width">match_parent</item>
        <item name="android:layout_height">wrap_content</item>
        <item name="android:paddingLeft">24dp</item>
        <item name="android:paddingRight">24dp</item>
        <item name="android:paddingBottom">24dp</item>
        <item name="android:paddingTop">8dp</item>
        <item name="android:orientation">vertical</item>
    </style>

    <style name="MenuRow">
        <item name="android:layout_width">match_parent</item>
        <item name="android:layout_height">70dp</item>
        <item name="android:layout_marginLeft">15dp</item>
        <item name="android:layout_marginTop">10dp</item>
        <item name="android:layout_marginRight">15dp</item>
        <item name="android:layout_marginBottom">10dp</item>
        <item name="android:background">@drawable/selectable_round_corners</item>
    </style>

    <style name="MenuRowTitle" parent="Body1.Medium">
        <item name="android:layout_width">wrap_content</item>
        <item name="android:layout_height">wrap_content</item>
        <item name="android:layout_marginStart">12dp</item>
        <item name="android:layout_marginLeft">12dp</item>
    </style>

    <style name="MenuRowSubTitle" parent="Overline.Tertiary">
        <item name="android:lines">1</item>
        <item name="android:ellipsize">end</item>
        <item name="android:layout_width">0dp</item>
        <item name="android:layout_height">wrap_content</item>
        <item name="android:layout_marginTop">2dp</item>
        <item name="android:layout_marginRight">12dp</item>
        <item name="layout_constraintEnd_toEndOf">parent</item>
    </style>

    <style name="MenuRowIcon">
        <item name="android:layout_width">wrap_content</item>
        <item name="android:layout_height">36dp</item>
        <item name="android:layout_marginStart">20dp</item>
        <item name="android:layout_marginLeft">20dp</item>
    </style>

    <style name="MenuRowTitle.Internal">
        <item name="android:layout_marginLeft">20dp</item>
        <item name="android:layout_marginRight">20dp</item>
        <item name="android:layout_width">0dp</item>
        <item name="android:maxLines">2</item>
        <item name="android:textSize">16sp</item>
    </style>

    <style name="MenuRowArrow">
        <item name="android:layout_width">wrap_content</item>
        <item name="android:layout_height">wrap_content</item>
        <item name="android:layout_marginEnd">20dp</item>
        <item name="android:layout_marginRight">20dp</item>
    </style>

    <style name="MenuRow.Internal">
        <item name="android:layout_marginTop">0dp</item>
    </style>

    <style name="WindowAnimationTransition">
        <item name="android:windowEnterAnimation">@android:anim/fade_in</item>
        <item name="android:windowExitAnimation">@android:anim/fade_out</item>
    </style>

    <style name="ProgressBar.Horizontal" parent="Base.Widget.AppCompat.ProgressBar.Horizontal">
        <item name="android:progressDrawable">@drawable/progress_horizontal</item>
        <item name="android:minHeight">6dp</item>
        <item name="android:maxHeight">6dp</item>
        <item name="android:padding">0dp</item>
    </style>


    <!-- Design System styles -->

    <!-- Backgrounds -->

    <style name="PrimaryBackground">
        <item name="backgroundColor">@color/background_primary</item>
        <item name="strokeColor">@color/background_primary</item>
        <item name="cornerRadius">12dp</item>
    </style>

    <style name="SecondaryBackground">
        <item name="backgroundColor">@color/background_secondary</item>
        <item name="strokeColor">@color/background_secondary</item>
        <item name="cornerRadius">12dp</item>
    </style>

    <style name="InputErrorBackground">
        <item name="backgroundColor">@color/input_error_background</item>
        <item name="strokeColor">@android:color/transparent</item>
        <item name="cornerRadius">12dp</item>
    </style>

    <style name="ScreenshotWarningBackground" parent="SecondaryBackground">
        <item name="cornerRadius">10dp</item>
    </style>

    <style name="VerifySeedTextViewBackground" parent="SecondaryBackground">
        <item name="cornerRadius">8dp</item>
    </style>

    <style name="DragIndicatorBackground">
        <item name="backgroundColor">@color/gray_100</item>
        <item name="strokeColor">@color/gray_100</item>
        <item name="cornerRadius">2dp</item>
    </style>

    <style name="GrayBackground">
        <item name="backgroundColor">@color/gray_40</item>
        <item name="strokeColor">@color/gray_40</item>
    </style>

    <style name="ExampleBackground" parent="GrayBackground">
        <item name="cornerRadius">20dp</item>
    </style>

    <style name="SearchInputBackground" parent="GrayBackground">
        <item name="cornerRadius">8dp</item>
    </style>

    <style name="SegmentedPickerBackground" parent="GrayBackground">
        <item name="cornerRadius">8dp</item>
    </style>

    <style name="SegmentedPickerThumb">
        <item name="android:elevation">6dp</item>
    </style>

    <style name="SegmentedPickerThumbBackground" parent="SecondaryBackground">
        <item name="cornerRadius">7dp</item>
    </style>

    <style name="ListViewButtonBackground" parent="SecondaryBackground">
        <item name="cornerRadius">10dp</item>
        <item name="rippleColor">@color/button_ripple_color</item>
    </style>

    <style name="ViewRaised">
        <item name="android:elevation">5dp</item>
    </style>

    <style name="CardViewRaised" parent="Base.CardView">
        <item name="cardBackgroundColor">@color/background_secondary</item>
        <item name="cardCornerRadius">10dp</item>
        <item name="cardElevation">5dp</item>
    </style>

    <style name="CardViewRaised.Radius15">
        <item name="cardCornerRadius">15dp</item>
    </style>

    <style name="EncircledIconTheme">
        <item name="backgroundColor">@color/ultra_light_gray</item>
        <item name="strokeColor">@color/ultra_light_gray</item>
        <item name="cornerRadius">15dp</item>
    </style>

    <style name="EncircledIconSelectedTheme">
        <item name="backgroundColor">@color/dash_blue</item>
        <item name="strokeColor">@color/dash_blue</item>
        <item name="cornerRadius">15dp</item>
    </style>

    <style name="DialogBackground" parent="SecondaryBackground">
        <item name="cornerRadius">14dp</item>
    </style>

    <!-- Typography -->

    <style name="Headline3" parent="TextAppearance.MaterialComponents.Headline3">
        <item name="fontFamily">@font/inter_bold</item>
        <item name="android:textColor">@color/content_primary</item>
        <item name="android:lineSpacingExtra">1sp</item>
        <item name="android:letterSpacing">0.0</item>
        <item name="android:textAlignment">viewStart</item>
        <item name="android:textSize">32sp</item>
    </style>

    <style name="Headline3.White">
        <item name="android:textColor">@color/white</item>
    </style>

    <style name="Headline3.Regular">
        <item name="fontFamily">@font/inter_regular</item>
    </style>

    <style name="Headline4" parent="TextAppearance.MaterialComponents.Headline4">
        <item name="fontFamily">@font/inter_bold</item>
        <item name="android:textColor">@color/content_primary</item>
        <item name="android:lineSpacingExtra">0sp</item>
        <item name="android:letterSpacing">0.0</item>
        <item name="android:textAlignment">viewStart</item>
        <item name="android:textSize">28sp</item>
    </style>

    <style name="Headline4.Regular">
        <item name="fontFamily">@font/inter_regular</item>
    </style>

    <style name="Headline4.White">
        <item name="android:textColor">@color/white</item>
    </style>

    <style name="Headline5" parent="TextAppearance.MaterialComponents.Headline5">
        <item name="fontFamily">@font/inter_bold</item>
        <item name="android:textColor">@color/content_primary</item>
        <item name="android:lineSpacingExtra">1sp</item>
        <item name="android:letterSpacing">0.0</item>
        <item name="android:textAlignment">viewStart</item>
    </style>

    <style name="Headline5.White">
        <item name="android:textColor">@color/dash_white</item>
    </style>

    <style name="Headline5.Red">
        <item name="android:textColor">@color/system_red</item>
    </style>

    <style name="Headline5.Green">
        <item name="android:textColor">@color/system_green</item>
    </style>

    <style name="Headline5.Regular">
        <item name="fontFamily">@font/inter_regular</item>
    </style>

    <style name="Headline5.Regular.Tertiary">
        <item name="android:textColor">@color/content_tertiary</item>
    </style>

    <style name="Headline5.Regular.White">
        <item name="android:textColor">@color/dash_white</item>
    </style>

    <style name="Headline5.Regular.Blue">
        <item name="android:textColor">@color/dash_blue</item>
    </style>

    <style name="Headline5.Medium">
        <item name="fontFamily">@font/inter_medium</item>
    </style>

    <style name="Headline5.Medium.White">
        <item name="android:textColor">@color/white</item>
    </style>

    <style name="Headline5.SemiBold">
        <item name="fontFamily">@font/inter_semibold</item>
    </style>

    <style name="Headline5.SemiBold.White">
        <item name="android:textColor">@color/white</item>
    </style>

    <style name="Headline6" parent="TextAppearance.MaterialComponents.Headline6">
        <item name="fontFamily">@font/inter_bold</item>
        <item name="android:textColor">@color/content_primary</item>
        <item name="android:lineSpacingExtra">2sp</item>
        <item name="android:letterSpacing">0.0</item>
        <item name="android:textAlignment">viewStart</item>
    </style>

    <style name="Headline6.White">
        <item name="android:textColor">@color/dash_white</item>
    </style>

    <style name="Headline6.Regular">
        <item name="fontFamily">@font/inter_regular</item>
    </style>

    <style name="Headline6.Regular.Tertiary">
        <item name="android:textColor">@color/content_tertiary</item>
    </style>

    <style name="Subtitle1" parent="TextAppearance.MaterialComponents.Subtitle1">
        <item name="android:textColor">@color/content_primary</item>
        <item name="fontFamily">@font/inter_semibold</item>
        <item name="android:textSize">17sp</item>
        <item name="android:lineSpacingExtra">2sp</item>
        <item name="android:textAlignment">viewStart</item>
    </style>

    <style name="Subtitle1.Secondary">
        <item name="android:textColor">@color/content_secondary</item>
    </style>

    <style name="Subtitle1.White">
        <item name="android:textColor">@color/white</item>
    </style>

    <style name="Subtitle1.Red">
        <item name="android:textColor">@color/system_red</item>
    </style>

    <style name="Subtitle1.Bold">
        <item name="android:textSize">16sp</item>
        <item name="fontFamily">@font/inter_bold</item>
        <item name="android:lineSpacingExtra">3sp</item>
    </style>

    <style name="Subtitle1.Bold.White">
        <item name="fontFamily">@color/white</item>
    </style>

    <style name="Subtitle2" parent="TextAppearance.MaterialComponents.Subtitle2">
        <item name="fontFamily">@font/inter_semibold</item>
        <item name="android:textColor">@color/content_primary</item>
        <item name="android:lineSpacingExtra">3sp</item>
        <item name="android:textAlignment">viewStart</item>
    </style>

    <style name="Subtitle2.Secondary">
        <item name="android:textColor">@color/content_secondary</item>
    </style>

    <style name="Subtitle2.White">
        <item name="android:textColor">@color/dash_white</item>
    </style>

    <style name="Subtitle2.Red">
        <item name="android:textColor">@color/system_red</item>
    </style>

    <style name="Subtitle2.Blue">
        <item name="android:textColor">@color/dash_blue</item>
    </style>

    <style name="Subtitle2.Bold">
        <item name="fontFamily">@font/inter_bold</item>
    </style>

    <style name="Subtitle2.Bold.Secondary">
        <item name="android:textColor">@color/content_secondary</item>
    </style>

    <style name="Body1" parent="TextAppearance.MaterialComponents.Body1">
        <item name="fontFamily">@font/inter_regular</item>
        <item name="android:textColor">@color/content_primary</item>
        <item name="android:letterSpacing">0.0</item>
        <item name="android:lineSpacingExtra">3sp</item>
        <item name="android:textAlignment">viewStart</item>
    </style>

    <style name="Body1.White">
        <item name="android:textColor">@color/white</item>
    </style>

    <style name="Body1.Blue">
        <item name="android:textColor">@color/dash_blue</item>
    </style>

    <style name="Body1.Secondary">
        <item name="android:textColor">@color/content_secondary</item>
    </style>

    <style name="Body1.Tertiary">
        <item name="android:textColor">@color/content_tertiary</item>
    </style>

    <style name="Body1.Medium">
        <item name="fontFamily">@font/inter_medium</item>
    </style>

    <style name="Body1.Medium.Secondary">
        <item name="android:textColor">@color/content_secondary</item>
    </style>

    <style name="Body1.Medium.White">
        <item name="android:textColor">@color/dash_white</item>
    </style>

    <style name="Body1.Medium.Red">
        <item name="android:textColor">@color/system_red</item>
    </style>

    <style name="Body2" parent="TextAppearance.MaterialComponents.Body2">
        <item name="fontFamily">@font/inter_regular</item>
        <item name="android:textColor">@color/content_primary</item>
        <item name="android:textColorHint">@color/content_tertiary</item>
        <item name="android:lineSpacingExtra">3sp</item>
        <item name="android:letterSpacing">0.0</item>
        <item name="android:textAlignment">viewStart</item>
    </style>

    <style name="Body2.White">
        <item name="android:textColor">@color/dash_white</item>
    </style>

    <style name="Body2.Blue">
        <item name="android:textColor">@color/dash_blue</item>
    </style>

    <style name="Body2.Secondary">
        <item name="android:textColor">@color/content_secondary</item>
    </style>

    <style name="Body2.Tertiary">
        <item name="android:textColor">@color/content_tertiary</item>
    </style>

    <style name="Body2.LightGray">
        <item name="android:textColor">@color/light_gray</item>
    </style>

    <style name="Body2.Medium">
        <item name="fontFamily">@font/inter_medium</item>
    </style>

    <style name="Body2.Medium.Secondary">
        <item name="android:textColor">@color/content_secondary</item>
    </style>

    <style name="Body2.Medium.Tertiary">
        <item name="android:textColor">@color/content_tertiary</item>
    </style>

    <style name="Body2.Medium.White">
        <item name="android:textColor">@color/dash_white</item>
    </style>

    <style name="Body2.Medium.Red">
        <item name="android:textColor">@color/system_red</item>
    </style>

    <style name="Caption" parent="TextAppearance.MaterialComponents.Caption">
        <item name="fontFamily">@font/inter_regular</item>
        <item name="android:textColor">@color/content_primary</item>
        <item name="android:textSize">13sp</item>
        <item name="android:letterSpacing">0.0</item>
        <item name="android:lineSpacingExtra">2sp</item>
        <item name="android:textAlignment">viewStart</item>
    </style>

    <style name="Caption.White">
        <item name="android:textColor">@color/white</item>
    </style>

    <style name="Caption.Blue">
        <item name="android:textColor">@color/dash_blue</item>
    </style>

    <style name="Caption.Green">
        <item name="android:textColor">@color/system_green</item>
    </style>

    <style name="Caption.Secondary">
        <item name="android:textColor">@color/content_secondary</item>
    </style>

    <style name="Caption.Tertiary">
        <item name="android:textColor">@color/content_tertiary</item>
    </style>

    <style name="Caption.Tangerine">
        <item name="android:textColor">@color/tangerine</item>
    </style>

    <style name="Caption.Medium">
        <item name="fontFamily">@font/inter_medium</item>
    </style>

    <style name="Caption.Medium.Tertiary">
        <item name="android:textColor">@color/content_tertiary</item>
    </style>

    <style name="Caption.Medium.Blue">
        <item name="android:textColor">@color/dash_blue</item>
    </style>

    <style name="Caption.Medium.Green">
        <item name="android:textColor">@color/system_green</item>
    </style>

    <style name="Caption.Medium.Red">
        <item name="android:textColor">@color/system_red</item>
    </style>

    <style name="Caption.Medium.Secondary">
        <item name="android:textColor">@color/content_secondary</item>
    </style>

    <style name="Caption.Medium.SteelGray400">
        <item name="android:textColor">@color/steel_gray_400</item>
    </style>

    <style name="Caption.SemiBold">
        <item name="fontFamily">@font/inter_semibold</item>
    </style>

    <style name="Caption.SemiBold.Red">
        <item name="android:textColor">@color/system_red</item>
    </style>

    <style name="Caption.Red">
        <item name="android:textColor">@color/system_red</item>
    </style>

    <style name="Caption.SemiBold.Secondary">
        <item name="android:textColor">@color/content_secondary</item>
    </style>

    <style name="Caption.SemiBold.Blue">
        <item name="android:textColor">@color/dash_blue</item>
    </style>

    <style name="Overline" parent="TextAppearance.MaterialComponents.Overline">
        <item name="fontFamily">@font/inter_regular</item>
        <item name="android:textColor">@color/content_primary</item>
        <item name="android:textSize">12sp</item>
        <item name="android:lineSpacingExtra">3sp</item>
        <item name="android:textAllCaps">false</item>
        <item name="android:letterSpacing">0.0</item>
        <item name="android:textAlignment">viewStart</item>
    </style>

    <style name="Overline.White">
        <item name="android:textColor">@color/dash_white</item>
    </style>

    <style name="Overline.Blue">
        <item name="android:textColor">@color/dash_blue</item>
    </style>

    <style name="Overline.Secondary">
        <item name="android:textColor">@color/content_secondary</item>
    </style>

    <style name="Overline.Tertiary">
        <item name="android:textColor">@color/content_tertiary</item>
    </style>

    <style name="Overline.Medium">
        <item name="fontFamily">@font/inter_medium</item>
    </style>

    <style name="Overline.Medium.Secondary">
        <item name="android:textColor">@color/content_secondary</item>
    </style>

    <style name="Overline.Medium.White">
        <item name="android:textColor">@color/dash_white</item>
    </style>

    <style name="Overline.Medium.Blue">
        <item name="android:textColor">@color/dash_blue</item>
    </style>

    <style name="Overline.SemiBold">
        <item name="fontFamily">@font/inter_semibold</item>
    </style>

    <style name="Overline.SemiBold.Secondary">
        <item name="android:textColor">@color/content_secondary</item>
    </style>

    <style name="Overline.SemiBold.White">
        <item name="android:textColor">@color/dash_white</item>
    </style>

    <style name="Overline.SemiBold.Blue">
        <item name="android:textColor">@color/dash_blue</item>
    </style>

    <style name="Overline.SemiBold.Red">
        <item name="android:textColor">@color/system_red</item>
    </style>

    <!-- CheckBox -->

    <style name="CheckBox" parent="Body2.Medium">
        <item name="android:button">@drawable/checkbox</item>
        <item name="android:drawablePadding">10dp</item>
        <item name="android:paddingEnd">16dp</item>
        <item name="android:paddingTop">11dp</item>
        <item name="android:paddingBottom">11dp</item>
        <item name="android:paddingStart">14dp</item>
        <item name="android:layout_marginStart">15dp</item>
    </style>

    <style name="CheckBoxSimple" parent="Body2">
        <item name="android:button">@drawable/checkbox_simple</item>
        <item name="android:drawablePadding">10dp</item>
        <item name="android:paddingTop">11dp</item>
        <item name="android:paddingBottom">11dp</item>
        <item name="android:paddingStart">12dp</item>
    </style>

    <!-- Buttons -->

    <!-- Primary -->

    <style name="PrimaryButtonTheme">
        <item name="cornerRadius">8dp</item>
        <item name="titleTextColor">@color/white</item>
        <item name="backgroundColor">@color/content_primary</item>
        <item name="strokeColor">@color/content_primary</item>
        <item name="rippleColor">@color/ripple_light</item>
        <item name="disabledBackgroundColor">@color/disabled_button_bg</item>
    </style>

    <style name="PrimaryButtonTheme.Blue">
        <item name="backgroundColor">@color/dash_blue</item>
        <item name="strokeColor">@color/dash_blue</item>
        <item name="rippleColor">@color/button_ripple_color</item>
    </style>

    <style name="PrimaryButtonTheme.Green">
        <item name="backgroundColor">@color/system_green</item>
        <item name="strokeColor">@color/system_green</item>
        <item name="rippleColor">@color/button_ripple_color</item>
    </style>

    <style name="PrimaryButtonTheme.Large">
        <item name="cornerRadius">10dp</item>
    </style>

    <style name="PrimaryButtonTheme.Large.Blue">
        <item name="backgroundColor">@color/dash_blue</item>
        <item name="strokeColor">@color/dash_blue</item>
        <item name="rippleColor">@color/button_ripple_color</item>
    </style>

    <style name="PrimaryButtonTheme.Large.White">
        <item name="backgroundColor">@color/dash_white</item>
        <item name="strokeColor">@color/dash_white</item>
        <item name="rippleColor">@color/button_ripple_color</item>
    </style>

    <style name="PrimaryButtonTheme.Large.LightGrey">
        <item name="backgroundColor">@color/gray_40</item>
        <item name="strokeColor">@color/gray_40</item>
        <item name="titleTextColor">@color/dash_blue</item>
        <item name="rippleColor">@color/button_ripple_color</item>
    </style>

    <style name="PrimaryButtonTheme.Small">
        <item name="titleTextColor">@color/content_primary</item>
        <item name="cornerRadius">6dp</item>
    </style>

    <style name="PrimaryButtonTheme.Small.UltraLightGray">
        <item name="titleTextColor">@color/dash_blue</item>
        <item name="backgroundColor">@color/ultra_light_gray</item>
        <item name="strokeColor">@color/ultra_light_gray</item>
        <item name="rippleColor">@color/button_ripple_color</item>
    </style>

    <style name="PrimaryButtonTheme.Small.Round">
        <item name="cornerRadius">16dp</item>
        <item name="backgroundColor">@color/max_button_bg</item>
        <item name="strokeColor">@android:color/transparent</item>
        <item name="rippleColor">@color/button_ripple_color</item>
    </style>

    <style name="PrimaryButtonTheme.ExtraSmall">
        <item name="cornerRadius">6dp</item>
        <item name="titleTextColor">@color/content_primary</item>
    </style>

    <style name="PrimaryButtonTheme.ExtraSmall.Blue">
        <item name="backgroundColor">@color/blue_50</item>
        <item name="strokeColor">@color/blue_50</item>
        <item name="titleTextColor">@color/dash_blue</item>
        <item name="rippleColor">@color/button_ripple_color</item>
    </style>

    <style name="PrimaryButtonTheme.ExtraSmall.White">
        <item name="backgroundColor">@color/white</item>
        <item name="strokeColor">@color/white</item>
        <item name="rippleColor">@color/button_ripple_color</item>
    </style>

    <style name="Button.Primary" parent="Widget.AppCompat.Button.Borderless">
        <item name="fontFamily">@font/inter_semibold</item>
        <item name="android:textColor">@color/button_text</item>
        <item name="android:background">@drawable/rounded_ripple_background</item>
        <item name="android:theme">@style/PrimaryButtonTheme</item>
        <item name="android:textSize">14sp</item>
        <item name="android:textAllCaps">false</item>
        <item name="android:paddingStart">12dp</item>
        <item name="android:paddingEnd">12dp</item>
        <item name="android:minHeight">40dp</item>
    </style>

    <style name="Button.Primary.Blue">
        <item name="android:theme">@style/PrimaryButtonTheme.Blue</item>
    </style>

    <style name="Button.Primary.Green">
        <item name="android:theme">@style/PrimaryButtonTheme.Green</item>
    </style>

    <style name="Button.Primary.Large">
        <item name="android:textSize">15sp</item>
        <item name="android:minHeight">46dp</item>
    </style>

    <style name="Button.Primary.Large.Blue">
        <item name="android:theme">@style/PrimaryButtonTheme.Large.Blue</item>
    </style>

    <style name="Button.Primary.Large.White">
        <item name="android:theme">@style/PrimaryButtonTheme.Large.White</item>
    </style>

    <style name="Button.Primary.Large.LightGrey">
        <item name="android:theme">@style/PrimaryButtonTheme.Large.LightGrey</item>
    </style>

    <style name="Button.Primary.Small">
        <item name="android:textSize">13sp</item>
        <item name="android:minHeight">30dp</item>
    </style>

    <style name="Button.Primary.Small.Blue">
        <item name="android:theme">@style/PrimaryButtonTheme.ExtraSmall.Blue</item>
    </style>

    <style name="Button.Primary.Small.UltraLightGray">
        <item name="android:theme">@style/PrimaryButtonTheme.Small.UltraLightGray</item>
    </style>

    <style name="Button.Primary.Small.Round">
        <item name="android:paddingStart">0dp</item>
        <item name="android:paddingEnd">0dp</item>
        <item name="android:minHeight">20dp</item>
        <item name="android:minWidth">20dp</item>
        <item name="android:textSize">10sp</item>
        <item name="android:theme">@style/PrimaryButtonTheme.Small.Round</item>
    </style>

    <style name="Button.Primary.ExtraSmall">
        <item name="android:theme">@style/PrimaryButtonTheme.ExtraSmall</item>
        <item name="android:textSize">11sp</item>
        <item name="android:minHeight">24dp</item>
        <item name="android:minWidth">48dp</item>
        <item name="android:paddingStart">8dp</item>
        <item name="android:paddingEnd">8dp</item>
    </style>

    <style name="Button.Primary.ExtraSmall.Blue">
        <item name="android:theme">@style/PrimaryButtonTheme.ExtraSmall.Blue</item>
    </style>

    <style name="Button.Primary.ExtraSmall.WhiteRaised">
        <item name="android:theme">@style/PrimaryButtonTheme.ExtraSmall.White</item>
    </style>


    <!-- Secondary -->

    <style name="SecondaryButtonTheme">
        <item name="cornerRadius">8dp</item>
        <item name="titleTextColor">@color/content_primary</item>
        <item name="strokeColor">@color/gray_100</item>
        <item name="rippleColor">@color/button_ripple_color</item>
    </style>

    <style name="SecondaryButtonTheme.Blue">
        <item name="titleTextColor">@color/dash_blue</item>
        <item name="strokeColor">@color/dash_blue</item>
    </style>

    <style name="SecondaryButtonTheme.Small">
        <item name="cornerRadius">6dp</item>
    </style>

    <style name="SecondaryButtonTheme.Small.Blue">
        <item name="titleTextColor">@color/dash_blue</item>
        <item name="strokeColor">@color/dash_blue</item>
    </style>

    <style name="Button.Secondary" parent="Widget.AppCompat.Button.Borderless">
        <item name="fontFamily">@font/inter_semibold</item>
        <item name="android:textColor">@color/button_text</item>
        <item name="android:background">@drawable/rounded_ripple_background</item>
        <item name="android:theme">@style/SecondaryButtonTheme</item>
        <item name="android:textSize">14sp</item>
        <item name="android:textAllCaps">false</item>
        <item name="android:paddingStart">12dp</item>
        <item name="android:paddingEnd">12dp</item>
        <item name="android:minHeight">40dp</item>
        <item name="android:minWidth">72dp</item>
    </style>

    <style name="Button.Secondary.Blue">
        <item name="android:theme">@style/SecondaryButtonTheme.Blue</item>
    </style>

    <style name="Button.Secondary.Small">
        <item name="android:textSize">13sp</item>
        <item name="android:minHeight">30dp</item>
        <item name="android:minWidth">60dp</item>
        <item name="android:theme">@style/SecondaryButtonTheme.Small</item>
    </style>

    <style name="Button.Secondary.Small.Blue">
        <item name="android:theme">@style/SecondaryButtonTheme.Small.Blue</item>
    </style>

    <style name="SecondaryButtonTheme.Small.Round">
        <item name="titleTextColor">@color/content_primary</item>
        <item name="strokeColor">@color/steel_gray_150</item>
        <item name="cornerRadius">16dp</item>
    </style>

    <style name="Button.Secondary.Small.Round">
        <item name="android:paddingStart">0dp</item>
        <item name="android:paddingEnd">0dp</item>
        <item name="android:minHeight">20dp</item>
        <item name="android:minWidth">20dp</item>
        <item name="android:textSize">10sp</item>
        <item name="android:theme">@style/SecondaryButtonTheme.Small.Round</item>
    </style>


    <!-- Tertiary -->

    <style name="TertiaryButtonTheme">
        <item name="cornerRadius">8dp</item>
        <item name="titleTextColor">@color/content_primary</item>
        <item name="strokeColor">@android:color/transparent</item>
        <item name="rippleColor">@color/button_ripple_color</item>
    </style>

    <style name="TertiaryButtonTheme.Blue">
        <item name="titleTextColor">@color/dash_blue</item>
    </style>

    <style name="TertiaryButtonTheme.Red">
        <item name="titleTextColor">@color/system_red</item>
    </style>

    <style name="TertiaryButtonTheme.Small">
        <item name="cornerRadius">6dp</item>
    </style>

    <style name="TertiaryButtonTheme.ExtraSmall">
        <item name="cornerRadius">6dp</item>
    </style>

    <style name="TertiaryButtonTheme.Small.Blue">
        <item name="titleTextColor">@color/dash_blue</item>
    </style>

    <style name="TertiaryButtonTheme.Small.Red">
        <item name="titleTextColor">@color/system_red</item>
    </style>

    <style name="TertiaryButtonTheme.Large">
        <item name="cornerRadius">10dp</item>
    </style>

    <style name="TertiaryButtonTheme.Large.Red">
        <item name="titleTextColor">@color/system_red</item>
    </style>

    <style name="TertiaryButtonTheme.Large.Blue">
        <item name="titleTextColor">@color/dash_blue</item>
    </style>

    <style name="TertiaryButtonTheme.Large.White">
        <item name="titleTextColor">@color/dash_white</item>
        <item name="rippleColor">@color/button_ripple_light</item>
    </style>

    <style name="Button.Tertiary" parent="Widget.AppCompat.Button.Borderless">
        <item name="fontFamily">@font/inter_semibold</item>
        <item name="android:textColor">@color/button_text</item>
        <item name="android:background">@drawable/rounded_ripple_background</item>
        <item name="android:theme">@style/TertiaryButtonTheme</item>
        <item name="android:textSize">14sp</item>
        <item name="android:textAllCaps">false</item>
        <item name="android:paddingStart">12dp</item>
        <item name="android:paddingEnd">12dp</item>
        <item name="android:minHeight">40dp</item>
    </style>

    <style name="Button.Tertiary.Blue">
        <item name="android:theme">@style/TertiaryButtonTheme.Blue</item>
    </style>

    <style name="Button.Tertiary.Large">
        <item name="android:textSize">15sp</item>
        <item name="android:minHeight">46dp</item>
        <item name="android:theme">@style/TertiaryButtonTheme.Large</item>
    </style>

    <style name="Button.Tertiary.Large.Red">
        <item name="android:theme">@style/TertiaryButtonTheme.Large.Red</item>
    </style>

    <style name="Button.Tertiary.Large.Blue">
        <item name="android:theme">@style/TertiaryButtonTheme.Large.Blue</item>
    </style>

    <style name="Button.Tertiary.Large.White">
        <item name="android:theme">@style/TertiaryButtonTheme.Large.White</item>
    </style>

    <style name="Button.Tertiary.Small">
        <item name="android:textSize">13sp</item>
        <item name="android:minHeight">36dp</item>
        <item name="android:theme">@style/TertiaryButtonTheme.Small</item>
    </style>

    <style name="Button.Tertiary.Small.Blue">
        <item name="android:theme">@style/TertiaryButtonTheme.Small.Blue</item>
    </style>

    <style name="Button.Tertiary.Small.Red">
        <item name="android:theme">@style/TertiaryButtonTheme.Small.Red</item>
    </style>

    <style name="Button.Tertiary.ExtraSmall">
        <item name="android:textSize">11sp</item>
        <item name="android:minHeight">24dp</item>
        <item name="android:paddingStart">8dp</item>
        <item name="android:paddingEnd">8dp</item>
        <item name="android:theme">@style/TertiaryButtonTheme.ExtraSmall</item>
    </style>

    <style name="Button.Tertiary.Square">
        <item name="android:paddingStart">0dp</item>
        <item name="android:paddingEnd">0dp</item>
        <item name="android:minHeight">20dp</item>
        <item name="android:minWidth">20dp</item>
    </style>


    <!-- Other -->

    <style name="DialogCloseButton">
        <item name="android:layout_width">40dp</item>
        <item name="android:layout_height">40dp</item>
        <item name="android:layout_gravity">end</item>
        <item name="android:layout_marginTop">10dp</item>
        <item name="android:layout_marginEnd">10dp</item>
        <item name="android:background">?attr/selectableItemBackgroundBorderless</item>
        <item name="android:src">@drawable/ic_popup_close</item>
        <item name="android:tint">@color/content_primary</item>
    </style>

    <style name="OffsetDialog" parent="Theme.Design.Light.BottomSheetDialog">
        <item name="colorControlHighlight">@color/button_ripple_color</item>
    </style>

    <style name="BottomSheetDialog" parent="Theme.Design.Light.BottomSheetDialog">
        <item name="bottomSheetStyle">@style/bottomSheetStyleWrapper</item>
    </style>

    <style name="bottomSheetStyleWrapper" parent="Widget.Design.BottomSheet.Modal">
        <item name="android:background">@android:color/transparent</item>
    </style>

    <style name="NavigationIconStyle">
        <item name="android:layout_width">14dp</item>
        <item name="android:layout_height">14dp</item>
        <item name="android:rotation">180</item>
        <item name="android:src">@drawable/ic_arrow_back</item>
        <item name="android:tint">@color/steel_gray_200</item>
    </style>

    <style name="Explore.AppBarOverlay" parent="ThemeOverlay.AppCompat.Dark.ActionBar">
        <item name="android:background">@color/background_secondary</item>
        <item name="android:textColor">@color/content_primary</item>
    </style>

    <style name="FullScreenDialog" parent="Theme.AppCompat.Light.Dialog">
        <item name="android:backgroundDimEnabled">false</item>
        <item name="android:windowNoTitle">true</item>
        <item name="android:windowIsFloating">false</item>
        <item name="android:windowBackground">@android:color/transparent</item>
        <item name="android:windowCloseOnTouchOutside">false</item>
    </style>

    <style name="TxSentBackground">
        <item name="backgroundColor">@color/tx_sent_background</item>
        <item name="strokeColor">@color/tx_sent_background</item>
        <item name="cornerRadius">19dp</item>
    </style>

    <style name="TxReceivedBackground">
        <item name="backgroundColor">@color/tx_received_background</item>
        <item name="strokeColor">@color/tx_received_background</item>
        <item name="cornerRadius">19dp</item>
    </style>

    <style name="TxNoBackground">
        <item name="backgroundColor">@android:color/transparent</item>
        <item name="strokeColor">@android:color/transparent</item>
    </style>

<<<<<<< HEAD
    <style name="DialogIconBackground">
        <item name="backgroundColor">@color/background_secondary</item>
        <item name="strokeColor">@color/background_secondary</item>
        <item name="cornerRadius">25dp</item>
=======
    <style name="SystemGreenHighlight">
        <item name="cornerRadius">6dp</item>
        <item name="backgroundColor">@color/system_green_0.1</item>
        <item name="strokeColor">@android:color/transparent</item>
    </style>
    
    <style name="BlueTextHighlight">
        <item name="backgroundColor">@color/dash_blue_0.1</item>
        <item name="strokeColor">@android:color/transparent</item>
        <item name="cornerRadius">5dp</item>
    </style>

    <style name="GreenTextHighlight">
        <item name="backgroundColor">@color/system_green_0.1</item>
        <item name="strokeColor">@android:color/transparent</item>
        <item name="cornerRadius">5dp</item>
    </style>

    <style name="TertiaryTextHighlight">
        <item name="backgroundColor">@color/ultra_light_gray</item>
        <item name="strokeColor">@android:color/transparent</item>
        <item name="cornerRadius">5dp</item>
>>>>>>> bd576dd8
    </style>
</resources><|MERGE_RESOLUTION|>--- conflicted
+++ resolved
@@ -1133,12 +1133,12 @@
         <item name="strokeColor">@android:color/transparent</item>
     </style>
 
-<<<<<<< HEAD
     <style name="DialogIconBackground">
         <item name="backgroundColor">@color/background_secondary</item>
         <item name="strokeColor">@color/background_secondary</item>
         <item name="cornerRadius">25dp</item>
-=======
+    </style>
+
     <style name="SystemGreenHighlight">
         <item name="cornerRadius">6dp</item>
         <item name="backgroundColor">@color/system_green_0.1</item>
@@ -1161,6 +1161,5 @@
         <item name="backgroundColor">@color/ultra_light_gray</item>
         <item name="strokeColor">@android:color/transparent</item>
         <item name="cornerRadius">5dp</item>
->>>>>>> bd576dd8
     </style>
 </resources>