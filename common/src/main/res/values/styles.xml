<?xml version="1.0" encoding="utf-8"?>
<resources xmlns:tools="http://schemas.android.com/tools">

    <!--    <style name="My.Theme" parent="Theme.AppCompat.DayNight">--> <!-- Change to this and uncomment night mode colors to test the night mode -->
    <style name="My.Theme" parent="Theme.AppCompat.Light.DarkActionBar">
        <item name="colorPrimary">@color/colorPrimary</item>
        <item name="colorPrimaryDark">@color/colorPrimaryDark</item>
        <item name="colorAccent">@color/colorAccent</item>
        <item name="actionMenuTextColor">@color/fg_network</item>
        <item name="android:textViewStyle">@style/TextViewStyle</item>
        <item name="android:editTextStyle">@style/Body2</item>
        <item name="android:autoCompleteTextViewStyle">@style/My.Widget.AutoCompleteTextView</item>
        <item name="android:checkboxStyle">@style/CheckboxStyle</item>
        <item name="android:spinnerStyle">@style/My.Widget.Spinner</item>
        <item name="android:windowContentOverlay">@null</item>
        <item name="windowActionModeOverlay">true</item>
        <item name="actionModeBackground">@color/colorPrimary</item>
        <item name="android:actionBarStyle">@style/My.Widget.ActionBar</item>
        <item name="alertDialogTheme">@style/AlertDialogTheme</item>
        <item name="android:colorControlActivated">@color/colorPrimary</item>
        <item name="android:autofilledHighlight" tools:targetApi="o">@android:color/transparent</item>
    </style>

    <style name="TextViewStyle" parent="android:Widget.TextView">
        <item name="android:fontFamily">@font/inter</item>
    </style>

    <style name="CheckboxStyle" parent="@android:style/Widget.Holo.Light.CompoundButton.CheckBox">
        <item name="colorAccent">@color/colorPrimary</item>
        <item name="android:fontFamily">@font/inter_regular</item>
        <item name="android:textSize">12sp</item>
        <item name="android:textColor">@color/content_primary</item>
    </style>

    <style name="My.Theme.Transparent" parent="Theme.AppCompat.Light">
        <item name="android:windowIsTranslucent">true</item>
        <item name="android:windowBackground">@android:color/transparent</item>
        <item name="android:windowContentOverlay">@null</item>
        <item name="android:windowNoTitle">true</item>
        <item name="android:windowIsFloating">true</item>
        <item name="android:backgroundDimEnabled">false</item>
    </style>

    <style name="AlertDialogTheme" parent="Theme.AppCompat.Light.Dialog.Alert">
        <item name="colorAccent">@color/colorPrimary</item>
<<<<<<< HEAD
        <item name="android:textColorPrimary">@color/darkest_blue</item>
        <item name="android:windowBackground">@color/white</item>
        <item name="android:buttonStyle">@style/DialogButton</item>
    </style>

    <style name="DialogButton">
        <item name="fontFamily">@font/montserrat_regular</item>
        <item name="android:textSize">14sp</item>
=======
        <item name="android:textColorPrimary">@color/content_primary</item>
        <item name="android:windowBackground">@color/background_secondary</item>
        <item name="android:buttonStyle">@style/Body2</item>
>>>>>>> 95bfdd15
    </style>

    <style name="My.Widget.ActionBar" parent="@android:style/Widget.Holo.Light.ActionBar.Solid.Inverse">
        <item name="android:background">@color/colorPrimary</item>
        <item name="android:titleTextStyle">@style/Subtitle1.White</item>
        <item name="android:subtitleTextStyle">@style/Caption.Tertiary</item>
        <item name="android:displayOptions">showTitle</item>
    </style>

    <style name="My.Theme.NoActionBar" parent="@style/My.Theme">
        <item name="windowActionBar">false</item>
        <item name="windowNoTitle">true</item>
    </style>

    <style name="My.PopupOverlay" parent="ThemeOverlay.AppCompat.Light">
        <item name="fontFamily">@font/inter_regular</item>
    </style>

    <style name="My.Theme.ChildActivity" parent="@style/My.Theme.NoActionBar">

    </style>

    <style name="My.Theme.Fullscreen" parent="Theme.AppCompat.DayNight.NoActionBar">
        <item name="android:windowNoTitle">true</item>
        <item name="android:windowActionBar">false</item>
        <item name="android:windowFullscreen">true</item>
        <item name="android:windowContentOverlay">@null</item>
    </style>

    <style name="My.Theme.Dialog" parent="Theme.AppCompat.Light.Dialog.Alert" />

    <style name="My.Widget.AutoCompleteTextView" parent="@android:style/Widget.Holo.Light.AutoCompleteTextView">
        <item name="android:textColor">@color/content_primary</item>
        <item name="android:textSize">@dimen/font_size_normal</item>
    </style>

    <style name="My.Widget.Button.Borderless.Unpadded" parent="@android:style/Widget.Holo.Button.Borderless">
        <item name="android:padding">0px</item>
        <item name="android:drawablePadding">0px</item>
    </style>

    <style name="My.Widget.Spinner" parent="@android:style/Widget.Holo.Light.Spinner">
        <item name="android:textColor">@color/content_primary</item>
        <item name="android:textSize">@dimen/font_size_normal</item>
    </style>

<<<<<<< HEAD
    <style name="MontserratRegular">
        <item name="fontFamily">@font/montserrat_regular</item>
    </style>

    <style name="MontserratRegular.DB">
        <item name="android:textColor">@color/darkest_blue</item>
    </style>

    <style name="MontserratRegular.DB.12">
        <item name="android:textSize">12sp</item>
    </style>

    <style name="MontserratRegular.G">
        <item name="android:textColor">@color/old_gray</item>
    </style>

    <style name="MontserratRegular.MG">
        <item name="android:textColor">@color/medium_gray</item>
    </style>

    <style name="MontserratRegular.MG.14">
        <item name="android:textSize">14sp</item>
    </style>

    <style name="MontserratMedium">
        <item name="fontFamily">@font/montserrat_medium</item>
    </style>

    <style name="MontserratMedium.BodyTitle" parent="MontserratMedium">
        <item name="android:textColor">#000000</item>
        <item name="android:textSize">16sp</item>
    </style>

    <style name="MontserratMedium.BodyText" parent="MontserratMedium">
        <item name="android:textColor">#000000</item>
        <item name="android:textSize">14sp</item>
    </style>

    <style name="MontserratButton" parent="Widget.AppCompat.Button.Borderless">
        <item name="fontFamily">@font/montserrat_medium</item>
        <item name="android:textColor">@color/main_button</item>
        <item name="android:background">@drawable/main_button</item>
        <item name="android:textSize">14sp</item>
        <item name="android:textAllCaps">false</item>
    </style>

    <style name="NewMontserratButton.Primary" parent="MontserratButton">
        <item name="android:background">@drawable/primary_button</item>
    </style>

    <style name="NewMontserratButton.Secondary.Inverted" parent="MontserratButton">
=======
    <style name="NumericKeyboardButton" parent="Button.Primary">
        <item name="fontFamily">@font/inter_regular</item>
>>>>>>> 95bfdd15
        <item name="android:background">@drawable/secondary_inverted_button</item>
        <item name="android:textSize">@dimen/keyboard_button_font_size</item>
        <item name="android:minHeight">@dimen/keyboard_button_min_height</item>
    </style>

<<<<<<< HEAD
    <style name="MontserratSemiBold">
        <item name="fontFamily">@font/montserrat_semibold</item>
    </style>

    <style name="MontserratMedium.DB">
        <item name="android:textColor">@color/darkest_blue</item>
    </style>

    <style name="MontserratMedium.DB.14">
        <item name="android:textSize">14sp</item>
=======
    <style name="My.Widget.ActionButton" parent="@android:style/Widget.Holo.ActionButton">
        <item name="android:minHeight">?android:attr/actionBarSize</item>
        <item name="android:minWidth">48dp</item>
        <item name="android:drawablePadding">4dp</item>
    </style>

    <style name="ListSeparator">
        <item name="android:alpha">0.25</item>
        <item name="android:background">@color/old_gray</item>
        <item name="android:layout_width">match_parent</item>
        <item name="android:layout_height">1dp</item>
>>>>>>> 95bfdd15
    </style>

    <style name="OldCheckBox">
        <item name="android:layout_marginLeft">-2dp</item>
        <item name="android:layout_marginStart">-2dp</item>
        <item name="android:theme">@style/CheckboxStyle</item>
    </style>

    <style name="TwoPanesScreenSubtitle" parent="Overline.Medium.White">
        <item name="android:layout_width">match_parent</item>
        <item name="android:layout_height">wrap_content</item>
        <item name="android:layout_marginBottom">@dimen/list_entry_padding_vertical</item>
        <item name="android:layout_marginLeft">@dimen/space_medium</item>
        <item name="android:layout_marginRight">@dimen/space_medium</item>
        <item name="android:layout_marginTop">@dimen/list_entry_padding_vertical</item>
        <item name="android:textAllCaps">true</item>
    </style>

    <style name="DialogContainer">
        <item name="android:layout_width">match_parent</item>
        <item name="android:layout_height">wrap_content</item>
        <item name="android:paddingLeft">24dp</item>
        <item name="android:paddingRight">24dp</item>
        <item name="android:paddingBottom">24dp</item>
        <item name="android:paddingTop">8dp</item>
        <item name="android:orientation">vertical</item>
    </style>

    <style name="MenuRow">
        <item name="android:layout_width">match_parent</item>
        <item name="android:layout_height">70dp</item>
        <item name="android:layout_marginLeft">15dp</item>
        <item name="android:layout_marginTop">10dp</item>
        <item name="android:layout_marginRight">15dp</item>
        <item name="android:layout_marginBottom">10dp</item>
        <item name="android:background">@drawable/selectable_round_corners</item>
    </style>

<<<<<<< HEAD
=======
    <style name="MenuRowTitle" parent="Body1.Medium">
        <item name="android:layout_width">wrap_content</item>
        <item name="android:layout_height">wrap_content</item>
        <item name="android:layout_marginStart">12dp</item>
        <item name="android:layout_marginLeft">12dp</item>
    </style>

    <style name="MenuRowSubTitle" parent="Overline.Tertiary">
        <item name="android:lines">1</item>
        <item name="android:ellipsize">end</item>
        <item name="android:layout_width">0dp</item>
        <item name="android:layout_height">wrap_content</item>
        <item name="android:layout_marginTop">2dp</item>
        <item name="android:layout_marginRight">12dp</item>
        <item name="layout_constraintEnd_toEndOf">parent</item>
    </style>

>>>>>>> 95bfdd15
    <style name="MenuRowIcon">
        <item name="android:layout_width">wrap_content</item>
        <item name="android:layout_height">36dp</item>
        <item name="android:layout_marginStart">20dp</item>
        <item name="android:layout_marginLeft">20dp</item>
    </style>

<<<<<<< HEAD
=======
    <style name="MenuRowTitle.Internal">
        <item name="android:layout_marginLeft">20dp</item>
        <item name="android:layout_marginRight">20dp</item>
        <item name="android:layout_width">0dp</item>
        <item name="android:maxLines">2</item>
        <item name="android:textSize">16sp</item>
    </style>

>>>>>>> 95bfdd15
    <style name="MenuRowArrow">
        <item name="android:layout_width">wrap_content</item>
        <item name="android:layout_height">wrap_content</item>
        <item name="android:layout_marginEnd">20dp</item>
        <item name="android:layout_marginRight">20dp</item>
    </style>

    <style name="MenuRow.Internal">
        <item name="android:layout_marginTop">0dp</item>
    </style>

<<<<<<< HEAD
    <style name="DashButton.Blue" parent="Widget.AppCompat.Button.Borderless">
        <item name="fontFamily">@font/montserrat_regular</item>
        <item name="android:textColor">@drawable/blue_button_text</item>
        <item name="android:background">@drawable/blue_button_background</item>
        <item name="android:textSize">14sp</item>
        <item name="android:textAllCaps">false</item>
    </style>

    <style name="DashButton.White.Bordered" parent="DashButton.Blue">
        <item name="android:textColor">@drawable/white_button_bordered_text</item>
        <item name="android:background">@drawable/white_button_bordered_background</item>
    </style>

    <style name="DashButton.White" parent="DashButton.Blue">
        <item name="android:textColor">@drawable/white_button_text</item>
        <item name="android:background">@drawable/white_button_background</item>
    </style>

    <style name="TextViewStyle.Title" parent="android:Widget.TextView">
        <item name="android:fontFamily">@font/montserrat</item>
        <item name="android:textSize">16sp</item>
    </style>


=======
    <style name="WindowAnimationTransition">
        <item name="android:windowEnterAnimation">@android:anim/fade_in</item>
        <item name="android:windowExitAnimation">@android:anim/fade_out</item>
    </style>

    <style name="ProgressBar.Horizontal" parent="Base.Widget.AppCompat.ProgressBar.Horizontal">
        <item name="android:progressDrawable">@drawable/progress_horizontal</item>
        <item name="android:minHeight">6dp</item>
        <item name="android:maxHeight">6dp</item>
        <item name="android:padding">0dp</item>
    </style>

>>>>>>> 95bfdd15

    <!-- Design System styles -->

    <!-- Backgrounds -->

    <style name="PrimaryBackground">
        <item name="backgroundColor">@color/background_primary</item>
        <item name="strokeColor">@color/background_primary</item>
        <item name="cornerRadius">12dp</item>
    </style>

    <style name="SecondaryBackground">
        <item name="backgroundColor">@color/background_secondary</item>
        <item name="strokeColor">@color/background_secondary</item>
        <item name="cornerRadius">12dp</item>
    </style>

    <style name="InputErrorBackground">
        <item name="backgroundColor">@color/input_error_background</item>
        <item name="strokeColor">@android:color/transparent</item>
        <item name="cornerRadius">12dp</item>
    </style>

    <style name="ScreenshotWarningBackground" parent="SecondaryBackground">
        <item name="cornerRadius">10dp</item>
    </style>

    <style name="VerifySeedTextViewBackground" parent="SecondaryBackground">
        <item name="cornerRadius">8dp</item>
    </style>

    <style name="DragIndicatorBackground">
        <item name="backgroundColor">@color/gray_100</item>
        <item name="strokeColor">@color/gray_100</item>
        <item name="cornerRadius">2dp</item>
    </style>

    <style name="GrayBackground">
        <item name="backgroundColor">@color/gray_40</item>
        <item name="strokeColor">@color/gray_40</item>
    </style>

    <style name="SearchInputBackground" parent="GrayBackground">
        <item name="cornerRadius">8dp</item>
    </style>

    <style name="SegmentedPickerBackground" parent="GrayBackground">
        <item name="cornerRadius">8dp</item>
    </style>

    <style name="SegmentedPickerThumb">
        <item name="android:elevation">6dp</item>
    </style>

    <style name="SegmentedPickerThumbBackground" parent="SecondaryBackground">
        <item name="cornerRadius">7dp</item>
    </style>

    <style name="ListViewButtonBackground" parent="SecondaryBackground">
        <item name="cornerRadius">10dp</item>
        <item name="rippleColor">@color/button_ripple_color</item>
    </style>

    <style name="ViewRaised">
        <item name="android:elevation">5dp</item>
    </style>

    <style name="CardViewRaised" parent="Base.CardView">
        <item name="cardBackgroundColor">@color/background_secondary</item>
        <item name="cardCornerRadius">10dp</item>
        <item name="cardElevation">5dp</item>
    </style>

    <style name="CardViewRaised.Radius15">
        <item name="cardCornerRadius">15dp</item>
    </style>

    <style name="CardViewRaised.Radius7">
        <item name="cardCornerRadius">7dp</item>
    </style>

    <style name="EncircledIconTheme">
        <item name="backgroundColor">@color/steel_gray_40</item>
        <item name="strokeColor">@color/steel_gray_40</item>
        <item name="cornerRadius">15dp</item>
    </style>

    <style name="EncircledIconSelectedTheme">
        <item name="backgroundColor">@color/dash_blue</item>
        <item name="strokeColor">@color/dash_blue</item>
        <item name="cornerRadius">15dp</item>
    </style>

    <style name="DialogBackground" parent="SecondaryBackground">
        <item name="cornerRadius">14dp</item>
    </style>


    <!-- Typography -->

    <style name="Headline3" parent="TextAppearance.MaterialComponents.Headline3">
        <item name="fontFamily">@font/inter_bold</item>
        <item name="android:textColor">@color/content_primary</item>
        <item name="android:lineSpacingExtra">1sp</item>
        <item name="android:letterSpacing">0.0</item>
        <item name="android:textAlignment">viewStart</item>
        <item name="android:textSize">32sp</item>
    </style>

    <style name="Headline3.White">
        <item name="android:textColor">@color/white</item>
    </style>

    <style name="Headline3.Regular">
        <item name="fontFamily">@font/inter_regular</item>
    </style>

    <style name="Headline4" parent="TextAppearance.MaterialComponents.Headline4">
        <item name="fontFamily">@font/inter_bold</item>
        <item name="android:textColor">@color/content_primary</item>
        <item name="android:lineSpacingExtra">0sp</item>
        <item name="android:letterSpacing">0.0</item>
        <item name="android:textAlignment">viewStart</item>
        <item name="android:textSize">28sp</item>
    </style>

    <style name="Headline4.Regular">
        <item name="fontFamily">@font/inter_regular</item>
    </style>

    <style name="Headline4.White">
        <item name="android:textColor">@color/white</item>
    </style>

    <style name="Headline5" parent="TextAppearance.MaterialComponents.Headline5">
        <item name="fontFamily">@font/inter_bold</item>
        <item name="android:textColor">@color/content_primary</item>
        <item name="android:lineSpacingExtra">1sp</item>
        <item name="android:letterSpacing">0.0</item>
        <item name="android:textAlignment">viewStart</item>
    </style>

    <style name="Headline5.White">
        <item name="android:textColor">@color/dash_white</item>
    </style>

    <style name="Headline5.Red">
        <item name="android:textColor">@color/system_red</item>
    </style>

    <style name="Headline5.Green">
        <item name="android:textColor">@color/system_green</item>
    </style>

    <style name="Headline5.Regular">
        <item name="fontFamily">@font/inter_regular</item>
    </style>

    <style name="Headline5.Regular.Tertiary">
        <item name="android:textColor">@color/content_tertiary</item>
    </style>

    <style name="Headline5.Regular.White">
        <item name="android:textColor">@color/dash_white</item>
    </style>

    <style name="Headline5.Regular.Blue">
        <item name="android:textColor">@color/dash_blue</item>
    </style>

    <style name="Headline5.Medium">
        <item name="fontFamily">@font/inter_medium</item>
    </style>

    <style name="Headline5.Medium.White">
        <item name="android:textColor">@color/white</item>
    </style>

    <style name="Headline5.SemiBold">
        <item name="fontFamily">@font/inter_semibold</item>
    </style>

    <style name="Headline5.SemiBold.White">
        <item name="android:textColor">@color/white</item>
    </style>

    <style name="Headline6" parent="TextAppearance.MaterialComponents.Headline6">
        <item name="fontFamily">@font/inter_bold</item>
        <item name="android:textColor">@color/content_primary</item>
        <item name="android:lineSpacingExtra">2sp</item>
        <item name="android:letterSpacing">0.0</item>
        <item name="android:textAlignment">viewStart</item>
    </style>

    <style name="Headline6.White">
        <item name="android:textColor">@color/dash_white</item>
    </style>

    <style name="Headline6.Regular">
        <item name="fontFamily">@font/inter_regular</item>
    </style>

    <style name="Headline6.Regular.Tertiary">
        <item name="android:textColor">@color/content_tertiary</item>
    </style>

    <style name="Subtitle1" parent="TextAppearance.MaterialComponents.Subtitle1">
        <item name="android:textColor">@color/content_primary</item>
        <item name="fontFamily">@font/inter_semibold</item>
        <item name="android:textSize">17sp</item>
        <item name="android:lineSpacingExtra">2sp</item>
        <item name="android:textAlignment">viewStart</item>
    </style>

    <style name="Subtitle1.Secondary">
        <item name="android:textColor">@color/content_secondary</item>
    </style>

    <style name="Subtitle1.White">
        <item name="android:textColor">@color/white</item>
    </style>

    <style name="Subtitle1.Red">
        <item name="android:textColor">@color/system_red</item>
    </style>

    <style name="Subtitle1.Bold">
        <item name="android:textSize">16sp</item>
        <item name="fontFamily">@font/inter_bold</item>
        <item name="android:lineSpacingExtra">3sp</item>
    </style>

    <style name="Subtitle1.Bold.White">
        <item name="fontFamily">@color/white</item>
    </style>

    <style name="Subtitle2" parent="TextAppearance.MaterialComponents.Subtitle2">
        <item name="fontFamily">@font/inter_semibold</item>
        <item name="android:textColor">@color/content_primary</item>
        <item name="android:lineSpacingExtra">3sp</item>
        <item name="android:textAlignment">viewStart</item>
    </style>

<<<<<<< HEAD
    <style name="Headline6.SemiBold">
        <item name="fontFamily">@font/montserrat_semibold</item>
    </style>

    <style name="Headline6.Bold">
        <item name="fontFamily">@font/montserrat_bold</item>
=======
    <style name="Subtitle2.Secondary">
        <item name="android:textColor">@color/content_secondary</item>
    </style>

    <style name="Subtitle2.White">
        <item name="android:textColor">@color/dash_white</item>
    </style>

    <style name="Subtitle2.Red">
        <item name="android:textColor">@color/system_red</item>
    </style>

    <style name="Subtitle2.Blue">
        <item name="android:textColor">@color/dash_blue</item>
    </style>

    <style name="Subtitle2.Bold">
        <item name="fontFamily">@font/inter_bold</item>
    </style>

    <style name="Subtitle2.Bold.Secondary">
        <item name="android:textColor">@color/content_secondary</item>
>>>>>>> 95bfdd15
    </style>

    <style name="Body1" parent="TextAppearance.MaterialComponents.Body1">
        <item name="fontFamily">@font/inter_regular</item>
        <item name="android:textColor">@color/content_primary</item>
        <item name="android:letterSpacing">0.0</item>
        <item name="android:lineSpacingExtra">3sp</item>
        <item name="android:textAlignment">viewStart</item>
    </style>

    <style name="Body1.White">
        <item name="android:textColor">@color/white</item>
    </style>

    <style name="Body1.Blue">
        <item name="android:textColor">@color/dash_blue</item>
    </style>

    <style name="Body1.Secondary">
        <item name="android:textColor">@color/content_secondary</item>
    </style>

    <style name="Body1.Tertiary">
        <item name="android:textColor">@color/content_tertiary</item>
    </style>

    <style name="Body1.Medium">
        <item name="fontFamily">@font/inter_medium</item>
    </style>

    <style name="Body1.Medium.Secondary">
        <item name="android:textColor">@color/content_secondary</item>
    </style>

    <style name="Body1.Medium.White">
        <item name="android:textColor">@color/dash_white</item>
    </style>

    <style name="Body1.Medium.Red">
        <item name="android:textColor">@color/system_red</item>
    </style>

    <style name="Body2" parent="TextAppearance.MaterialComponents.Body2">
        <item name="fontFamily">@font/inter_regular</item>
        <item name="android:textColor">@color/content_primary</item>
        <item name="android:textColorHint">@color/content_tertiary</item>
        <item name="android:lineSpacingExtra">3sp</item>
        <item name="android:letterSpacing">0.0</item>
        <item name="android:textAlignment">viewStart</item>
    </style>

    <style name="Body2.White">
        <item name="android:textColor">@color/dash_white</item>
    </style>

    <style name="Body2.Blue">
        <item name="android:textColor">@color/dash_blue</item>
    </style>

<<<<<<< HEAD
    <style name="Body2.Blue">
        <item name="android:textColor">@color/dash_blue</item>
    </style>

    <style name="Body2.Red">
        <item name="android:textColor">@color/system_red</item>
    </style>

    <style name="Body2.Gray400">
        <item name="android:textColor">@color/gray_400</item>
    </style>

    <style name="Body2.Gray900">
        <item name="android:textColor">@color/gray_900</item>
    </style>

    <style name="Body2.SteelGray400">
        <item name="android:textColor">@color/steel_gray_400</item>
    </style>

    <style name="Body2.ExtraDarkGray">
        <item name="android:textColor">@color/extra_dark_gray</item>
    </style>

    <style name="Body2.Medium">
        <item name="fontFamily">@font/montserrat_medium</item>
=======
    <style name="Body2.Secondary">
        <item name="android:textColor">@color/content_secondary</item>
    </style>

    <style name="Body2.Tertiary">
        <item name="android:textColor">@color/content_tertiary</item>
>>>>>>> 95bfdd15
    </style>

    <style name="Body2.LightGray">
        <item name="android:textColor">@color/light_gray</item>
    </style>

    <style name="Body2.Medium">
        <item name="fontFamily">@font/inter_medium</item>
    </style>

    <style name="Body2.Medium.Secondary">
        <item name="android:textColor">@color/content_secondary</item>
    </style>

    <style name="Body2.Medium.Tertiary">
        <item name="android:textColor">@color/content_tertiary</item>
    </style>

    <style name="Body2.Medium.White">
        <item name="android:textColor">@color/dash_white</item>
    </style>

    <style name="Body2.Medium.Red">
        <item name="android:textColor">@color/system_red</item>
    </style>

    <style name="Subtitle2.Blue">
        <item name="android:textColor">@color/dash_blue</item>
    </style>

    <style name="Caption" parent="TextAppearance.MaterialComponents.Caption">
        <item name="fontFamily">@font/inter_regular</item>
        <item name="android:textColor">@color/content_primary</item>
        <item name="android:textSize">13sp</item>
        <item name="android:letterSpacing">0.0</item>
        <item name="android:lineSpacingExtra">2sp</item>
        <item name="android:textAlignment">viewStart</item>
    </style>

    <style name="Caption.White">
        <item name="android:textColor">@color/white</item>
    </style>

    <style name="Caption.Blue">
        <item name="android:textColor">@color/dash_blue</item>
    </style>

    <style name="Caption.Secondary">
        <item name="android:textColor">@color/content_secondary</item>
    </style>

    <style name="Caption.Tertiary">
        <item name="android:textColor">@color/content_tertiary</item>
    </style>

    <style name="Caption.Tangerine">
        <item name="android:textColor">@color/tangerine</item>
    </style>

    <style name="Caption.Medium">
        <item name="fontFamily">@font/inter_medium</item>
    </style>

    <style name="Caption.Medium.Tertiary">
        <item name="android:textColor">@color/content_tertiary</item>
    </style>

    <style name="Caption.Medium.Blue">
        <item name="android:textColor">@color/dash_blue</item>
    </style>

    <style name="Caption.Medium.Red">
        <item name="android:textColor">@color/system_red</item>
    </style>

    <style name="Caption.Medium.Secondary">
        <item name="android:textColor">@color/content_secondary</item>
    </style>

    <style name="Caption.Medium.SteelGray400">
        <item name="android:textColor">@color/steel_gray_400</item>
    </style>

    <style name="Caption.SemiBold">
        <item name="fontFamily">@font/inter_semibold</item>
    </style>

    <style name="Caption.SemiBold.Red">
        <item name="android:textColor">@color/system_red</item>
    </style>

    <style name="Caption.Red">
        <item name="android:textColor">@color/system_red</item>
    </style>

<<<<<<< HEAD
    <style name="Caption.SteelGray700">
        <item name="android:textColor">@color/steel_gray_700</item>
    </style>

=======
>>>>>>> 95bfdd15
    <style name="Caption.SemiBold.Secondary">
        <item name="android:textColor">@color/content_secondary</item>
    </style>

    <style name="Caption.SemiBold.Blue">
        <item name="android:textColor">@color/dash_blue</item>
    </style>

<<<<<<< HEAD
    <style name="Caption.ExtraDarkGray">
        <item name="android:textColor">@color/extra_dark_gray</item>
    </style>

=======
>>>>>>> 95bfdd15
    <style name="Overline" parent="TextAppearance.MaterialComponents.Overline">
        <item name="fontFamily">@font/inter_regular</item>
        <item name="android:textColor">@color/content_primary</item>
        <item name="android:textSize">12sp</item>
        <item name="android:lineSpacingExtra">3sp</item>
        <item name="android:textAllCaps">false</item>
        <item name="android:letterSpacing">0.0</item>
        <item name="android:textAlignment">viewStart</item>
    </style>

    <style name="Overline.White">
        <item name="android:textColor">@color/dash_white</item>
    </style>

    <style name="Overline.Blue">
        <item name="android:textColor">@color/dash_blue</item>
    </style>

    <style name="Overline.Secondary">
        <item name="android:textColor">@color/content_secondary</item>
    </style>

    <style name="Overline.Tertiary">
        <item name="android:textColor">@color/content_tertiary</item>
    </style>

    <style name="Overline.Red">
        <item name="android:textColor">@color/system_red</item>
    </style>

    <style name="Overline.Secondary">
        <item name="android:textColor">@color/content_secondary</item>
    </style>

    <style name="Overline.Medium">
        <item name="fontFamily">@font/inter_medium</item>
    </style>

    <style name="Overline.Medium.Secondary">
        <item name="android:textColor">@color/content_secondary</item>
    </style>

    <style name="Overline.Medium.White">
        <item name="android:textColor">@color/dash_white</item>
    </style>

    <style name="Overline.Medium.Blue">
        <item name="android:textColor">@color/dash_blue</item>
    </style>

    <style name="Overline.SemiBold">
        <item name="fontFamily">@font/inter_semibold</item>
    </style>

    <style name="Overline.SemiBold.Secondary">
        <item name="android:textColor">@color/content_secondary</item>
    </style>

    <style name="Overline.SemiBold.White">
        <item name="android:textColor">@color/dash_white</item>
    </style>

    <style name="Overline.SemiBold.Blue">
        <item name="android:textColor">@color/dash_blue</item>
    </style>

    <style name="Overline.SemiBold.Red">
        <item name="android:textColor">@color/system_red</item>
    </style>

    <!-- CheckBox -->

    <style name="CheckBox" parent="Body2.Medium">
        <item name="android:button">@drawable/checkbox</item>
        <item name="android:drawablePadding">10dp</item>
        <item name="android:paddingEnd">16dp</item>
        <item name="android:paddingTop">11dp</item>
        <item name="android:paddingBottom">11dp</item>
        <item name="android:paddingStart">14dp</item>
        <item name="android:layout_marginStart">15dp</item>
    </style>

    <style name="CheckBoxSimple" parent="Body2">
        <item name="android:button">@drawable/checkbox_simple</item>
        <item name="android:drawablePadding">10dp</item>
        <item name="android:paddingTop">11dp</item>
        <item name="android:paddingBottom">11dp</item>
        <item name="android:paddingStart">12dp</item>
    </style>

    <!-- Buttons -->

    <!-- Primary -->

    <style name="PrimaryButtonTheme">
        <item name="cornerRadius">8dp</item>
        <item name="titleTextColor">@color/white</item>
        <item name="backgroundColor">@color/content_primary</item>
        <item name="strokeColor">@color/content_primary</item>
        <item name="rippleColor">@color/ripple_light</item>
        <item name="disabledBackgroundColor">@color/disabled_button_bg</item>
    </style>

    <style name="PrimaryButtonTheme.Blue">
        <item name="backgroundColor">@color/dash_blue</item>
        <item name="strokeColor">@color/dash_blue</item>
        <item name="rippleColor">@color/button_ripple_color</item>
    </style>

    <style name="PrimaryButtonTheme.Green">
        <item name="backgroundColor">@color/system_green</item>
        <item name="strokeColor">@color/system_green</item>
        <item name="rippleColor">@color/button_ripple_color</item>
    </style>

    <style name="PrimaryButtonTheme.Large">
        <item name="cornerRadius">10dp</item>
    </style>

    <style name="PrimaryButtonTheme.Large.Blue">
        <item name="backgroundColor">@color/dash_blue</item>
        <item name="strokeColor">@color/dash_blue</item>
        <item name="rippleColor">@color/button_ripple_color</item>
    </style>

<<<<<<< HEAD
    <style name="PrimaryButtonTheme.Large.TransparentBlue">
        <item name="backgroundColor">@color/light_blue</item>
        <item name="strokeColor">@android:color/transparent</item>
        <item name="strokeWidth">0dp</item>
=======
    <style name="PrimaryButtonTheme.Large.White">
        <item name="backgroundColor">@color/dash_white</item>
        <item name="strokeColor">@color/dash_white</item>
        <item name="rippleColor">@color/button_ripple_color</item>
>>>>>>> 95bfdd15
    </style>

    <style name="PrimaryButtonTheme.Large.LightGrey">
        <item name="backgroundColor">@color/gray_40</item>
        <item name="strokeColor">@color/gray_40</item>
        <item name="titleTextColor">@color/dash_blue</item>
        <item name="rippleColor">@color/button_ripple_color</item>
    </style>

    <style name="PrimaryButtonTheme.Small">
        <item name="titleTextColor">@color/content_primary</item>
        <item name="cornerRadius">6dp</item>
    </style>

    <style name="PrimaryButtonTheme.Small.UltraLightGray">
        <item name="titleTextColor">@color/dash_blue</item>
        <item name="backgroundColor">@color/ultra_light_gray</item>
        <item name="strokeColor">@color/ultra_light_gray</item>
        <item name="rippleColor">@color/button_ripple_color</item>
    </style>

    <style name="PrimaryButtonTheme.Small.Round">
        <item name="cornerRadius">16dp</item>
        <item name="backgroundColor">@color/max_button_bg</item>
        <item name="strokeColor">@android:color/transparent</item>
        <item name="rippleColor">@color/button_ripple_color</item>
    </style>

    <style name="PrimaryButtonTheme.ExtraSmall">
        <item name="cornerRadius">6dp</item>
        <item name="titleTextColor">@color/content_primary</item>
    </style>

    <style name="PrimaryButtonTheme.ExtraSmall.Blue">
        <item name="backgroundColor">@color/blue_50</item>
        <item name="strokeColor">@color/blue_50</item>
        <item name="titleTextColor">@color/dash_blue</item>
        <item name="rippleColor">@color/button_ripple_color</item>
    </style>

    <style name="PrimaryButtonTheme.ExtraSmall.White">
        <item name="backgroundColor">@color/white</item>
        <item name="strokeColor">@color/white</item>
        <item name="rippleColor">@color/button_ripple_color</item>
    </style>

    <style name="Button.Primary" parent="Widget.AppCompat.Button.Borderless">
        <item name="fontFamily">@font/inter_semibold</item>
        <item name="android:textColor">@color/button_text</item>
        <item name="android:background">@drawable/rounded_ripple_background</item>
        <item name="android:theme">@style/PrimaryButtonTheme</item>
        <item name="android:textSize">14sp</item>
        <item name="android:textAllCaps">false</item>
        <item name="android:paddingStart">12dp</item>
        <item name="android:paddingEnd">12dp</item>
        <item name="android:minHeight">40dp</item>
    </style>

    <style name="Button.Primary.Blue">
        <item name="android:theme">@style/PrimaryButtonTheme.Blue</item>
    </style>

    <style name="Button.Primary.Green">
        <item name="android:theme">@style/PrimaryButtonTheme.Green</item>
    </style>

    <style name="Button.Primary.Large">
        <item name="android:textSize">15sp</item>
        <item name="android:minHeight">46dp</item>
    </style>

    <style name="Button.Primary.Large.Blue">
        <item name="android:theme">@style/PrimaryButtonTheme.Large.Blue</item>
    </style>

    <style name="Button.Primary.Large.White">
        <item name="android:theme">@style/PrimaryButtonTheme.Large.White</item>
    </style>

    <style name="Button.Primary.Large.LightGrey">
        <item name="android:theme">@style/PrimaryButtonTheme.Large.LightGrey</item>
    </style>

    <style name="Button.Primary.Small">
        <item name="android:textSize">13sp</item>
        <item name="android:minHeight">30dp</item>
    </style>

    <style name="Button.Primary.Small.Blue">
        <item name="android:theme">@style/PrimaryButtonTheme.ExtraSmall.Blue</item>
    </style>

    <style name="Button.Primary.Small.UltraLightGray">
        <item name="android:theme">@style/PrimaryButtonTheme.Small.UltraLightGray</item>
    </style>

    <style name="Button.Primary.Small.Round">
        <item name="android:paddingStart">0dp</item>
        <item name="android:paddingEnd">0dp</item>
        <item name="android:minHeight">20dp</item>
        <item name="android:minWidth">20dp</item>
        <item name="android:textSize">10sp</item>
        <item name="android:theme">@style/PrimaryButtonTheme.Small.Round</item>
    </style>

    <style name="Button.Primary.ExtraSmall">
        <item name="android:theme">@style/PrimaryButtonTheme.ExtraSmall</item>
        <item name="android:textSize">11sp</item>
        <item name="android:minHeight">24dp</item>
        <item name="android:minWidth">48dp</item>
        <item name="android:paddingStart">8dp</item>
        <item name="android:paddingEnd">8dp</item>
    </style>

    <style name="Button.Primary.ExtraSmall.Blue">
        <item name="android:theme">@style/PrimaryButtonTheme.ExtraSmall.Blue</item>
    </style>

    <style name="Button.Primary.ExtraSmall.WhiteRaised">
        <item name="android:theme">@style/PrimaryButtonTheme.ExtraSmall.White</item>
    </style>


    <!-- Secondary -->

    <style name="SecondaryButtonTheme">
        <item name="cornerRadius">8dp</item>
        <item name="titleTextColor">@color/content_primary</item>
        <item name="strokeColor">@color/gray_100</item>
        <item name="rippleColor">@color/button_ripple_color</item>
    </style>

    <style name="SecondaryButtonTheme.Blue">
        <item name="titleTextColor">@color/dash_blue</item>
        <item name="strokeColor">@color/dash_blue</item>
    </style>

    <style name="SecondaryButtonTheme.Small">
        <item name="cornerRadius">6dp</item>
    </style>

    <style name="SecondaryButtonTheme.Small.Blue">
        <item name="titleTextColor">@color/dash_blue</item>
        <item name="strokeColor">@color/dash_blue</item>
    </style>

    <style name="Button.Secondary" parent="Widget.AppCompat.Button.Borderless">
        <item name="fontFamily">@font/inter_semibold</item>
        <item name="android:textColor">@color/button_text</item>
        <item name="android:background">@drawable/rounded_ripple_background</item>
        <item name="android:theme">@style/SecondaryButtonTheme</item>
        <item name="android:textSize">14sp</item>
        <item name="android:textAllCaps">false</item>
        <item name="android:paddingStart">12dp</item>
        <item name="android:paddingEnd">12dp</item>
        <item name="android:minHeight">40dp</item>
        <item name="android:minWidth">72dp</item>
    </style>

    <style name="Button.Secondary.Blue">
        <item name="android:theme">@style/SecondaryButtonTheme.Blue</item>
    </style>

    <style name="Button.Secondary.Small">
        <item name="android:textSize">13sp</item>
        <item name="android:minHeight">30dp</item>
        <item name="android:minWidth">60dp</item>
        <item name="android:theme">@style/SecondaryButtonTheme.Small</item>
    </style>

    <style name="Button.Secondary.Small.Blue">
        <item name="android:theme">@style/SecondaryButtonTheme.Small.Blue</item>
    </style>

    <style name="SecondaryButtonTheme.Small.Round">
        <item name="titleTextColor">@color/content_primary</item>
        <item name="strokeColor">@color/steel_gray_150</item>
        <item name="cornerRadius">16dp</item>
    </style>

    <style name="Button.Secondary.Small.Round">
        <item name="android:paddingStart">0dp</item>
        <item name="android:paddingEnd">0dp</item>
        <item name="android:minHeight">20dp</item>
        <item name="android:minWidth">20dp</item>
        <item name="android:textSize">10sp</item>
        <item name="android:theme">@style/SecondaryButtonTheme.Small.Round</item>
    </style>


    <!-- Tertiary -->

    <style name="TertiaryButtonTheme">
        <item name="cornerRadius">8dp</item>
        <item name="titleTextColor">@color/content_primary</item>
        <item name="strokeColor">@android:color/transparent</item>
        <item name="rippleColor">@color/button_ripple_color</item>
    </style>

    <style name="TertiaryButtonTheme.Blue">
        <item name="titleTextColor">@color/dash_blue</item>
    </style>

    <style name="TertiaryButtonTheme.Red">
        <item name="titleTextColor">@color/system_red</item>
    </style>

    <style name="TertiaryButtonTheme.Small">
        <item name="cornerRadius">6dp</item>
    </style>

    <style name="TertiaryButtonTheme.ExtraSmall">
        <item name="cornerRadius">6dp</item>
    </style>

    <style name="TertiaryButtonTheme.Small.Blue">
        <item name="titleTextColor">@color/dash_blue</item>
    </style>

    <style name="TertiaryButtonTheme.Small.Red">
        <item name="titleTextColor">@color/system_red</item>
    </style>

    <style name="TertiaryButtonTheme.Large">
        <item name="cornerRadius">10dp</item>
    </style>

    <style name="TertiaryButtonTheme.Large.Red">
        <item name="titleTextColor">@color/system_red</item>
    </style>

    <style name="TertiaryButtonTheme.Large.Blue">
        <item name="titleTextColor">@color/dash_blue</item>
    </style>

    <style name="TertiaryButtonTheme.Large.White">
        <item name="titleTextColor">@color/dash_white</item>
        <item name="rippleColor">@color/button_ripple_light</item>
    </style>

    <style name="Button.Tertiary" parent="Widget.AppCompat.Button.Borderless">
        <item name="fontFamily">@font/inter_semibold</item>
        <item name="android:textColor">@color/button_text</item>
        <item name="android:background">@drawable/rounded_ripple_background</item>
        <item name="android:theme">@style/TertiaryButtonTheme</item>
        <item name="android:textSize">14sp</item>
        <item name="android:textAllCaps">false</item>
        <item name="android:paddingStart">12dp</item>
        <item name="android:paddingEnd">12dp</item>
        <item name="android:minHeight">40dp</item>
    </style>

    <style name="Button.Tertiary.Blue">
        <item name="android:theme">@style/TertiaryButtonTheme.Blue</item>
    </style>

    <style name="Button.Tertiary.Large">
        <item name="android:textSize">15sp</item>
        <item name="android:minHeight">46dp</item>
        <item name="android:theme">@style/TertiaryButtonTheme.Large</item>
    </style>

    <style name="Button.Tertiary.Large.Red">
        <item name="android:theme">@style/TertiaryButtonTheme.Large.Red</item>
    </style>

    <style name="Button.Tertiary.Large.Blue">
        <item name="android:theme">@style/TertiaryButtonTheme.Large.Blue</item>
    </style>

    <style name="Button.Tertiary.Large.White">
        <item name="android:theme">@style/TertiaryButtonTheme.Large.White</item>
    </style>

    <style name="Button.Tertiary.Small">
        <item name="android:textSize">13sp</item>
        <item name="android:minHeight">36dp</item>
        <item name="android:theme">@style/TertiaryButtonTheme.Small</item>
    </style>

    <style name="Button.Tertiary.Small.Blue">
        <item name="android:theme">@style/TertiaryButtonTheme.Small.Blue</item>
    </style>

    <style name="Button.Tertiary.Small.Red">
        <item name="android:theme">@style/TertiaryButtonTheme.Small.Red</item>
    </style>

    <style name="Button.Tertiary.ExtraSmall">
        <item name="android:textSize">11sp</item>
        <item name="android:minHeight">24dp</item>
        <item name="android:paddingStart">8dp</item>
        <item name="android:paddingEnd">8dp</item>
        <item name="android:theme">@style/TertiaryButtonTheme.ExtraSmall</item>
    </style>

    <style name="Button.Tertiary.Square">
        <item name="android:paddingStart">0dp</item>
        <item name="android:paddingEnd">0dp</item>
        <item name="android:minHeight">20dp</item>
        <item name="android:minWidth">20dp</item>
    </style>


    <!-- Other -->

    <style name="DialogCloseButton">
        <item name="android:layout_width">40dp</item>
        <item name="android:layout_height">40dp</item>
        <item name="android:layout_gravity">end</item>
        <item name="android:layout_marginTop">10dp</item>
        <item name="android:layout_marginEnd">10dp</item>
        <item name="android:background">?attr/selectableItemBackgroundBorderless</item>
        <item name="android:src">@drawable/ic_popup_close</item>
        <item name="android:tint">@color/content_primary</item>
    </style>

    <style name="OffsetDialog" parent="Theme.Design.Light.BottomSheetDialog">
        <item name="colorControlHighlight">@color/button_ripple_color</item>
    </style>

    <style name="BottomSheetDialog" parent="Theme.Design.Light.BottomSheetDialog">
        <item name="bottomSheetStyle">@style/bottomSheetStyleWrapper</item>
    </style>

    <style name="bottomSheetStyleWrapper" parent="Widget.Design.BottomSheet.Modal">
        <item name="android:background">@android:color/transparent</item>
    </style>

    <style name="NavigationIconStyle">
        <item name="android:layout_width">14dp</item>
        <item name="android:layout_height">14dp</item>
        <item name="android:rotation">180</item>
        <item name="android:src">@drawable/ic_arrow_back</item>
        <item name="android:tint">@color/steel_gray_200</item>
    </style>

    <style name="Explore.AppBarOverlay" parent="ThemeOverlay.AppCompat.Dark.ActionBar">
        <item name="android:background">@color/background_secondary</item>
        <item name="android:textColor">@color/content_primary</item>
    </style>

    <style name="FullScreenDialog" parent="Theme.AppCompat.Light.Dialog">
        <item name="android:backgroundDimEnabled">false</item>
        <item name="android:windowNoTitle">true</item>
        <item name="android:padding">0dp</item>
        <item name="android:windowIsFloating">false</item>
        <item name="android:windowBackground">@android:color/transparent</item>
        <item name="android:windowCloseOnTouchOutside">false</item>
    </style>

    <style name="TxSentBackground">
        <item name="backgroundColor">@color/tx_sent_background</item>
        <item name="strokeColor">@color/tx_sent_background</item>
        <item name="cornerRadius">19dp</item>
    </style>

    <style name="TxReceivedBackground">
        <item name="backgroundColor">@color/tx_received_background</item>
        <item name="strokeColor">@color/tx_received_background</item>
        <item name="cornerRadius">19dp</item>
    </style>

    <style name="TxNoBackground">
        <item name="backgroundColor">@android:color/transparent</item>
        <item name="strokeColor">@android:color/transparent</item>
    </style>
</resources><|MERGE_RESOLUTION|>--- conflicted
+++ resolved
@@ -43,20 +43,9 @@
 
     <style name="AlertDialogTheme" parent="Theme.AppCompat.Light.Dialog.Alert">
         <item name="colorAccent">@color/colorPrimary</item>
-<<<<<<< HEAD
-        <item name="android:textColorPrimary">@color/darkest_blue</item>
-        <item name="android:windowBackground">@color/white</item>
-        <item name="android:buttonStyle">@style/DialogButton</item>
-    </style>
-
-    <style name="DialogButton">
-        <item name="fontFamily">@font/montserrat_regular</item>
-        <item name="android:textSize">14sp</item>
-=======
         <item name="android:textColorPrimary">@color/content_primary</item>
         <item name="android:windowBackground">@color/background_secondary</item>
         <item name="android:buttonStyle">@style/Body2</item>
->>>>>>> 95bfdd15
     </style>
 
     <style name="My.Widget.ActionBar" parent="@android:style/Widget.Holo.Light.ActionBar.Solid.Inverse">
@@ -103,79 +92,13 @@
         <item name="android:textSize">@dimen/font_size_normal</item>
     </style>
 
-<<<<<<< HEAD
-    <style name="MontserratRegular">
-        <item name="fontFamily">@font/montserrat_regular</item>
-    </style>
-
-    <style name="MontserratRegular.DB">
-        <item name="android:textColor">@color/darkest_blue</item>
-    </style>
-
-    <style name="MontserratRegular.DB.12">
-        <item name="android:textSize">12sp</item>
-    </style>
-
-    <style name="MontserratRegular.G">
-        <item name="android:textColor">@color/old_gray</item>
-    </style>
-
-    <style name="MontserratRegular.MG">
-        <item name="android:textColor">@color/medium_gray</item>
-    </style>
-
-    <style name="MontserratRegular.MG.14">
-        <item name="android:textSize">14sp</item>
-    </style>
-
-    <style name="MontserratMedium">
-        <item name="fontFamily">@font/montserrat_medium</item>
-    </style>
-
-    <style name="MontserratMedium.BodyTitle" parent="MontserratMedium">
-        <item name="android:textColor">#000000</item>
-        <item name="android:textSize">16sp</item>
-    </style>
-
-    <style name="MontserratMedium.BodyText" parent="MontserratMedium">
-        <item name="android:textColor">#000000</item>
-        <item name="android:textSize">14sp</item>
-    </style>
-
-    <style name="MontserratButton" parent="Widget.AppCompat.Button.Borderless">
-        <item name="fontFamily">@font/montserrat_medium</item>
-        <item name="android:textColor">@color/main_button</item>
-        <item name="android:background">@drawable/main_button</item>
-        <item name="android:textSize">14sp</item>
-        <item name="android:textAllCaps">false</item>
-    </style>
-
-    <style name="NewMontserratButton.Primary" parent="MontserratButton">
-        <item name="android:background">@drawable/primary_button</item>
-    </style>
-
-    <style name="NewMontserratButton.Secondary.Inverted" parent="MontserratButton">
-=======
     <style name="NumericKeyboardButton" parent="Button.Primary">
         <item name="fontFamily">@font/inter_regular</item>
->>>>>>> 95bfdd15
         <item name="android:background">@drawable/secondary_inverted_button</item>
         <item name="android:textSize">@dimen/keyboard_button_font_size</item>
         <item name="android:minHeight">@dimen/keyboard_button_min_height</item>
     </style>
 
-<<<<<<< HEAD
-    <style name="MontserratSemiBold">
-        <item name="fontFamily">@font/montserrat_semibold</item>
-    </style>
-
-    <style name="MontserratMedium.DB">
-        <item name="android:textColor">@color/darkest_blue</item>
-    </style>
-
-    <style name="MontserratMedium.DB.14">
-        <item name="android:textSize">14sp</item>
-=======
     <style name="My.Widget.ActionButton" parent="@android:style/Widget.Holo.ActionButton">
         <item name="android:minHeight">?android:attr/actionBarSize</item>
         <item name="android:minWidth">48dp</item>
@@ -187,7 +110,6 @@
         <item name="android:background">@color/old_gray</item>
         <item name="android:layout_width">match_parent</item>
         <item name="android:layout_height">1dp</item>
->>>>>>> 95bfdd15
     </style>
 
     <style name="OldCheckBox">
@@ -226,8 +148,6 @@
         <item name="android:background">@drawable/selectable_round_corners</item>
     </style>
 
-<<<<<<< HEAD
-=======
     <style name="MenuRowTitle" parent="Body1.Medium">
         <item name="android:layout_width">wrap_content</item>
         <item name="android:layout_height">wrap_content</item>
@@ -245,7 +165,6 @@
         <item name="layout_constraintEnd_toEndOf">parent</item>
     </style>
 
->>>>>>> 95bfdd15
     <style name="MenuRowIcon">
         <item name="android:layout_width">wrap_content</item>
         <item name="android:layout_height">36dp</item>
@@ -253,8 +172,6 @@
         <item name="android:layout_marginLeft">20dp</item>
     </style>
 
-<<<<<<< HEAD
-=======
     <style name="MenuRowTitle.Internal">
         <item name="android:layout_marginLeft">20dp</item>
         <item name="android:layout_marginRight">20dp</item>
@@ -263,7 +180,6 @@
         <item name="android:textSize">16sp</item>
     </style>
 
->>>>>>> 95bfdd15
     <style name="MenuRowArrow">
         <item name="android:layout_width">wrap_content</item>
         <item name="android:layout_height">wrap_content</item>
@@ -275,32 +191,6 @@
         <item name="android:layout_marginTop">0dp</item>
     </style>
 
-<<<<<<< HEAD
-    <style name="DashButton.Blue" parent="Widget.AppCompat.Button.Borderless">
-        <item name="fontFamily">@font/montserrat_regular</item>
-        <item name="android:textColor">@drawable/blue_button_text</item>
-        <item name="android:background">@drawable/blue_button_background</item>
-        <item name="android:textSize">14sp</item>
-        <item name="android:textAllCaps">false</item>
-    </style>
-
-    <style name="DashButton.White.Bordered" parent="DashButton.Blue">
-        <item name="android:textColor">@drawable/white_button_bordered_text</item>
-        <item name="android:background">@drawable/white_button_bordered_background</item>
-    </style>
-
-    <style name="DashButton.White" parent="DashButton.Blue">
-        <item name="android:textColor">@drawable/white_button_text</item>
-        <item name="android:background">@drawable/white_button_background</item>
-    </style>
-
-    <style name="TextViewStyle.Title" parent="android:Widget.TextView">
-        <item name="android:fontFamily">@font/montserrat</item>
-        <item name="android:textSize">16sp</item>
-    </style>
-
-
-=======
     <style name="WindowAnimationTransition">
         <item name="android:windowEnterAnimation">@android:anim/fade_in</item>
         <item name="android:windowExitAnimation">@android:anim/fade_out</item>
@@ -313,7 +203,6 @@
         <item name="android:padding">0dp</item>
     </style>
 
->>>>>>> 95bfdd15
 
     <!-- Design System styles -->
 
@@ -557,14 +446,6 @@
         <item name="android:textAlignment">viewStart</item>
     </style>
 
-<<<<<<< HEAD
-    <style name="Headline6.SemiBold">
-        <item name="fontFamily">@font/montserrat_semibold</item>
-    </style>
-
-    <style name="Headline6.Bold">
-        <item name="fontFamily">@font/montserrat_bold</item>
-=======
     <style name="Subtitle2.Secondary">
         <item name="android:textColor">@color/content_secondary</item>
     </style>
@@ -587,7 +468,6 @@
 
     <style name="Subtitle2.Bold.Secondary">
         <item name="android:textColor">@color/content_secondary</item>
->>>>>>> 95bfdd15
     </style>
 
     <style name="Body1" parent="TextAppearance.MaterialComponents.Body1">
@@ -647,41 +527,12 @@
         <item name="android:textColor">@color/dash_blue</item>
     </style>
 
-<<<<<<< HEAD
-    <style name="Body2.Blue">
-        <item name="android:textColor">@color/dash_blue</item>
-    </style>
-
-    <style name="Body2.Red">
-        <item name="android:textColor">@color/system_red</item>
-    </style>
-
-    <style name="Body2.Gray400">
-        <item name="android:textColor">@color/gray_400</item>
-    </style>
-
-    <style name="Body2.Gray900">
-        <item name="android:textColor">@color/gray_900</item>
-    </style>
-
-    <style name="Body2.SteelGray400">
-        <item name="android:textColor">@color/steel_gray_400</item>
-    </style>
-
-    <style name="Body2.ExtraDarkGray">
-        <item name="android:textColor">@color/extra_dark_gray</item>
-    </style>
-
-    <style name="Body2.Medium">
-        <item name="fontFamily">@font/montserrat_medium</item>
-=======
     <style name="Body2.Secondary">
         <item name="android:textColor">@color/content_secondary</item>
     </style>
 
     <style name="Body2.Tertiary">
         <item name="android:textColor">@color/content_tertiary</item>
->>>>>>> 95bfdd15
     </style>
 
     <style name="Body2.LightGray">
@@ -706,10 +557,6 @@
 
     <style name="Body2.Medium.Red">
         <item name="android:textColor">@color/system_red</item>
-    </style>
-
-    <style name="Subtitle2.Blue">
-        <item name="android:textColor">@color/dash_blue</item>
     </style>
 
     <style name="Caption" parent="TextAppearance.MaterialComponents.Caption">
@@ -777,13 +624,6 @@
         <item name="android:textColor">@color/system_red</item>
     </style>
 
-<<<<<<< HEAD
-    <style name="Caption.SteelGray700">
-        <item name="android:textColor">@color/steel_gray_700</item>
-    </style>
-
-=======
->>>>>>> 95bfdd15
     <style name="Caption.SemiBold.Secondary">
         <item name="android:textColor">@color/content_secondary</item>
     </style>
@@ -792,13 +632,6 @@
         <item name="android:textColor">@color/dash_blue</item>
     </style>
 
-<<<<<<< HEAD
-    <style name="Caption.ExtraDarkGray">
-        <item name="android:textColor">@color/extra_dark_gray</item>
-    </style>
-
-=======
->>>>>>> 95bfdd15
     <style name="Overline" parent="TextAppearance.MaterialComponents.Overline">
         <item name="fontFamily">@font/inter_regular</item>
         <item name="android:textColor">@color/content_primary</item>
@@ -809,6 +642,14 @@
         <item name="android:textAlignment">viewStart</item>
     </style>
 
+    <style name="Overline.Secondary">
+        <item name="android:textColor">@color/content_secondary</item>
+    </style>
+
+    <style name="Overline.Tertiary">
+        <item name="android:textColor">@color/content_tertiary</item>
+    </style>
+
     <style name="Overline.White">
         <item name="android:textColor">@color/dash_white</item>
     </style>
@@ -817,20 +658,8 @@
         <item name="android:textColor">@color/dash_blue</item>
     </style>
 
-    <style name="Overline.Secondary">
-        <item name="android:textColor">@color/content_secondary</item>
-    </style>
-
-    <style name="Overline.Tertiary">
-        <item name="android:textColor">@color/content_tertiary</item>
-    </style>
-
     <style name="Overline.Red">
         <item name="android:textColor">@color/system_red</item>
-    </style>
-
-    <style name="Overline.Secondary">
-        <item name="android:textColor">@color/content_secondary</item>
     </style>
 
     <style name="Overline.Medium">
@@ -924,17 +753,16 @@
         <item name="rippleColor">@color/button_ripple_color</item>
     </style>
 
-<<<<<<< HEAD
     <style name="PrimaryButtonTheme.Large.TransparentBlue">
         <item name="backgroundColor">@color/light_blue</item>
         <item name="strokeColor">@android:color/transparent</item>
         <item name="strokeWidth">0dp</item>
-=======
+    </style>
+
     <style name="PrimaryButtonTheme.Large.White">
         <item name="backgroundColor">@color/dash_white</item>
         <item name="strokeColor">@color/dash_white</item>
         <item name="rippleColor">@color/button_ripple_color</item>
->>>>>>> 95bfdd15
     </style>
 
     <style name="PrimaryButtonTheme.Large.LightGrey">
