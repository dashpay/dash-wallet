--- conflicted
+++ resolved
@@ -814,11 +814,7 @@
         <item name="titleTextColor">@color/red_300</item>
     </style>
 
-<<<<<<< HEAD
-    <style name="Button.Primary.Medium" parent="Widget.AppCompat.Button.Borderless">
-=======
     <style name="Button.Primary" parent="Widget.AppCompat.Button.Borderless">
->>>>>>> 1b654638
         <item name="fontFamily">@font/montserrat_semibold</item>
         <item name="android:textColor">@color/white</item>
         <item name="android:textSize">14sp</item>
@@ -828,19 +824,11 @@
         <item name="android:minHeight">40dp</item>
     </style>
 
-<<<<<<< HEAD
-    <style name="Button.Primary.Blue" parent="Button.Primary.Medium">
-        <item name="android:background">@drawable/blue_button_background</item>
-    </style>
-
-    <style name="Button.Primary.Large" parent="Button.Primary.Medium">
-=======
     <style name="Button.Primary.Blue">
         <item name="android:background">@drawable/blue_button_background</item>
     </style>
 
     <style name="Button.Primary.Large">
->>>>>>> 1b654638
         <item name="android:textSize">15sp</item>
         <item name="android:minHeight">46dp</item>
     </style>
