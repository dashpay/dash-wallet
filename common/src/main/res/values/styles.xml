--- conflicted
+++ resolved
@@ -18,10 +18,6 @@
         <item name="android:actionBarStyle">@style/My.Widget.ActionBar</item>
         <item name="alertDialogTheme">@style/NewDialogTheme</item>
         <item name="android:colorControlActivated" tools:targetApi="lollipop">@color/colorPrimary</item>
-<<<<<<< HEAD
-
-=======
->>>>>>> 00fae675
     </style>
 
     <style name="MontserratTextViewStyle" parent="android:Widget.TextView">
