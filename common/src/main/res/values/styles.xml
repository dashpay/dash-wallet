<?xml version="1.0" encoding="utf-8"?>
<resources xmlns:tools="http://schemas.android.com/tools">

<!--    <style name="My.Theme" parent="Theme.AppCompat.DayNight"> &lt;!&ndash; Change to this and uncomment night mode colors to test the night mode &ndash;&gt;-->
    <style name="My.Theme" parent="Theme.AppCompat.Light.DarkActionBar">
        <item name="colorPrimary">@color/colorPrimary</item>
        <item name="colorPrimaryDark">@color/dash_deep_blue</item>
        <item name="colorAccent">@color/colorAccent</item>
        <item name="actionMenuTextColor">@color/fg_network</item>
        <item name="android:textViewStyle">@style/TextViewStyle</item>
        <item name="android:editTextStyle">@style/Body2</item>
        <item name="android:autoCompleteTextViewStyle">@style/My.Widget.AutoCompleteTextView</item>
        <item name="android:checkboxStyle">@style/CheckboxStyle</item>
        <item name="android:spinnerStyle">@style/My.Widget.Spinner</item>
        <item name="android:windowContentOverlay">@null</item>
        <item name="windowActionModeOverlay">true</item>
        <item name="actionModeBackground">@color/colorPrimary</item>
        <item name="android:actionBarStyle">@style/My.Widget.ActionBar</item>
        <item name="alertDialogTheme">@style/AlertDialogTheme</item>
        <item name="android:colorControlActivated">@color/colorPrimary</item>
        <item name="android:autofilledHighlight" tools:targetApi="o">@android:color/transparent</item>
    </style>

    <style name="TextViewStyle" parent="android:Widget.TextView">
        <item name="android:fontFamily">@font/inter</item>
    </style>

    <style name="CheckboxStyle" parent="@android:style/Widget.Holo.Light.CompoundButton.CheckBox">
        <item name="colorAccent">@color/colorPrimary</item>
        <item name="android:fontFamily">@font/inter_regular</item>
        <item name="android:textSize">12sp</item>
        <item name="android:textColor">@color/content_primary</item>
    </style>

    <style name="My.Theme.Transparent" parent="Theme.AppCompat.Light">
        <item name="android:windowIsTranslucent">true</item>
        <item name="android:windowBackground">@android:color/transparent</item>
        <item name="android:windowContentOverlay">@null</item>
        <item name="android:windowNoTitle">true</item>
        <item name="android:windowIsFloating">true</item>
        <item name="android:backgroundDimEnabled">false</item>
    </style>

    <style name="AlertDialogTheme" parent="Theme.AppCompat.Light.Dialog.Alert">
        <item name="colorAccent">@color/colorPrimary</item>
        <item name="android:textColorPrimary">@color/content_primary</item>
        <item name="android:windowBackground">@color/background_secondary</item>
        <item name="android:buttonStyle">@style/Body2</item>
    </style>

    <style name="My.Widget.ActionBar" parent="@android:style/Widget.Holo.Light.ActionBar.Solid.Inverse">
        <item name="android:background">@color/colorPrimary</item>
        <item name="android:titleTextStyle">@style/Subtitle1.White</item>
        <item name="android:subtitleTextStyle">@style/Caption.Tertiary</item>
        <item name="android:displayOptions">showTitle</item>
    </style>

    <style name="My.Theme.NoActionBar" parent="@style/My.Theme">
        <item name="windowActionBar">false</item>
        <item name="windowNoTitle">true</item>
        <item name="android:windowDrawsSystemBarBackgrounds">true</item>
    </style>

    <style name="My.AppBarOverlay" parent="ThemeOverlay.AppCompat.Dark.ActionBar">
        <item name="android:elevation">0dp</item>
        <item name="elevation">0dp</item>
        <item name="android:windowTranslucentStatus">true</item>
    </style>

    <style name="My.PopupOverlay" parent="ThemeOverlay.AppCompat.Light">
        <item name="fontFamily">@font/inter_regular</item>
    </style>

    <style name="My.Theme.ChildActivity" parent="@style/My.Theme.NoActionBar">

    </style>

    <style name="My.Theme.Fullscreen" parent="Theme.AppCompat.DayNight.NoActionBar">
        <item name="android:windowNoTitle">true</item>
        <item name="android:windowActionBar">false</item>
        <item name="android:windowFullscreen">true</item>
        <item name="android:windowContentOverlay">@null</item>
    </style>

    <style name="My.Theme.Dialog" parent="Theme.AppCompat.Light.Dialog.Alert" />

    <style name="My.Widget.AutoCompleteTextView" parent="@android:style/Widget.Holo.Light.AutoCompleteTextView">
        <item name="android:textColor">@color/content_primary</item>
        <item name="android:textSize">@dimen/font_size_normal</item>
    </style>

    <style name="My.Widget.Button.Borderless.Unpadded" parent="@android:style/Widget.Holo.Button.Borderless">
        <item name="android:padding">0px</item>
        <item name="android:drawablePadding">0px</item>
    </style>

    <style name="My.Widget.Spinner" parent="@android:style/Widget.Holo.Light.Spinner">
        <item name="android:textColor">@color/content_primary</item>
        <item name="android:textSize">@dimen/font_size_normal</item>
    </style>

    <style name="NumericKeyboardButton" parent="Button.Primary">
        <item name="fontFamily">@font/inter_regular</item>
        <item name="android:background">@drawable/secondary_inverted_button</item>
        <item name="android:textSize">@dimen/keyboard_button_font_size</item>
        <item name="android:minHeight">@dimen/keyboard_button_min_height</item>
    </style>

    <style name="My.Widget.ActionButton" parent="@android:style/Widget.Holo.ActionButton">
        <item name="android:minHeight">?android:attr/actionBarSize</item>
        <item name="android:minWidth">48dp</item>
        <item name="android:drawablePadding">4dp</item>
    </style>

    <style name="OldCheckBox">
        <item name="android:layout_marginLeft">-2dp</item>
        <item name="android:layout_marginStart">-2dp</item>
        <item name="android:theme">@style/CheckboxStyle</item>
    </style>

    <style name="TwoPanesScreenSubtitle" parent="Overline.Medium.White">
        <item name="android:layout_width">match_parent</item>
        <item name="android:layout_height">wrap_content</item>
        <item name="android:layout_marginBottom">@dimen/list_entry_padding_vertical</item>
        <item name="android:layout_marginLeft">@dimen/space_medium</item>
        <item name="android:layout_marginRight">@dimen/space_medium</item>
        <item name="android:layout_marginTop">@dimen/list_entry_padding_vertical</item>
        <item name="android:textAllCaps">true</item>
    </style>

    <style name="DialogContainer">
        <item name="android:layout_width">match_parent</item>
        <item name="android:layout_height">wrap_content</item>
        <item name="android:paddingLeft">24dp</item>
        <item name="android:paddingRight">24dp</item>
        <item name="android:paddingBottom">24dp</item>
        <item name="android:paddingTop">8dp</item>
        <item name="android:orientation">vertical</item>
    </style>

    <style name="MenuRow">
        <item name="android:layout_width">match_parent</item>
        <item name="android:layout_height">70dp</item>
        <item name="android:layout_marginLeft">15dp</item>
        <item name="android:layout_marginTop">10dp</item>
        <item name="android:layout_marginRight">15dp</item>
        <item name="android:layout_marginBottom">10dp</item>
        <item name="android:background">@drawable/selectable_round_corners</item>
    </style>

    <style name="MenuRowTitle" parent="Body1.Medium">
        <item name="android:layout_width">wrap_content</item>
        <item name="android:layout_height">wrap_content</item>
        <item name="android:layout_marginStart">12dp</item>
        <item name="android:layout_marginLeft">12dp</item>
    </style>

    <style name="MenuRowSubTitle" parent="Overline.Tertiary">
        <item name="android:lines">1</item>
        <item name="android:ellipsize">end</item>
        <item name="android:layout_width">0dp</item>
        <item name="android:layout_height">wrap_content</item>
        <item name="android:layout_marginTop">2dp</item>
        <item name="android:layout_marginRight">12dp</item>
        <item name="layout_constraintEnd_toEndOf">parent</item>
    </style>

    <style name="MenuRowIcon">
        <item name="android:layout_width">wrap_content</item>
        <item name="android:layout_height">36dp</item>
        <item name="android:layout_marginStart">20dp</item>
        <item name="android:layout_marginLeft">20dp</item>
    </style>

    <style name="MenuRowTitle.Internal">
        <item name="android:layout_marginLeft">20dp</item>
        <item name="android:layout_marginRight">20dp</item>
        <item name="android:layout_width">0dp</item>
        <item name="android:maxLines">2</item>
        <item name="android:textSize">16sp</item>
    </style>

    <style name="MenuRowArrow">
        <item name="android:layout_width">wrap_content</item>
        <item name="android:layout_height">wrap_content</item>
        <item name="android:layout_marginEnd">20dp</item>
        <item name="android:layout_marginRight">20dp</item>
    </style>

    <style name="MenuRow.Internal">
        <item name="android:layout_marginTop">0dp</item>
    </style>

    <style name="WindowAnimationTransition">
        <item name="android:windowEnterAnimation">@android:anim/fade_in</item>
        <item name="android:windowExitAnimation">@android:anim/fade_out</item>
    </style>

    <style name="ProgressBar.Horizontal" parent="Base.Widget.AppCompat.ProgressBar.Horizontal">
        <item name="android:progressDrawable">@drawable/progress_horizontal</item>
        <item name="android:minHeight">6dp</item>
        <item name="android:maxHeight">6dp</item>
        <item name="android:padding">0dp</item>
    </style>


    <!-- Design System styles -->

    <!-- Backgrounds -->

    <style name="PrimaryBackground">
        <item name="backgroundColor">@color/background_primary</item>
        <item name="strokeColor">@color/background_primary</item>
        <item name="cornerRadius">12dp</item>
    </style>

    <style name="SecondaryBackground">
        <item name="backgroundColor">@color/background_secondary</item>
        <item name="strokeColor">@color/background_secondary</item>
        <item name="cornerRadius">12dp</item>
    </style>

    <style name="TertiaryBackground">
        <item name="backgroundColor">@color/background_tertiary</item>
        <item name="strokeColor">@color/background_tertiary</item>
        <item name="cornerRadius">12dp</item>
    </style>

    <style name="InputErrorBackground">
        <item name="backgroundColor">@color/input_error_background</item>
        <item name="strokeColor">@android:color/transparent</item>
        <item name="cornerRadius">12dp</item>
    </style>

    <style name="ScreenshotWarningBackground" parent="SecondaryBackground">
        <item name="cornerRadius">10dp</item>
    </style>

    <style name="VerifySeedTextViewBackground" parent="SecondaryBackground">
        <item name="cornerRadius">8dp</item>
    </style>

    <style name="DragIndicatorBackground">
        <item name="backgroundColor">@color/light_gray</item>
        <item name="strokeColor">@color/light_gray</item>
        <item name="cornerRadius">2dp</item>
    </style>

    <style name="TaxCategoryExampleBackground">
        <item name="backgroundColor">@color/tx_category_example_background</item>
        <item name="strokeColor">@color/tx_category_example_background</item>
        <item name="cornerRadius">25dp</item>
    </style>

    <style name="TaxCategoryExampleContentBackground" parent="PrimaryBackground">
        <item name="cornerRadius">25dp</item>
    </style>

    <style name="SearchInputBackground">
        <item name="backgroundColor">@color/input_background</item>
        <item name="strokeColor">@android:color/transparent</item>
        <item name="cornerRadius">8dp</item>
    </style>

    <style name="SegmentedPickerBackground">
        <item name="backgroundColor">@color/extra_dark_gray_0.1</item>
        <item name="strokeColor">@android:color/transparent</item>
        <item name="cornerRadius">8dp</item>
    </style>

    <style name="SegmentedPickerThumb">
        <item name="android:elevation">6dp</item>
    </style>

    <style name="SegmentedPickerThumbBackground" parent="SecondaryBackground">
        <item name="cornerRadius">7dp</item>
    </style>

    <style name="ListViewButtonBackground" parent="SecondaryBackground">
        <item name="cornerRadius">10dp</item>
        <item name="rippleColor">@color/button_ripple_color</item>
    </style>

    <style name="ViewRaised">
        <item name="android:elevation">5dp</item>
    </style>

    <style name="CardViewRaised" parent="Base.CardView">
        <item name="cardBackgroundColor">@color/background_secondary</item>
        <item name="cardCornerRadius">10dp</item>
        <item name="cardElevation">5dp</item>
    </style>

    <style name="CardViewRaised.Radius15">
        <item name="cardCornerRadius">15dp</item>
    </style>

    <style name="CardViewRaised.Radius7">
        <item name="cardCornerRadius">7dp</item>
    </style>

    <style name="EncircledIconTheme">
        <item name="backgroundColor">@color/ultra_light_gray</item>
        <item name="strokeColor">@color/ultra_light_gray</item>
        <item name="cornerRadius">15dp</item>
    </style>

    <style name="EncircledIconSelectedTheme">
        <item name="backgroundColor">@color/dash_blue</item>
        <item name="strokeColor">@color/dash_blue</item>
        <item name="cornerRadius">15dp</item>
    </style>

    <style name="DialogBackground" parent="SecondaryBackground">
        <item name="cornerRadius">14dp</item>
    </style>


    <!-- Typography -->

    <style name="Headline3" parent="TextAppearance.MaterialComponents.Headline3">
        <item name="fontFamily">@font/inter_bold</item>
        <item name="android:textColor">@color/content_primary</item>
        <item name="android:lineSpacingExtra">1sp</item>
        <item name="android:letterSpacing">0.0</item>
        <item name="android:textAlignment">viewStart</item>
        <item name="android:textSize">32sp</item>
    </style>

    <style name="Headline3.White">
        <item name="android:textColor">@color/white</item>
    </style>

    <style name="Headline3.Regular">
        <item name="fontFamily">@font/inter_regular</item>
    </style>

    <style name="Headline3.Medium">
        <item name="fontFamily">@font/inter_medium</item>
    </style>

    <style name="Headline4" parent="TextAppearance.MaterialComponents.Headline4">
        <item name="fontFamily">@font/inter_bold</item>
        <item name="android:textColor">@color/content_primary</item>
        <item name="android:lineSpacingExtra">0sp</item>
        <item name="android:letterSpacing">0.0</item>
        <item name="android:textAlignment">viewStart</item>
        <item name="android:textSize">28sp</item>
    </style>

    <style name="Headline4.Regular">
        <item name="fontFamily">@font/inter_regular</item>
    </style>

    <style name="Headline4.White">
        <item name="android:textColor">@color/white</item>
    </style>

    <style name="Headline4.Medium">
        <item name="fontFamily">@font/inter_medium</item>
    </style>

    <style name="Headline4.Medium.White">
        <item name="android:textColor">@color/white</item>
    </style>

    <style name="Headline5" parent="TextAppearance.MaterialComponents.Headline5">
        <item name="fontFamily">@font/inter_bold</item>
        <item name="android:textColor">@color/content_primary</item>
        <item name="android:lineSpacingExtra">1sp</item>
        <item name="android:letterSpacing">0.0</item>
        <item name="android:textAlignment">viewStart</item>
    </style>

    <style name="Headline5.White">
        <item name="android:textColor">@color/dash_white</item>
    </style>

    <style name="Headline5.Red">
        <item name="android:textColor">@color/system_red</item>
    </style>

    <style name="Headline5.Green">
        <item name="android:textColor">@color/system_green</item>
    </style>

    <style name="Headline5.Regular">
        <item name="fontFamily">@font/inter_regular</item>
    </style>

    <style name="Headline5.Regular.Tertiary">
        <item name="android:textColor">@color/content_tertiary</item>
    </style>

    <style name="Headline5.Regular.White">
        <item name="android:textColor">@color/dash_white</item>
    </style>

    <style name="Headline5.Regular.Blue">
        <item name="android:textColor">@color/dash_blue</item>
    </style>

    <style name="Headline5.Medium">
        <item name="fontFamily">@font/inter_medium</item>
    </style>

    <style name="Headline5.Medium.White">
        <item name="android:textColor">@color/white</item>
    </style>

    <style name="Headline5.SemiBold">
        <item name="fontFamily">@font/inter_semibold</item>
    </style>

    <style name="Headline5.SemiBold.White">
        <item name="android:textColor">@color/white</item>
    </style>

    <style name="Headline6" parent="TextAppearance.MaterialComponents.Headline6">
        <item name="fontFamily">@font/inter_bold</item>
        <item name="android:textColor">@color/content_primary</item>
        <item name="android:lineSpacingExtra">2sp</item>
        <item name="android:letterSpacing">0.0</item>
        <item name="android:textAlignment">viewStart</item>
    </style>

    <style name="Headline6.White">
        <item name="android:textColor">@color/dash_white</item>
    </style>

    <style name="Headline6.Regular">
        <item name="fontFamily">@font/inter_regular</item>
    </style>

    <style name="Headline6.Regular.Tertiary">
        <item name="android:textColor">@color/content_tertiary</item>
    </style>

    <style name="Subtitle1" parent="TextAppearance.MaterialComponents.Subtitle1">
        <item name="android:textColor">@color/content_primary</item>
        <item name="fontFamily">@font/inter_semibold</item>
        <item name="android:textSize">17sp</item>
        <item name="android:lineSpacingExtra">2sp</item>
        <item name="android:textAlignment">viewStart</item>
    </style>

    <style name="Subtitle1.Secondary">
        <item name="android:textColor">@color/content_secondary</item>
    </style>

    <style name="Subtitle1.White">
        <item name="android:textColor">@color/white</item>
    </style>

    <style name="Subtitle1.Red">
        <item name="android:textColor">@color/system_red</item>
    </style>

    <style name="Subtitle1.Bold">
        <item name="android:textSize">16sp</item>
        <item name="fontFamily">@font/inter_bold</item>
        <item name="android:lineSpacingExtra">3sp</item>
    </style>

    <style name="Subtitle1.Bold.White">
        <item name="fontFamily">@color/white</item>
    </style>

    <style name="Subtitle2" parent="TextAppearance.MaterialComponents.Subtitle2">
        <item name="fontFamily">@font/inter_semibold</item>
        <item name="android:textColor">@color/content_primary</item>
        <item name="android:lineSpacingExtra">3sp</item>
        <item name="android:textAlignment">viewStart</item>
    </style>

    <style name="Subtitle2.Secondary">
        <item name="android:textColor">@color/content_secondary</item>
    </style>

    <style name="Subtitle2.White">
        <item name="android:textColor">@color/dash_white</item>
    </style>

    <style name="Subtitle2.Red">
        <item name="android:textColor">@color/system_red</item>
    </style>

    <style name="Subtitle2.Blue">
        <item name="android:textColor">@color/dash_blue</item>
    </style>

    <style name="Subtitle2.Bold">
        <item name="fontFamily">@font/inter_bold</item>
    </style>

    <style name="Subtitle2.Bold.Secondary">
        <item name="android:textColor">@color/content_secondary</item>
    </style>

    <style name="Body1" parent="TextAppearance.MaterialComponents.Body1">
        <item name="fontFamily">@font/inter_regular</item>
        <item name="android:textColor">@color/content_primary</item>
        <item name="android:letterSpacing">0.0</item>
        <item name="android:lineSpacingExtra">3sp</item>
        <item name="android:textAlignment">viewStart</item>
    </style>

    <style name="Body1.White">
        <item name="android:textColor">@color/white</item>
    </style>

    <style name="Body1.Blue">
        <item name="android:textColor">@color/dash_blue</item>
    </style>

    <style name="Body1.Secondary">
        <item name="android:textColor">@color/content_secondary</item>
    </style>

    <style name="Body1.Tertiary">
        <item name="android:textColor">@color/content_tertiary</item>
    </style>

    <style name="Body1.Medium">
        <item name="fontFamily">@font/inter_medium</item>
    </style>

    <style name="Body1.Medium.Secondary">
        <item name="android:textColor">@color/content_secondary</item>
    </style>

    <style name="Body1.Medium.White">
        <item name="android:textColor">@color/dash_white</item>
    </style>

    <style name="Body1.Medium.Red">
        <item name="android:textColor">@color/system_red</item>
    </style>

    <style name="Body2" parent="TextAppearance.MaterialComponents.Body2">
        <item name="fontFamily">@font/inter_regular</item>
        <item name="android:textColor">@color/content_primary</item>
        <item name="android:textColorHint">@color/content_tertiary</item>
        <item name="android:lineSpacingExtra">3sp</item>
        <item name="android:letterSpacing">0.0</item>
        <item name="android:textAlignment">viewStart</item>
    </style>

    <style name="Body2.White">
        <item name="android:textColor">@color/dash_white</item>
    </style>

    <style name="Body2.Blue">
        <item name="android:textColor">@color/dash_blue</item>
    </style>

    <style name="Body2.Secondary">
        <item name="android:textColor">@color/content_secondary</item>
    </style>

    <style name="Body2.Tertiary">
        <item name="android:textColor">@color/content_tertiary</item>
    </style>

    <style name="Body2.LightGray">
        <item name="android:textColor">@color/light_gray</item>
    </style>

    <style name="Body2.Medium">
        <item name="fontFamily">@font/inter_medium</item>
    </style>

    <style name="Body2.Medium.Secondary">
        <item name="android:textColor">@color/content_secondary</item>
    </style>

    <style name="Body2.Medium.Tertiary">
        <item name="android:textColor">@color/content_tertiary</item>
    </style>

    <style name="Body2.Medium.White">
        <item name="android:textColor">@color/dash_white</item>
    </style>

    <style name="Body2.Medium.Red">
        <item name="android:textColor">@color/system_red</item>
    </style>

    <style name="Caption" parent="TextAppearance.MaterialComponents.Caption">
        <item name="fontFamily">@font/inter_regular</item>
        <item name="android:textColor">@color/content_primary</item>
        <item name="android:textSize">13sp</item>
        <item name="android:letterSpacing">0.0</item>
        <item name="android:lineSpacingExtra">2sp</item>
        <item name="android:textAlignment">viewStart</item>
    </style>

    <style name="Caption.White">
        <item name="android:textColor">@color/white</item>
    </style>

    <style name="Caption.Blue">
        <item name="android:textColor">@color/dash_blue</item>
    </style>

    <style name="Caption.Green">
        <item name="android:textColor">@color/system_green</item>
    </style>

    <style name="Caption.Secondary">
        <item name="android:textColor">@color/content_secondary</item>
    </style>

    <style name="Caption.Tertiary">
        <item name="android:textColor">@color/content_tertiary</item>
    </style>

    <style name="Caption.Orange">
        <item name="android:textColor">@color/orange</item>
    </style>

    <style name="Caption.Medium">
        <item name="fontFamily">@font/inter_medium</item>
    </style>

    <style name="Caption.Medium.Tertiary">
        <item name="android:textColor">@color/content_tertiary</item>
    </style>

    <style name="Caption.Medium.Blue">
        <item name="android:textColor">@color/dash_blue</item>
    </style>

    <style name="Caption.Medium.Green">
        <item name="android:textColor">@color/system_green</item>
    </style>

    <style name="Caption.Medium.Red">
        <item name="android:textColor">@color/system_red</item>
    </style>

    <style name="Caption.Medium.Secondary">
        <item name="android:textColor">@color/content_secondary</item>
    </style>

    <style name="Caption.SemiBold">
        <item name="fontFamily">@font/inter_semibold</item>
    </style>

    <style name="Caption.SemiBold.Red">
        <item name="android:textColor">@color/system_red</item>
    </style>

    <style name="Caption.Red">
        <item name="android:textColor">@color/system_red</item>
    </style>

    <style name="Caption.SemiBold.Secondary">
        <item name="android:textColor">@color/content_secondary</item>
    </style>

    <style name="Caption.SemiBold.Blue">
        <item name="android:textColor">@color/dash_blue</item>
    </style>

    <style name="Overline" parent="TextAppearance.MaterialComponents.Overline">
        <item name="fontFamily">@font/inter_regular</item>
        <item name="android:textColor">@color/content_primary</item>
        <item name="android:textSize">12sp</item>
        <item name="android:lineSpacingExtra">3sp</item>
        <item name="android:textAllCaps">false</item>
        <item name="android:letterSpacing">0.0</item>
        <item name="android:textAlignment">viewStart</item>
    </style>

    <style name="Overline.Secondary">
        <item name="android:textColor">@color/content_secondary</item>
    </style>

    <style name="Overline.Tertiary">
        <item name="android:textColor">@color/content_tertiary</item>
    </style>

    <style name="Overline.White">
        <item name="android:textColor">@color/dash_white</item>
    </style>

    <style name="Overline.Blue">
        <item name="android:textColor">@color/dash_blue</item>
    </style>

    <style name="Overline.Red">
        <item name="android:textColor">@color/system_red</item>
    </style>

    <style name="Overline.Medium">
        <item name="fontFamily">@font/inter_medium</item>
    </style>

    <style name="Overline.Medium.Secondary">
        <item name="android:textColor">@color/content_secondary</item>
    </style>

    <style name="Overline.Medium.Tertiary">
        <item name="android:textColor">@color/content_tertiary</item>
    </style>

    <style name="Overline.Medium.White">
        <item name="android:textColor">@color/dash_white</item>
    </style>

    <style name="Overline.Medium.Blue">
        <item name="android:textColor">@color/dash_blue</item>
    </style>

    <style name="Overline.SemiBold">
        <item name="fontFamily">@font/inter_semibold</item>
    </style>

    <style name="Overline.SemiBold.Secondary">
        <item name="android:textColor">@color/content_secondary</item>
    </style>

    <style name="Overline.SemiBold.White">
        <item name="android:textColor">@color/dash_white</item>
    </style>

    <style name="Overline.SemiBold.Blue">
        <item name="android:textColor">@color/dash_blue</item>
    </style>

    <style name="Overline.SemiBold.Red">
        <item name="android:textColor">@color/system_red</item>
    </style>

    <!-- CheckBox -->

    <style name="CheckBox" parent="Body2.Medium">
        <item name="android:button">@drawable/checkbox</item>
        <item name="android:drawablePadding">10dp</item>
        <item name="android:paddingEnd">16dp</item>
        <item name="android:paddingTop">11dp</item>
        <item name="android:paddingBottom">11dp</item>
        <item name="android:paddingStart">14dp</item>
        <item name="android:layout_marginStart">15dp</item>
    </style>

    <style name="CheckBoxSimple" parent="Body2">
        <item name="android:button">@drawable/checkbox_simple</item>
        <item name="android:drawablePadding">10dp</item>
        <item name="android:paddingTop">11dp</item>
        <item name="android:paddingBottom">11dp</item>
        <item name="android:paddingStart">12dp</item>
    </style>

    <!-- Buttons -->

    <!-- Primary -->

    <style name="PrimaryButtonTheme">
        <item name="cornerRadius">8dp</item>
        <item name="titleTextColor">@color/white</item>
        <item name="backgroundColor">@color/content_primary</item>
        <item name="strokeColor">@color/content_primary</item>
        <item name="rippleColor">@color/ripple_light</item>
        <item name="disabledBackgroundColor">@color/disabled_button_bg</item>
    </style>

    <style name="PrimaryButtonTheme.Blue">
        <item name="backgroundColor">@color/dash_blue</item>
        <item name="strokeColor">@color/dash_blue</item>
        <item name="rippleColor">@color/button_ripple_color</item>
    </style>

    <style name="PrimaryButtonTheme.Green">
        <item name="backgroundColor">@color/system_green</item>
        <item name="strokeColor">@color/system_green</item>
        <item name="rippleColor">@color/button_ripple_color</item>
    </style>

    <style name="PrimaryButtonTheme.Large">
        <item name="cornerRadius">10dp</item>
    </style>

    <style name="PrimaryButtonTheme.Large.Blue">
        <item name="backgroundColor">@color/dash_blue</item>
        <item name="strokeColor">@color/dash_blue</item>
        <item name="rippleColor">@color/button_ripple_color</item>
    </style>

<<<<<<< HEAD
    <style name="PrimaryButtonTheme.Large.Orange">
        <item name="backgroundColor">@color/orange</item>
        <item name="strokeColor">@color/orange</item>
        <item name="rippleColor">@color/button_ripple_color</item>
    </style>

    <style name="PrimaryButtonTheme.Large.TransparentBlue">
        <item name="backgroundColor">@color/light_blue</item>
=======
    <style name="PrimaryButtonTheme.Large.Grey">
        <item name="backgroundColor">@color/dash_black_0.05</item>
>>>>>>> 13ddb251
        <item name="strokeColor">@android:color/transparent</item>
        <item name="titleTextColor">@color/content_primary</item>
        <item name="rippleColor">@color/button_ripple_color</item>
    </style>

    <style name="PrimaryButtonTheme.Large.Inverted">
        <item name="backgroundColor">@color/background_secondary</item>
        <item name="strokeColor">@color/background_secondary</item>
        <item name="rippleColor">@color/button_ripple_color</item>
    </style>

    <style name="PrimaryButtonTheme.Large.LightGrey">
        <item name="backgroundColor">@color/gray_40</item>
        <item name="strokeColor">@color/gray_40</item>
        <item name="titleTextColor">@color/dash_blue</item>
        <item name="rippleColor">@color/button_ripple_color</item>
    </style>

    <style name="PrimaryButtonTheme.Small">
        <item name="titleTextColor">@color/content_primary</item>
        <item name="cornerRadius">6dp</item>
    </style>

    <style name="PrimaryButtonTheme.Small.UltraLightGray">
        <item name="titleTextColor">@color/dash_blue</item>
        <item name="backgroundColor">@color/ultra_light_gray</item>
        <item name="strokeColor">@color/ultra_light_gray</item>
        <item name="rippleColor">@color/button_ripple_color</item>
    </style>

    <style name="PrimaryButtonTheme.Small.Round">
        <item name="cornerRadius">20dp</item>
        <item name="titleTextColor">@color/dash_blue</item>
        <item name="backgroundColor">@color/max_button_bg</item>
        <item name="strokeColor">@android:color/transparent</item>
        <item name="rippleColor">@color/button_ripple_color</item>
    </style>

    <style name="PrimaryButtonTheme.ExtraSmall">
        <item name="cornerRadius">6dp</item>
        <item name="titleTextColor">@color/content_primary</item>
    </style>

    <style name="PrimaryButtonTheme.ExtraSmall.Blue">
        <item name="backgroundColor">@color/dash_blue_0.05</item>
        <item name="strokeColor">@android:color/transparent</item>
        <item name="titleTextColor">@color/dash_blue</item>
        <item name="rippleColor">@color/button_ripple_color</item>
    </style>

    <style name="PrimaryButtonTheme.ExtraSmall.White">
        <item name="backgroundColor">@color/white</item>
        <item name="strokeColor">@color/white</item>
        <item name="rippleColor">@color/button_ripple_color</item>
    </style>

    <style name="Button.Primary" parent="Widget.AppCompat.Button.Borderless">
        <item name="fontFamily">@font/inter_semibold</item>
        <item name="android:textColor">@color/button_text</item>
        <item name="android:background">@drawable/rounded_ripple_background</item>
        <item name="android:theme">@style/PrimaryButtonTheme</item>
        <item name="android:textSize">14sp</item>
        <item name="android:textAllCaps">false</item>
        <item name="android:paddingStart">12dp</item>
        <item name="android:paddingEnd">12dp</item>
        <item name="android:minHeight">40dp</item>
    </style>

    <style name="Button.Primary.Blue">
        <item name="android:theme">@style/PrimaryButtonTheme.Blue</item>
    </style>

    <style name="Button.Primary.Green">
        <item name="android:theme">@style/PrimaryButtonTheme.Green</item>
    </style>

    <style name="Button.Primary.Large">
        <item name="android:textSize">15sp</item>
        <item name="android:minHeight">46dp</item>
    </style>

    <style name="Button.Primary.Large.Blue">
        <item name="android:theme">@style/PrimaryButtonTheme.Large.Blue</item>
    </style>

<<<<<<< HEAD
    <style name="Button.Primary.Large.Orange">
        <item name="android:theme">@style/PrimaryButtonTheme.Large.Orange</item>
=======
    <style name="Button.Primary.Large.Grey">
        <item name="android:theme">@style/PrimaryButtonTheme.Large.Grey</item>
>>>>>>> 13ddb251
    </style>

    <style name="Button.Primary.Large.Inverted">
        <item name="android:theme">@style/PrimaryButtonTheme.Large.Inverted</item>
    </style>

    <style name="Button.Primary.Large.LightGrey">
        <item name="android:theme">@style/PrimaryButtonTheme.Large.LightGrey</item>
    </style>

    <style name="Button.Primary.Small">
        <item name="android:textSize">13sp</item>
        <item name="android:minHeight">30dp</item>
    </style>

    <style name="Button.Primary.Small.Blue">
        <item name="android:theme">@style/PrimaryButtonTheme.ExtraSmall.Blue</item>
    </style>

    <style name="Button.Primary.Small.UltraLightGray">
        <item name="android:theme">@style/PrimaryButtonTheme.Small.UltraLightGray</item>
    </style>

    <style name="Button.Primary.Small.Round">
        <item name="android:paddingStart">0dp</item>
        <item name="android:paddingEnd">0dp</item>
        <item name="android:minHeight">20dp</item>
        <item name="android:minWidth">20dp</item>
        <item name="android:textSize">11sp</item>
        <item name="android:theme">@style/PrimaryButtonTheme.Small.Round</item>
    </style>


    <style name="Button.Primary.ExtraSmall">
        <item name="android:theme">@style/PrimaryButtonTheme.ExtraSmall</item>
        <item name="android:textSize">11sp</item>
        <item name="android:minHeight">24dp</item>
        <item name="android:minWidth">48dp</item>
        <item name="android:paddingStart">8dp</item>
        <item name="android:paddingEnd">8dp</item>
    </style>

    <style name="Button.Primary.ExtraSmall.Blue">
        <item name="android:theme">@style/PrimaryButtonTheme.ExtraSmall.Blue</item>
    </style>

    <style name="Button.Primary.ExtraSmall.WhiteRaised">
        <item name="android:theme">@style/PrimaryButtonTheme.ExtraSmall.White</item>
    </style>


    <!-- Secondary -->

    <style name="SecondaryButtonTheme">
        <item name="cornerRadius">8dp</item>
        <item name="titleTextColor">@color/content_primary</item>
        <item name="strokeColor">@color/gray_100</item>
        <item name="rippleColor">@color/button_ripple_color</item>
    </style>

    <style name="SecondaryButtonTheme.Blue">
        <item name="titleTextColor">@color/dash_blue</item>
        <item name="strokeColor">@color/dash_blue</item>
    </style>

    <style name="SecondaryButtonTheme.Small">
        <item name="cornerRadius">6dp</item>
    </style>

    <style name="SecondaryButtonTheme.Small.Blue">
        <item name="titleTextColor">@color/dash_blue</item>
        <item name="strokeColor">@color/dash_blue</item>
    </style>

    <style name="Button.Secondary" parent="Widget.AppCompat.Button.Borderless">
        <item name="fontFamily">@font/inter_semibold</item>
        <item name="android:textColor">@color/button_text</item>
        <item name="android:background">@drawable/rounded_ripple_background</item>
        <item name="android:theme">@style/SecondaryButtonTheme</item>
        <item name="android:textSize">14sp</item>
        <item name="android:textAllCaps">false</item>
        <item name="android:paddingStart">12dp</item>
        <item name="android:paddingEnd">12dp</item>
        <item name="android:minHeight">40dp</item>
        <item name="android:minWidth">72dp</item>
    </style>

    <style name="Button.Secondary.Blue">
        <item name="android:theme">@style/SecondaryButtonTheme.Blue</item>
    </style>

    <style name="Button.Secondary.Small">
        <item name="android:textSize">13sp</item>
        <item name="android:minHeight">30dp</item>
        <item name="android:minWidth">60dp</item>
        <item name="android:theme">@style/SecondaryButtonTheme.Small</item>
    </style>

    <style name="Button.Secondary.Small.Blue">
        <item name="android:theme">@style/SecondaryButtonTheme.Small.Blue</item>
    </style>

    <!-- Tertiary -->

    <style name="TertiaryButtonTheme">
        <item name="cornerRadius">8dp</item>
        <item name="titleTextColor">@color/content_primary</item>
        <item name="strokeColor">@android:color/transparent</item>
        <item name="rippleColor">@color/button_ripple_color</item>
    </style>

    <style name="TertiaryButtonTheme.Blue">
        <item name="titleTextColor">@color/dash_blue</item>
    </style>

    <style name="TertiaryButtonTheme.Blue.ZeroRadius">
        <item name="cornerRadius">0dp</item>
    </style>

    <style name="TertiaryButtonTheme.Red">
        <item name="titleTextColor">@color/system_red</item>
    </style>

    <style name="TertiaryButtonTheme.Small">
        <item name="cornerRadius">6dp</item>
    </style>

    <style name="TertiaryButtonTheme.ExtraSmall">
        <item name="cornerRadius">6dp</item>
    </style>

    <style name="TertiaryButtonTheme.Small.Blue">
        <item name="titleTextColor">@color/dash_blue</item>
    </style>

    <style name="TertiaryButtonTheme.Small.Red">
        <item name="titleTextColor">@color/system_red</item>
    </style>

    <style name="TertiaryButtonTheme.Large">
        <item name="cornerRadius">10dp</item>
    </style>

    <style name="TertiaryButtonTheme.Large.Red">
        <item name="titleTextColor">@color/system_red</item>
    </style>

    <style name="TertiaryButtonTheme.Large.Blue">
        <item name="titleTextColor">@color/dash_blue</item>
    </style>

    <style name="TertiaryButtonTheme.Large.White">
        <item name="titleTextColor">@color/dash_white</item>
        <item name="rippleColor">@color/button_ripple_light</item>
    </style>

    <style name="Button.Tertiary" parent="Widget.AppCompat.Button.Borderless">
        <item name="fontFamily">@font/inter_semibold</item>
        <item name="android:textColor">@color/button_text</item>
        <item name="android:background">@drawable/rounded_ripple_background</item>
        <item name="android:theme">@style/TertiaryButtonTheme</item>
        <item name="android:textSize">14sp</item>
        <item name="android:textAllCaps">false</item>
        <item name="android:paddingStart">12dp</item>
        <item name="android:paddingEnd">12dp</item>
        <item name="android:minHeight">40dp</item>
    </style>

    <style name="Button.Tertiary.Blue">
        <item name="android:theme">@style/TertiaryButtonTheme.Blue</item>
    </style>

    <style name="Button.Tertiary.Large">
        <item name="android:textSize">15sp</item>
        <item name="android:minHeight">46dp</item>
        <item name="android:theme">@style/TertiaryButtonTheme.Large</item>
    </style>

    <style name="Button.Tertiary.Large.Red">
        <item name="android:theme">@style/TertiaryButtonTheme.Large.Red</item>
    </style>

    <style name="Button.Tertiary.Large.Blue">
        <item name="android:theme">@style/TertiaryButtonTheme.Large.Blue</item>
    </style>

    <style name="Button.Tertiary.Large.White">
        <item name="android:theme">@style/TertiaryButtonTheme.Large.White</item>
    </style>

    <style name="Button.Tertiary.Small">
        <item name="android:textSize">13sp</item>
        <item name="android:minHeight">36dp</item>
        <item name="android:minWidth">50dp</item>
        <item name="android:theme">@style/TertiaryButtonTheme.Small</item>
    </style>

    <style name="Button.Tertiary.Small.Blue">
        <item name="android:theme">@style/TertiaryButtonTheme.Small.Blue</item>
    </style>

    <style name="Button.Tertiary.Small.Blue.ZeroRadius">
        <item name="android:theme">@style/TertiaryButtonTheme.Blue.ZeroRadius</item>
    </style>

    <style name="Button.Tertiary.Small.Red">
        <item name="android:theme">@style/TertiaryButtonTheme.Small.Red</item>
    </style>

    <style name="Button.Tertiary.ExtraSmall">
        <item name="android:textSize">11sp</item>
        <item name="android:minHeight">24dp</item>
        <item name="android:paddingStart">8dp</item>
        <item name="android:paddingEnd">8dp</item>
        <item name="android:theme">@style/TertiaryButtonTheme.ExtraSmall</item>
    </style>

    <style name="Button.Tertiary.Square">
        <item name="android:paddingStart">0dp</item>
        <item name="android:paddingEnd">0dp</item>
        <item name="android:minHeight">20dp</item>
        <item name="android:minWidth">20dp</item>
    </style>


    <!-- Other -->

    <style name="DialogCloseButton">
        <item name="android:layout_width">40dp</item>
        <item name="android:layout_height">40dp</item>
        <item name="android:layout_gravity">end</item>
        <item name="android:layout_marginTop">10dp</item>
        <item name="android:layout_marginEnd">10dp</item>
        <item name="android:background">?attr/selectableItemBackgroundBorderless</item>
        <item name="android:src">@drawable/ic_popup_close</item>
        <item name="android:tint">@color/content_primary</item>
    </style>

    <style name="OffsetDialog" parent="Theme.Design.Light.BottomSheetDialog">
        <item name="colorControlHighlight">@color/button_ripple_color</item>
    </style>

    <style name="BottomSheetDialog" parent="Theme.Design.Light.BottomSheetDialog">
        <item name="bottomSheetStyle">@style/bottomSheetStyleWrapper</item>
    </style>

    <style name="bottomSheetStyleWrapper" parent="Widget.Design.BottomSheet.Modal">
        <item name="android:background">@android:color/transparent</item>
    </style>

<<<<<<< HEAD
=======
    <style name="NavigationIconStyle">
        <item name="android:layout_width">14dp</item>
        <item name="android:layout_height">14dp</item>
        <item name="android:rotation">180</item>
        <item name="android:src">@drawable/ic_chevron</item>
        <item name="android:tint">@color/steel_gray_200</item>
    </style>

>>>>>>> 13ddb251
    <style name="Explore.AppBarOverlay" parent="ThemeOverlay.AppCompat.Dark.ActionBar">
        <item name="android:background">@color/background_secondary</item>
        <item name="android:textColor">@color/content_primary</item>
    </style>

    <style name="FullScreenDialog" parent="Theme.AppCompat.Light.Dialog">
        <item name="android:backgroundDimEnabled">false</item>
        <item name="android:windowNoTitle">true</item>
        <item name="android:windowIsFloating">false</item>
        <item name="android:windowBackground">@android:color/transparent</item>
        <item name="android:windowCloseOnTouchOutside">false</item>
    </style>

    <style name="TxSentBackground">
        <item name="backgroundColor">@color/tx_sent_background</item>
        <item name="strokeColor">@android:color/transparent</item>
        <item name="cornerRadius">19dp</item>
    </style>

    <style name="TxReceivedBackground">
        <item name="backgroundColor">@color/tx_received_background</item>
        <item name="strokeColor">@android:color/transparent</item>
        <item name="cornerRadius">19dp</item>
    </style>

    <style name="TxErrorBackground">
        <item name="backgroundColor">@color/tx_error_background</item>
        <item name="strokeColor">@android:color/transparent</item>
        <item name="cornerRadius">19dp</item>
    </style>

    <style name="TxOrangeBackground">
        <item name="backgroundColor">@color/tx_orange_background</item>
        <item name="strokeColor">@color/tx_orange_background</item>
        <item name="cornerRadius">19dp</item>
    </style>

    <style name="TxNoBackground">
        <item name="backgroundColor">@android:color/transparent</item>
        <item name="strokeColor">@android:color/transparent</item>
    </style>

    <style name="DialogIconBackground">
        <item name="backgroundColor">@color/background_secondary</item>
        <item name="strokeColor">@color/background_secondary</item>
        <item name="cornerRadius">25dp</item>
    </style>

    <style name="SystemGreenHighlight">
        <item name="cornerRadius">6dp</item>
        <item name="backgroundColor">@color/system_green_0.1</item>
        <item name="strokeColor">@android:color/transparent</item>
    </style>
    
    <style name="BlueTextHighlight">
        <item name="backgroundColor">@color/dash_blue_0.1</item>
        <item name="strokeColor">@android:color/transparent</item>
        <item name="cornerRadius">5dp</item>
    </style>

    <style name="GreenTextHighlight">
        <item name="backgroundColor">@color/system_green_0.1</item>
        <item name="strokeColor">@android:color/transparent</item>
        <item name="cornerRadius">5dp</item>
    </style>

    <style name="TertiaryTextHighlight">
        <item name="backgroundColor">@color/tertiary_text_highlight</item>
        <item name="strokeColor">@android:color/transparent</item>
        <item name="cornerRadius">5dp</item>
    </style>

    <style name="NavigationArrowStyle">
        <item name="android:layout_width">16dp</item>
        <item name="android:layout_height">16dp</item>
        <item name="android:rotation">180</item>
        <item name="android:src">@drawable/ic_chevron</item>
        <item name="android:tint">@color/light_gray</item>
    </style>

    <style name="ContentLoadingIndicator" parent="Widget.MaterialComponents.LinearProgressIndicator">
        <item name="android:indeterminate">true</item>
        <item name="indicatorColor">@color/background_primary</item>
        <item name="trackColor">@color/content_loading_track</item>
        <item name="trackCornerRadius">2dp</item>
        <item name="trackThickness">15dp</item>
    </style>

    <style name="ImageButtonGrayTheme">
        <item name="backgroundColor">@color/dash_black_0.05</item>
        <item name="strokeColor">@android:color/transparent</item>
        <item name="cornerRadius">12dp</item>
    </style>
</resources><|MERGE_RESOLUTION|>--- conflicted
+++ resolved
@@ -788,7 +788,6 @@
         <item name="rippleColor">@color/button_ripple_color</item>
     </style>
 
-<<<<<<< HEAD
     <style name="PrimaryButtonTheme.Large.Orange">
         <item name="backgroundColor">@color/orange</item>
         <item name="strokeColor">@color/orange</item>
@@ -797,10 +796,13 @@
 
     <style name="PrimaryButtonTheme.Large.TransparentBlue">
         <item name="backgroundColor">@color/light_blue</item>
-=======
+        <item name="strokeColor">@android:color/transparent</item>
+        <item name="titleTextColor">@color/content_primary</item>
+        <item name="rippleColor">@color/button_ripple_color</item>
+    </style>
+
     <style name="PrimaryButtonTheme.Large.Grey">
         <item name="backgroundColor">@color/dash_black_0.05</item>
->>>>>>> 13ddb251
         <item name="strokeColor">@android:color/transparent</item>
         <item name="titleTextColor">@color/content_primary</item>
         <item name="rippleColor">@color/button_ripple_color</item>
@@ -886,13 +888,12 @@
         <item name="android:theme">@style/PrimaryButtonTheme.Large.Blue</item>
     </style>
 
-<<<<<<< HEAD
     <style name="Button.Primary.Large.Orange">
         <item name="android:theme">@style/PrimaryButtonTheme.Large.Orange</item>
-=======
+    </style>
+
     <style name="Button.Primary.Large.Grey">
         <item name="android:theme">@style/PrimaryButtonTheme.Large.Grey</item>
->>>>>>> 13ddb251
     </style>
 
     <style name="Button.Primary.Large.Inverted">
@@ -1143,17 +1144,6 @@
         <item name="android:background">@android:color/transparent</item>
     </style>
 
-<<<<<<< HEAD
-=======
-    <style name="NavigationIconStyle">
-        <item name="android:layout_width">14dp</item>
-        <item name="android:layout_height">14dp</item>
-        <item name="android:rotation">180</item>
-        <item name="android:src">@drawable/ic_chevron</item>
-        <item name="android:tint">@color/steel_gray_200</item>
-    </style>
-
->>>>>>> 13ddb251
     <style name="Explore.AppBarOverlay" parent="ThemeOverlay.AppCompat.Dark.ActionBar">
         <item name="android:background">@color/background_secondary</item>
         <item name="android:textColor">@color/content_primary</item>
