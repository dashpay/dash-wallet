<?xml version="1.0" encoding="utf-8"?>
<resources xmlns:tools="http://schemas.android.com/tools">

    <style name="My.Theme" parent="Theme.AppCompat.Light.DarkActionBar">
        <item name="colorPrimary">@color/colorPrimary</item>
        <item name="colorPrimaryDark">@color/colorPrimaryDark</item>
        <item name="colorAccent">@color/colorAccent</item>
        <item name="actionMenuTextColor">@color/fg_network</item>
        <item name="android:textViewStyle">@style/MontserratTextViewStyle</item>
        <item name="android:editTextStyle">@style/My.Widget.EditText</item>
        <item name="android:autoCompleteTextViewStyle">@style/My.Widget.AutoCompleteTextView</item>
        <item name="android:checkboxStyle">@style/CheckboxStyle</item>
        <item name="android:spinnerStyle">@style/My.Widget.Spinner</item>
        <item name="android:windowContentOverlay">@null</item>
        <item name="windowActionModeOverlay">true</item>
        <item name="actionModeBackground">@color/colorPrimary</item>
        <item name="android:actionBarStyle">@style/My.Widget.ActionBar</item>
        <item name="alertDialogTheme">@style/NewDialogTheme</item>
        <item name="android:colorControlActivated">@color/colorPrimary</item>
        <item name="android:autofilledHighlight" tools:targetApi="o">@android:color/transparent</item>
    </style>

    <style name="MontserratTextViewStyle" parent="android:Widget.TextView">
        <item name="android:fontFamily">@font/montserrat</item>
    </style>

    <style name="CheckboxStyle" parent="@android:style/Widget.Holo.Light.CompoundButton.CheckBox">
        <item name="colorAccent">@color/colorPrimary</item>
        <item name="android:textSize">12sp</item>
        <item name="android:textColor">@color/darkest_blue</item>
    </style>

    <style name="My.Theme.NoStatusBar" parent="My.Theme.NoActionBar">

    </style>

    <style name="My.Theme.Transparent" parent="Theme.AppCompat.Light">
        <item name="android:windowIsTranslucent">true</item>
        <item name="android:windowBackground">@android:color/transparent</item>
        <item name="android:windowContentOverlay">@null</item>
        <item name="android:windowNoTitle">true</item>
        <item name="android:windowIsFloating">true</item>
        <item name="android:backgroundDimEnabled">false</item>
    </style>

    <style name="NewDialogTheme" parent="Theme.AppCompat.Light.Dialog.Alert">
        <item name="colorAccent">@color/colorPrimary</item>
        <item name="android:textColorPrimary">@color/darkest_blue</item>
        <item name="android:windowBackground">@color/white</item>
        <item name="android:buttonStyle">@style/DialogButton</item>
    </style>

    <style name="DialogButton">
        <item name="fontFamily">@font/montserrat_regular</item>
        <item name="android:textSize">14sp</item>
    </style>

    <!--style name="My.Theme.ChildActivity" parent="@style/My.Theme">
        <item name="android:actionBarStyle">@style/My.Widget.ActionBar.ChildActivity</item>
        <item name="android:homeAsUpIndicator">@drawable/action_bar_up_indicator</item>
    </style>

    <style name="My.Theme.Fullscreen" parent="@android:style/Theme.Holo.NoActionBar.Fullscreen">
        <item name="android:windowBackground">@android:color/black</item>
    </style>

    <style name="My.Theme.Dialog" parent="@android:style/Theme.Holo.Light.Dialog" /-->

    <style name="My.Widget.ActionBar" parent="@android:style/Widget.Holo.Light.ActionBar.Solid.Inverse">
        <item name="android:background">@color/colorPrimary</item>
        <item name="android:titleTextStyle">@style/My.TextAppearance.Widget.ActionBar.Title</item>
        <item name="android:subtitleTextStyle">@style/My.TextAppearance.Widget.ActionBar.Subtitle</item>
        <item name="android:displayOptions">showTitle</item>
    </style>

    <style name="My.Widget.ActionBar.ChildActivity" parent="@style/My.Widget.ActionBar">
        <item name="android:displayOptions">homeAsUp|showTitle</item>
    </style>

    <style name="My.Theme.NoActionBar" parent="@style/My.Theme">
        <item name="windowActionBar">false</item>
        <item name="windowNoTitle">true</item>
    </style>

    <style name="My.PopupOverlay" parent="ThemeOverlay.AppCompat.Light">
        <item name="fontFamily">@font/montserrat_regular</item>
    </style>

    <style name="My.Theme.ChildActivity" parent="@style/My.Theme.NoActionBar">

    </style>

    <style name="My.TextAppearance.Widget.ActionBar.Title" parent="@android:style/TextAppearance.Holo.Widget.ActionBar.Title">
        <item name="android:textColor">@color/white</item>
        <item name="android:textStyle">bold</item>
        <item name="fontFamily">@font/montserrat_medium</item>
    </style>

    <style name="My.TextAppearance.Widget.ActionBar.Subtitle" parent="@android:style/TextAppearance.Holo.Widget.ActionBar.Subtitle">
        <item name="android:textColor">@color/fg_network_insignificant</item>
        <item name="android:textStyle">normal</item>
    </style>

    <style name="My.Theme.Fullscreen" parent="Theme.AppCompat.DayNight.NoActionBar">
        <item name="android:windowNoTitle">true</item>
        <item name="android:windowActionBar">false</item>
        <item name="android:windowFullscreen">true</item>
        <item name="android:windowContentOverlay">@null</item>
    </style>

    <style name="My.Theme.Dialog" parent="Theme.AppCompat.Light.Dialog.Alert" />

    <style name="My.Widget.EditText" parent="@android:style/Widget.Holo.Light.EditText">
        <item name="android:textColor">@color/fg_significant</item>
        <item name="android:textSize">@dimen/font_size_normal</item>
    </style>

    <style name="My.Widget.AutoCompleteTextView" parent="@android:style/Widget.Holo.Light.AutoCompleteTextView">
        <item name="android:textColor">@color/fg_significant</item>
        <item name="android:textSize">@dimen/font_size_normal</item>
    </style>

    <style name="My.Widget.Button.Borderless" parent="@android:style/Widget.Holo.Button.Borderless">
        <item name="android:paddingLeft">8dp</item>
        <item name="android:paddingRight">8dp</item>
        <item name="android:drawablePadding">8dp</item>
    </style>

    <style name="My.Widget.Button.Borderless.Unpadded" parent="@android:style/Widget.Holo.Button.Borderless">
        <item name="android:padding">0px</item>
        <item name="android:drawablePadding">0px</item>
    </style>

    <style name="My.Widget.Button.Borderless.Small" parent="@android:style/Widget.Holo.Button.Borderless.Small">
        <!--<item name="android:minWidth">40dp</item>
        <item name="android:minHeight">40dp</item>-->
    </style>

    <style name="My.Widget.CompoundButton.CheckBox" parent="@android:style/Widget.Holo.Light.CompoundButton.CheckBox">
        <item name="android:textColor">@color/fg_significant</item>
        <item name="android:textSize">@dimen/font_size_normal</item>
    </style>

    <style name="My.Widget.Spinner" parent="@android:style/Widget.Holo.Light.Spinner">
        <item name="android:textColor">@color/fg_significant</item>
        <item name="android:textSize">@dimen/font_size_normal</item>
    </style>

    <style name="MontserratRegular">
        <item name="fontFamily">@font/montserrat_regular</item>
    </style>

    <style name="MontserratRegular.DB">
        <item name="android:textColor">@color/darkest_blue</item>
    </style>

    <style name="MontserratRegular.DB.12">
        <item name="android:textSize">12sp</item>
    </style>

    <style name="MontserratRegular.G">
        <item name="android:textColor">@color/gray</item>
    </style>

    <style name="MontserratRegular.MG">
        <item name="android:textColor">@color/medium_gray</item>
    </style>

    <style name="MontserratRegular.MG.12">
        <item name="android:textSize">12sp</item>
    </style>

    <style name="MontserratRegular.MG.13">
        <item name="android:textSize">13sp</item>
    </style>

    <style name="MontserratRegular.MG.14">
        <item name="android:textSize">14sp</item>
    </style>

    <style name="MontserratMedium">
        <item name="fontFamily">@font/montserrat_medium</item>
    </style>

    <style name="MontserratMedium.Heading" parent="MontserratMedium">
        <item name="android:textColor">#000000</item>
        <item name="android:textSize">18sp</item>
    </style>

    <style name="MontserratMedium.PageTitle" parent="MontserratMedium">
        <item name="android:textColor">#000000</item>
        <item name="android:textSize">20sp</item>
    </style>

    <style name="MontserratMedium.BodyTitle" parent="MontserratMedium">
        <item name="android:textColor">#000000</item>
        <item name="android:textSize">16sp</item>
    </style>

    <style name="MontserratMedium.BodyText" parent="MontserratMedium">
        <item name="android:textColor">#000000</item>
        <item name="android:textSize">14sp</item>
    </style>

    <style name="MontserratButton" parent="Widget.AppCompat.Button.Borderless">
        <item name="fontFamily">@font/montserrat_medium</item>
        <item name="android:textColor">@color/main_button</item>
        <item name="android:background">@drawable/main_button</item>
        <item name="android:textSize">14sp</item>
        <item name="android:textAllCaps">false</item>
    </style>

    <style name="NewMontserratButton.Primary" parent="MontserratButton">
        <item name="android:background">@drawable/primary_button</item>
    </style>

    <style name="NewMontserratButton.Secondary" parent="MontserratButton">
        <item name="android:textColor">@color/secondary_button</item>
        <item name="android:background">@drawable/secondary_button</item>
    </style>

    <style name="NewMontserratButton.Secondary.Inverted" parent="MontserratButton">
        <item name="android:background">@drawable/secondary_inverted_button</item>
        <item name="fontFamily">@font/montserrat_regular</item>
    </style>

    <style name="NewMontserratButton.Secondary.Inverted.Large" parent="NewMontserratButton.Secondary.Inverted">
        <item name="android:textSize">@dimen/keyboard_button_font_size</item>
        <item name="android:minHeight">@dimen/keyboard_button_min_height</item>
    </style>

    <style name="MontserratButton.Inverted">
        <item name="android:textColor">@color/inverted_button</item>
        <item name="android:background">@drawable/inverted_button</item>
    </style>

    <style name="MontserratMedium.DB">
        <item name="android:textColor">@color/darkest_blue</item>
    </style>

    <style name="MontserratMedium.DB.12">
        <item name="android:textSize">12sp</item>
    </style>

    <style name="MontserratMedium.DB.14">
        <item name="android:textSize">14sp</item>
    </style>

    <style name="MontserratMedium.DB.18">
        <item name="android:textSize">14sp</item>
    </style>

    <style name="MontserratMedium.B">
        <item name="android:textColor">@color/colorPrimary</item>
    </style>

    <style name="MontserratMedium.B.12">
        <item name="android:textSize">12sp</item>
    </style>

    <style name="MontserratMedium.MG">
        <item name="android:textColor">@color/medium_gray</item>
    </style>

    <style name="MontserratMedium.MG.12">
        <item name="android:textSize">12sp</item>
    </style>

    <style name="MontserratMedium.MG.14">
        <item name="android:textSize">14sp</item>
    </style>

    <style name="MontserratSemiBold">
        <item name="fontFamily">@font/montserrat_semibold</item>
    </style>

    <style name="MontserratSemiBold.B">
        <item name="android:textColor">@color/colorPrimary</item>
    </style>

    <style name="MontserratSemiBold.B.14">
        <item name="android:textSize">14sp</item>
    </style>

    <style name="MontserratSemiBold.DB">
        <item name="android:textColor">@color/darkest_blue</item>
    </style>

    <style name="MontserratSemiBold.DB.12">
        <item name="android:textSize">12sp</item>
    </style>

    <style name="MontserratSemiBold.DB.14">
        <item name="android:textSize">14sp</item>
    </style>

    <style name="MontserratSemiBold.MG">
        <item name="android:textColor">@color/medium_gray</item>
    </style>

    <style name="MontserratSemiBold.MG.14">
        <item name="android:textSize">14sp</item>
    </style>

    <style name="MontserratSemiBold.G900">
        <item name="android:textColor">@color/gray_900</item>
    </style>

    <style name="MontserratSemiBold.G900.13">
        <item name="android:textSize">13sp</item>
    </style>

    <style name="MontserratBold">
        <item name="fontFamily">@font/montserrat_bold</item>
    </style>

    <style name="MontserratBold.Heading">
        <item name="android:textSize">28sp</item>
        <item name="android:textColor">@color/gray_900</item>
    </style>

    <style name="NavigationTheme" parent="My.Theme">
        <item name="fontFamily">@font/montserrat_medium</item>
        <item name="android:textSize">14sp</item>
    </style>

    <!--style name="My.Theme" parent="@android:style/Theme.Holo.Light.DarkActionBar">
        <item name="android:actionBarStyle">@style/My.Widget.ActionBar</item>
        <item name="android:actionModeStyle">@style/My.Widget.ActionMode</item>
        <item name="android:actionMenuTextColor">@color/fg_network</item>
        <item name="android:actionButtonStyle">@style/My.Widget.ActionButton</item>
        <item name="android:actionOverflowButtonStyle">@style/My.Widget.ActionButton.Overflow</item>
        <item name="android:textViewStyle">@style/My.Widget.TextView</item>
        <item name="android:editTextStyle">@style/My.Widget.EditText</item>
        <item name="android:autoCompleteTextViewStyle">@style/My.Widget.AutoCompleteTextView</item>
        <item name="android:checkboxStyle">@style/My.Widget.CompoundButton.CheckBox</item>
        <item name="android:spinnerStyle">@style/My.Widget.Spinner</item>
        <item name="android:popupMenuStyle">@style/My.Widget.PopupMenu</item>
    </style>

    <style name="My.Theme.ChildActivity" parent="@style/My.Theme">
        <item name="android:actionBarStyle">@style/My.Widget.ActionBar.ChildActivity</item>
        <item name="android:homeAsUpIndicator">@drawable/action_bar_up_indicator</item>
    </style>

    <style name="My.Theme.Fullscreen" parent="@android:style/Theme.Holo.NoActionBar.Fullscreen">
        <item name="android:windowBackground">@android:color/black</item>
    </style>

    <style name="My.Theme.Dialog" parent="@android:style/Theme.Holo.Light.Dialog" />

    <style name="My.Widget.ActionBar" parent="@android:style/Widget.Holo.Light.ActionBar.Solid.Inverse">
        <item name="android:background">@color/bg_action_bar</item>
        <item name="android:titleTextStyle">@style/My.TextAppearance.Widget.ActionBar.Title</item>
        <item name="android:subtitleTextStyle">@style/My.TextAppearance.Widget.ActionBar.Subtitle</item>
        <item name="android:displayOptions">showTitle</item>
    </style>

    <style name="My.Widget.ActionBar.ChildActivity" parent="@style/My.Widget.ActionBar">
        <item name="android:displayOptions">homeAsUp|showTitle</item>
    </style>

    <style name="My.TextAppearance.Widget.ActionBar.Title" parent="@android:style/TextAppearance.Holo.Widget.ActionBar.Title">
        <item name="android:textColor">@color/fg_network_significant</item>
        <item name="android:textStyle">bold</item>
        <item name="android:shadowColor">@android:color/black</item>
        <item name="android:shadowRadius">1</item>
    </style>

    <style name="My.TextAppearance.Widget.ActionBar.Subtitle" parent="@android:style/TextAppearance.Holo.Widget.ActionBar.Subtitle">
        <item name="android:textColor">@color/fg_network_insignificant</item>
        <item name="android:textStyle">normal</item>
    </style>
    -->
    <style name="My.Widget.ActionButton" parent="@android:style/Widget.Holo.ActionButton">
        <item name="android:minHeight">?android:attr/actionBarSize</item>
        <item name="android:minWidth">48dp</item>
        <item name="android:drawablePadding">4dp</item>
    </style>

    <style name="ListSeparator">
        <item name="android:alpha">0.25</item>
        <item name="android:background">@color/gray</item>
        <item name="android:layout_width">match_parent</item>
        <item name="android:layout_height">1dp</item>
    </style>

    <style name="ExtendedTransactions">
        <item name="android:layout_width">match_parent</item>
        <item name="android:layout_height">wrap_content</item>
    </style>

    <style name="ExtendedTransactionItem">
        <item name="android:layout_marginTop">5dp</item>
        <item name="android:layout_width">match_parent</item>
        <item name="android:layout_height">wrap_content</item>
        <item name="android:visibility">gone</item>
    </style>

    <style name="OldCheckBox">
        <item name="android:layout_marginLeft">-2dp</item>
        <item name="android:layout_marginStart">-2dp</item>
        <item name="android:theme">@style/CheckboxStyle</item>
    </style>

    <style name="TwoPanesScreenSubtitle" parent="MontserratMedium">
        <item name="android:layout_width">match_parent</item>
        <item name="android:layout_height">wrap_content</item>
        <item name="android:layout_marginBottom">@dimen/list_entry_padding_vertical</item>
        <item name="android:layout_marginLeft">@dimen/space_medium</item>
        <item name="android:layout_marginRight">@dimen/space_medium</item>
        <item name="android:layout_marginTop">@dimen/list_entry_padding_vertical</item>
        <item name="android:textColor">@android:color/white</item>
        <item name="android:textSize">12sp</item>
        <item name="android:textAllCaps">true</item>
    </style>

    <style name="DialogContainer">
        <item name="android:layout_width">match_parent</item>
        <item name="android:layout_height">wrap_content</item>
        <item name="android:paddingLeft">24dp</item>
        <item name="android:paddingRight">24dp</item>
        <item name="android:paddingBottom">24dp</item>
        <item name="android:paddingTop">8dp</item>
        <item name="android:orientation">vertical</item>
    </style>

    <style name="MenuRow">
        <item name="android:layout_width">match_parent</item>
        <item name="android:layout_height">70dp</item>
        <item name="android:layout_marginLeft">15dp</item>
        <item name="android:layout_marginTop">10dp</item>
        <item name="android:layout_marginRight">15dp</item>
        <item name="android:layout_marginBottom">10dp</item>
        <item name="android:background">@drawable/selectable_round_corners</item>
    </style>

    <style name="MontserratMedium.MenuRowTitle">
        <item name="android:layout_width">wrap_content</item>
        <item name="android:layout_height">wrap_content</item>
        <item name="android:layout_marginStart">12dp</item>
        <item name="android:layout_marginLeft">12dp</item>
        <item name="android:textColor">@color/black_text</item>
        <item name="android:textSize">15sp</item>
    </style>

    <style name="MontserratRegular.MenuRowTitle">
        <item name="android:layout_width">wrap_content</item>
        <item name="android:layout_height">wrap_content</item>
        <item name="android:layout_marginStart">12dp</item>
        <item name="android:layout_marginLeft">12dp</item>
        <item name="android:textColor">@color/black_text</item>
        <item name="android:textSize">15sp</item>
    </style>

    <style name="MontserratRegular.MenuRowSubTitle">
        <item name="android:lines">1</item>
        <item name="android:ellipsize">end</item>
        <item name="android:layout_width">0dp</item>
        <item name="android:layout_height">wrap_content</item>
        <item name="android:layout_marginTop">2dp</item>
        <item name="android:layout_marginRight">12dp</item>
        <item name="layout_constraintEnd_toEndOf">parent</item>
        <item name="android:textColor">@color/dash_gray</item>
        <item name="android:textSize">12sp</item>
    </style>

    <style name="MenuRowIcon">
        <item name="android:layout_width">wrap_content</item>
        <item name="android:layout_height">36dp</item>
        <item name="android:layout_marginStart">20dp</item>
        <item name="android:layout_marginLeft">20dp</item>
    </style>

    <style name="MontserratMedium.MenuRowTitle.Internal">
        <item name="android:layout_marginLeft">20dp</item>
        <item name="android:layout_marginRight">20dp</item>
        <item name="android:layout_width">0dp</item>
        <item name="android:maxLines">2</item>
        <item name="android:textSize">16sp</item>
    </style>

    <style name="MontserratRegular.MenuRowTitle.Internal">
        <item name="android:layout_marginLeft">20dp</item>
        <item name="android:textSize">16sp</item>
        <item name="android:maxLines">2</item>
        <item name="android:ellipsize">end</item>
    </style>

    <style name="MenuRowArrow">
        <item name="android:layout_width">wrap_content</item>
        <item name="android:layout_height">wrap_content</item>
        <item name="android:layout_marginEnd">20dp</item>
        <item name="android:layout_marginRight">20dp</item>
    </style>

    <style name="MenuRow.Internal">
        <item name="android:layout_marginTop">0dp</item>
    </style>

    <style name="WindowAnimationTransition">
        <item name="android:windowEnterAnimation">@android:anim/fade_in</item>
        <item name="android:windowExitAnimation">@android:anim/fade_out</item>
    </style>

    <style name="DashButton.Blue" parent="Widget.AppCompat.Button.Borderless">
        <item name="fontFamily">@font/montserrat_regular</item>
        <item name="android:textColor">@drawable/blue_button_text</item>
        <item name="android:background">@drawable/blue_button_background</item>
        <item name="android:textSize">14sp</item>
        <item name="android:textAllCaps">false</item>
    </style>

    <style name="DashButton.White.Bordered" parent="DashButton.Blue">
        <item name="android:textColor">@drawable/white_button_bordered_text</item>
        <item name="android:background">@drawable/white_button_bordered_background</item>
    </style>

    <style name="DashButton.Transparent" parent="DashButton.Blue">
        <item name="android:textColor">@drawable/transparent_button_text</item>
        <item name="android:background">@drawable/transparent_button_background</item>
    </style>

    <style name="DashButton.Transparent.Dark" parent="DashButton.Blue">
        <item name="android:textColor">@color/dash_black</item>
        <item name="android:background">@drawable/transparent_dark_button_background</item>
    </style>

    <style name="DashButton.White" parent="DashButton.Blue">
        <item name="android:textColor">@drawable/white_button_text</item>
        <item name="android:background">@drawable/white_button_background</item>
    </style>

    <style name="DashButton.White.NoDisabled" parent="DashButton.Blue">
        <item name="android:textColor">@drawable/white_button_text</item>
        <item name="android:background">@drawable/white_button_background_no_disabled</item>
    </style>

    <style name="DashButton.Gray" parent="DashButton.Blue">
        <item name="android:textColor">@drawable/gray_button_text</item>
        <item name="android:background">@drawable/gray_button_background</item>
    </style>

    <style name="Panel.Red" parent="DashButton.Blue">
        <item name="android:background">@drawable/red_panel_background</item>
    </style>

    <style name="TextViewStyle.Title" parent="android:Widget.TextView">
        <item name="android:fontFamily">@font/montserrat</item>
        <item name="android:textSize">16sp</item>
    </style>

    <style name="TextViewStyle.Body" parent="android:Widget.TextView">
        <item name="android:fontFamily">@font/montserrat</item>
        <item name="android:textSize">14sp</item>
    </style>

    <style name="TitleTextView.Primary" parent="android:Widget.TextView">
        <item name="android:fontFamily">@font/montserrat_semibold</item>
        <item name="android:textSize">13sp</item>
    </style>

    <style name="TitleTextView.Secondary" parent="android:Widget.TextView">
        <item name="android:fontFamily">@font/montserrat</item>
        <item name="android:textSize">13sp</item>
    </style>

    <style name="DescriptionTextView" parent="android:Widget.TextView">
        <item name="android:fontFamily">@font/montserrat_regular</item>
        <item name="android:textSize">13sp</item>
        <item name="android:textColor">@color/gray_900</item>
        <item name="android:lineSpacingExtra">4dp</item>
    </style>

    <style name="ProgressBar.Horizontal" parent="Base.Widget.AppCompat.ProgressBar.Horizontal">
        <item name="android:progressDrawable">@drawable/progress_horizontal</item>
        <item name="android:minHeight">6dp</item>
        <item name="android:maxHeight">6dp</item>
        <item name="android:padding">0dp</item>
    </style>

    <style name="FancyButton" parent="Widget.AppCompat.Button.Borderless">
        <item name="fontFamily">@font/montserrat_regular</item>
        <item name="android:textColor">@color/dash_white</item>
        <item name="android:background">@drawable/main_button</item>
        <item name="android:textSize">14sp</item>
        <item name="android:textAllCaps">false</item>
    </style>


    <!-- Design System styles -->

    <!-- Backgrounds -->

    <style name="SecondaryBackground">
        <item name="backgroundColor">@color/background_secondary</item>
        <item name="strokeColor">@color/background_secondary</item>
    </style>

    <style name="InputErrorBackground">
        <item name="backgroundColor">@color/input_error_background</item>
        <item name="strokeColor">@android:color/transparent</item>
        <item name="cornerRadius">12dp</item>
    </style>

    <style name="ScreenshotWarningBackground" parent="SecondaryBackground">
        <item name="cornerRadius">10dp</item>
    </style>

    <style name="VerifySeedTextViewBackground" parent="SecondaryBackground">
        <item name="cornerRadius">8dp</item>
    </style>

    <style name="DragIndicatorBackground">
        <item name="backgroundColor">@color/gray_100</item>
        <item name="strokeColor">@color/gray_100</item>
        <item name="cornerRadius">2dp</item>
    </style>

    <style name="GrayBackground">
        <item name="backgroundColor">@color/gray_40</item>
        <item name="strokeColor">@color/gray_40</item>
    </style>

    <style name="ExampleBackground" parent="GrayBackground">
        <item name="cornerRadius">20dp</item>
    </style>

    <style name="SearchInputBackground" parent="GrayBackground">
        <item name="cornerRadius">8dp</item>
    </style>

    <style name="SegmentedPickerBackground" parent="GrayBackground">
        <item name="cornerRadius">8dp</item>
    </style>

    <style name="SegmentedPickerThumb">
        <item name="android:elevation">6dp</item>
    </style>

    <style name="SegmentedPickerThumbBackground" parent="SecondaryBackground">
        <item name="cornerRadius">7dp</item>
    </style>

    <style name="ListViewButtonBackground" parent="SecondaryBackground">
        <item name="cornerRadius">10dp</item>
        <item name="rippleColor">@color/button_ripple_color</item>
    </style>

    <style name="ViewRaised">
        <item name="android:elevation">5dp</item>
    </style>

    <style name="CardViewRaised" parent="Base.CardView">
        <item name="android:background">@color/dash_white</item>
        <item name="cardCornerRadius">10dp</item>
        <item name="cardElevation">5dp</item>
    </style>

    <style name="CardViewRaised.Radius15">
        <item name="cardCornerRadius">15dp</item>
    </style>

    <style name="EncircledIconTheme">
        <item name="backgroundColor">@color/steel_gray_40</item>
        <item name="strokeColor">@color/steel_gray_40</item>
        <item name="cornerRadius">15dp</item>
    </style>

    <style name="EncircledIconSelectedTheme">
        <item name="backgroundColor">@color/dash_blue</item>
        <item name="strokeColor">@color/dash_blue</item>
        <item name="cornerRadius">15dp</item>
    </style>

    <style name="DialogBackground" parent="SecondaryBackground">
        <item name="cornerRadius">14dp</item>
    </style>

    <!-- Typography -->

    <style name="Headline3" parent="TextAppearance.MaterialComponents.Headline3">
        <item name="fontFamily">@font/montserrat_medium</item>
        <item name="android:textColor">@color/gray_900</item>
    </style>

    <style name="Headline3.Regular">
        <item name="fontFamily">@font/montserrat_regular</item>
        <item name="android:textColor">@color/light_gray_black</item>
    </style>

    <style name="Headline4" parent="TextAppearance.MaterialComponents.Headline4">
        <item name="fontFamily">@font/montserrat_regular</item>
        <item name="android:textColor">@color/content_primary</item>
        <item name="android:lineSpacingExtra">1sp</item>
        <item name="android:letterSpacing">0.0</item>
        <item name="android:textAlignment">viewStart</item>
    </style>

    <style name="Headline4.Bold">
        <item name="fontFamily">@font/montserrat_bold</item>
    </style>

    <style name="Headline4.Bold.White">
        <item name="android:textColor">@color/white</item>
    </style>

    <style name="Headline5" parent="TextAppearance.MaterialComponents.Headline5">
        <item name="fontFamily">@font/montserrat_medium</item>
        <item name="android:textColor">@color/content_primary</item>
        <item name="android:lineSpacingExtra">3sp</item>
        <item name="android:letterSpacing">0.0</item>
        <item name="android:textAlignment">viewStart</item>
    </style>

    <style name="Headline5.White">
        <item name="android:textColor">@color/white</item>
    </style>

    <style name="Headline5.Medium">
        <item name="fontFamily">@font/montserrat_medium</item>
    </style>

    <style name="Headline5.Medium.White">
        <item name="android:textColor">@color/white</item>
    </style>

    <style name="Headline5.SemiBold">
        <item name="fontFamily">@font/montserrat_semibold</item>
    </style>

    <style name="Headline5.SemiBold.White">
        <item name="android:textColor">@color/white</item>
    </style>

    <style name="Headline5.Bold">
        <item name="fontFamily">@font/montserrat_bold</item>
    </style>

    <style name="Headline5.Bold.White">
        <item name="android:textColor">@color/white</item>
    </style>

    <style name="Headline5.Bold.Red">
        <item name="android:textColor">@color/red_300</item>
    </style>

    <style name="Headline5.Bold.Green">
        <item name="android:textColor">@color/green_300</item>
    </style>


    <style name="Headline6" parent="TextAppearance.MaterialComponents.Headline6">
        <item name="fontFamily">@font/montserrat_medium</item>
        <item name="android:textColor">@color/content_primary</item>
        <item name="android:lineSpacingExtra">4sp</item>
        <item name="android:letterSpacing">0.0</item>
        <item name="android:textAlignment">viewStart</item>
    </style>

    <style name="Headline6.Bold">
        <item name="fontFamily">@font/montserrat_bold</item>
    </style>

    <style name="Body1" parent="TextAppearance.MaterialComponents.Body1">
        <item name="fontFamily">@font/montserrat_regular</item>
        <item name="android:textColor">@color/content_primary</item>
        <item name="android:letterSpacing">0.0</item>
        <item name="android:textAlignment">viewStart</item>
    </style>

    <style name="Body1.White">
        <item name="android:textColor">@color/white</item>
    </style>

    <style name="Body1.SteelGray">
        <item name="android:textColor">@color/steel_gray_500</item>
    </style>

    <style name="Body1.SemiBold">
        <item name="fontFamily">@font/montserrat_semibold</item>
    </style>

    <style name="Body2" parent="TextAppearance.MaterialComponents.Body2">
        <item name="fontFamily">@font/montserrat_regular</item>
        <item name="android:textColor">@color/content_primary</item>
        <item name="android:textColorHint">@color/content_tertiary</item>
        <item name="android:lineSpacingExtra">5sp</item>
        <item name="android:letterSpacing">0.0</item>
        <item name="android:textAlignment">viewStart</item>
    </style>

    <style name="Body2.White">
        <item name="android:textColor">@color/white</item>
    </style>

    <style name="Body2.SteelGray">
        <item name="android:textColor">@color/steel_gray_500</item>
    </style>

    <style name="Body2.SteelGray400">
        <item name="android:textColor">@color/steel_gray_400</item>
    </style>

    <style name="Body2.ExtraDarkGray">
        <item name="android:textColor">@color/extra_dark_gray</item>
    </style>

    <style name="Body2.Medium">
        <item name="fontFamily">@font/montserrat_medium</item>
    </style>

    <style name="Subtitle1" parent="TextAppearance.MaterialComponents.Subtitle1">
        <item name="android:textColor">@color/content_primary</item>
        <item name="fontFamily">@font/montserrat_semibold</item>
        <item name="android:textAlignment">viewStart</item>
    </style>

    <style name="Subtitle1.White">
        <item name="android:textColor">@color/white</item>
    </style>

    <style name="Subtitle1.Bold">
        <item name="fontFamily">@font/montserrat_bold</item>
    </style>

    <style name="Subtitle1.Bold.White">
        <item name="fontFamily">@color/white</item>
    </style>


    <style name="Subtitle2" parent="TextAppearance.MaterialComponents.Subtitle2">
        <item name="fontFamily">@font/montserrat_semibold</item>
        <item name="android:textColor">@color/content_primary</item>
        <item name="android:lineSpacingExtra">5sp</item>
        <item name="android:textAlignment">viewStart</item>
    </style>

    <style name="Subtitle2.Red">
        <item name="android:textColor">@color/red_300</item>
    </style>

    <style name="Caption" parent="TextAppearance.MaterialComponents.Caption">
        <item name="fontFamily">@font/montserrat_regular</item>
        <item name="android:textColor">@color/gray_900</item>
        <item name="android:letterSpacing">0.0</item>
        <item name="android:lineSpacingExtra">3sp</item>
        <item name="android:textAlignment">viewStart</item>
    </style>

    <style name="Caption.White">
        <item name="android:textColor">@color/white</item>
    </style>

    <style name="Caption.Blue">
        <item name="android:textColor">@color/dash_blue</item>
    </style>

    <style name="Caption.LightDarkGray">
        <item name="android:textColor">@color/light_dark_gray</item>
    </style>

    <style name="Caption.LightGrayBlack">
        <item name="android:textSize">15sp</item>
        <item name="android:textColor">@color/light_gray_black</item>
    </style>

    <style name="Caption.Medium">
        <item name="fontFamily">@font/montserrat_medium</item>
    </style>

    <style name="Caption.Medium.Blue">
        <item name="android:textColor">@color/dash_blue</item>
    </style>

    <style name="Caption.Medium.LightGray">
        <item name="android:textSize">15sp</item>
        <item name="android:textColor">@color/light_dark_gray</item>
    </style>

    <style name="Caption.Medium.LightGrayBlack">
        <item name="android:textColor">@color/light_gray_black</item>
    </style>

    <style name="Caption.Medium.SteelGray">
        <item name="android:textColor">@color/steel_gray_500</item>
    </style>

    <style name="Caption.Medium.SteelGray400">
        <item name="android:textColor">@color/steel_gray_400</item>
    </style>

    <style name="Caption.SemiBold">
        <item name="fontFamily">@font/montserrat_semibold</item>
    </style>

    <style name="Caption.SemiBold.Red">
        <item name="android:textColor">@color/red_300</item>
    </style>

    <style name="Caption.SteelGray">
        <item name="android:textColor">@color/steel_gray_500</item>
    </style>

    <style name="Caption.Red">
        <item name="android:textColor">@color/red_300</item>
    </style>

    <style name="Caption.SteelGray400">
        <item name="android:textColor">@color/steel_gray_400</item>
    </style>

    <style name="Caption.SteelGray700">
        <item name="android:textColor">@color/steel_gray_700</item>
    </style>

    <style name="Caption.SemiBold.SteelGray">
        <item name="android:textColor">@color/steel_gray_500</item>
    </style>

    <style name="Caption.SemiBold.Blue">
        <item name="android:textColor">@color/dash_blue</item>
    </style>

    <style name="Caption.Gray600">
        <item name="android:textColor">@color/gray_600</item>
    </style>

    <style name="Caption.ExtraDarkGray">
        <item name="android:textColor">@color/extra_dark_gray</item>
    </style>

    <style name="Overline" parent="TextAppearance.MaterialComponents.Overline">
        <item name="fontFamily">@font/montserrat_regular</item>
        <item name="android:textColor">@color/gray_900</item>
        <item name="android:lineSpacingExtra">4sp</item>
        <item name="android:textAllCaps">false</item>
        <item name="android:letterSpacing">0.0</item>
        <item name="android:textAlignment">viewStart</item>
    </style>

    <style name="Overline.White">
        <item name="android:textColor">@color/white</item>
    </style>

    <style name="Overline.SemiBold">
        <item name="fontFamily">@font/montserrat_semibold</item>
    </style>

    <style name="Overline.SemiBold.Blue">
        <item name="android:textColor">@color/dash_blue</item>
    </style>

    <!-- CheckBox -->

    <style name="CheckBox" parent="Body2.Medium">
        <item name="android:button">@drawable/checkbox</item>
        <item name="android:drawablePadding">10dp</item>
        <item name="android:paddingEnd">16dp</item>
        <item name="android:paddingTop">11dp</item>
        <item name="android:paddingBottom">11dp</item>
        <item name="android:paddingStart">14dp</item>
        <item name="android:layout_marginStart">15dp</item>
    </style>

    <style name="CheckBoxSimple" parent="Body2">
        <item name="android:button">@drawable/checkbox_simple</item>
        <item name="android:drawablePadding">10dp</item>
        <item name="android:paddingTop">11dp</item>
        <item name="android:paddingBottom">11dp</item>
        <item name="android:paddingStart">12dp</item>
    </style>

    <!-- Buttons -->

    <!-- Primary -->

    <style name="PrimaryButtonTheme">
        <item name="cornerRadius">8dp</item>
        <item name="titleTextColor">@color/white</item>
        <item name="backgroundColor">@color/gray_900</item>
        <item name="strokeColor">@color/gray_900</item>
        <item name="rippleColor">@color/ripple_light</item>
        <item name="disabledBackgroundColor">@color/disabled_button_bg</item>
    </style>

    <style name="PrimaryButtonTheme.Blue">
        <item name="backgroundColor">@color/dash_blue</item>
        <item name="strokeColor">@color/dash_blue</item>
        <item name="rippleColor">@color/button_ripple_color</item>
    </style>

    <style name="PrimaryButtonTheme.Green">
        <item name="backgroundColor">@color/green_300</item>
        <item name="strokeColor">@color/green_300</item>
        <item name="rippleColor">@color/button_ripple_color</item>
    </style>

    <style name="PrimaryButtonTheme.Large">
        <item name="cornerRadius">10dp</item>
    </style>

    <style name="PrimaryButtonTheme.Large.Blue">
        <item name="backgroundColor">@color/dash_blue</item>
        <item name="strokeColor">@color/dash_blue</item>
        <item name="rippleColor">@color/button_ripple_color</item>
    </style>

    <style name="PrimaryButtonTheme.Large.LightGrey">
        <item name="backgroundColor">@color/gray_40</item>
        <item name="strokeColor">@color/gray_40</item>
        <item name="titleTextColor">@color/dash_blue</item>
        <item name="rippleColor">@color/button_ripple_color</item>
    </style>

    <style name="PrimaryButtonTheme.Small">
        <item name="titleTextColor">@color/gray_900</item>
        <item name="cornerRadius">6dp</item>
    </style>

    <style name="PrimaryButtonTheme.Small.UltraLightGray">
        <item name="titleTextColor">@color/dash_blue</item>
        <item name="backgroundColor">@color/ultra_light_gray</item>
        <item name="strokeColor">@color/ultra_light_gray</item>
        <item name="rippleColor">@color/button_ripple_color</item>
    </style>

    <style name="PrimaryButtonTheme.Small.Round">
        <item name="cornerRadius">16dp</item>
        <item name="backgroundColor">@color/max_button_bg</item>
        <item name="strokeColor">@android:color/transparent</item>
        <item name="rippleColor">@color/button_ripple_color</item>
    </style>

    <style name="PrimaryButtonTheme.ExtraSmall">
        <item name="cornerRadius">6dp</item>
        <item name="titleTextColor">@color/gray_900</item>
    </style>

    <style name="PrimaryButtonTheme.ExtraSmall.Blue">
        <item name="backgroundColor">@color/blue_50</item>
        <item name="strokeColor">@color/blue_50</item>
        <item name="titleTextColor">@color/dash_blue</item>
        <item name="rippleColor">@color/button_ripple_color</item>
    </style>

    <style name="PrimaryButtonTheme.ExtraSmall.White">
        <item name="backgroundColor">@color/white</item>
        <item name="strokeColor">@color/white</item>
        <item name="rippleColor">@color/button_ripple_color</item>
    </style>

    <style name="Button.Primary" parent="Widget.AppCompat.Button.Borderless">
        <item name="fontFamily">@font/montserrat_semibold</item>
        <item name="android:textColor">@color/button_text</item>
        <item name="android:background">@drawable/rounded_ripple_background</item>
        <item name="android:theme">@style/PrimaryButtonTheme</item>
        <item name="android:textSize">14sp</item>
        <item name="android:textAllCaps">false</item>
        <item name="android:paddingStart">12dp</item>
        <item name="android:paddingEnd">12dp</item>
        <item name="android:minHeight">40dp</item>
    </style>

    <style name="Button.Primary.Blue">
        <item name="android:theme">@style/PrimaryButtonTheme.Blue</item>
    </style>

    <style name="Button.Primary.Green">
        <item name="android:theme">@style/PrimaryButtonTheme.Green</item>
    </style>

    <style name="Button.Primary.Large">
        <item name="android:textSize">15sp</item>
        <item name="android:minHeight">46dp</item>
    </style>

    <style name="Button.Primary.Large.Blue">
        <item name="android:theme">@style/PrimaryButtonTheme.Large.Blue</item>
    </style>

    <style name="Button.Primary.Large.LightGrey">
        <item name="android:theme">@style/PrimaryButtonTheme.Large.LightGrey</item>
    </style>

    <style name="Button.Primary.Small">
        <item name="android:textSize">13sp</item>
        <item name="android:minHeight">30dp</item>
    </style>

    <style name="Button.Primary.Small.Blue">
        <item name="android:theme">@style/PrimaryButtonTheme.ExtraSmall.Blue</item>
    </style>

    <style name="Button.Primary.Small.UltraLightGray">
        <item name="android:theme">@style/PrimaryButtonTheme.Small.UltraLightGray</item>
    </style>

    <style name="Button.Primary.Small.Round">
        <item name="android:paddingStart">0dp</item>
        <item name="android:paddingEnd">0dp</item>
        <item name="android:minHeight">20dp</item>
        <item name="android:minWidth">20dp</item>
        <item name="android:textSize">10sp</item>
        <item name="android:theme">@style/PrimaryButtonTheme.Small.Round</item>
    </style>

    <style name="Button.Primary.ExtraSmall">
        <item name="android:theme">@style/PrimaryButtonTheme.ExtraSmall</item>
        <item name="android:textSize">11sp</item>
        <item name="android:minHeight">24dp</item>
        <item name="android:minWidth">48dp</item>
        <item name="android:paddingStart">8dp</item>
        <item name="android:paddingEnd">8dp</item>
    </style>

    <style name="Button.Primary.ExtraSmall.Blue">
        <item name="android:theme">@style/PrimaryButtonTheme.ExtraSmall.Blue</item>
    </style>

    <style name="Button.Primary.ExtraSmall.WhiteRaised">
        <item name="android:theme">@style/PrimaryButtonTheme.ExtraSmall.White</item>
    </style>


    <!-- Secondary -->

    <style name="SecondaryButtonTheme">
        <item name="cornerRadius">8dp</item>
        <item name="titleTextColor">@color/gray_900</item>
        <item name="strokeColor">@color/gray_100</item>
        <item name="rippleColor">@color/button_ripple_color</item>
    </style>

    <style name="SecondaryButtonTheme.Small">
        <item name="cornerRadius">6dp</item>
    </style>

    <style name="SecondaryButtonTheme.Small.Blue">
        <item name="titleTextColor">@color/dash_blue</item>
        <item name="strokeColor">@color/dash_blue</item>
    </style>

    <style name="Button.Secondary" parent="Widget.AppCompat.Button.Borderless">
        <item name="fontFamily">@font/montserrat_semibold</item>
        <item name="android:textColor">@color/button_text</item>
        <item name="android:background">@drawable/rounded_ripple_background</item>
        <item name="android:theme">@style/SecondaryButtonTheme</item>
        <item name="android:textSize">14sp</item>
        <item name="android:textAllCaps">false</item>
        <item name="android:paddingStart">12dp</item>
        <item name="android:paddingEnd">12dp</item>
        <item name="android:minHeight">40dp</item>
        <item name="android:minWidth">72dp</item>
    </style>

    <style name="Button.Secondary.Small">
        <item name="android:textSize">13sp</item>
        <item name="android:minHeight">30dp</item>
        <item name="android:minWidth">60dp</item>
        <item name="android:theme">@style/SecondaryButtonTheme.Small</item>
    </style>

    <style name="Button.Secondary.Small.Blue">
        <item name="android:theme">@style/SecondaryButtonTheme.Small.Blue</item>
    </style>

    <style name="SecondaryButtonTheme.Small.Round">
        <item name="titleTextColor">@color/gray_900</item>
        <item name="strokeColor">@color/steel_gray_150</item>
        <item name="cornerRadius">16dp</item>
    </style>

    <style name="Button.Secondary.Small.Round">
        <item name="android:paddingStart">0dp</item>
        <item name="android:paddingEnd">0dp</item>
        <item name="android:minHeight">20dp</item>
        <item name="android:minWidth">20dp</item>
        <item name="android:textSize">10sp</item>
        <item name="android:theme">@style/SecondaryButtonTheme.Small.Round</item>
    </style>


    <!-- Tertiary -->

    <style name="TertiaryButtonTheme">
        <item name="cornerRadius">8dp</item>
        <item name="titleTextColor">@color/gray_900</item>
        <item name="strokeColor">@android:color/transparent</item>
        <item name="rippleColor">@color/button_ripple_color</item>
    </style>

    <style name="TertiaryButtonTheme.Blue">
        <item name="titleTextColor">@color/dash_blue</item>
    </style>

    <style name="TertiaryButtonTheme.Red">
        <item name="titleTextColor">@color/red_300</item>
    </style>

    <style name="TertiaryButtonTheme.Small">
        <item name="cornerRadius">6dp</item>
    </style>

    <style name="TertiaryButtonTheme.ExtraSmall">
        <item name="cornerRadius">6dp</item>
    </style>

    <style name="TertiaryButtonTheme.Small.Blue">
        <item name="titleTextColor">@color/dash_blue</item>
    </style>

    <style name="TertiaryButtonTheme.Small.Red">
        <item name="titleTextColor">@color/red_300</item>
    </style>

    <style name="TertiaryButtonTheme.Large">
        <item name="cornerRadius">10dp</item>
    </style>

    <style name="TertiaryButtonTheme.Large.Red">
        <item name="titleTextColor">@color/red_300</item>
    </style>

    <style name="TertiaryButtonTheme.Large.Blue">
        <item name="titleTextColor">@color/dash_blue</item>
    </style>

    <style name="Button.Tertiary" parent="Widget.AppCompat.Button.Borderless">
        <item name="fontFamily">@font/montserrat_semibold</item>
        <item name="android:textColor">@color/button_text</item>
        <item name="android:background">@drawable/rounded_ripple_background</item>
        <item name="android:theme">@style/TertiaryButtonTheme</item>
        <item name="android:textSize">14sp</item>
        <item name="android:textAllCaps">false</item>
        <item name="android:paddingStart">12dp</item>
        <item name="android:paddingEnd">12dp</item>
        <item name="android:minHeight">40dp</item>
    </style>

    <style name="Button.Tertiary.Blue">
        <item name="android:theme">@style/TertiaryButtonTheme.Blue</item>
    </style>

    <style name="Button.Tertiary.Large">
        <item name="android:textSize">15sp</item>
        <item name="android:minHeight">46dp</item>
        <item name="android:theme">@style/TertiaryButtonTheme.Large</item>
    </style>

    <style name="Button.Tertiary.Large.Red">
        <item name="android:theme">@style/TertiaryButtonTheme.Large.Red</item>
    </style>

    <style name="Button.Tertiary.Large.Blue">
        <item name="android:theme">@style/TertiaryButtonTheme.Large.Blue</item>
    </style>

    <style name="Button.Tertiary.Small">
        <item name="android:textSize">13sp</item>
        <item name="android:minHeight">36dp</item>
        <item name="android:theme">@style/TertiaryButtonTheme.Small</item>
    </style>

    <style name="Button.Tertiary.Small.Blue">
        <item name="android:theme">@style/TertiaryButtonTheme.Small.Blue</item>
    </style>

    <style name="Button.Tertiary.Small.Red">
        <item name="android:theme">@style/TertiaryButtonTheme.Small.Red</item>
    </style>

    <style name="Button.Tertiary.ExtraSmall">
        <item name="android:textSize">11sp</item>
        <item name="android:minHeight">24dp</item>
        <item name="android:paddingStart">8dp</item>
        <item name="android:paddingEnd">8dp</item>
        <item name="android:theme">@style/TertiaryButtonTheme.ExtraSmall</item>
    </style>

    <style name="Button.Tertiary.Square">
        <item name="android:paddingStart">0dp</item>
        <item name="android:paddingEnd">0dp</item>
        <item name="android:minHeight">20dp</item>
        <item name="android:minWidth">20dp</item>
    </style>


    <!-- Other -->

    <style name="DialogCloseButton">
        <item name="android:layout_width">40dp</item>
        <item name="android:layout_height">40dp</item>
        <item name="android:layout_gravity">end</item>
        <item name="android:layout_marginTop">12dp</item>
        <item name="android:layout_marginEnd">15dp</item>
        <item name="android:background">?attr/selectableItemBackgroundBorderless</item>
        <item name="android:src">@drawable/ic_popup_close</item>
    </style>

    <style name="BottomSheetDialog" parent="Theme.Design.Light.BottomSheetDialog">
        <item name="bottomSheetStyle">@style/bottomSheetStyleWrapper</item>
    </style>

    <style name="bottomSheetStyleWrapper" parent="Widget.Design.BottomSheet.Modal">
        <item name="android:background">@android:color/transparent</item>
    </style>

<<<<<<< HEAD
    <style name="FullScreenDialog" parent="Theme.AppCompat.Light.Dialog">
        <item name="android:backgroundDimEnabled">false</item>
        <item name="android:windowNoTitle">true</item>
=======
    <style name="NavigationIconStyle">
        <item name="android:layout_width">14dp</item>
        <item name="android:layout_height">14dp</item>
        <item name="android:rotation">180</item>
        <item name="android:src">@drawable/ic_arrow_back</item>
        <item name="android:tint">@color/steel_gray_200</item>
    </style>

    <style name="Explore.AppBarOverlay" parent="ThemeOverlay.AppCompat.Dark.ActionBar">
        <item name="android:background">@color/white</item>
        <item name="android:textColor">@color/gray_900</item>
    </style>

    <style name="FullScreenDialog" parent="Theme.AppCompat.Light.Dialog">
        <item name="android:backgroundDimEnabled">false</item>
        <item name="android:windowNoTitle">true</item>
        <item name="android:padding">0dp</item>
>>>>>>> fce2d7ec
        <item name="android:windowIsFloating">false</item>
        <item name="android:windowBackground">@android:color/transparent</item>
        <item name="android:windowCloseOnTouchOutside">false</item>
    </style>
</resources><|MERGE_RESOLUTION|>--- conflicted
+++ resolved
@@ -1306,11 +1306,6 @@
         <item name="android:background">@android:color/transparent</item>
     </style>
 
-<<<<<<< HEAD
-    <style name="FullScreenDialog" parent="Theme.AppCompat.Light.Dialog">
-        <item name="android:backgroundDimEnabled">false</item>
-        <item name="android:windowNoTitle">true</item>
-=======
     <style name="NavigationIconStyle">
         <item name="android:layout_width">14dp</item>
         <item name="android:layout_height">14dp</item>
@@ -1327,8 +1322,6 @@
     <style name="FullScreenDialog" parent="Theme.AppCompat.Light.Dialog">
         <item name="android:backgroundDimEnabled">false</item>
         <item name="android:windowNoTitle">true</item>
-        <item name="android:padding">0dp</item>
->>>>>>> fce2d7ec
         <item name="android:windowIsFloating">false</item>
         <item name="android:windowBackground">@android:color/transparent</item>
         <item name="android:windowCloseOnTouchOutside">false</item>
