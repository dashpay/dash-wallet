<?xml version="1.0" encoding="utf-8"?>
<resources>
    <declare-styleable name="CurrencyTextView">
        <attr name="prefixColor" format="color" />
    </declare-styleable>

    <attr name="action_icon" format="integer" />
    <attr name="action_background" format="integer" />
    <attr name="action_text_color" format="reference" />
    <attr name="action_text" format="string" />
    <attr name="action_active" format="boolean" />
    <declare-styleable name="LockScreenButton">
        <attr name="action_icon" />
        <attr name="text" format="reference"/>
        <attr name="action_icon_padding" format="dimension" />
    </declare-styleable>
    <declare-styleable name="FingerprintView">
        <attr name="custom_layout" format="reference" />
    </declare-styleable>
<<<<<<< HEAD
    <declare-styleable name="PlanetView">
        <attr name="drawable" format="reference" />
        <attr name="animStartDelay" format="integer" />
        <attr name="fromAngle" format="integer" />
        <attr name="toAngle" format="integer" />
        <attr name="orbitDuration" format="integer" />
        <attr name="repeatCount" format="integer" />
        <attr name="interpolator" format="enum">
            <enum name="linear" value="0" />
            <enum name="accelerate" value="1" />
            <enum name="accelerate_decelerate" value="2" />
            <enum name="anticipate" value="3" />
            <enum name="anticipate_overshoot" value="4" />
            <enum name="bounce" value="5" />
            <enum name="decelerate" value="6" />
            <enum name="overshoot" value="7" />
        </attr>
    </declare-styleable>
    <declare-styleable name="OrbitView">
        <attr name="orbitColor" format="color" />
        <attr name="orbitWidth" format="dimension" />
    </declare-styleable>
=======

    <declare-styleable name="VectorColors">
        <attr name="primaryColor" format="color" />
        <attr name="secondaryColor" format="color" />
    </declare-styleable>

    <declare-styleable name="NumericKeyboardView">
        <attr format="boolean" name="nk_functionEnabled" />
        <attr format="boolean" name="nk_decSeparatorEnabled" />
    </declare-styleable>

    <attr format="color" name="disabledBackgroundColor"/>
>>>>>>> fa53cced
</resources><|MERGE_RESOLUTION|>--- conflicted
+++ resolved
@@ -9,15 +9,17 @@
     <attr name="action_text_color" format="reference" />
     <attr name="action_text" format="string" />
     <attr name="action_active" format="boolean" />
+
     <declare-styleable name="LockScreenButton">
         <attr name="action_icon" />
         <attr name="text" format="reference"/>
         <attr name="action_icon_padding" format="dimension" />
     </declare-styleable>
+
     <declare-styleable name="FingerprintView">
         <attr name="custom_layout" format="reference" />
     </declare-styleable>
-<<<<<<< HEAD
+
     <declare-styleable name="PlanetView">
         <attr name="drawable" format="reference" />
         <attr name="animStartDelay" format="integer" />
@@ -36,11 +38,11 @@
             <enum name="overshoot" value="7" />
         </attr>
     </declare-styleable>
+
     <declare-styleable name="OrbitView">
         <attr name="orbitColor" format="color" />
         <attr name="orbitWidth" format="dimension" />
     </declare-styleable>
-=======
 
     <declare-styleable name="VectorColors">
         <attr name="primaryColor" format="color" />
@@ -53,5 +55,4 @@
     </declare-styleable>
 
     <attr format="color" name="disabledBackgroundColor"/>
->>>>>>> fa53cced
 </resources>