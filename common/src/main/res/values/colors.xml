--- conflicted
+++ resolved
@@ -88,11 +88,7 @@
     <color name="bg_explore">#003470</color>
     <color name="divider_color">#EBEDF0</color>
     <color name="bg_accuracy_circle">#26008DE4</color>
-<<<<<<< HEAD
-    <color name="common_background">#eff0f4</color>
-=======
     <color name="background_primary">#eff0f4</color>
->>>>>>> a734b9a0
     <color name="disabled_button_bg">#eeeeee</color>
     <color name="extra_small_btn_bg">#f2f9fd</color>
     <color name="secondary_btn_border_color">#e1e3e6</color>
