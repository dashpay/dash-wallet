--- conflicted
+++ resolved
@@ -17,6 +17,11 @@
     <color name="dash_orange">#E78010</color>
     <color name="dash_red">#d0021b</color>
     <color name="dash_green">#27C509</color>
+    <color name="dash_aqua_green">#6FCF97</color>
+    <color name="dash_green_dark">#27AE60</color>
+    <color name="dash_medium_gray">#979797</color>
+    <color name="dash_golden">#F5A623</color>
+
     <color name="ripple_light">#60ffffff</color>
     <color name="ripple_dark">#80012060</color>
     <color name="success_green">#92D048</color>
@@ -33,13 +38,8 @@
     <color name="white">#ffffff</color>
     <color name="menu_gray">#FFC9C9C9</color>
     <color name="gray">#FF979797</color>
-<<<<<<< HEAD
-    <color name="ripple_light">#40ffffff</color>
     <color name="medium_gray">#ff4a4a4a</color>
     <color name="dark_text">#3c3c3c</color>
-=======
-    <color name="medium_gray">#ff4a4a4a</color>
->>>>>>> 4373efd9
     <color name="black_text">#ff171717</color>
 
     <!-- foreground -->
