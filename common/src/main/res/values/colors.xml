<?xml version="1.0" encoding="utf-8"?>
<resources>

    <color name="colorPrimaryDark">#FF012060</color>
    <color name="colorAccent">#666666</color>

    <color name="dash_deep_blue">#012060</color>
    <color name="dash_gray">#787878</color>
    <color name="dash_light_gray">#d8d8d8</color>
    <color name="dash_white">#ffffff</color>
    <color name="dash_orange">#E78010</color>
    <color name="dash_red">#d0021b</color>
    <color name="dash_green">#27C509</color>
    <color name="dash_aqua_green">#6FCF97</color>
    <color name="dash_green_dark">#27AE60</color>
    <color name="dash_medium_gray">#979797</color>
    <color name="dash_golden">#F5A623</color>
    <color name="dash_light_blue">#A6D7F5</color>

    <color name="ripple_light">#60ffffff</color>
    <color name="ripple_dark">#80012060</color>
    <color name="error_red">#BF2827</color>
    <!-- added for transaction status -->
    <color name="secondary_status">#E78010</color>
    <color name="primary_status">#4A4A4A</color>
    <color name="light_blue_38pct">#61A6D7F5</color>
    <color name="light_blue">#A6D7F5</color>
    <color name="strong_blue">#1c75bc</color>
    <color name="strong_blue_bis">#295290</color>
    <color name="dark_blue">#1e487c</color>
    <color name="darkest_blue">#FF111921</color>
    <color name="vivid_red">#ec2227</color>
    <color name="white">#ffffff</color>
    <color name="menu_gray">#FFC9C9C9</color>
    <color name="old_gray">#FF979797</color>
    <color name="medium_gray">#ff4a4a4a</color>
    <color name="dark_text">#3c3c3c</color>
    <color name="black_text">#ff171717</color>
    <color name="shadow_color">#33000000</color>
    <!-- foreground -->
    <color name="fg_significant">#66000000</color>
    <color name="fg_less_significant">#ff666666</color>
    <color name="fg_insignificant">#ffbbbbbb</color>
    <color name="fg_value_positive">@color/colorPrimaryDark</color>
    <color name="fg_value_negative">@color/colorPrimary</color>
    <color name="fg_error">#ffff0000</color>
    <color name="fg_network_significant">#ffffffff</color>
    <color name="fg_network_insignificant">#ffa0a0a0</color>
    <color name="gift_card_orange">#FA9269</color>

    <!-- background -->
    <color name="bg_bright">#ffffffff</color>
    <color name="bg_action_bar">#ff222222</color>
    <color name="bg_panel">#fff2f2f8</color>
    <color name="bg_form">@android:color/white</color>
    <color name="bg_list">#40ffffff</color>
    <color name="bg_list_selected">#40808090</color>
    <color name="bg_dialog_title">@android:color/transparent</color>
    <color name="bg_shortcut">@color/colorPrimary</color>
    <color name="black">#000000</color>
    <color name="black_liquid">#171717</color>
    <color name="grey_liquid">#9B9B9B</color>
    <!--orbitview -->
    <color name="orbit_color">#80FFFFFF</color>
    <color name="bg_explore">#003470</color>


    <!-- Design System colors -->

    <!-- Content -->
    <color name="colorPrimary">@color/dash_blue</color>
    <color name="content_primary">@color/dash_black</color>
    <color name="content_secondary">@color/extra_dark_gray</color>
    <color name="content_tertiary">@color/dark_gray</color>
    <color name="content_disabled">#92929C</color>
    <color name="content_warning">@color/system_red</color>
    <color name="light_gray">#DEDEE3</color>
    <color name="input_hint_gray">#c5c6c7</color>

    <!-- Background -->
<<<<<<< HEAD
    <color name="background_primary">#F7F7F7</color>
    <color name="background_secondary">@color/white</color>
    <color name="background_tertiary">@color/gray_40</color>
=======
    <color name="background_primary">#f7f7f7</color>
    <color name="background_secondary">@android:color/white</color>
    <color name="background_tertiary">#F2F2F2</color>
>>>>>>> b37e1a31
    <color name="overlay_primary">#B3000000</color>
    <color name="background_explore">@color/blue_700</color>
    <color name="background_accuracy_circle">#26008DE4</color>
    <color name="button_ripple_color">#1f000000</color>
    <color name="disabled_button_bg">#eeeeee</color>
    <color name="max_button_bg">#ebebeb</color>
    <color name="text_highlight_blue_bg">#14008DE4</color>
    <color name="ultra_light_gray">#f5f6f7</color>
    <color name="warning_yellow">#fff9ed</color>
    <color name="input_error_background">#1AE85C4A</color>
    <color name="tx_sent_background">#08008DE4</color>
    <color name="tx_received_background">#083CB878</color>

    <!-- Strokes -->
    <color name="divider_color">@color/extra_light_gray</color>
    <color name="input_focused_stroke">#cce8fa</color>

    <!-- Palette -->
    <color name="dash_blue">#008DE4</color>
    <color name="dash_black">#191C1F</color>
    <color name="extra_dark_gray">#525C66</color>
    <color name="dark_gray">#75808A</color>
    <color name="gray">#B0B6BC</color>
    <color name="extra_light_gray">#EBEDEE</color>
    <color name="system_red">#E85C4A</color>
    <color name="system_green">#3CB878</color>
    <color name="tangerine">#FA9269</color>

    <color name="dash_black_0.7">#B30C0C0D</color>

    <color name="blue_50">#F0F8FE</color>
    <color name="blue_300">#3CA9EE</color>
    <color name="blue_700">#003470</color>

    <color name="gray_40">#F2F3F5</color>
    <color name="gray_50">#EBEDF0</color>
    <color name="gray_100">#E1E3E6</color>
    <color name="gray_200">#C4C8CC</color>
    <color name="gray_600">#5D5F61</color>

    <color name="steel_gray_40">#F3F5F6</color>
    <color name="steel_gray_150">#B8C1CC</color>
    <color name="steel_gray_200">#AEB7C2</color>
    <color name="steel_gray_250">#A3ADB8</color>
    <color name="steel_gray_300">#99A2AD</color>
    <color name="steel_gray_400">#818C99</color>
    <color name="steel_gray_700">#434A52</color>
</resources><|MERGE_RESOLUTION|>--- conflicted
+++ resolved
@@ -78,15 +78,9 @@
     <color name="input_hint_gray">#c5c6c7</color>
 
     <!-- Background -->
-<<<<<<< HEAD
-    <color name="background_primary">#F7F7F7</color>
-    <color name="background_secondary">@color/white</color>
-    <color name="background_tertiary">@color/gray_40</color>
-=======
     <color name="background_primary">#f7f7f7</color>
     <color name="background_secondary">@android:color/white</color>
     <color name="background_tertiary">#F2F2F2</color>
->>>>>>> b37e1a31
     <color name="overlay_primary">#B3000000</color>
     <color name="background_explore">@color/blue_700</color>
     <color name="background_accuracy_circle">#26008DE4</color>
