<?xml version="1.0" encoding="utf-8"?>
<resources>

    <color name="colorPrimaryDark">#FF012060</color>
    <color name="colorAccent">#666666</color>

    <color name="dash_deep_blue">#012060</color>
    <color name="dash_gray">#787878</color>
    <color name="dash_light_gray">#d8d8d8</color>
    <color name="dash_white">#ffffff</color>
    <color name="dash_orange">#E78010</color>
    <color name="dash_red">#d0021b</color>
    <color name="dash_green">#27C509</color>
    <color name="dash_aqua_green">#6FCF97</color>
    <color name="dash_green_dark">#27AE60</color>
    <color name="dash_medium_gray">#979797</color>
    <color name="dash_golden">#F5A623</color>
    <color name="dash_light_blue">#A6D7F5</color>

    <color name="ripple_light">#60ffffff</color>
    <color name="ripple_dark">#80012060</color>
    <color name="error_red">#BF2827</color>
    <!-- added for transaction status -->
    <color name="secondary_status">#E78010</color>
    <color name="primary_status">#4A4A4A</color>
    <color name="light_blue_38pct">#61A6D7F5</color>
    <color name="light_blue">#A6D7F5</color>
    <color name="strong_blue">#1c75bc</color>
    <color name="strong_blue_bis">#295290</color>
    <color name="dark_blue">#1e487c</color>
    <color name="darkest_blue">#FF111921</color>
    <color name="vivid_red">#ec2227</color>
    <color name="white">#ffffff</color>
    <color name="menu_gray">#FFC9C9C9</color>
    <color name="old_gray">#FF979797</color>
    <color name="medium_gray">#ff4a4a4a</color>
    <color name="dark_text">#3c3c3c</color>
    <color name="black_text">#ff171717</color>
    <color name="shadow_color">#33000000</color>
    <!-- foreground -->
    <color name="fg_significant">#66000000</color>
    <color name="fg_less_significant">#ff666666</color>
    <color name="fg_insignificant">#ffbbbbbb</color>
    <color name="fg_value_positive">@color/colorPrimaryDark</color>
    <color name="fg_value_negative">@color/colorPrimary</color>
    <color name="fg_error">#ffff0000</color>
    <color name="fg_network_significant">#ffffffff</color>
    <color name="fg_network_insignificant">#ffa0a0a0</color>
    <color name="gift_card_orange">#FA9269</color>

    <!-- background -->
    <color name="bg_bright">#ffffffff</color>
    <color name="bg_action_bar">#ff222222</color>
    <color name="bg_panel">#fff2f2f8</color>
    <color name="bg_form">@android:color/white</color>
    <color name="bg_list">#40ffffff</color>
    <color name="bg_list_selected">#40808090</color>
    <color name="bg_dialog_title">@android:color/transparent</color>
    <color name="bg_shortcut">@color/colorPrimary</color>
    <color name="black">#000000</color>
    <color name="black_liquid">#171717</color>
    <color name="grey_liquid">#9B9B9B</color>
    <!--orbitview -->
    <color name="orbit_color">#80FFFFFF</color>
    <color name="bg_explore">#003470</color>


    <!-- Design System colors -->

    <!-- Content -->
    <color name="colorPrimary">@color/dash_blue</color>
    <color name="content_primary">@color/dash_black</color>
    <color name="content_secondary">@color/extra_dark_gray</color>
    <color name="content_tertiary">@color/dark_gray</color>
    <color name="content_disabled">#92929C</color>
    <color name="content_warning">@color/system_red</color>
    <color name="input_hint_gray">#c5c6c7</color>

    <!-- Background -->
    <color name="background_primary">#f7f7f7</color>
    <color name="background_secondary">@android:color/white</color>
    <color name="background_tertiary">#F2F2F2</color>
    <color name="overlay_primary">#B3000000</color>
    <color name="background_explore">@color/blue_700</color>
    <color name="background_accuracy_circle">#26008DE4</color>
    <color name="button_ripple_color">#1f000000</color>
    <color name="button_ripple_light">#40B0B6BC</color>
    <color name="disabled_button_bg">#eeeeee</color>
    <color name="max_button_bg">#ebebeb</color>
    <color name="text_highlight_blue_bg">#14008DE4</color>
    <color name="ultra_light_gray">#f5f6f7</color>
    <color name="warning_yellow">#fff9ed</color>
    <color name="input_error_background">#1AE85C4A</color>
    <color name="tx_sent_background">#08008DE4</color>
    <color name="tx_received_background">#083CB878</color>

    <!-- Strokes -->
    <color name="divider_color">@color/extra_light_gray</color>
    <color name="input_focused_stroke">#33008DE4</color>
<<<<<<< HEAD
    <color name="input_error_stroke">#33E85C4A</color>
=======
>>>>>>> b1ec0c35

    <!-- Palette -->
    <color name="dash_blue">#008DE4</color>
    <color name="deep_blue">#0052FF</color>
    <color name="dash_black">#191C1F</color>
    <color name="extra_dark_gray">#525C66</color>
    <color name="dark_gray">#75808A</color>
    <color name="gray">#B0B6BC</color>
    <color name="light_gray">#CED2D5</color>
    <color name="extra_light_gray">#EBEDEE</color>
    <color name="system_red">#E85C4A</color>
    <color name="system_green">#3CB878</color>
    <color name="tangerine">#FA9269</color>

    <color name="dash_black_0.7">#B30C0C0D</color>
    <color name="system_green_0.1">#1A3CB878</color>
    <color name="dash_blue_0.1">#1A008DE4</color>

    <color name="blue_50">#F0F8FE</color>
    <color name="blue_300">#3CA9EE</color>
    <color name="blue_700">#003470</color>
    <color name="light_blue">#1A008DE4</color>

    <color name="gray_40">#F2F3F5</color>
    <color name="gray_50">#EBEDF0</color>
    <color name="gray_100">#E1E3E6</color>
    <color name="gray_200">#C4C8CC</color>
    <color name="gray_300">#AAAEB3</color>
    <color name="gray_400">#909499</color>
    <color name="gray_600">#5D5F61</color>
    <color name="gray_900">#0C0C0D</color>

    <color name="steel_gray_40">#F3F5F6</color>
    <color name="steel_gray_150">#B8C1CC</color>
    <color name="steel_gray_200">#AEB7C2</color>
    <color name="steel_gray_250">#A3ADB8</color>
    <color name="steel_gray_300">#99A2AD</color>
    <color name="steel_gray_400">#818C99</color>
    <color name="steel_gray_700">#434A52</color>
</resources><|MERGE_RESOLUTION|>--- conflicted
+++ resolved
@@ -24,7 +24,6 @@
     <color name="secondary_status">#E78010</color>
     <color name="primary_status">#4A4A4A</color>
     <color name="light_blue_38pct">#61A6D7F5</color>
-    <color name="light_blue">#A6D7F5</color>
     <color name="strong_blue">#1c75bc</color>
     <color name="strong_blue_bis">#295290</color>
     <color name="dark_blue">#1e487c</color>
@@ -97,10 +96,7 @@
     <!-- Strokes -->
     <color name="divider_color">@color/extra_light_gray</color>
     <color name="input_focused_stroke">#33008DE4</color>
-<<<<<<< HEAD
     <color name="input_error_stroke">#33E85C4A</color>
-=======
->>>>>>> b1ec0c35
 
     <!-- Palette -->
     <color name="dash_blue">#008DE4</color>
