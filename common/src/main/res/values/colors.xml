<?xml version="1.0" encoding="utf-8"?>
<resources>

    <color name="colorPrimaryDark">#FF012060</color>
    <color name="colorAccent">#666666</color>

    <color name="dash_deep_blue">#012060</color>
    <color name="dash_black">#111921</color>
    <color name="dash_gray">#787878</color>
    <color name="dash_light_gray">#d8d8d8</color>
    <color name="dash_white">#ffffff</color>
    <color name="dash_orange">#E78010</color>
    <color name="dash_red">#d0021b</color>
    <color name="dash_green">#27C509</color>
    <color name="dash_aqua_green">#6FCF97</color>
    <color name="dash_green_dark">#27AE60</color>
    <color name="dash_medium_gray">#979797</color>
    <color name="dash_golden">#F5A623</color>
    <color name="dash_light_blue">#A6D7F5</color>

    <color name="ripple_light">#60ffffff</color>
    <color name="ripple_dark">#80012060</color>
    <color name="error_red">#BF2827</color>
    <!-- added for transaction status -->
    <color name="secondary_status">#E78010</color>
    <color name="primary_status">#4A4A4A</color>

<<<<<<< HEAD
    <color name="light_blue_38pct">#61A6D7F5</color>
    <color name="light_blue">#A6D7F5</color>
    <color name="strong_blue">#1c75bc</color>
    <color name="strong_blue_bis">#295290</color>
    <color name="dark_blue">#1e487c</color>
=======
>>>>>>> 6686d291
    <color name="darkest_blue">#FF111921</color>
    <color name="vivid_red">#ec2227</color>
    <color name="white">#ffffff</color>
    <color name="menu_gray">#FFC9C9C9</color>
    <color name="gray">#FF979797</color>
    <color name="medium_gray">#ff4a4a4a</color>
<<<<<<< HEAD
    <color name="dark_text">#3c3c3c</color>
    <color name="gray_900">#0C0C0D</color>
    <color name="gray_900_0.7">#B30C0C0D</color>
    <color name="gray_600">#5D5F61</color>
    <color name="gray_400">#818C99</color>
    <color name="gray_300">#99A2AD</color>
    <color name="gray_100">#E1E3E6</color>
    <color name="gray_40">#F2F3F5</color>
    <color name="steel_gray_700">#434A52</color>
    <color name="steel_gray_500">#6D7885</color>
    <color name="steel_gray_400">#818C99</color>
    <color name="steel_gray_250">#A3ADB8</color>
    <color name="steel_gray_200">#AEB7C2</color>
    <color name="steel_gray_150">#B8C1CC</color>
    <color name="steel_gray_40">#F3F5F6</color>
=======
>>>>>>> 6686d291
    <color name="black_text">#ff171717</color>
    <color name="shadow_color">#33000000</color>

    <!-- foreground -->
    <color name="fg_significant">#66000000</color>
    <color name="fg_less_significant">#ff666666</color>
    <color name="fg_insignificant">#ffbbbbbb</color>
    <color name="fg_value_positive">@color/colorPrimaryDark</color>
    <color name="fg_value_negative">@color/colorPrimary</color>
    <color name="fg_error">#ffff0000</color>
    <color name="fg_network_significant">#ffffffff</color>
    <color name="fg_network_insignificant">#ffa0a0a0</color>
    <color name="gift_card_orange">#FA9269</color>

    <!-- background -->
    <color name="bg_bright">#ffffffff</color>
    <color name="bg_action_bar">#ff222222</color>
    <color name="bg_panel">#fff2f2f8</color>
    <color name="bg_form">@android:color/white</color>
    <color name="bg_list">#40ffffff</color>
    <color name="bg_list_selected">#40808090</color>
    <color name="bg_dialog_title">@android:color/transparent</color>
    <color name="bg_shortcut">@color/colorPrimary</color>
    <color name="black">#000000</color>
    <color name="black_liquid">#171717</color>
    <color name="grey_liquid">#9B9B9B</color>
<<<<<<< HEAD
    <color name="warning_yellow">#FFFAF0</color>
    <!--orbitview -->
    <color name="orbit_color">#80FFFFFF</color>

    <color name="bg_explore">#003470</color>
    <color name="divider_color">#EBEDF0</color>
    <color name="bg_accuracy_circle">#26008DE4</color>
=======


    <!-- Design System colors -->

    <!-- Content -->
    <color name="colorPrimary">@color/dash_blue</color>
    <color name="dash_blue">@color/blue_400</color>
    <color name="content_primary">@color/gray_900</color>
    <color name="content_secondary">@color/steel_gray_500</color>
    <color name="content_tertiary">@color/steel_gray_300</color>
    <color name="content_disabled">#92929C</color>
    <color name="content_warning">@color/red_300</color>
    <color name="light_gray">#DEDEE3</color>
    <color name="extra_dark_gray">#525C66</color>
    <color name="input_hint_gray">#c5c6c7</color>

    <!-- Background -->
>>>>>>> 6686d291
    <color name="background_primary">#eff0f4</color>
    <color name="background_primary_light">#F7F7F7</color>
    <color name="background_secondary">@color/white</color>
    <color name="background_tertiary">@color/gray_40</color>
    <color name="overlay_primary">#B3000000</color>
    <color name="background_explore">@color/blue_700</color>
    <color name="background_accuracy_circle">#26008DE4</color>
    <color name="button_ripple_color">#1f000000</color>
    <color name="disabled_button_bg">#eeeeee</color>
    <color name="max_button_bg">#ebebeb</color>
    <color name="text_highlight_blue_bg">#ebf6fd</color>
    <color name="ultra_light_gray">#f5f6f7</color>
    <color name="warning_yellow">#fff9ed</color>
    <color name="input_error_background">#1AE85C4A</color>

    <!-- Strokes -->
    <color name="divider_color">@color/gray_50</color>
    <color name="input_focused_stroke">#cce8fa</color>

    <!-- Palette -->
    <color name="blue_50">#F0F8FE</color>
    <color name="blue_300">#3CA9EE</color>
    <color name="blue_400">#008DE4</color>
    <color name="blue_700">#003470</color>

    <color name="red_300">#E85C4A</color>
    <color name="green_300">#3CB878</color>

    <color name="gray_40">#F2F3F5</color>
    <color name="gray_50">#EBEDF0</color>
    <color name="gray_100">#E1E3E6</color>
    <color name="gray_200">#C4C8CC</color>
    <color name="gray_300">#AAAEB3</color>
    <color name="gray_400">#909499</color>
    <color name="gray_500">#76787A</color>
    <color name="gray_600">#5D5F61</color>
    <color name="gray_900">#0C0C0D</color>
    <color name="gray_900_0.7">#B30C0C0D</color>

    <color name="steel_gray_40">#F3F5F6</color>
    <color name="steel_gray_100">#D5DBE1</color>
    <color name="steel_gray_150">#B8C1CC</color>
    <color name="steel_gray_200">#AEB7C2</color>
    <color name="steel_gray_250">#A3ADB8</color>
    <color name="steel_gray_300">#99A2AD</color>
    <color name="steel_gray_400">#818C99</color>
    <color name="steel_gray_500">#6D7885</color>
    <color name="steel_gray_700">#434A52</color>
</resources><|MERGE_RESOLUTION|>--- conflicted
+++ resolved
@@ -24,39 +24,18 @@
     <!-- added for transaction status -->
     <color name="secondary_status">#E78010</color>
     <color name="primary_status">#4A4A4A</color>
-
-<<<<<<< HEAD
     <color name="light_blue_38pct">#61A6D7F5</color>
     <color name="light_blue">#A6D7F5</color>
     <color name="strong_blue">#1c75bc</color>
     <color name="strong_blue_bis">#295290</color>
     <color name="dark_blue">#1e487c</color>
-=======
->>>>>>> 6686d291
     <color name="darkest_blue">#FF111921</color>
     <color name="vivid_red">#ec2227</color>
     <color name="white">#ffffff</color>
     <color name="menu_gray">#FFC9C9C9</color>
     <color name="gray">#FF979797</color>
     <color name="medium_gray">#ff4a4a4a</color>
-<<<<<<< HEAD
     <color name="dark_text">#3c3c3c</color>
-    <color name="gray_900">#0C0C0D</color>
-    <color name="gray_900_0.7">#B30C0C0D</color>
-    <color name="gray_600">#5D5F61</color>
-    <color name="gray_400">#818C99</color>
-    <color name="gray_300">#99A2AD</color>
-    <color name="gray_100">#E1E3E6</color>
-    <color name="gray_40">#F2F3F5</color>
-    <color name="steel_gray_700">#434A52</color>
-    <color name="steel_gray_500">#6D7885</color>
-    <color name="steel_gray_400">#818C99</color>
-    <color name="steel_gray_250">#A3ADB8</color>
-    <color name="steel_gray_200">#AEB7C2</color>
-    <color name="steel_gray_150">#B8C1CC</color>
-    <color name="steel_gray_40">#F3F5F6</color>
-=======
->>>>>>> 6686d291
     <color name="black_text">#ff171717</color>
     <color name="shadow_color">#33000000</color>
 
@@ -83,15 +62,9 @@
     <color name="black">#000000</color>
     <color name="black_liquid">#171717</color>
     <color name="grey_liquid">#9B9B9B</color>
-<<<<<<< HEAD
-    <color name="warning_yellow">#FFFAF0</color>
     <!--orbitview -->
     <color name="orbit_color">#80FFFFFF</color>
-
     <color name="bg_explore">#003470</color>
-    <color name="divider_color">#EBEDF0</color>
-    <color name="bg_accuracy_circle">#26008DE4</color>
-=======
 
 
     <!-- Design System colors -->
@@ -109,9 +82,7 @@
     <color name="input_hint_gray">#c5c6c7</color>
 
     <!-- Background -->
->>>>>>> 6686d291
-    <color name="background_primary">#eff0f4</color>
-    <color name="background_primary_light">#F7F7F7</color>
+    <color name="background_primary">#F7F7F7</color>
     <color name="background_secondary">@color/white</color>
     <color name="background_tertiary">@color/gray_40</color>
     <color name="overlay_primary">#B3000000</color>
