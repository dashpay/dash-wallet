--- conflicted
+++ resolved
@@ -19,27 +19,11 @@
     <color name="ripple_light">#60ffffff</color>
     <color name="ripple_dark">#80012060</color>
     <color name="error_red">#BF2827</color>
-<<<<<<< HEAD
-    <!-- added for transaction status -->
-    <color name="secondary_status">#E78010</color>
-    <color name="primary_status">#4A4A4A</color>
-    <color name="light_blue_38pct">#61A6D7F5</color>
-    <color name="strong_blue">#1c75bc</color>
-    <color name="strong_blue_bis">#295290</color>
-    <color name="dark_blue">#1e487c</color>
-=======
-
->>>>>>> 7c9f39e0
     <color name="darkest_blue">#FF111921</color>
     <color name="vivid_red">#ec2227</color>
     <color name="white">#ffffff</color>
     <color name="menu_gray">#FFC9C9C9</color>
     <color name="medium_gray">#ff4a4a4a</color>
-<<<<<<< HEAD
-    <color name="dark_text">#3c3c3c</color>
-    <color name="black_text">#ff171717</color>
-=======
->>>>>>> 7c9f39e0
     <color name="shadow_color">#33000000</color>
 
     <!-- foreground -->
@@ -53,18 +37,10 @@
     <!-- background -->
     <color name="bg_bright">#ffffffff</color>
     <color name="bg_list">#40ffffff</color>
+    <color name="bg_panel">#fff2f2f8</color>
     <color name="bg_list_selected">#40808090</color>
     <color name="bg_dialog_title">@android:color/transparent</color>
     <color name="bg_shortcut">@color/colorPrimary</color>
-<<<<<<< HEAD
-    <color name="black">#000000</color>
-    <color name="black_liquid">#171717</color>
-    <color name="grey_liquid">#9B9B9B</color>
-    <!--orbitview -->
-    <color name="orbit_color">#80FFFFFF</color>
-    <color name="bg_explore">#003470</color>
-=======
->>>>>>> 7c9f39e0
 
 
     <!-- Design System colors -->
