--- conflicted
+++ resolved
@@ -13,21 +13,11 @@
     <color name="ripple_light">#60ffffff</color>
     <color name="ripple_dark">#80012060</color>
     <color name="error_red">#BF2827</color>
-<<<<<<< HEAD
-=======
-    <!-- added for transaction status -->
-    <color name="secondary_status">#E78010</color>
->>>>>>> ee7ca096
 
     <color name="vivid_red">#ec2227</color>
     <color name="white">#ffffff</color>
     <color name="menu_gray">#FFC9C9C9</color>
-<<<<<<< HEAD
-    <color name="medium_gray">#ff4a4a4a</color>
-    <color name="shadow_color">#33000000</color>
 
-=======
->>>>>>> ee7ca096
     <!-- foreground -->
     <color name="fg_significant">#66000000</color>
     <color name="fg_less_significant">#ff666666</color>
@@ -42,10 +32,6 @@
     <color name="bg_list_selected">#40808090</color>
     <color name="bg_dialog_title">@android:color/transparent</color>
     <color name="bg_shortcut">@color/colorPrimary</color>
-<<<<<<< HEAD
-=======
-    <color name="black">#000000</color>
->>>>>>> ee7ca096
 
 
     <!-- Design System colors -->
@@ -102,13 +88,9 @@
     <color name="ultra_light_gray">#f5f6f7</color>
     <color name="system_red">#E85C4A</color>
     <color name="system_green">#3CB878</color>
-<<<<<<< HEAD
     <color name="orange">#FA9269</color>
-=======
-    <color name="tangerine">#FA9269</color>
     <color name="system_teal">#78C4F5</color>
     <color name="purple">#6273BD</color>
->>>>>>> ee7ca096
 
     <color name="dash_black_0.7">#B3191C1F</color>
     <color name="dash_black_0.05">#0D191C1F</color>
