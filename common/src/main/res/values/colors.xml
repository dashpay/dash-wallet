<?xml version="1.0" encoding="utf-8"?>
<resources>

    <color name="colorPrimaryDark">#FF012060</color>
    <color name="colorAccent">#666666</color>

    <color name="dash_deep_blue">#012060</color>
<<<<<<< HEAD
    <color name="dash_black">#111921</color>
=======
>>>>>>> 9c34b81f
    <color name="dash_gray">#787878</color>
    <color name="dash_light_gray">#d8d8d8</color>
    <color name="dash_white">#ffffff</color>
    <color name="dash_orange">#E78010</color>
    <color name="dash_red">#d0021b</color>
    <color name="dash_green">#27C509</color>
    <color name="ripple_light">#60ffffff</color>
    <color name="ripple_dark">#80012060</color>
    <color name="error_red">#BF2827</color>
    <!-- added for transaction status -->
    <color name="secondary_status">#E78010</color>
    <color name="primary_status">#4A4A4A</color>

    <color name="darkest_blue">#FF111921</color>
    <color name="vivid_red">#ec2227</color>
    <color name="white">#ffffff</color>
    <color name="menu_gray">#FFC9C9C9</color>
    <color name="old_gray">#FF979797</color>
    <color name="medium_gray">#ff4a4a4a</color>
    <color name="black_text">#ff171717</color>
    <color name="shadow_color">#33000000</color>
<<<<<<< HEAD
    <color name="deep_blue">#0052FF</color>

=======
>>>>>>> 9c34b81f
    <!-- foreground -->
    <color name="fg_significant">#66000000</color>
    <color name="fg_less_significant">#ff666666</color>
    <color name="fg_insignificant">#ffbbbbbb</color>
    <color name="fg_value_positive">@color/colorPrimaryDark</color>
    <color name="fg_value_negative">@color/colorPrimary</color>
    <color name="fg_error">#ffff0000</color>
    <color name="fg_network_significant">#ffffffff</color>
    <color name="fg_network_insignificant">#ffa0a0a0</color>
    <color name="gift_card_orange">#FA9269</color>

    <!-- background -->
    <color name="bg_bright">#ffffffff</color>
    <color name="bg_action_bar">#ff222222</color>
    <color name="bg_panel">#fff2f2f8</color>
    <color name="bg_form">@android:color/white</color>
    <color name="bg_list">#40ffffff</color>
    <color name="bg_list_selected">#40808090</color>
    <color name="bg_dialog_title">@android:color/transparent</color>
    <color name="bg_shortcut">@color/colorPrimary</color>
    <color name="black">#000000</color>
    <color name="black_liquid">#171717</color>
    <color name="grey_liquid">#9B9B9B</color>


    <!-- Design System colors -->

    <!-- Content -->
    <color name="colorPrimary">@color/dash_blue</color>
<<<<<<< HEAD
    <color name="dash_blue">@color/blue_400</color>
    <color name="content_primary">@color/gray_900</color>
    <color name="content_secondary">@color/steel_gray_500</color>
    <color name="content_tertiary">@color/steel_gray_300</color>
    <color name="content_disabled">#92929C</color>
    <color name="content_warning">@color/red_300</color>
    <color name="light_gray">#DEDEE3</color>
    <color name="extra_dark_gray">#525C66</color>
    <color name="input_hint_gray">#c5c6c7</color>

    <!-- Background -->
    <color name="background_primary">#eff0f4</color>
    <color name="background_primary_light">#F7F7F7</color>
    <color name="background_secondary">@color/white</color>
    <color name="background_tertiary">@color/gray_40</color>
=======
    <color name="content_primary">@color/dash_black</color>
    <color name="content_secondary">@color/extra_dark_gray</color>
    <color name="content_tertiary">@color/dark_gray</color>
    <color name="content_disabled">#92929C</color>
    <color name="content_warning">@color/system_red</color>
    <color name="light_gray">#DEDEE3</color>
    <color name="input_hint_gray">#c5c6c7</color>

    <!-- Background -->
    <color name="background_primary">#f7f7f7</color>
    <color name="background_secondary">@android:color/white</color>
    <color name="background_tertiary">#F2F2F2</color>
>>>>>>> 9c34b81f
    <color name="overlay_primary">#B3000000</color>
    <color name="background_explore">@color/blue_700</color>
    <color name="background_accuracy_circle">#26008DE4</color>
    <color name="button_ripple_color">#1f000000</color>
    <color name="disabled_button_bg">#eeeeee</color>
<<<<<<< HEAD
    <color name="gray_background">@color/steel_gray_50</color>
    <color name="max_button_bg">#ebebeb</color>
    <color name="text_highlight_blue_bg">#ebf6fd</color>
    <color name="ultra_light_gray">#f5f6f7</color>
    <color name="warning_yellow">#fff9ed</color>
    <color name="input_error_background">#1AE85C4A</color>

    <!-- Strokes -->
    <color name="divider_color">@color/gray_50</color>
    <color name="input_focused_stroke">#cce8fa</color>

    <!-- Palette -->
    <color name="blue_50">#F0F8FE</color>
    <color name="blue_300">#3CA9EE</color>
    <color name="blue_400">#008DE4</color>
    <color name="blue_700">#003470</color>

    <color name="red_300">#E85C4A</color>
    <color name="green_300">#3CB878</color>

=======
    <color name="max_button_bg">#ebebeb</color>
    <color name="text_highlight_blue_bg">#14008DE4</color>
    <color name="ultra_light_gray">#f5f6f7</color>
    <color name="warning_yellow">#fff9ed</color>
    <color name="input_error_background">#1AE85C4A</color>
    <color name="tx_sent_background">#08008DE4</color>
    <color name="tx_received_background">#083CB878</color>

    <!-- Strokes -->
    <color name="divider_color">@color/extra_light_gray</color>
    <color name="input_focused_stroke">#cce8fa</color>

    <!-- Palette -->
    <color name="dash_blue">#008DE4</color>
    <color name="dash_black">#191C1F</color>
    <color name="extra_dark_gray">#525C66</color>
    <color name="dark_gray">#75808A</color>
    <color name="gray">#B0B6BC</color>
    <color name="extra_light_gray">#EBEDEE</color>
    <color name="system_red">#E85C4A</color>
    <color name="system_green">#3CB878</color>
    <color name="tangerine">#FA9269</color>

    <color name="dash_black_0.7">#B30C0C0D</color>

    <color name="blue_50">#F0F8FE</color>
    <color name="blue_300">#3CA9EE</color>
    <color name="blue_700">#003470</color>

>>>>>>> 9c34b81f
    <color name="gray_40">#F2F3F5</color>
    <color name="gray_50">#EBEDF0</color>
    <color name="gray_100">#E1E3E6</color>
    <color name="gray_200">#C4C8CC</color>
<<<<<<< HEAD
    <color name="gray_300">#AAAEB3</color>
    <color name="gray_400">#909499</color>
    <color name="gray_500">#76787A</color>
    <color name="gray_600">#5D5F61</color>
    <color name="gray_700">#434A52</color>
    <color name="gray_900">#0C0C0D</color>
    <color name="gray_900_0.1">#1A0C0C0D</color>
    <color name="gray_900_0.7">#B30C0C0D</color>

    <color name="steel_gray_40">#F3F5F6</color>
    <color name="steel_gray_50">#E7EAEE</color>
    <color name="steel_gray_100">#D5DBE1</color>
=======
    <color name="gray_600">#5D5F61</color>

    <color name="steel_gray_40">#F3F5F6</color>
>>>>>>> 9c34b81f
    <color name="steel_gray_150">#B8C1CC</color>
    <color name="steel_gray_200">#AEB7C2</color>
    <color name="steel_gray_250">#A3ADB8</color>
    <color name="steel_gray_300">#99A2AD</color>
    <color name="steel_gray_400">#818C99</color>
<<<<<<< HEAD
    <color name="steel_gray_500">#6D7885</color>
    <color name="steel_gray_700">#434A52</color>

    <color name="dark_steel_gray_700">#5B5B65</color>
    <color name="dash_light_red">#f7ebeb</color>
    <color name="light_blue">#1A008DE4</color>
=======
    <color name="steel_gray_700">#434A52</color>
>>>>>>> 9c34b81f
</resources><|MERGE_RESOLUTION|>--- conflicted
+++ resolved
@@ -5,10 +5,6 @@
     <color name="colorAccent">#666666</color>
 
     <color name="dash_deep_blue">#012060</color>
-<<<<<<< HEAD
-    <color name="dash_black">#111921</color>
-=======
->>>>>>> 9c34b81f
     <color name="dash_gray">#787878</color>
     <color name="dash_light_gray">#d8d8d8</color>
     <color name="dash_white">#ffffff</color>
@@ -30,11 +26,6 @@
     <color name="medium_gray">#ff4a4a4a</color>
     <color name="black_text">#ff171717</color>
     <color name="shadow_color">#33000000</color>
-<<<<<<< HEAD
-    <color name="deep_blue">#0052FF</color>
-
-=======
->>>>>>> 9c34b81f
     <!-- foreground -->
     <color name="fg_significant">#66000000</color>
     <color name="fg_less_significant">#ff666666</color>
@@ -64,23 +55,6 @@
 
     <!-- Content -->
     <color name="colorPrimary">@color/dash_blue</color>
-<<<<<<< HEAD
-    <color name="dash_blue">@color/blue_400</color>
-    <color name="content_primary">@color/gray_900</color>
-    <color name="content_secondary">@color/steel_gray_500</color>
-    <color name="content_tertiary">@color/steel_gray_300</color>
-    <color name="content_disabled">#92929C</color>
-    <color name="content_warning">@color/red_300</color>
-    <color name="light_gray">#DEDEE3</color>
-    <color name="extra_dark_gray">#525C66</color>
-    <color name="input_hint_gray">#c5c6c7</color>
-
-    <!-- Background -->
-    <color name="background_primary">#eff0f4</color>
-    <color name="background_primary_light">#F7F7F7</color>
-    <color name="background_secondary">@color/white</color>
-    <color name="background_tertiary">@color/gray_40</color>
-=======
     <color name="content_primary">@color/dash_black</color>
     <color name="content_secondary">@color/extra_dark_gray</color>
     <color name="content_tertiary">@color/dark_gray</color>
@@ -93,34 +67,11 @@
     <color name="background_primary">#f7f7f7</color>
     <color name="background_secondary">@android:color/white</color>
     <color name="background_tertiary">#F2F2F2</color>
->>>>>>> 9c34b81f
     <color name="overlay_primary">#B3000000</color>
     <color name="background_explore">@color/blue_700</color>
     <color name="background_accuracy_circle">#26008DE4</color>
     <color name="button_ripple_color">#1f000000</color>
     <color name="disabled_button_bg">#eeeeee</color>
-<<<<<<< HEAD
-    <color name="gray_background">@color/steel_gray_50</color>
-    <color name="max_button_bg">#ebebeb</color>
-    <color name="text_highlight_blue_bg">#ebf6fd</color>
-    <color name="ultra_light_gray">#f5f6f7</color>
-    <color name="warning_yellow">#fff9ed</color>
-    <color name="input_error_background">#1AE85C4A</color>
-
-    <!-- Strokes -->
-    <color name="divider_color">@color/gray_50</color>
-    <color name="input_focused_stroke">#cce8fa</color>
-
-    <!-- Palette -->
-    <color name="blue_50">#F0F8FE</color>
-    <color name="blue_300">#3CA9EE</color>
-    <color name="blue_400">#008DE4</color>
-    <color name="blue_700">#003470</color>
-
-    <color name="red_300">#E85C4A</color>
-    <color name="green_300">#3CB878</color>
-
-=======
     <color name="max_button_bg">#ebebeb</color>
     <color name="text_highlight_blue_bg">#14008DE4</color>
     <color name="ultra_light_gray">#f5f6f7</color>
@@ -135,6 +86,7 @@
 
     <!-- Palette -->
     <color name="dash_blue">#008DE4</color>
+    <color name="deep_blue">#0052FF</color>
     <color name="dash_black">#191C1F</color>
     <color name="extra_dark_gray">#525C66</color>
     <color name="dark_gray">#75808A</color>
@@ -149,43 +101,22 @@
     <color name="blue_50">#F0F8FE</color>
     <color name="blue_300">#3CA9EE</color>
     <color name="blue_700">#003470</color>
+    <color name="light_blue">#1A008DE4</color>
 
->>>>>>> 9c34b81f
     <color name="gray_40">#F2F3F5</color>
     <color name="gray_50">#EBEDF0</color>
     <color name="gray_100">#E1E3E6</color>
     <color name="gray_200">#C4C8CC</color>
-<<<<<<< HEAD
     <color name="gray_300">#AAAEB3</color>
     <color name="gray_400">#909499</color>
-    <color name="gray_500">#76787A</color>
     <color name="gray_600">#5D5F61</color>
-    <color name="gray_700">#434A52</color>
     <color name="gray_900">#0C0C0D</color>
-    <color name="gray_900_0.1">#1A0C0C0D</color>
-    <color name="gray_900_0.7">#B30C0C0D</color>
 
     <color name="steel_gray_40">#F3F5F6</color>
-    <color name="steel_gray_50">#E7EAEE</color>
-    <color name="steel_gray_100">#D5DBE1</color>
-=======
-    <color name="gray_600">#5D5F61</color>
-
-    <color name="steel_gray_40">#F3F5F6</color>
->>>>>>> 9c34b81f
     <color name="steel_gray_150">#B8C1CC</color>
     <color name="steel_gray_200">#AEB7C2</color>
     <color name="steel_gray_250">#A3ADB8</color>
     <color name="steel_gray_300">#99A2AD</color>
     <color name="steel_gray_400">#818C99</color>
-<<<<<<< HEAD
-    <color name="steel_gray_500">#6D7885</color>
     <color name="steel_gray_700">#434A52</color>
-
-    <color name="dark_steel_gray_700">#5B5B65</color>
-    <color name="dash_light_red">#f7ebeb</color>
-    <color name="light_blue">#1A008DE4</color>
-=======
-    <color name="steel_gray_700">#434A52</color>
->>>>>>> 9c34b81f
 </resources>