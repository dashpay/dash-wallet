--- conflicted
+++ resolved
@@ -38,6 +38,12 @@
     <color name="gray_900">#0C0C0D</color>
     <color name="steel_gray">#6D7885</color>
     <color name="black_text">#ff171717</color>
+    <color name="gray_400">#818C99</color>
+    <color name="gray_40">#F2F3F5</color>
+    <color name="gray_white">#C4C8CC</color>
+    <color name="close_btn_dark_gray">#5D5F61</color>
+    <color name="search_light_gray">#6D7885</color>
+    <color name="gray_300">#99A2AD</color>
 
     <!-- foreground -->
     <color name="fg_significant">#66000000</color>
@@ -65,17 +71,7 @@
     <color name="black_liquid">#171717</color>
     <color name="grey_liquid">#9B9B9B</color>
     <color name="warning_yellow">#FFFAF0</color>
-<<<<<<< HEAD
     <color name="bg_explore">#003470</color>
     <color name="bg_explore_bottom">#F2F3F5</color>
     <color name="divider_color">#EBEDF0</color>
-=======
-    <color name="gray_400">#818C99</color>
-    <color name="gray_40">#F2F3F5</color>
-    <color name="gray_white">#C4C8CC</color>
-    <color name="close_btn_dark_gray">#5D5F61</color>
-    <color name="search_light_gray">#6D7885</color>
-    <color name="gray_300">#99A2AD</color>
-
->>>>>>> 9169f31f
 </resources>