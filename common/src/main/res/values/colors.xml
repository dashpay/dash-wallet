--- conflicted
+++ resolved
@@ -28,23 +28,8 @@
     <color name="menu_gray">#FFC9C9C9</color>
     <color name="gray">#FF979797</color>
     <color name="medium_gray">#ff4a4a4a</color>
-<<<<<<< HEAD
-=======
-    <color name="gray_900">#0C0C0D</color>
-    <color name="gray_900_0.7">#B30C0C0D</color>
-    <color name="gray_600">#5D5F61</color>
-    <color name="gray_400">#818C99</color>
-    <color name="gray_300">#99A2AD</color>
-    <color name="gray_100">#E1E3E6</color>
-    <color name="gray_40">#F2F3F5</color>
-    <color name="steel_gray_700">#434A52</color>
-    <color name="steel_gray_500">#6D7885</color>
-    <color name="steel_gray_400">#818C99</color>
-    <color name="steel_gray_250">#A3ADB8</color>
-    <color name="steel_gray_200">#AEB7C2</color>
-    <color name="steel_gray_150">#B8C1CC</color>
-    <color name="steel_gray_40">#F3F5F6</color>
->>>>>>> b57e8db9
+
+
     <color name="black_text">#ff171717</color>
     <color name="shadow_color">#33000000</color>
 
@@ -75,9 +60,6 @@
     <color name="black_liquid">#171717</color>
     <color name="grey_liquid">#9B9B9B</color>
     <color name="warning_yellow">#FFFAF0</color>
-<<<<<<< HEAD
-    <color name="disabled_button_bg">#eeeeee</color>
-    <color name="extra_small_btn_bg">#f2f9fd</color>
 
 
     <!-- Design System colors -->
@@ -98,6 +80,8 @@
     <color name="background_explore">@color/blue_700</color>
     <color name="background_accuracy_circle">#26008DE4</color>
     <color name="button_ripple_color">#1f000000</color>
+    <color name="disabled_button_bg">#eeeeee</color>
+    <color name="extra_small_btn_bg">#f2f9fd</color>
 
     <!-- Palette -->
     <color name="blue_50">#F0F8FE</color>
@@ -146,13 +130,4 @@
     <color name="steel_gray_500">#6D7885</color>
     <color name="steel_gray_600">#58616B</color>
     <color name="steel_gray_700">#434A52</color>
-=======
-    <color name="bg_explore">#003470</color>
-    <color name="divider_color">#EBEDF0</color>
-    <color name="bg_accuracy_circle">#26008DE4</color>
-    <color name="background_primary">#eff0f4</color>
-    <color name="disabled_button_bg">#eeeeee</color>
-    <color name="extra_small_btn_bg">#f2f9fd</color>
-    <color name="secondary_btn_border_color">#e1e3e6</color>
->>>>>>> b57e8db9
 </resources>