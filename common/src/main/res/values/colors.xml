<?xml version="1.0" encoding="utf-8"?>
<resources>

    <color name="colorPrimaryDark">#FF012060</color>
    <color name="colorAccent">#666666</color>

    <color name="dash_deep_blue">#012060</color>
    <color name="dash_gray">#787878</color>
    <color name="dash_light_gray">#d8d8d8</color>
    <color name="dash_white">#ffffff</color>
    <color name="dash_orange">#E78010</color>
    <color name="dash_red">#d0021b</color>
    <color name="dash_green">#27C509</color>
    <color name="ripple_light">#60ffffff</color>
    <color name="ripple_dark">#80012060</color>
    <color name="error_red">#BF2827</color>
    <!-- added for transaction status -->
    <color name="secondary_status">#E78010</color>
    <color name="primary_status">#4A4A4A</color>

    <color name="darkest_blue">#FF111921</color>
    <color name="vivid_red">#ec2227</color>
    <color name="white">#ffffff</color>
    <color name="menu_gray">#FFC9C9C9</color>
    <color name="old_gray">#FF979797</color>
    <color name="medium_gray">#ff4a4a4a</color>
    <color name="black_text">#ff171717</color>
    <color name="shadow_color">#33000000</color>
<<<<<<< HEAD


=======
>>>>>>> 95bfdd15
    <!-- foreground -->
    <color name="fg_significant">#66000000</color>
    <color name="fg_less_significant">#ff666666</color>
    <color name="fg_insignificant">#ffbbbbbb</color>
    <color name="fg_value_positive">@color/colorPrimaryDark</color>
    <color name="fg_value_negative">@color/colorPrimary</color>
    <color name="fg_error">#ffff0000</color>
    <color name="fg_network_significant">#ffffffff</color>
    <color name="fg_network_insignificant">#ffa0a0a0</color>
    <color name="gift_card_orange">#FA9269</color>

    <!-- background -->
    <color name="bg_bright">#ffffffff</color>
    <color name="bg_action_bar">#ff222222</color>
    <color name="bg_panel">#fff2f2f8</color>
    <color name="bg_form">@android:color/white</color>
    <color name="bg_list">#40ffffff</color>
    <color name="bg_list_selected">#40808090</color>
    <color name="bg_dialog_title">@android:color/transparent</color>
    <color name="bg_shortcut">@color/colorPrimary</color>
    <color name="black">#000000</color>
    <color name="black_liquid">#171717</color>
    <color name="grey_liquid">#9B9B9B</color>


    <!-- Design System colors -->

    <!-- Content -->
    <color name="colorPrimary">@color/dash_blue</color>
    <color name="content_primary">@color/dash_black</color>
    <color name="content_secondary">@color/extra_dark_gray</color>
    <color name="content_tertiary">@color/dark_gray</color>
    <color name="content_disabled">#92929C</color>
    <color name="content_warning">@color/system_red</color>
<<<<<<< HEAD
    <color name="light_gray">#DEDEE3</color>
=======
>>>>>>> 95bfdd15
    <color name="input_hint_gray">#c5c6c7</color>

    <!-- Background -->
    <color name="background_primary">#f7f7f7</color>
    <color name="background_secondary">@android:color/white</color>
    <color name="background_tertiary">#F2F2F2</color>
    <color name="overlay_primary">#B3000000</color>
    <color name="background_explore">@color/blue_700</color>
    <color name="background_accuracy_circle">#26008DE4</color>
    <color name="button_ripple_color">#1f000000</color>
    <color name="button_ripple_light">#40B0B6BC</color>
    <color name="disabled_button_bg">#eeeeee</color>
    <color name="max_button_bg">#ebebeb</color>
    <color name="text_highlight_blue_bg">#14008DE4</color>
    <color name="ultra_light_gray">#f5f6f7</color>
    <color name="warning_yellow">#fff9ed</color>
    <color name="input_error_background">#1AE85C4A</color>
    <color name="tx_sent_background">#08008DE4</color>
    <color name="tx_received_background">#083CB878</color>

    <!-- Strokes -->
    <color name="divider_color">@color/extra_light_gray</color>
<<<<<<< HEAD
    <color name="input_focused_stroke">#cce8fa</color>
=======
    <color name="input_focused_stroke">#33008DE4</color>
>>>>>>> 95bfdd15

    <!-- Palette -->
    <color name="dash_blue">#008DE4</color>
    <color name="dash_black">#191C1F</color>
    <color name="extra_dark_gray">#525C66</color>
    <color name="dark_gray">#75808A</color>
    <color name="gray">#B0B6BC</color>
<<<<<<< HEAD
=======
    <color name="light_gray">#CED2D5</color>
>>>>>>> 95bfdd15
    <color name="extra_light_gray">#EBEDEE</color>
    <color name="system_red">#E85C4A</color>
    <color name="system_green">#3CB878</color>
    <color name="tangerine">#FA9269</color>

<<<<<<< HEAD
    <!-- With opacity -->
    <color name="dash_black_0.7">#B30C0C0D</color>
    <color name="system_green_0.1">#1A3CB878</color>
    <color name="dash_blue_0.1">#1A008DE4</color>

    <!-- Old Palette. To Be Removed -->
=======
    <color name="dash_black_0.7">#B30C0C0D</color>

>>>>>>> 95bfdd15
    <color name="blue_50">#F0F8FE</color>
    <color name="blue_300">#3CA9EE</color>
    <color name="blue_700">#003470</color>

    <color name="gray_40">#F2F3F5</color>
    <color name="gray_50">#EBEDF0</color>
    <color name="gray_100">#E1E3E6</color>
    <color name="gray_200">#C4C8CC</color>
    <color name="gray_600">#5D5F61</color>

<<<<<<< HEAD
=======
    <color name="steel_gray_40">#F3F5F6</color>
>>>>>>> 95bfdd15
    <color name="steel_gray_150">#B8C1CC</color>
    <color name="steel_gray_200">#AEB7C2</color>
    <color name="steel_gray_250">#A3ADB8</color>
    <color name="steel_gray_300">#99A2AD</color>
    <color name="steel_gray_400">#818C99</color>
    <color name="steel_gray_700">#434A52</color>
</resources><|MERGE_RESOLUTION|>--- conflicted
+++ resolved
@@ -26,11 +26,6 @@
     <color name="medium_gray">#ff4a4a4a</color>
     <color name="black_text">#ff171717</color>
     <color name="shadow_color">#33000000</color>
-<<<<<<< HEAD
-
-
-=======
->>>>>>> 95bfdd15
     <!-- foreground -->
     <color name="fg_significant">#66000000</color>
     <color name="fg_less_significant">#ff666666</color>
@@ -65,10 +60,6 @@
     <color name="content_tertiary">@color/dark_gray</color>
     <color name="content_disabled">#92929C</color>
     <color name="content_warning">@color/system_red</color>
-<<<<<<< HEAD
-    <color name="light_gray">#DEDEE3</color>
-=======
->>>>>>> 95bfdd15
     <color name="input_hint_gray">#c5c6c7</color>
 
     <!-- Background -->
@@ -91,11 +82,7 @@
 
     <!-- Strokes -->
     <color name="divider_color">@color/extra_light_gray</color>
-<<<<<<< HEAD
-    <color name="input_focused_stroke">#cce8fa</color>
-=======
     <color name="input_focused_stroke">#33008DE4</color>
->>>>>>> 95bfdd15
 
     <!-- Palette -->
     <color name="dash_blue">#008DE4</color>
@@ -103,26 +90,14 @@
     <color name="extra_dark_gray">#525C66</color>
     <color name="dark_gray">#75808A</color>
     <color name="gray">#B0B6BC</color>
-<<<<<<< HEAD
-=======
     <color name="light_gray">#CED2D5</color>
->>>>>>> 95bfdd15
     <color name="extra_light_gray">#EBEDEE</color>
     <color name="system_red">#E85C4A</color>
     <color name="system_green">#3CB878</color>
     <color name="tangerine">#FA9269</color>
 
-<<<<<<< HEAD
-    <!-- With opacity -->
-    <color name="dash_black_0.7">#B30C0C0D</color>
-    <color name="system_green_0.1">#1A3CB878</color>
-    <color name="dash_blue_0.1">#1A008DE4</color>
-
-    <!-- Old Palette. To Be Removed -->
-=======
     <color name="dash_black_0.7">#B30C0C0D</color>
 
->>>>>>> 95bfdd15
     <color name="blue_50">#F0F8FE</color>
     <color name="blue_300">#3CA9EE</color>
     <color name="blue_700">#003470</color>
@@ -133,10 +108,7 @@
     <color name="gray_200">#C4C8CC</color>
     <color name="gray_600">#5D5F61</color>
 
-<<<<<<< HEAD
-=======
     <color name="steel_gray_40">#F3F5F6</color>
->>>>>>> 95bfdd15
     <color name="steel_gray_150">#B8C1CC</color>
     <color name="steel_gray_200">#AEB7C2</color>
     <color name="steel_gray_250">#A3ADB8</color>
