--- conflicted
+++ resolved
@@ -63,6 +63,7 @@
     <color name="blue_300">#3CA9EE</color>
     <color name="blue_50">#F0F8FE</color>
     <color name="shadow_color">#33000000</color>
+    <color name="deep_blue">#0052FF</color>
 
     <!-- foreground -->
     <color name="fg_significant">#66000000</color>
@@ -98,11 +99,6 @@
     <color name="disabled_button_bg">#eeeeee</color>
     <color name="extra_small_btn_bg">#f2f9fd</color>
     <color name="secondary_btn_border_color">#e1e3e6</color>
-<<<<<<< HEAD
     <color name="gray_background">@color/steel_gray_50</color>
     <color name="background_secondary">@color/white</color>
-=======
-    <color name="steel_gray_50">#E7EAEE</color>
-    <color name="deep_blue">#0052FF</color>
->>>>>>> 557aebc3
 </resources>