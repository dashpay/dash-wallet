<?xml version="1.0" encoding="utf-8"?>
<resources>

    <string name="loading">Loading…</string>
    <string name="loading_error">An error occurred. Please try again later.</string>
    <string name="dash_available">%1$s available</string>
    <string name="network_unavailable_title">Network Unavailable</string>
    <string name="network_unavailable_check_connection">Please check your network connection</string>
    <string name="network_unavailable_balance_not_accurate">The balance may not be accurate because of the lost connection</string>
    <string name="fiat_balance_with_currency" translatable="false">%s %s</string>
    <string name="zero_fiat_balance_with_currency" translatable="false">%s 0.00</string>

    <!-- Local Currency List: GGP -->
    <string name="currency_GGP">Guernsey Pound</string>
    <!-- Local Currency List: JEP -->
    <string name="currency_JEP">Jersey Pound</string>
    <!-- Local Currency List: IMP -->
    <string name="currency_IMP">Isle of Man Pound</string>
    <!-- Local Currency List: USDC is a stablecoin that is pegged to the United States dollar -->
    <string name="currency_USDC">USD Coin</string>
    <!-- Local Currency List: Litecoin cryptocurrency -->
    <string name="currency_LTC">Litecoin</string>
    <!-- Local Currency List: Ethereum cryptocurrency -->
    <string name="currency_ETH">Ethereum</string>
    <!-- Local Currency List: Bitcoin cryptocurrency -->
    <string name="currency_BTC">Bitcoin</string>
    <!-- Local Currency List: PAX is a stablecoin that is pegged to the United States dollar -->
    <string name="currency_PAX">Paxos Standard</string>
    <!-- Local Currency List: GUSD is a stablecoin that is pegged to the United States dollar -->
    <string name="currency_GUSD">Gemini Dollar</string>

    <!-- Generic Buttons -->
    <string name="button_dismiss">Dismiss</string>
    <string name="network_unavailable_return">Return to Wallet</string>
    <string name="button_continue">Continue</string>

    <!-- Design system UI elements -->
    <string name="search_hint">Search</string>
<<<<<<< HEAD
    <string name="pay_with">Pay with</string>
    <string name="choose_payment_method">Choose Payment Method</string>
    <string name="debit_credit_card">Debit/Credit card</string>
    <string name="max">Max</string>
=======
    <string name="select_a_service_to_buy_and_sell_Dash"> Select a service to buy and sell Dash.</string>

>>>>>>> 8dcb72a6
</resources><|MERGE_RESOLUTION|>--- conflicted
+++ resolved
@@ -34,15 +34,12 @@
     <string name="network_unavailable_return">Return to Wallet</string>
     <string name="button_continue">Continue</string>
 
+    <string name="select_a_service_to_buy_and_sell_Dash"> Select a service to buy and sell Dash.</string>
+
     <!-- Design system UI elements -->
     <string name="search_hint">Search</string>
-<<<<<<< HEAD
     <string name="pay_with">Pay with</string>
     <string name="choose_payment_method">Choose Payment Method</string>
     <string name="debit_credit_card">Debit/Credit card</string>
     <string name="max">Max</string>
-=======
-    <string name="select_a_service_to_buy_and_sell_Dash"> Select a service to buy and sell Dash.</string>
-
->>>>>>> 8dcb72a6
 </resources>