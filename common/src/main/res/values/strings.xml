<?xml version="1.0" encoding="utf-8"?>
<resources>
    <!-- Generic titles/messages -->
    <string name="loading">Loading…</string>
    <string name="loading_error">An error occurred. Please try again later.</string>
    <string name="please_wait_title">Please wait</string>
    <string name="dash_available">%1$s available</string>
    <string name="network_unavailable_title">Network Unavailable</string>
    <string name="network_unavailable_check_connection">Please check your network connection</string>
    <string name="network_unavailable_balance_not_accurate">The balance may not be accurate because of the lost connection</string>
    <string name="fiat_balance_with_currency" translatable="false">%s %s</string>
    <string name="zero_fiat_balance_with_currency" translatable="false">%s 0.00</string>
    <string name="buy_dash">Buy Dash</string>
    <string name="copied">Copied</string>
    <string name="staking_title">Staking</string>
    <string name="email">Email</string>
    <string name="email_placeholder">e.g. johndoe@mail.com</string>
    <string name="error">Error</string>
    <string name="select_a_coin">Select a coin</string>
    <string name="request_coins_share_dialog_title">Share request for Dash…</string>
    <string name="buy_with_fiat">Buy Dash with fiat</string>
    <string name="buy_and_convert">Buy and convert Dash with another crypto</string>
    <string name="transfer_dash">Transfer Dash</string>
    <string name="login_error_title">Unable to log in your %s account</string>
    <string name="login_error_message">An error occurred while logging in to your %s account.</string>
    <string name="balance">Balance:</string>

    <!-- Local Currency List: GGP -->
    <string name="currency_GGP">Guernsey Pound</string>
    <!-- Local Currency List: JEP -->
    <string name="currency_JEP">Jersey Pound</string>
    <!-- Local Currency List: IMP -->
    <string name="currency_IMP">Isle of Man Pound</string>
    <!-- Local Currency List: USDC is a stablecoin that is pegged to the United States dollar -->
    <string name="currency_USDC">USD Coin</string>
    <!-- Local Currency List: Litecoin cryptocurrency -->
    <string name="currency_LTC">Litecoin</string>
    <!-- Local Currency List: Ethereum cryptocurrency -->
    <string name="currency_ETH">Ethereum</string>
    <!-- Local Currency List: Bitcoin cryptocurrency -->
    <string name="currency_BTC">Bitcoin</string>
    <!-- Local Currency List: PAX is a stablecoin that is pegged to the United States dollar -->
    <string name="currency_PAX">Paxos Standard</string>
    <!-- Local Currency List: GUSD is a stablecoin that is pegged to the United States dollar -->
    <string name="currency_GUSD">Gemini Dollar</string>

    <!-- Generic buttons -->
    <string name="button_dismiss">Dismiss</string>
    <string name="network_unavailable_return">Return to Wallet</string>
    <string name="button_continue">Continue</string>
    <string name="get_quote">Get Quote</string>
    <string name="button_close">Close</string>
    <string name="button_retry">Retry</string>
    <string name="button_send_report">Send Report</string>
    <string name="button_info">info</string>
    <string name="button_copy_address">Copy address</string>
    <string name="button_understand">I understand</string>
    <string name="button_okay">Okay</string>
    <string name="button_share">Share</string>
    <string name="share_address">Share Address</string>
    <string name="verify">Verify</string>
    <string name="receive_enter_amount_button">Specify Amount</string>
    <string name="account_create">Create Account</string>

    <!-- Design system UI elements -->
    <string name="search_hint">Search</string>
    <string name="permission_allow">Allow</string>
    <string name="permission_deny">Deny</string>
    <string name="pay_with">Pay with</string>
    <string name="choose_payment_method">Choose Payment Method</string>
    <string name="debit_credit_card">Debit/Credit card</string>
    <string name="max">Max</string>
    <string name="select_the_coin">Select the coin</string>
    <string name="dash">Dash</string>
    <string name="dash_wallet_name">Dash Wallet</string>
    <string name="from">from</string>
    <string name="to">to</string>
    <string name="select_currency">Select Currency</string>
    <string name="exchange_rate_template" translatable="false">%1$s DASH = %2$s</string>
    <string name="send_coins_error_dusty_send">The amount is too small to send</string>
    <string name="send_coins_error_insufficient_money">Insufficient funds</string>
<<<<<<< HEAD
    <string name="syncing">Syncing</string>
=======
    <string name="rate_not_available">Not available</string>
>>>>>>> 13ddb251

    <!-- CrowdNode warning -->
    <string name="empty_wallet_warning_title">Looks like you are emptying your Dash Wallet</string>
    <string name="empty_wallet_crowdnode_warning">Please note, you will not be able to withdraw your funds from CrowdNode to this wallet until you increase your balance to 0.0003 Dash.</string>

    <!-- Send coins -->
    <string name="payment_request_problem_title">Payment was not acknowledged</string>
    <string name="payment_protocol_default_error_title">Payment error</string>
    <string name="payment_request_problem_message">Your payment could not be processed by the server, please inquire with the merchant</string>
</resources><|MERGE_RESOLUTION|>--- conflicted
+++ resolved
@@ -79,11 +79,8 @@
     <string name="exchange_rate_template" translatable="false">%1$s DASH = %2$s</string>
     <string name="send_coins_error_dusty_send">The amount is too small to send</string>
     <string name="send_coins_error_insufficient_money">Insufficient funds</string>
-<<<<<<< HEAD
     <string name="syncing">Syncing</string>
-=======
     <string name="rate_not_available">Not available</string>
->>>>>>> 13ddb251
 
     <!-- CrowdNode warning -->
     <string name="empty_wallet_warning_title">Looks like you are emptying your Dash Wallet</string>
