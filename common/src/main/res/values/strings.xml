--- conflicted
+++ resolved
@@ -38,11 +38,8 @@
 
     <!-- Design system UI elements -->
     <string name="search_hint">Search</string>
-<<<<<<< HEAD
-=======
     <string name="permission_allow">Allow</string>
     <string name="permission_deny">Deny</string>
     <string name="max">Max</string>
     <string name="select_currency">Select Currency</string>
->>>>>>> 745557a2
 </resources>