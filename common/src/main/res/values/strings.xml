--- conflicted
+++ resolved
@@ -37,11 +37,8 @@
     <string name="button_dismiss">Dismiss</string>
     <string name="network_unavailable_return">Return to Wallet</string>
     <string name="button_continue">Continue</string>
-<<<<<<< HEAD
     <string name="get_quote">Get Quote</string>
-=======
     <string name="button_understand">I understand</string>
->>>>>>> 5b5576e5
 
     <!-- Design system UI elements -->
     <string name="search_hint">Search</string>
