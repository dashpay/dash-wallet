--- conflicted
+++ resolved
@@ -23,13 +23,9 @@
     <string name="transfer_dash">Transfer Dash</string>
     <string name="login_error_title">Unable to log in your %s account</string>
     <string name="login_error_message">An error occurred while logging in to your %s account.</string>
-<<<<<<< HEAD
     <string name="dash_address">Dash Address</string>
     <string name="username">Username</string>
-
-=======
     <string name="balance">Balance:</string>
->>>>>>> 7c9f39e0
 
     <!-- Local Currency List: GGP -->
     <string name="currency_GGP">Guernsey Pound</string>
