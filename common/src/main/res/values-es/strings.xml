<?xml version="1.0" encoding="utf-8"?>
<resources>
    <string name="loading">Cargando…</string>
    <string name="loading_error">Ocurrió un error. Por favor, intenta nuevamente más tarde.</string>
    <string name="please_wait_title">Por favor espera</string>
    <string name="dash_available">%1$s disponible</string>
    <string name="network_unavailable_title">Red no disponible</string>
    <string name="network_unavailable_check_connection">Comprueba tu conexión de red</string>
    <string name="network_unavailable_balance_not_accurate">Es posible que el saldo no sea exacto debido a la pérdida de conexión</string>
    <string name="buy_dash">Comprar Dash</string>
    <string name="copied">Copiado</string>

    <!-- Local Currency List: GGP -->
    <string name="currency_GGP">Libra de Guernsey</string>
    <!-- Local Currency List: JEP -->
    <string name="currency_JEP">Libra de Jersey</string>
    <!-- Local Currency List: IMP -->
    <string name="currency_IMP">Libra manesa</string>
    <!-- Local Currency List: USDC is a stablecoin that is pegged to the United States dollar -->
    <string name="currency_USDC">USD Coin</string>
    <!-- Local Currency List: Litecoin cryptocurrency -->
    <string name="currency_LTC">Litecoin</string>
    <!-- Local Currency List: Ethereum cryptocurrency -->
    <string name="currency_ETH">Ethereum</string>
    <!-- Local Currency List: Bitcoin cryptocurrency -->
    <string name="currency_BTC">Bitcoin</string>
    <!-- Local Currency List: PAX is a stablecoin that is pegged to the United States dollar -->
    <string name="currency_PAX">Estándar Paxos</string>
    <!-- Local Currency List: GUSD is a stablecoin that is pegged to the United States dollar -->
    <string name="currency_GUSD">Gemini Dollar</string>

    <!-- Generic Buttons -->
    <string name="button_dismiss">Rechazar</string>
    <string name="network_unavailable_return">Regresar a la billetera</string>
    <string name="button_continue">Continuar</string>

    <!-- Design system UI elements -->
    <string name="search_hint">Buscar</string>
    <string name="permission_allow">Permitir</string>
    <string name="permission_deny">Denigar</string>
<<<<<<< HEAD
    <string name="button_retry">Reintentar</string>
    <string name="button_close">Cerrar</string>
=======
    <string name="max">Máximo</string>
    <string name="select_currency">Selecciona el tipo de moneda</string>
>>>>>>> c53969fb
</resources><|MERGE_RESOLUTION|>--- conflicted
+++ resolved
@@ -38,11 +38,8 @@
     <string name="search_hint">Buscar</string>
     <string name="permission_allow">Permitir</string>
     <string name="permission_deny">Denigar</string>
-<<<<<<< HEAD
     <string name="button_retry">Reintentar</string>
     <string name="button_close">Cerrar</string>
-=======
     <string name="max">Máximo</string>
     <string name="select_currency">Selecciona el tipo de moneda</string>
->>>>>>> c53969fb
 </resources>