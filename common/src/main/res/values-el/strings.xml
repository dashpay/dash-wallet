<?xml version="1.0" encoding="utf-8"?>
<resources>
    <string name="loading">Φορτώνει...</string>
    <string name="loading_error">Παρουσιάστηκε σφάλμα. Παρακαλώ προσπαθήστε ξανά αργότερα.</string>
    <string name="please_wait_title">Παρακαλώ περιμένετε</string>
    <string name="dash_available">%1$s διαθέσιμα</string>
    <string name="network_unavailable_title">Μη διαθέσιμο δίκτυο</string>
    <string name="network_unavailable_check_connection">Ελέγξτε τη σύνδεση δικτύου σας</string>
    <string name="network_unavailable_balance_not_accurate">Το υπόλοιπο ενδέχεται να μην είναι ακριβές λόγω της απώλειας σύνδεσης</string>
    <string name="buy_dash">Αγορά Dash</string>
    <string name="copied">Αντιγράφηκε</string>

    <!-- Local Currency List: GGP -->
    <string name="currency_GGP">Γκέρνσεϊ Λίρα</string>
    <!-- Local Currency List: JEP -->
    <string name="currency_JEP">Τζέρσεϋ Λίρα</string>
    <!-- Local Currency List: IMP -->
    <string name="currency_IMP">Νήσος του Μαν Λίρα</string>
    <!-- Local Currency List: USDC is a stablecoin that is pegged to the United States dollar -->
    <string name="currency_USDC">Νόμισμα USD</string>
    <!-- Local Currency List: Litecoin cryptocurrency -->
    <string name="currency_LTC">Litecoin</string>
    <!-- Local Currency List: Ethereum cryptocurrency -->
    <string name="currency_ETH">Ethereum</string>
    <!-- Local Currency List: Bitcoin cryptocurrency -->
    <string name="currency_BTC">Bitcoin</string>
    <!-- Local Currency List: PAX is a stablecoin that is pegged to the United States dollar -->
    <string name="currency_PAX">Paxos Standard</string>
    <!-- Local Currency List: GUSD is a stablecoin that is pegged to the United States dollar -->
    <string name="currency_GUSD">Gemini Dollar</string>

    <!-- Generic Buttons -->
    <string name="button_dismiss">Ματαίωση</string>
    <string name="network_unavailable_return">Επιστροφή στο Πορτοφόλι</string>
<<<<<<< HEAD
    <string name="button_retry">Επανάληψη</string>
    <string name="button_close">κλείσιμο</string>
=======
    <string name="button_continue">Συνέχεια</string>

    <string name="max">Μέγιστο</string>
    <string name="select_currency">Επιλέξτε Νόμισμα</string>
>>>>>>> c53969fb
</resources><|MERGE_RESOLUTION|>--- conflicted
+++ resolved
@@ -32,13 +32,9 @@
     <!-- Generic Buttons -->
     <string name="button_dismiss">Ματαίωση</string>
     <string name="network_unavailable_return">Επιστροφή στο Πορτοφόλι</string>
-<<<<<<< HEAD
     <string name="button_retry">Επανάληψη</string>
     <string name="button_close">κλείσιμο</string>
-=======
     <string name="button_continue">Συνέχεια</string>
-
     <string name="max">Μέγιστο</string>
     <string name="select_currency">Επιλέξτε Νόμισμα</string>
->>>>>>> c53969fb
 </resources>