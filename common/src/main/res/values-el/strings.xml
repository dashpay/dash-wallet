<?xml version="1.0" encoding="utf-8"?>
<resources>
    <string name="loading">Φορτώνει...</string>
    <string name="loading_error">Παρουσιάστηκε σφάλμα. Παρακαλώ προσπαθήστε ξανά αργότερα.</string>
    <string name="please_wait_title">Παρακαλώ περιμένετε</string>
    <string name="dash_available">%1$s διαθέσιμα</string>
    <string name="network_unavailable_title">Μη διαθέσιμο δίκτυο</string>
    <string name="network_unavailable_check_connection">Ελέγξτε τη σύνδεση δικτύου σας</string>
    <string name="network_unavailable_balance_not_accurate">Το υπόλοιπο ενδέχεται να μην είναι ακριβές λόγω της απώλειας σύνδεσης</string>
    <string name="buy_dash">Αγορά Dash</string>
    <string name="copied">Αντιγράφηκε</string>

    <!-- Local Currency List: GGP -->
    <string name="currency_GGP">Γκέρνσεϊ Λίρα</string>
    <!-- Local Currency List: JEP -->
    <string name="currency_JEP">Τζέρσεϋ Λίρα</string>
    <!-- Local Currency List: IMP -->
    <string name="currency_IMP">Νήσος του Μαν Λίρα</string>
    <!-- Local Currency List: USDC is a stablecoin that is pegged to the United States dollar -->
    <string name="currency_USDC">Νόμισμα USD</string>
    <!-- Local Currency List: Litecoin cryptocurrency -->
    <string name="currency_LTC">Litecoin</string>
    <!-- Local Currency List: Ethereum cryptocurrency -->
    <string name="currency_ETH">Ethereum</string>
    <!-- Local Currency List: Bitcoin cryptocurrency -->
    <string name="currency_BTC">Bitcoin</string>
    <!-- Local Currency List: PAX is a stablecoin that is pegged to the United States dollar -->
    <string name="currency_PAX">Paxos Standard</string>
    <!-- Local Currency List: GUSD is a stablecoin that is pegged to the United States dollar -->
    <string name="currency_GUSD">Gemini Dollar</string>

    <!-- Generic Buttons -->
    <string name="button_dismiss">Ματαίωση</string>
    <string name="network_unavailable_return">Επιστροφή στο Πορτοφόλι</string>
    <string name="button_retry">Επανάληψη</string>
    <string name="button_close">κλείσιμο</string>
    <string name="button_continue">Συνέχεια</string>
<<<<<<< HEAD
=======
    <string name="button_okay">Εντάξει</string>

>>>>>>> 16017964
    <string name="max">Μέγιστο</string>
    <string name="select_currency">Επιλέξτε Νόμισμα</string>
</resources><|MERGE_RESOLUTION|>--- conflicted
+++ resolved
@@ -35,11 +35,8 @@
     <string name="button_retry">Επανάληψη</string>
     <string name="button_close">κλείσιμο</string>
     <string name="button_continue">Συνέχεια</string>
-<<<<<<< HEAD
-=======
     <string name="button_okay">Εντάξει</string>
 
->>>>>>> 16017964
     <string name="max">Μέγιστο</string>
     <string name="select_currency">Επιλέξτε Νόμισμα</string>
 </resources>