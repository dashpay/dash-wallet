<?xml version="1.0" encoding="utf-8"?><!--
  ~ Copyright 2021 Dash Core Group.
  ~
  ~ This program is free software: you can redistribute it and/or modify
  ~ it under the terms of the GNU General Public License as published by
  ~ the Free Software Foundation, either version 3 of the License, or
  ~ (at your option) any later version.
  ~
  ~ This program is distributed in the hope that it will be useful,
  ~ but WITHOUT ANY WARRANTY; without even the implied warranty of
  ~ MERCHANTABILITY or FITNESS FOR A PARTICULAR PURPOSE.  See the
  ~ GNU General Public License for more details.
  ~
  ~ You should have received a copy of the GNU General Public License
  ~ along with this program.  If not, see <http://www.gnu.org/licenses/>.
  -->
<ripple xmlns:android="http://schemas.android.com/apk/res/android"
<<<<<<< HEAD
    xmlns:tools="http://schemas.android.com/tools"
=======
>>>>>>> 2467a3bb
    android:color="?attr/rippleColor">

    <item android:id="@android:id/mask">
        <shape android:shape="rectangle">
            <corners android:radius="?attr/cornerRadius" />
            <solid android:color="@android:color/white" />
        </shape>
    </item>

    <item>
        <selector>
            <item android:state_enabled="false">
                <shape android:shape="rectangle">
                    <corners android:radius="?attr/cornerRadius" />
                    <solid android:color="?attr/disabledBackgroundColor" />
                </shape>
            </item>

            <item>
                <shape android:shape="rectangle">
                    <corners android:radius="?attr/cornerRadius" />
                    <solid android:color="?attr/backgroundColor" />
                    <stroke android:color="?attr/strokeColor" android:width="1dp" />
                </shape>
            </item>
        </selector>
    </item>
</ripple><|MERGE_RESOLUTION|>--- conflicted
+++ resolved
@@ -15,10 +15,6 @@
   ~ along with this program.  If not, see <http://www.gnu.org/licenses/>.
   -->
 <ripple xmlns:android="http://schemas.android.com/apk/res/android"
-<<<<<<< HEAD
-    xmlns:tools="http://schemas.android.com/tools"
-=======
->>>>>>> 2467a3bb
     android:color="?attr/rippleColor">
 
     <item android:id="@android:id/mask">
