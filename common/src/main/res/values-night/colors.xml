<?xml version="1.0" encoding="utf-8"?>
<resources>
    <!-- Content -->
<!--    <color name="colorPrimary">@color/dash_blue</color>-->
<!--    <color name="content_primary">@color/dash_white</color>-->
<!--    <color name="content_secondary">@color/extra_light_gray</color>-->
<!--    <color name="content_tertiary">@color/light_gray</color>-->
<!--    <color name="content_warning">@color/system_red</color>-->
<!--    <color name="content_loading_track">#14171A</color>-->
<!--    <color name="tertiary_text_highlight">@color/ultra_dark_gray</color>-->
<!--    <color name="input_background">@color/extra_dark_gray</color>-->

<!--    &lt;!&ndash; Strokes &ndash;&gt;-->
<!--    <color name="divider_color">@color/extra_dark_gray</color>-->

<!--    &lt;!&ndash; Background &ndash;&gt;-->
<!--    <color name="background_primary">#10151F</color>-->
<!--    <color name="background_secondary">#1D2532</color>-->
<!--    <color name="background_tertiary">@android:color/transparent</color>-->
<!--    <color name="blue_background_color">#01589B</color>-->
<!--    <color name="button_ripple_color">#30ffffff</color>-->
<!--    <color name="tx_category_example_background">@color/extra_dark_gray</color>-->
<!--    <color name="tx_sent_background">#20262E</color>-->
<!--    <color name="tx_received_background">#232826</color>-->
<!--    <color name="tx_orange_background">#302D2D</color>-->
<!--    <color name="disabled_button_bg">#3C3C3C</color>-->

<!--    &lt;!&ndash; Palette &ndash;&gt;-->
<!--    <color name="dash_blue">#0094F0</color>-->
<!--    <color name="dash_white">#FAFBFC</color>-->
<!--    <color name="extra_light_gray">#A4ABB2</color>-->
<!--    <color name="light_gray">#8D9399</color>-->
<!--    <color name="gray">#757A80</color>-->
<!--    <color name="extra_dark_gray">#45494D</color>-->
<!--    <color name="dash_black">#191C1F</color>-->
<!--    <color name="system_red">#E96453</color>-->
<!--    <color name="system_green">#3FC07D</color>-->
<<<<<<< HEAD
<!--    <color name="orange">#FA9B75</color>-->
=======
<!--    <color name="tangerine">#FA9B75</color>-->
<!--    <color name="system_teal">#84C9F6</color>-->
<!--    <color name="purple">#6A7CCC</color>-->
>>>>>>> ee7ca096

<!--    <color name="extra_dark_gray_0.1">#1A45494D</color>-->
</resources><|MERGE_RESOLUTION|>--- conflicted
+++ resolved
@@ -35,13 +35,9 @@
 <!--    <color name="dash_black">#191C1F</color>-->
 <!--    <color name="system_red">#E96453</color>-->
 <!--    <color name="system_green">#3FC07D</color>-->
-<<<<<<< HEAD
 <!--    <color name="orange">#FA9B75</color>-->
-=======
-<!--    <color name="tangerine">#FA9B75</color>-->
 <!--    <color name="system_teal">#84C9F6</color>-->
 <!--    <color name="purple">#6A7CCC</color>-->
->>>>>>> ee7ca096
 
 <!--    <color name="extra_dark_gray_0.1">#1A45494D</color>-->
 </resources>