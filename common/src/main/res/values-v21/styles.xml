--- conflicted
+++ resolved
@@ -5,10 +5,7 @@
         <item name="windowActionBar">false</item>
         <item name="windowNoTitle">true</item>
         <item name="android:windowDrawsSystemBarBackgrounds">true</item>
-<<<<<<< HEAD
-=======
         <!--item name="android:statusBarColor">@android:color/transparent</item-->
->>>>>>> 9c34b81f
     </style>
 
     <style name="My.AppBarOverlay" parent="ThemeOverlay.AppCompat.Dark.ActionBar">
