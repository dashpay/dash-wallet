<?xml version="1.0" encoding="utf-8"?>
<resources>
    <string name="loading">Načítání...</string>
    <string name="loading_error">Vyskytla se chyba. Zkuste to prosím později.</string>
    <string name="please_wait_title">Čekejte prosím</string>
    <string name="dash_available">%1$sk dispozici</string>
    <string name="network_unavailable_title">Síť je nedostupná</string>
    <string name="network_unavailable_check_connection">Zkontrolujte připojení k síti</string>
    <string name="network_unavailable_balance_not_accurate">Zůstatek nemusí být přesný kvůli ztrátě připojení</string>
    <string name="buy_dash">Koupit Dash</string>
    <string name="copied">Zkopírováno</string>

    <!-- Local Currency List: GGP -->
    <string name="currency_GGP">Guernseyská libra</string>
    <!-- Local Currency List: JEP -->
    <string name="currency_JEP">Jerseyská libra</string>
    <!-- Local Currency List: IMP -->
    <string name="currency_IMP">Manská libra</string>
    <!-- Local Currency List: USDC is a stablecoin that is pegged to the United States dollar -->
    <string name="currency_USDC">USD Coin</string>
    <!-- Local Currency List: Litecoin cryptocurrency -->
    <string name="currency_LTC">Litecoin</string>
    <!-- Local Currency List: Ethereum cryptocurrency -->
    <string name="currency_ETH">Ethereum</string>
    <!-- Local Currency List: Bitcoin cryptocurrency -->
    <string name="currency_BTC">Bitcoin</string>
    <!-- Local Currency List: PAX is a stablecoin that is pegged to the United States dollar -->
    <string name="currency_PAX">Paxos Standard</string>
    <!-- Local Currency List: GUSD is a stablecoin that is pegged to the United States dollar -->
    <string name="currency_GUSD">Gemini Dollar</string>

    <!-- Generic Buttons -->
    <string name="button_dismiss">Zavřít</string>
    <string name="network_unavailable_return">Zpět do pěněženky</string>
    <string name="button_retry">Opakovat</string>
    <string name="button_close">Zavřít</string>
    <string name="button_continue">Pokračovat</string>
<<<<<<< HEAD
=======
    <string name="button_okay">Dobře</string>

>>>>>>> 16017964
    <string name="max">Max</string>
    </resources><|MERGE_RESOLUTION|>--- conflicted
+++ resolved
@@ -35,10 +35,7 @@
     <string name="button_retry">Opakovat</string>
     <string name="button_close">Zavřít</string>
     <string name="button_continue">Pokračovat</string>
-<<<<<<< HEAD
-=======
     <string name="button_okay">Dobře</string>
 
->>>>>>> 16017964
     <string name="max">Max</string>
     </resources>