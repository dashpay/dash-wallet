--- conflicted
+++ resolved
@@ -11,10 +11,7 @@
     <string name="buy_dash">Nákup Dash</string>
     <string name="copied">Zkopírováno</string>
     <string name="staking_title">Úročení</string>
-<<<<<<< HEAD
-=======
     <string name="error">Chyba</string>
->>>>>>> 9c34b81f
 
     <!-- Local Currency List: GGP -->
     <string name="currency_GGP">Guernseyská libra</string>
@@ -35,11 +32,7 @@
     <!-- Local Currency List: GUSD is a stablecoin that is pegged to the United States dollar -->
     <string name="currency_GUSD">Gemini Dollar</string>
 
-<<<<<<< HEAD
-    <!-- Generic Titles/Buttons -->
-=======
     <!-- Generic buttons -->
->>>>>>> 9c34b81f
     <string name="button_dismiss">Zavřít</string>
     <string name="network_unavailable_return">Zpět do pěněženky</string>
     <string name="button_continue">Pokračovat</string>
@@ -51,10 +44,6 @@
     <string name="button_okay">Dobře</string>
     <string name="button_share">Sdílet</string>
     <string name="verify">Ověřit</string>
-<<<<<<< HEAD
-    <string name="error">Chyba</string>
-=======
->>>>>>> 9c34b81f
 
     <!-- Design system UI elements -->
     <string name="search_hint">Vyhledávání</string>
@@ -64,9 +53,5 @@
     <string name="select_currency">Vybrat měnu</string>
     <string name="send_coins_error_dusty_send">Částka je příliš nízká pro odeslání</string>
     <string name="send_coins_error_insufficient_money">Nedostatečný zůstatek</string>
-<<<<<<< HEAD
-</resources>
-=======
 
-    </resources>
->>>>>>> 9c34b81f
+    </resources>