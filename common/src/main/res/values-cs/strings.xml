--- conflicted
+++ resolved
@@ -32,12 +32,8 @@
     <!-- Generic Buttons -->
     <string name="button_dismiss">Zavřít</string>
     <string name="network_unavailable_return">Zpět do pěněženky</string>
-<<<<<<< HEAD
     <string name="button_retry">Opakovat</string>
     <string name="button_close">Zavřít</string>
-=======
     <string name="button_continue">Pokračovat</string>
-
     <string name="max">Max</string>
->>>>>>> c53969fb
 </resources>