--- conflicted
+++ resolved
@@ -32,13 +32,9 @@
     <!-- Generic Buttons -->
     <string name="button_dismiss">Chiudi</string>
     <string name="network_unavailable_return">Torna al Portafoglio</string>
-<<<<<<< HEAD
     <string name="button_retry">Riprova</string>
     <string name="button_close">Chiudi</string>
-=======
     <string name="button_continue">Continua</string>
-
     <string name="max">Massimo</string>
     <string name="select_currency">Seleziona Valuta</string>
->>>>>>> c53969fb
 </resources>