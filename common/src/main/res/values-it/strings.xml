<?xml version="1.0" encoding="utf-8"?>
<resources>
    <string name="loading">Caricamento in corso.....</string>
    <string name="loading_error">Si è verificato un errore. Per favore riprova più tardi.</string>
    <string name="please_wait_title">attendere prego</string>
    <string name="dash_available">%1$s disponibile</string>
    <string name="network_unavailable_title">Rete non Disponibile</string>
    <string name="network_unavailable_check_connection">Si prega di controllare la connessione di rete</string>
    <string name="network_unavailable_balance_not_accurate">Il saldo potrebbe non essere accurato a causa di problemi di connessione</string>
    <string name="buy_dash">Compra Dash</string>
    <string name="copied">Copiato</string>

    <!-- Local Currency List: GGP -->
    <string name="currency_GGP">Guernsey Pound</string>
    <!-- Local Currency List: JEP -->
    <string name="currency_JEP">Jersey Pound</string>
    <!-- Local Currency List: IMP -->
    <string name="currency_IMP">Isle of Man Pound</string>
    <!-- Local Currency List: USDC is a stablecoin that is pegged to the United States dollar -->
    <string name="currency_USDC">USD Coin</string>
    <!-- Local Currency List: Litecoin cryptocurrency -->
    <string name="currency_LTC">Litecoin</string>
    <!-- Local Currency List: Ethereum cryptocurrency -->
    <string name="currency_ETH">Ethereum</string>
    <!-- Local Currency List: Bitcoin cryptocurrency -->
    <string name="currency_BTC">Bitcoin</string>
    <!-- Local Currency List: PAX is a stablecoin that is pegged to the United States dollar -->
    <string name="currency_PAX">Paxos Standard</string>
    <!-- Local Currency List: GUSD is a stablecoin that is pegged to the United States dollar -->
    <string name="currency_GUSD">Gemini Dollar</string>

    <!-- Generic Buttons -->
    <string name="button_dismiss">Chiudi</string>
    <string name="network_unavailable_return">Torna al Portafoglio</string>
    <string name="button_retry">Riprova</string>
    <string name="button_close">Chiudi</string>
    <string name="button_continue">Continua</string>
<<<<<<< HEAD
=======
    <string name="button_okay">Bene</string>

>>>>>>> 16017964
    <string name="max">Massimo</string>
    <string name="select_currency">Seleziona Valuta</string>
</resources><|MERGE_RESOLUTION|>--- conflicted
+++ resolved
@@ -35,11 +35,8 @@
     <string name="button_retry">Riprova</string>
     <string name="button_close">Chiudi</string>
     <string name="button_continue">Continua</string>
-<<<<<<< HEAD
-=======
     <string name="button_okay">Bene</string>
 
->>>>>>> 16017964
     <string name="max">Massimo</string>
     <string name="select_currency">Seleziona Valuta</string>
 </resources>