--- conflicted
+++ resolved
@@ -11,12 +11,9 @@
     <string name="buy_dash">Compra Dash</string>
     <string name="copied">Copiato</string>
     <string name="staking_title">Staking</string>
-<<<<<<< HEAD
-=======
     <string name="email">E-mail</string>
     <string name="email_placeholder">esempio: johndoe@mail.com</string>
     <string name="error">Errore</string>
->>>>>>> 9c34b81f
 
     <!-- Local Currency List: GGP -->
     <string name="currency_GGP">Guernsey Pound</string>
@@ -37,11 +34,7 @@
     <!-- Local Currency List: GUSD is a stablecoin that is pegged to the United States dollar -->
     <string name="currency_GUSD">Gemini Dollar</string>
 
-<<<<<<< HEAD
-    <!-- Generic Titles/Buttons -->
-=======
     <!-- Generic buttons -->
->>>>>>> 9c34b81f
     <string name="button_dismiss">Chiudi</string>
     <string name="network_unavailable_return">Torna al Portafoglio</string>
     <string name="button_continue">Continua</string>
@@ -54,10 +47,6 @@
     <string name="button_okay">Bene</string>
     <string name="button_share">Condividi</string>
     <string name="verify">Verifica</string>
-<<<<<<< HEAD
-    <string name="error">Errore</string>
-=======
->>>>>>> 9c34b81f
 
     <!-- Design system UI elements -->
     <string name="search_hint">Cerca</string>
@@ -67,10 +56,7 @@
     <string name="select_currency">Seleziona Valuta</string>
     <string name="send_coins_error_dusty_send">L\'importo è troppo piccolo per l\'invio</string>
     <string name="send_coins_error_insufficient_money">Fondi insufficenti</string>
-<<<<<<< HEAD
-=======
 
     <string name="empty_wallet_warning_title">Sembra che tu stia svuotando il tuo Dash Wallet</string>
     <string name="empty_wallet_crowdnode_warning">Attenzione: non potrai prelevare i tuoi fondi da CrowdNode su questo portafoglio finché non aumenterai il tuo saldo a 0,0003 Dash.</string>
->>>>>>> 9c34b81f
 </resources>