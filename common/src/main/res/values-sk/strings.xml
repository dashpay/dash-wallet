--- conflicted
+++ resolved
@@ -33,13 +33,9 @@
     <!-- Generic Buttons -->
     <string name="button_dismiss">Zrušiť</string>
     <string name="network_unavailable_return">Návrat do Peňaženky</string>
-<<<<<<< HEAD
     <string name="button_retry">Znovu</string>
     <string name="button_close">Zatvoriť</string>
-=======
     <string name="button_continue">Pokračovať</string>
-
     <string name="max">Max</string>
     <string name="select_currency">Vyberte menu</string>
->>>>>>> c53969fb
 </resources>