--- conflicted
+++ resolved
@@ -11,12 +11,9 @@
     <string name="buy_dash">Kúpiť Dash</string>
     <string name="copied">Skopírované</string>
     <string name="staking_title">Stávkovanie</string>
-<<<<<<< HEAD
-=======
     <string name="email">Email</string>
     <string name="email_placeholder">napr. johndoe@mail.com</string>
     <string name="error">Chyba</string>
->>>>>>> 9c34b81f
 
     <!-- Local Currency List: GGP -->
     <string name="currency_GGP">Guernseyova libra</string>
@@ -37,11 +34,7 @@
     <!-- Local Currency List: GUSD is a stablecoin that is pegged to the United States dollar -->
     <string name="currency_GUSD">Gemini dolár</string>
 
-<<<<<<< HEAD
-    <!-- Generic Titles/Buttons -->
-=======
     <!-- Generic buttons -->
->>>>>>> 9c34b81f
     <string name="button_dismiss">Zrušiť</string>
     <string name="network_unavailable_return">Návrat do Peňaženky</string>
     <string name="button_continue">Pokračovať</string>
@@ -54,10 +47,6 @@
     <string name="button_okay">Dobre</string>
     <string name="button_share">Zdieľať</string>
     <string name="verify">Overiť</string>
-<<<<<<< HEAD
-    <string name="error">Chyba</string>
-=======
->>>>>>> 9c34b81f
 
     <!-- Design system UI elements -->
     <string name="search_hint">Hľadať</string>
@@ -67,10 +56,7 @@
     <string name="select_currency">Vyberte menu</string>
     <string name="send_coins_error_dusty_send">Čiastka je príliš nízka pre odoslanie</string>
     <string name="send_coins_error_insufficient_money">Nedostatok prostriedkov</string>
-<<<<<<< HEAD
-=======
 
     <string name="empty_wallet_warning_title">Zdá sa, že vyprázdňujete svoju Dash peňaženku</string>
     <string name="empty_wallet_crowdnode_warning">Upozorňujeme, že nebudete môcť vybrať svoje prostriedky z CrowdNode do tejto peňaženky, kým nezvýšite svoj zostatok na 0,0003 Dash.</string>
->>>>>>> 9c34b81f
 </resources>