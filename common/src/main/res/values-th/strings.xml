--- conflicted
+++ resolved
@@ -33,13 +33,9 @@
     <!-- Generic Buttons -->
     <string name="button_dismiss">ยกเลิก</string>
     <string name="network_unavailable_return">รีเซ็ตกระเป๋าสตางค์</string>
-<<<<<<< HEAD
     <string name="button_retry">ลองอีกครั้ง</string>
     <string name="button_close">ปิด</string>
-=======
     <string name="button_continue">ดำเนินการต่อ</string>
-
     <string name="max">สูงสุด</string>
     <string name="select_currency">เลือกสกุลเงิน</string>
->>>>>>> c53969fb
 </resources>