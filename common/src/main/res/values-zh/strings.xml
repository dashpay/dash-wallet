<?xml version="1.0" encoding="utf-8"?>
<resources>

    <string name="loading">加载中...</string>
    <string name="loading_error">发生错误, 请稍后再试.</string>
    <string name="please_wait_title">请稍等</string>
    <string name="dash_available">%1$s 可用</string>
    <string name="network_unavailable_title">网络不可用</string>
    <string name="network_unavailable_check_connection">请检查您的网络连接</string>
    <string name="network_unavailable_balance_not_accurate">由于连接断开, 余额显示可能不准确</string>
    <string name="buy_dash">购买Dash</string>
    <string name="copied">已复制</string>

    <!-- Local Currency List: GGP -->
    <string name="currency_GGP">Guernsey镑</string>
    <!-- Local Currency List: JEP -->
    <string name="currency_JEP">Jersey镑</string>
    <!-- Local Currency List: IMP -->
    <string name="currency_IMP">Isle of Man镑</string>
    <!-- Local Currency List: USDC is a stablecoin that is pegged to the United States dollar -->
    <string name="currency_USDC">USDC稳定币</string>
    <!-- Local Currency List: Litecoin cryptocurrency -->
    <string name="currency_LTC">莱特币</string>
    <!-- Local Currency List: Ethereum cryptocurrency -->
    <string name="currency_ETH">以太坊</string>
    <!-- Local Currency List: Bitcoin cryptocurrency -->
    <string name="currency_BTC">比特币</string>
    <!-- Local Currency List: PAX is a stablecoin that is pegged to the United States dollar -->
    <string name="currency_PAX">Paxos Standard稳定币</string>
    <!-- Local Currency List: GUSD is a stablecoin that is pegged to the United States dollar -->
    <string name="currency_GUSD">Gemini Dollar稳定币</string>

    <!-- Generic Buttons -->
    <string name="button_dismiss">忽略</string>
    <string name="network_unavailable_return">返回到钱包</string>
<<<<<<< HEAD
    <string name="button_retry">重试</string>
    <string name="button_close">关闭</string>
=======
    <string name="button_continue">继续</string>

    <string name="max">最大</string>
>>>>>>> c53969fb
</resources><|MERGE_RESOLUTION|>--- conflicted
+++ resolved
@@ -33,12 +33,8 @@
     <!-- Generic Buttons -->
     <string name="button_dismiss">忽略</string>
     <string name="network_unavailable_return">返回到钱包</string>
-<<<<<<< HEAD
     <string name="button_retry">重试</string>
     <string name="button_close">关闭</string>
-=======
     <string name="button_continue">继续</string>
-
     <string name="max">最大</string>
->>>>>>> c53969fb
 </resources>