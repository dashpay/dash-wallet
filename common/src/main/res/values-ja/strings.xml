<?xml version="1.0" encoding="utf-8"?>
<resources>
    <string name="loading">読み込み中…</string>
    <string name="loading_error">エラーが発生しました。後でもう一度お試しください。</string>
    <string name="please_wait_title">お待ちください</string>
    <string name="dash_available">%1$s 利用可能</string>
<<<<<<< HEAD
    <string name="copied">コピーされた</string>
    <string name="button_retry">リトライ</string>
=======
    <string name="network_unavailable_title">ネットワークが利用できません</string>
    <string name="network_unavailable_check_connection">ネットワーク接続を確認してください</string>
    <string name="network_unavailable_balance_not_accurate">切断されているため、残高が正確でない可能性があります</string>
    <!-- Local Currency List: GGP -->
    <string name="currency_GGP">ガーンジー・ポンド</string>
    <!-- Local Currency List: JEP -->
    <string name="currency_JEP">ジャージー・ポンド</string>
    <!-- Local Currency List: IMP -->
    <string name="currency_IMP">マンクス・ポンド</string>
    <!-- Local Currency List: USDC is a stablecoin that is pegged to the United States dollar -->
    <string name="currency_USDC">米ドル硬貨</string>
    <!-- Local Currency List: Litecoin cryptocurrency -->
    <string name="currency_LTC">ライトコイン</string>
    <!-- Local Currency List: Ethereum cryptocurrency -->
    <string name="currency_ETH">イーサリアム</string>
    <!-- Local Currency List: Bitcoin cryptocurrency -->
    <string name="currency_BTC">ビットコイン</string>
    <!-- Local Currency List: PAX is a stablecoin that is pegged to the United States dollar -->
    <string name="currency_PAX">パクソス</string>
    <!-- Local Currency List: GUSD is a stablecoin that is pegged to the United States dollar -->
    <string name="currency_GUSD">ジェミニドル</string>

    <!-- Generic Buttons -->
    <string name="button_dismiss">閉じる</string>
    <string name="network_unavailable_return">ウォレットに返金</string>
    <string name="button_continue">続ける</string>

    <!-- Design system UI elements -->
    <string name="search_hint">検索</string>
    <string name="permission_allow">許可する</string>
    <string name="permission_deny">拒否する</string>
    <string name="max">最大</string>
    <string name="select_currency">通貨を選択する</string>
>>>>>>> c53969fb
</resources><|MERGE_RESOLUTION|>--- conflicted
+++ resolved
@@ -4,10 +4,6 @@
     <string name="loading_error">エラーが発生しました。後でもう一度お試しください。</string>
     <string name="please_wait_title">お待ちください</string>
     <string name="dash_available">%1$s 利用可能</string>
-<<<<<<< HEAD
-    <string name="copied">コピーされた</string>
-    <string name="button_retry">リトライ</string>
-=======
     <string name="network_unavailable_title">ネットワークが利用できません</string>
     <string name="network_unavailable_check_connection">ネットワーク接続を確認してください</string>
     <string name="network_unavailable_balance_not_accurate">切断されているため、残高が正確でない可能性があります</string>
@@ -41,5 +37,6 @@
     <string name="permission_deny">拒否する</string>
     <string name="max">最大</string>
     <string name="select_currency">通貨を選択する</string>
->>>>>>> c53969fb
+    <string name="copied">コピーされた</string>
+    <string name="button_retry">リトライ</string>
 </resources>