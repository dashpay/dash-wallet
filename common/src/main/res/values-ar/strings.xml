<?xml version="1.0" encoding="utf-8"?>
<resources>
    <!-- Generic titles/messages -->
    <string name="loading">جار التحميل…</string>
    <string name="loading_error">حدث خطأ. الرجاء معاودة المحاولة في وقت لاحق.</string>
    <string name="please_wait_title">الرجاء الانتظار</string>
    <string name="dash_available">%1$s متاح</string>
    <string name="network_unavailable_title">الشبكة غير متوفرة</string>
    <string name="network_unavailable_check_connection">يرجى التحقق من اتصال الشبكة الخاص بك</string>
    <string name="network_unavailable_balance_not_accurate">قد لا يكون الرصيد دقيقًا بسبب فقد الاتصال</string>
    <string name="buy_dash">شراء داش</string>
    <string name="copied">تم النسخ</string>
    <string name="staking_title">ستاكنج</string>
<<<<<<< HEAD
=======
    <string name="error">خطأ</string>
>>>>>>> 9c34b81f

    <!-- Local Currency List: GGP -->
    <string name="currency_GGP">جيرنزي جنيه</string>
    <!-- Local Currency List: JEP -->
    <string name="currency_JEP">جيرسي الجنيه</string>
    <!-- Local Currency List: IMP -->
    <string name="currency_IMP">جزيرة مان باوند</string>
    <!-- Local Currency List: USDC is a stablecoin that is pegged to the United States dollar -->
    <string name="currency_USDC">عملة الدولار</string>
    <!-- Local Currency List: Litecoin cryptocurrency -->
    <string name="currency_LTC">لايتكوين</string>
    <!-- Local Currency List: Ethereum cryptocurrency -->
    <string name="currency_ETH">ايثيريوم</string>
    <!-- Local Currency List: Bitcoin cryptocurrency -->
    <string name="currency_BTC">بيتكوين</string>
    <!-- Local Currency List: PAX is a stablecoin that is pegged to the United States dollar -->
    <string name="currency_PAX">معيار باكسوس</string>
    <!-- Local Currency List: GUSD is a stablecoin that is pegged to the United States dollar -->
    <string name="currency_GUSD">دولار الجوزاء</string>

<<<<<<< HEAD
    <!-- Generic Titles/Buttons -->
=======
    <!-- Generic buttons -->
>>>>>>> 9c34b81f
    <string name="button_dismiss">تجاهل</string>
    <string name="network_unavailable_return">العودة إلى المحفظة</string>
    <string name="button_continue">استمر</string>
    <string name="button_close">اغلاق</string>
    <string name="button_retry">إعادة المحاولة</string>
    <string name="button_send_report">إرسال تقرير</string>
    <string name="button_info">معلومات</string>
    <string name="button_copy_address">نسخ العنوان</string>
    <string name="button_understand">أفهم</string>
    <string name="button_okay">اوك</string>
    <string name="button_share">مشاركة</string>
    <string name="verify">تحقق</string>
<<<<<<< HEAD
    <string name="error">خطأ</string>
=======
>>>>>>> 9c34b81f

    <!-- Design system UI elements -->
    <string name="search_hint">بحث</string>
    <string name="permission_allow">السماح</string>
    <string name="permission_deny">الرفض</string>
    <string name="max">الحد الأقصى</string>
    <string name="select_currency">اختر العملة</string>
    <string name="send_coins_error_dusty_send">المبلغ صغير جدا بحيث لا يمكن إرساله.</string>
    <string name="send_coins_error_insufficient_money">رصيد غير كاف</string>
<<<<<<< HEAD
</resources>
=======

    </resources>
>>>>>>> 9c34b81f
<|MERGE_RESOLUTION|>--- conflicted
+++ resolved
@@ -11,10 +11,7 @@
     <string name="buy_dash">شراء داش</string>
     <string name="copied">تم النسخ</string>
     <string name="staking_title">ستاكنج</string>
-<<<<<<< HEAD
-=======
     <string name="error">خطأ</string>
->>>>>>> 9c34b81f
 
     <!-- Local Currency List: GGP -->
     <string name="currency_GGP">جيرنزي جنيه</string>
@@ -35,11 +32,7 @@
     <!-- Local Currency List: GUSD is a stablecoin that is pegged to the United States dollar -->
     <string name="currency_GUSD">دولار الجوزاء</string>
 
-<<<<<<< HEAD
-    <!-- Generic Titles/Buttons -->
-=======
     <!-- Generic buttons -->
->>>>>>> 9c34b81f
     <string name="button_dismiss">تجاهل</string>
     <string name="network_unavailable_return">العودة إلى المحفظة</string>
     <string name="button_continue">استمر</string>
@@ -52,10 +45,6 @@
     <string name="button_okay">اوك</string>
     <string name="button_share">مشاركة</string>
     <string name="verify">تحقق</string>
-<<<<<<< HEAD
-    <string name="error">خطأ</string>
-=======
->>>>>>> 9c34b81f
 
     <!-- Design system UI elements -->
     <string name="search_hint">بحث</string>
@@ -65,9 +54,5 @@
     <string name="select_currency">اختر العملة</string>
     <string name="send_coins_error_dusty_send">المبلغ صغير جدا بحيث لا يمكن إرساله.</string>
     <string name="send_coins_error_insufficient_money">رصيد غير كاف</string>
-<<<<<<< HEAD
-</resources>
-=======
 
-    </resources>
->>>>>>> 9c34b81f
+    </resources>