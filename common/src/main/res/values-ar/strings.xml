--- conflicted
+++ resolved
@@ -32,13 +32,9 @@
     <!-- Generic Buttons -->
     <string name="button_dismiss">تجاهل</string>
     <string name="network_unavailable_return">العودة إلى المحفظة</string>
-<<<<<<< HEAD
     <string name="button_retry">إعادة المحاولة</string>
     <string name="button_close">اغلاق</string>
-=======
     <string name="button_continue">استمر</string>
-
     <string name="max">الحد الأقصى</string>
     <string name="select_currency">اختر العملة</string>
->>>>>>> c53969fb
 </resources>