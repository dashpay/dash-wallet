<?xml version="1.0" encoding="utf-8"?>
<resources>
    <string name="loading">Memuat...</string>
    <string name="loading_error">Terjadi kesalahan. Silakan coba lagi nanti.</string>
    <string name="please_wait_title">Silahkan tunggu</string>
    <string name="dash_available">%1$stersedia </string>
    <string name="network_unavailable_title">Jaringan tak tersedia</string>
    <string name="network_unavailable_check_connection">Silakan periksa koneksi jaringan Anda</string>
    <string name="network_unavailable_balance_not_accurate">Saldo mungkin tidak akurat karena koneksi terputus</string>
    <string name="buy_dash">Beli Dash</string>
    <string name="copied">Disalin</string>

    <!-- Local Currency List: GGP -->
    <string name="currency_GGP">Pound Guernsey</string>
    <!-- Local Currency List: JEP -->
    <string name="currency_JEP">Pound Jersey</string>
    <!-- Local Currency List: IMP -->
    <string name="currency_IMP">Pound Pulau Man</string>
    <!-- Local Currency List: USDC is a stablecoin that is pegged to the United States dollar -->
    <string name="currency_USDC">USD Coin</string>
    <!-- Local Currency List: Litecoin cryptocurrency -->
    <string name="currency_LTC">Litecoin</string>
    <!-- Local Currency List: Ethereum cryptocurrency -->
    <string name="currency_ETH">Ethereum</string>
    <!-- Local Currency List: Bitcoin cryptocurrency -->
    <string name="currency_BTC">Bitcoin</string>
    <!-- Local Currency List: PAX is a stablecoin that is pegged to the United States dollar -->
    <string name="currency_PAX">Paxos Standard</string>
    <!-- Local Currency List: GUSD is a stablecoin that is pegged to the United States dollar -->
    <string name="currency_GUSD">Gemini Dollar</string>

    <!-- Generic Buttons -->
    <string name="button_dismiss">Tolak</string>
    <string name="network_unavailable_return">Kembali ke dompet</string>
<<<<<<< HEAD
    <string name="button_retry">Coba lagi</string>
    <string name="button_close">Tutup</string>
=======
    <string name="button_continue">Teruskan</string>

    <string name="max">Max</string>
    <string name="select_currency">Pilih mata uang</string>
>>>>>>> c53969fb
</resources><|MERGE_RESOLUTION|>--- conflicted
+++ resolved
@@ -32,13 +32,9 @@
     <!-- Generic Buttons -->
     <string name="button_dismiss">Tolak</string>
     <string name="network_unavailable_return">Kembali ke dompet</string>
-<<<<<<< HEAD
     <string name="button_retry">Coba lagi</string>
     <string name="button_close">Tutup</string>
-=======
     <string name="button_continue">Teruskan</string>
-
     <string name="max">Max</string>
     <string name="select_currency">Pilih mata uang</string>
->>>>>>> c53969fb
 </resources>