<?xml version="1.0" encoding="utf-8"?>
<resources>
    <!-- Generic titles/messages -->
    <string name="loading">Загрузка…</string>
    <string name="loading_error">Произошла ошибка. Попробуйте ещё раз позже.</string>
    <string name="please_wait_title">Пожалуйста, подождите</string>
    <string name="dash_available">%1$s доступно</string>
    <string name="network_unavailable_title">Сеть недоступна</string>
    <string name="network_unavailable_check_connection">Пожалуйста, проверьте ваше подключение к сети</string>
    <string name="network_unavailable_balance_not_accurate">Из-за потери соединения баланс может отображаться некорректно</string>
    <string name="buy_dash">Купить Dash</string>
    <string name="copied">Скопировано</string>
    <string name="staking_title">Стейкинг</string>
<<<<<<< HEAD
=======
    <string name="email">Почта</string>
    <string name="email_placeholder">например, johndoe@mail.com</string>
    <string name="error">Ошибка</string>
>>>>>>> 9c34b81f

    <!-- Local Currency List: GGP -->
    <string name="currency_GGP">Гернсийский фунт</string>
    <!-- Local Currency List: JEP -->
    <string name="currency_JEP">Джерсийский фунт</string>
    <!-- Local Currency List: IMP -->
    <string name="currency_IMP">Фунт острова Мэн</string>
    <!-- Local Currency List: USDC is a stablecoin that is pegged to the United States dollar -->
    <string name="currency_USDC">USD Coin</string>
    <!-- Local Currency List: Litecoin cryptocurrency -->
    <string name="currency_LTC">Litecoin</string>
    <!-- Local Currency List: Ethereum cryptocurrency -->
    <string name="currency_ETH">Ethereum</string>
    <!-- Local Currency List: Bitcoin cryptocurrency -->
    <string name="currency_BTC">Bitcoin</string>
    <!-- Local Currency List: PAX is a stablecoin that is pegged to the United States dollar -->
    <string name="currency_PAX">Paxos Standard</string>
    <!-- Local Currency List: GUSD is a stablecoin that is pegged to the United States dollar -->
    <string name="currency_GUSD">Gemini Dollar</string>

<<<<<<< HEAD
    <!-- Generic Titles/Buttons -->
=======
    <!-- Generic buttons -->
>>>>>>> 9c34b81f
    <string name="button_dismiss">Отклонить</string>
    <string name="network_unavailable_return">Вернуться в кошелёк</string>
    <string name="button_continue">Продолжить</string>
    <string name="button_close">Закрыть</string>
    <string name="button_retry">Повторить</string>
    <string name="button_send_report">Отправить отчёт</string>
    <string name="button_info">информация</string>
    <string name="button_copy_address">Скопировать адрес</string>
    <string name="button_understand">Я понимаю</string>
    <string name="button_okay">Да</string>
    <string name="button_share">Поделиться</string>
    <string name="verify">Подтвердить</string>
<<<<<<< HEAD
    <string name="error">Ошибка</string>
=======
>>>>>>> 9c34b81f

    <!-- Design system UI elements -->
    <string name="search_hint">Поиск</string>
    <string name="permission_allow">Разрешить</string>
    <string name="permission_deny">Отказаться</string>
    <string name="max">Макс</string>
    <string name="select_currency">Выберите валюту</string>
    <string name="send_coins_error_dusty_send">Сумма слишком мала для отправки</string>
    <string name="send_coins_error_insufficient_money">Недостаточно средств</string>
<<<<<<< HEAD
=======

    <string name="empty_wallet_warning_title">Похоже, вы выводите средства из Dash Wallet</string>
    <string name="empty_wallet_crowdnode_warning">Помните, что вы не сможете вывести средства из CrowdNode на этот кошелёк, пока на балансе не будет хотя бы 0.0003 Dash.</string>
>>>>>>> 9c34b81f
</resources><|MERGE_RESOLUTION|>--- conflicted
+++ resolved
@@ -11,12 +11,9 @@
     <string name="buy_dash">Купить Dash</string>
     <string name="copied">Скопировано</string>
     <string name="staking_title">Стейкинг</string>
-<<<<<<< HEAD
-=======
     <string name="email">Почта</string>
     <string name="email_placeholder">например, johndoe@mail.com</string>
     <string name="error">Ошибка</string>
->>>>>>> 9c34b81f
 
     <!-- Local Currency List: GGP -->
     <string name="currency_GGP">Гернсийский фунт</string>
@@ -37,11 +34,7 @@
     <!-- Local Currency List: GUSD is a stablecoin that is pegged to the United States dollar -->
     <string name="currency_GUSD">Gemini Dollar</string>
 
-<<<<<<< HEAD
-    <!-- Generic Titles/Buttons -->
-=======
     <!-- Generic buttons -->
->>>>>>> 9c34b81f
     <string name="button_dismiss">Отклонить</string>
     <string name="network_unavailable_return">Вернуться в кошелёк</string>
     <string name="button_continue">Продолжить</string>
@@ -54,10 +47,6 @@
     <string name="button_okay">Да</string>
     <string name="button_share">Поделиться</string>
     <string name="verify">Подтвердить</string>
-<<<<<<< HEAD
-    <string name="error">Ошибка</string>
-=======
->>>>>>> 9c34b81f
 
     <!-- Design system UI elements -->
     <string name="search_hint">Поиск</string>
@@ -67,10 +56,7 @@
     <string name="select_currency">Выберите валюту</string>
     <string name="send_coins_error_dusty_send">Сумма слишком мала для отправки</string>
     <string name="send_coins_error_insufficient_money">Недостаточно средств</string>
-<<<<<<< HEAD
-=======
 
     <string name="empty_wallet_warning_title">Похоже, вы выводите средства из Dash Wallet</string>
     <string name="empty_wallet_crowdnode_warning">Помните, что вы не сможете вывести средства из CrowdNode на этот кошелёк, пока на балансе не будет хотя бы 0.0003 Dash.</string>
->>>>>>> 9c34b81f
 </resources>