--- conflicted
+++ resolved
@@ -36,8 +36,6 @@
     <string name="button_retry">Повторить</string>
     <string name="button_close">Закрыть</string>
     <string name="button_continue">Продолжить</string>
-<<<<<<< HEAD
-=======
     <string name="button_understand">Я понимаю</string>
     <string name="button_okay">Да</string>
 
@@ -45,7 +43,6 @@
     <string name="search_hint">Поиск</string>
     <string name="permission_allow">Разрешить</string>
     <string name="permission_deny">Отказаться</string>
->>>>>>> 16017964
     <string name="max">Макс</string>
     <string name="select_currency">Выберите валюту</string>
 </resources>