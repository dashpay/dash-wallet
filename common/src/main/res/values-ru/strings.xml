<?xml version="1.0" encoding="utf-8"?>
<resources>

    <string name="loading">Загрузка…</string>
    <string name="loading_error">Произошла ошибка. Попробуйте ещё раз позже.</string>
    <string name="please_wait_title">Пожалуйста, подождите</string>
    <string name="dash_available">%1$s доступно</string>
    <string name="network_unavailable_title">Сеть недоступна</string>
    <string name="network_unavailable_check_connection">Пожалуйста, проверьте ваше подключение к сети</string>
    <string name="network_unavailable_balance_not_accurate">Из-за потери соединения баланс может отображаться некорректно</string>
    <string name="buy_dash">Купить Dash</string>
    <string name="copied">Скопировано</string>

    <!-- Local Currency List: GGP -->
    <string name="currency_GGP">Гернсийский фунт</string>
    <!-- Local Currency List: JEP -->
    <string name="currency_JEP">Джерсийский фунт</string>
    <!-- Local Currency List: IMP -->
    <string name="currency_IMP">Фунт острова Мэн</string>
    <!-- Local Currency List: USDC is a stablecoin that is pegged to the United States dollar -->
    <string name="currency_USDC">USD Coin</string>
    <!-- Local Currency List: Litecoin cryptocurrency -->
    <string name="currency_LTC">Litecoin</string>
    <!-- Local Currency List: Ethereum cryptocurrency -->
    <string name="currency_ETH">Ethereum</string>
    <!-- Local Currency List: Bitcoin cryptocurrency -->
    <string name="currency_BTC">Bitcoin</string>
    <!-- Local Currency List: PAX is a stablecoin that is pegged to the United States dollar -->
    <string name="currency_PAX">Paxos Standard</string>
    <!-- Local Currency List: GUSD is a stablecoin that is pegged to the United States dollar -->
    <string name="currency_GUSD">Gemini Dollar</string>

    <!-- Generic Buttons -->
    <string name="button_dismiss">Отклонить</string>
    <string name="network_unavailable_return">Вернуться в кошелёк</string>
<<<<<<< HEAD
    <string name="button_retry">Повторить</string>
    <string name="button_close">Закрыть</string>
=======
    <string name="button_continue">Продолжить</string>

    <string name="max">Макс</string>
    <string name="select_currency">Выберите валюту</string>
>>>>>>> c53969fb
</resources><|MERGE_RESOLUTION|>--- conflicted
+++ resolved
@@ -33,13 +33,9 @@
     <!-- Generic Buttons -->
     <string name="button_dismiss">Отклонить</string>
     <string name="network_unavailable_return">Вернуться в кошелёк</string>
-<<<<<<< HEAD
     <string name="button_retry">Повторить</string>
     <string name="button_close">Закрыть</string>
-=======
     <string name="button_continue">Продолжить</string>
-
     <string name="max">Макс</string>
     <string name="select_currency">Выберите валюту</string>
->>>>>>> c53969fb
 </resources>