--- conflicted
+++ resolved
@@ -33,13 +33,9 @@
     <!-- Generic Buttons -->
     <string name="button_dismiss">Son Ver</string>
     <string name="network_unavailable_return">Cüzdan\'a Dön</string>
-<<<<<<< HEAD
     <string name="button_retry">Tekrar dene</string>
     <string name="button_close">Kapat</string>
-=======
     <string name="button_continue">Devam</string>
-
     <string name="max">Maksimum</string>
     <string name="select_currency">Para Birimini Seçin</string>
->>>>>>> c53969fb
 </resources>