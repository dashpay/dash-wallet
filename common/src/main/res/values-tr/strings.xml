<?xml version="1.0" encoding="utf-8"?>
<resources>
    <!-- Generic titles/messages -->
    <string name="loading">Yükleniyor...</string>
    <string name="loading_error">Bir hata oluştu. Lütfen tekrar deneyin.</string>
    <string name="please_wait_title">Lütfen bekleyin</string>
    <string name="dash_available">%1$s mevcut</string>
    <string name="network_unavailable_title">Ağ Kullanılamıyor</string>
    <string name="network_unavailable_check_connection">Lütfen ağ bağlantınızı kontrol edin</string>
    <string name="network_unavailable_balance_not_accurate">Bağlantının kesilmesi nedeniyle bakiye doğru olmayabilir</string>
    <string name="buy_dash">Dash Al</string>
    <string name="copied">Kopyalandı</string>
    <string name="staking_title">Staking</string>
<<<<<<< HEAD
=======
    <string name="error">Hata</string>
>>>>>>> 9c34b81f

    <!-- Local Currency List: GGP -->
    <string name="currency_GGP">Guernsey Lirası</string>
    <!-- Local Currency List: JEP -->
    <string name="currency_JEP">Jersey Poundu</string>
    <!-- Local Currency List: IMP -->
    <string name="currency_IMP">Man Adası Poundu</string>
    <!-- Local Currency List: USDC is a stablecoin that is pegged to the United States dollar -->
    <string name="currency_USDC">USD Koin</string>
    <!-- Local Currency List: Litecoin cryptocurrency -->
    <string name="currency_LTC">Litecoin</string>
    <!-- Local Currency List: Ethereum cryptocurrency -->
    <string name="currency_ETH">Ethereum</string>
    <!-- Local Currency List: Bitcoin cryptocurrency -->
    <string name="currency_BTC">Bitcoin</string>
    <!-- Local Currency List: PAX is a stablecoin that is pegged to the United States dollar -->
    <string name="currency_PAX">Paxos Standardı</string>
    <!-- Local Currency List: GUSD is a stablecoin that is pegged to the United States dollar -->
    <string name="currency_GUSD">Gemini Doları</string>

<<<<<<< HEAD
    <!-- Generic Titles/Buttons -->
=======
    <!-- Generic buttons -->
>>>>>>> 9c34b81f
    <string name="button_dismiss">Son Ver</string>
    <string name="network_unavailable_return">Cüzdan\'a Dön</string>
    <string name="button_continue">Devam</string>
    <string name="button_close">Kapat</string>
    <string name="button_retry">Tekrar dene</string>
    <string name="button_send_report">Rapor Gönder</string>
    <string name="button_info">bilgi</string>
    <string name="button_copy_address">Adresi Kopyala</string>
    <string name="button_understand">Anladım</string>
    <string name="button_okay">Tamam</string>
    <string name="button_share">Paylaş</string>
    <string name="verify">Onayla</string>
<<<<<<< HEAD
    <string name="error">Hata</string>
=======
>>>>>>> 9c34b81f

    <!-- Design system UI elements -->
    <string name="search_hint">Ara</string>
    <string name="permission_allow">İzin ver</string>
    <string name="permission_deny">Reddet</string>
    <string name="max">Maksimum</string>
    <string name="select_currency">Para Birimini Seçin</string>
    <string name="send_coins_error_dusty_send">Bu miktar göndermek için çok düşüktür</string>
    <string name="send_coins_error_insufficient_money">Yetersiz bakiye</string>
<<<<<<< HEAD
</resources>
=======

    </resources>
>>>>>>> 9c34b81f
<|MERGE_RESOLUTION|>--- conflicted
+++ resolved
@@ -11,10 +11,7 @@
     <string name="buy_dash">Dash Al</string>
     <string name="copied">Kopyalandı</string>
     <string name="staking_title">Staking</string>
-<<<<<<< HEAD
-=======
     <string name="error">Hata</string>
->>>>>>> 9c34b81f
 
     <!-- Local Currency List: GGP -->
     <string name="currency_GGP">Guernsey Lirası</string>
@@ -35,11 +32,7 @@
     <!-- Local Currency List: GUSD is a stablecoin that is pegged to the United States dollar -->
     <string name="currency_GUSD">Gemini Doları</string>
 
-<<<<<<< HEAD
-    <!-- Generic Titles/Buttons -->
-=======
     <!-- Generic buttons -->
->>>>>>> 9c34b81f
     <string name="button_dismiss">Son Ver</string>
     <string name="network_unavailable_return">Cüzdan\'a Dön</string>
     <string name="button_continue">Devam</string>
@@ -52,10 +45,6 @@
     <string name="button_okay">Tamam</string>
     <string name="button_share">Paylaş</string>
     <string name="verify">Onayla</string>
-<<<<<<< HEAD
-    <string name="error">Hata</string>
-=======
->>>>>>> 9c34b81f
 
     <!-- Design system UI elements -->
     <string name="search_hint">Ara</string>
@@ -65,9 +54,5 @@
     <string name="select_currency">Para Birimini Seçin</string>
     <string name="send_coins_error_dusty_send">Bu miktar göndermek için çok düşüktür</string>
     <string name="send_coins_error_insufficient_money">Yetersiz bakiye</string>
-<<<<<<< HEAD
-</resources>
-=======
 
-    </resources>
->>>>>>> 9c34b81f
+    </resources>