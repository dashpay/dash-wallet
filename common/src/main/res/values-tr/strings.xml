<?xml version="1.0" encoding="utf-8"?>
<resources>

    <string name="loading">Yükleniyor...</string>
    <string name="loading_error">Bir hata oluştu. Lütfen tekrar deneyin.</string>
    <string name="please_wait_title">Lütfen bekleyin</string>
    <string name="dash_available">%1$s mevcut</string>
    <string name="network_unavailable_title">Ağ Kullanılamıyor</string>
    <string name="network_unavailable_check_connection">Lütfen ağ bağlantınızı kontrol edin</string>
    <string name="network_unavailable_balance_not_accurate">Bağlantının kesilmesi nedeniyle bakiye doğru olmayabilir</string>
    <string name="buy_dash">Dash Al</string>
    <string name="copied">Kopyalandı</string>

    <!-- Local Currency List: GGP -->
    <string name="currency_GGP">Guernsey Lirası</string>
    <!-- Local Currency List: JEP -->
    <string name="currency_JEP">Jersey Poundu</string>
    <!-- Local Currency List: IMP -->
    <string name="currency_IMP">Man Adası Poundu</string>
    <!-- Local Currency List: USDC is a stablecoin that is pegged to the United States dollar -->
    <string name="currency_USDC">USD Koin</string>
    <!-- Local Currency List: Litecoin cryptocurrency -->
    <string name="currency_LTC">Litecoin</string>
    <!-- Local Currency List: Ethereum cryptocurrency -->
    <string name="currency_ETH">Ethereum</string>
    <!-- Local Currency List: Bitcoin cryptocurrency -->
    <string name="currency_BTC">Bitcoin</string>
    <!-- Local Currency List: PAX is a stablecoin that is pegged to the United States dollar -->
    <string name="currency_PAX">Paxos Standardı</string>
    <!-- Local Currency List: GUSD is a stablecoin that is pegged to the United States dollar -->
    <string name="currency_GUSD">Gemini Doları</string>

    <!-- Generic Buttons -->
    <string name="button_dismiss">Son Ver</string>
    <string name="network_unavailable_return">Cüzdan\'a Dön</string>
    <string name="button_retry">Tekrar dene</string>
    <string name="button_close">Kapat</string>
    <string name="button_continue">Devam</string>
<<<<<<< HEAD
=======
    <string name="button_okay">Tamam</string>

>>>>>>> 16017964
    <string name="max">Maksimum</string>
    <string name="select_currency">Para Birimini Seçin</string>
</resources><|MERGE_RESOLUTION|>--- conflicted
+++ resolved
@@ -36,11 +36,8 @@
     <string name="button_retry">Tekrar dene</string>
     <string name="button_close">Kapat</string>
     <string name="button_continue">Devam</string>
-<<<<<<< HEAD
-=======
     <string name="button_okay">Tamam</string>
 
->>>>>>> 16017964
     <string name="max">Maksimum</string>
     <string name="select_currency">Para Birimini Seçin</string>
 </resources>