<?xml version="1.0" encoding="utf-8"?>
<resources>

    <string name="loading">로딩중...</string>
    <string name="loading_error">오류가 발생했습니다. 나중에 다시 시도하십시오.</string>
    <string name="please_wait_title">기다려주십시오</string>
    <string name="dash_available">%1$s 이용 가능</string>
    <string name="network_unavailable_title">네트워크를 이용할 수 없음</string>
    <string name="network_unavailable_check_connection">네트워크 연결을 확인하세요</string>
    <string name="network_unavailable_balance_not_accurate">연결이 끊어져 잔고가 정확하지 않을 수 있습니다</string>
    <string name="buy_dash">대시 매수</string>
    <string name="copied">복사됨</string>

    <!-- Local Currency List: GGP -->
    <string name="currency_GGP">건지섬 파운드</string>
    <!-- Local Currency List: JEP -->
    <string name="currency_JEP">저지 파운드</string>
    <!-- Local Currency List: IMP -->
    <string name="currency_IMP">맨섬 파운드</string>
    <!-- Local Currency List: USDC is a stablecoin that is pegged to the United States dollar -->
    <string name="currency_USDC">USD 코인</string>
    <!-- Local Currency List: Litecoin cryptocurrency -->
    <string name="currency_LTC">라이트코인</string>
    <!-- Local Currency List: Ethereum cryptocurrency -->
    <string name="currency_ETH">이더리움</string>
    <!-- Local Currency List: Bitcoin cryptocurrency -->
    <string name="currency_BTC">비트코인</string>
    <!-- Local Currency List: PAX is a stablecoin that is pegged to the United States dollar -->
    <string name="currency_PAX">팍소스 스탠다드</string>
    <!-- Local Currency List: GUSD is a stablecoin that is pegged to the United States dollar -->
    <string name="currency_GUSD">제미니 파운드</string>

    <!-- Generic Buttons -->
    <string name="button_dismiss">닫기</string>
    <string name="network_unavailable_return">지갑으로 돌아가기</string>
    <string name="button_retry">재시도</string>
    <string name="button_close">닫기</string>
    <string name="button_continue">계속</string>
<<<<<<< HEAD
=======
    <string name="button_okay">알겠습니다</string>

>>>>>>> 16017964
    <string name="max">최대</string>
    <string name="select_currency">통화 선택</string>
</resources><|MERGE_RESOLUTION|>--- conflicted
+++ resolved
@@ -36,11 +36,8 @@
     <string name="button_retry">재시도</string>
     <string name="button_close">닫기</string>
     <string name="button_continue">계속</string>
-<<<<<<< HEAD
-=======
     <string name="button_okay">알겠습니다</string>
 
->>>>>>> 16017964
     <string name="max">최대</string>
     <string name="select_currency">통화 선택</string>
 </resources>