<?xml version="1.0" encoding="utf-8"?>
<resources>
    <!-- Generic titles/messages -->
    <string name="loading">로딩중...</string>
    <string name="loading_error">오류가 발생했습니다. 나중에 다시 시도하십시오.</string>
    <string name="please_wait_title">기다려주십시오</string>
    <string name="dash_available">%1$s 이용 가능</string>
    <string name="network_unavailable_title">네트워크를 이용할 수 없음</string>
    <string name="network_unavailable_check_connection">네트워크 연결을 확인하세요</string>
    <string name="network_unavailable_balance_not_accurate">연결이 끊어져 잔고가 정확하지 않을 수 있습니다</string>
    <string name="buy_dash">대시 매수</string>
    <string name="copied">복사됨</string>
    <string name="staking_title">스테이킹</string>
<<<<<<< HEAD
=======
    <string name="error">오류</string>
>>>>>>> 9c34b81f

    <!-- Local Currency List: GGP -->
    <string name="currency_GGP">건지섬 파운드</string>
    <!-- Local Currency List: JEP -->
    <string name="currency_JEP">저지 파운드</string>
    <!-- Local Currency List: IMP -->
    <string name="currency_IMP">맨섬 파운드</string>
    <!-- Local Currency List: USDC is a stablecoin that is pegged to the United States dollar -->
    <string name="currency_USDC">USD 코인</string>
    <!-- Local Currency List: Litecoin cryptocurrency -->
    <string name="currency_LTC">라이트코인</string>
    <!-- Local Currency List: Ethereum cryptocurrency -->
    <string name="currency_ETH">이더리움</string>
    <!-- Local Currency List: Bitcoin cryptocurrency -->
    <string name="currency_BTC">비트코인</string>
    <!-- Local Currency List: PAX is a stablecoin that is pegged to the United States dollar -->
    <string name="currency_PAX">팍소스 스탠다드</string>
    <!-- Local Currency List: GUSD is a stablecoin that is pegged to the United States dollar -->
    <string name="currency_GUSD">제미니 파운드</string>

<<<<<<< HEAD
    <!-- Generic Titles/Buttons -->
=======
    <!-- Generic buttons -->
>>>>>>> 9c34b81f
    <string name="button_dismiss">닫기</string>
    <string name="network_unavailable_return">지갑으로 돌아가기</string>
    <string name="button_continue">계속</string>
    <string name="button_close">닫기</string>
    <string name="button_retry">재시도</string>
    <string name="button_send_report">보고 전송하기</string>
    <string name="button_info">정보</string>
    <string name="button_copy_address">주소 복사하기</string>
    <string name="button_understand">이해합니다</string>
    <string name="button_okay">알겠습니다</string>
    <string name="button_share">공유</string>
    <string name="verify">인증하기</string>
<<<<<<< HEAD
    <string name="error">오류</string>
=======
>>>>>>> 9c34b81f

    <!-- Design system UI elements -->
    <string name="search_hint">검색</string>
    <string name="permission_allow">허용</string>
    <string name="permission_deny">거부</string>
    <string name="max">최대</string>
    <string name="select_currency">통화 선택</string>
    <string name="send_coins_error_dusty_send">송금액이 너무 적어 전송할 수 없습니다</string>
    <string name="send_coins_error_insufficient_money">잔액 부족</string>
<<<<<<< HEAD
</resources>
=======

    </resources>
>>>>>>> 9c34b81f
<|MERGE_RESOLUTION|>--- conflicted
+++ resolved
@@ -11,10 +11,7 @@
     <string name="buy_dash">대시 매수</string>
     <string name="copied">복사됨</string>
     <string name="staking_title">스테이킹</string>
-<<<<<<< HEAD
-=======
     <string name="error">오류</string>
->>>>>>> 9c34b81f
 
     <!-- Local Currency List: GGP -->
     <string name="currency_GGP">건지섬 파운드</string>
@@ -35,11 +32,7 @@
     <!-- Local Currency List: GUSD is a stablecoin that is pegged to the United States dollar -->
     <string name="currency_GUSD">제미니 파운드</string>
 
-<<<<<<< HEAD
-    <!-- Generic Titles/Buttons -->
-=======
     <!-- Generic buttons -->
->>>>>>> 9c34b81f
     <string name="button_dismiss">닫기</string>
     <string name="network_unavailable_return">지갑으로 돌아가기</string>
     <string name="button_continue">계속</string>
@@ -52,10 +45,6 @@
     <string name="button_okay">알겠습니다</string>
     <string name="button_share">공유</string>
     <string name="verify">인증하기</string>
-<<<<<<< HEAD
-    <string name="error">오류</string>
-=======
->>>>>>> 9c34b81f
 
     <!-- Design system UI elements -->
     <string name="search_hint">검색</string>
@@ -65,9 +54,5 @@
     <string name="select_currency">통화 선택</string>
     <string name="send_coins_error_dusty_send">송금액이 너무 적어 전송할 수 없습니다</string>
     <string name="send_coins_error_insufficient_money">잔액 부족</string>
-<<<<<<< HEAD
-</resources>
-=======
 
-    </resources>
->>>>>>> 9c34b81f
+    </resources>