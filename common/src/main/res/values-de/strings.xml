<?xml version="1.0" encoding="utf-8"?>
<resources>
    <string name="loading">Laden...</string>
    <string name="loading_error">Ein Fehler ist aufgetreten. Bitte versuche es später noch einmal.</string>
    <string name="please_wait_title">Bitte warten</string>
    <string name="dash_available">%1$s verfügbar</string>
    <string name="network_unavailable_title">Netzwerk nicht verfügbar</string>
    <string name="network_unavailable_check_connection">Bitte überprüfe deine Netzwerksverbindung</string>
    <string name="network_unavailable_balance_not_accurate">Die Guthabensanzeige ist möglicherweise inakkurat, da keine Verbindung besteht</string>
    <string name="buy_dash">Dash kaufen</string>
    <string name="copied">Kopiert</string>

    <!-- Local Currency List: GGP -->
    <string name="currency_GGP">Guernsey Pfund</string>
    <!-- Local Currency List: JEP -->
    <string name="currency_JEP">Jersey Pfund</string>
    <!-- Local Currency List: IMP -->
    <string name="currency_IMP">Isle of Man Pfund</string>
    <!-- Local Currency List: USDC is a stablecoin that is pegged to the United States dollar -->
    <string name="currency_USDC">USD Coin</string>
    <!-- Local Currency List: Litecoin cryptocurrency -->
    <string name="currency_LTC">Litecoin</string>
    <!-- Local Currency List: Ethereum cryptocurrency -->
    <string name="currency_ETH">Ethereum</string>
    <!-- Local Currency List: Bitcoin cryptocurrency -->
    <string name="currency_BTC">Bitcoin</string>
    <!-- Local Currency List: PAX is a stablecoin that is pegged to the United States dollar -->
    <string name="currency_PAX">Paxos Standard</string>
    <!-- Local Currency List: GUSD is a stablecoin that is pegged to the United States dollar -->
    <string name="currency_GUSD">Gemini Dollar</string>

    <!-- Generic Buttons -->
    <string name="button_dismiss">Schließen</string>
    <string name="network_unavailable_return">Zur Wallet zurückkehren</string>
<<<<<<< HEAD
    <string name="button_retry">Wiederholen</string>
    <string name="button_close">Schließen</string>
=======
    <string name="button_continue">Fortfahren</string>

    <string name="max">Max</string>
    <string name="select_currency">Währung auswählen</string>
>>>>>>> c53969fb
</resources><|MERGE_RESOLUTION|>--- conflicted
+++ resolved
@@ -32,13 +32,9 @@
     <!-- Generic Buttons -->
     <string name="button_dismiss">Schließen</string>
     <string name="network_unavailable_return">Zur Wallet zurückkehren</string>
-<<<<<<< HEAD
     <string name="button_retry">Wiederholen</string>
     <string name="button_close">Schließen</string>
-=======
     <string name="button_continue">Fortfahren</string>
-
     <string name="max">Max</string>
     <string name="select_currency">Währung auswählen</string>
->>>>>>> c53969fb
 </resources>