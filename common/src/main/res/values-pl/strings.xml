--- conflicted
+++ resolved
@@ -36,11 +36,8 @@
     <string name="button_retry">Ponów</string>
     <string name="button_close">Zamknij</string>
     <string name="button_continue">Dalej</string>
-<<<<<<< HEAD
-=======
     <string name="button_okay">OK</string>
 
->>>>>>> 16017964
     <string name="max">Max</string>
     <string name="select_currency">Wybierz Walutę</string>
 </resources>