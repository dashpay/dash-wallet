--- conflicted
+++ resolved
@@ -11,12 +11,9 @@
     <string name="buy_dash">Kup Dash</string>
     <string name="copied">Skopiowano</string>
     <string name="staking_title">Lokata</string>
-<<<<<<< HEAD
-=======
     <string name="email">Email</string>
     <string name="email_placeholder">e.g. johndoe@mail.com</string>
     <string name="error">Błąd</string>
->>>>>>> 9c34b81f
 
     <!-- Local Currency List: GGP -->
     <string name="currency_GGP">Funt Guernsey</string>
@@ -37,11 +34,7 @@
     <!-- Local Currency List: GUSD is a stablecoin that is pegged to the United States dollar -->
     <string name="currency_GUSD">Gemini Dollar</string>
 
-<<<<<<< HEAD
-    <!-- Generic Titles/Buttons -->
-=======
     <!-- Generic buttons -->
->>>>>>> 9c34b81f
     <string name="button_dismiss">Odrzuć</string>
     <string name="network_unavailable_return">Wróć do portfela</string>
     <string name="button_continue">Dalej</string>
@@ -54,10 +47,6 @@
     <string name="button_okay">OK</string>
     <string name="button_share">Udostępnij</string>
     <string name="verify">Zweryfikuj</string>
-<<<<<<< HEAD
-    <string name="error">Błąd</string>
-=======
->>>>>>> 9c34b81f
 
     <!-- Design system UI elements -->
     <string name="search_hint">Szukaj</string>
@@ -67,10 +56,7 @@
     <string name="select_currency">Wybierz Walutę</string>
     <string name="send_coins_error_dusty_send">Kwota jest zbyt mała, aby wysłać</string>
     <string name="send_coins_error_insufficient_money">Niewystarczająca ilość funduszy</string>
-<<<<<<< HEAD
-=======
 
     <string name="empty_wallet_warning_title">Wygląda na to że opróżniasz swój portfel Dash</string>
     <string name="empty_wallet_crowdnode_warning">Pamiętaj, że nie będziesz mógł wypłacić środków z CrowdNode do tego portfela, dopóki nie zwiększysz salda do min. 0,0003 Dash.</string>
->>>>>>> 9c34b81f
 </resources>