<?xml version="1.0" encoding="utf-8"?>
<resources>

    <string name="loading">Ładowanie...</string>
    <string name="loading_error">Wystąpił błąd. Spróbuj ponownie później.</string>
    <string name="please_wait_title">Jedna chwila </string>
    <string name="dash_available">%1$sdostępne</string>
    <string name="network_unavailable_title">Sieć jest niedostępna</string>
    <string name="network_unavailable_check_connection">Sprawdź połączenie z siecią</string>
    <string name="network_unavailable_balance_not_accurate">Saldo może być niedostępne z powodu utraty połączenia z siecią</string>
    <string name="buy_dash">Kup Dash</string>
    <string name="copied">Skopiowano</string>

    <!-- Local Currency List: GGP -->
    <string name="currency_GGP">Funt Guernsey</string>
    <!-- Local Currency List: JEP -->
    <string name="currency_JEP">Funt Jersey</string>
    <!-- Local Currency List: IMP -->
    <string name="currency_IMP">Funt Wyspy Man</string>
    <!-- Local Currency List: USDC is a stablecoin that is pegged to the United States dollar -->
    <string name="currency_USDC">USD Coin</string>
    <!-- Local Currency List: Litecoin cryptocurrency -->
    <string name="currency_LTC">Litecoin</string>
    <!-- Local Currency List: Ethereum cryptocurrency -->
    <string name="currency_ETH">Ethereum</string>
    <!-- Local Currency List: Bitcoin cryptocurrency -->
    <string name="currency_BTC">Bitcoin</string>
    <!-- Local Currency List: PAX is a stablecoin that is pegged to the United States dollar -->
    <string name="currency_PAX">Paxos Standard</string>
    <!-- Local Currency List: GUSD is a stablecoin that is pegged to the United States dollar -->
    <string name="currency_GUSD">Gemini Dollar</string>

    <!-- Generic Buttons -->
    <string name="button_dismiss">Odrzuć</string>
    <string name="network_unavailable_return">Wróć do portfela</string>
<<<<<<< HEAD
    <string name="button_retry">Ponów</string>
    <string name="button_close">Zamknij</string>
=======
    <string name="button_continue">Dalej</string>

    <string name="max">Max</string>
    <string name="select_currency">Wybierz Walutę</string>
>>>>>>> c53969fb
</resources><|MERGE_RESOLUTION|>--- conflicted
+++ resolved
@@ -33,13 +33,9 @@
     <!-- Generic Buttons -->
     <string name="button_dismiss">Odrzuć</string>
     <string name="network_unavailable_return">Wróć do portfela</string>
-<<<<<<< HEAD
     <string name="button_retry">Ponów</string>
     <string name="button_close">Zamknij</string>
-=======
     <string name="button_continue">Dalej</string>
-
     <string name="max">Max</string>
     <string name="select_currency">Wybierz Walutę</string>
->>>>>>> c53969fb
 </resources>