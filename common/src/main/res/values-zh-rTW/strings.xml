--- conflicted
+++ resolved
@@ -11,10 +11,7 @@
     <string name="buy_dash">購買達世幣</string>
     <string name="copied">已複製</string>
     <string name="staking_title">質押</string>
-<<<<<<< HEAD
-=======
     <string name="error">錯誤</string>
->>>>>>> 9c34b81f
 
     <!-- Local Currency List: GGP -->
     <string name="currency_GGP">Guernsey Pound</string>
@@ -35,11 +32,7 @@
     <!-- Local Currency List: GUSD is a stablecoin that is pegged to the United States dollar -->
     <string name="currency_GUSD">Gemini Dollar</string>
 
-<<<<<<< HEAD
-    <!-- Generic Titles/Buttons -->
-=======
     <!-- Generic buttons -->
->>>>>>> 9c34b81f
     <string name="button_dismiss">取消</string>
     <string name="network_unavailable_return">返回錢包</string>
     <string name="button_continue">繼續</string>
@@ -52,10 +45,6 @@
     <string name="button_okay">好的</string>
     <string name="button_share">分享</string>
     <string name="verify">檢查</string>
-<<<<<<< HEAD
-    <string name="error">錯誤</string>
-=======
->>>>>>> 9c34b81f
 
     <!-- Design system UI elements -->
     <string name="search_hint">搜索</string>
@@ -65,9 +54,5 @@
     <string name="select_currency">選擇貨幣</string>
     <string name="send_coins_error_dusty_send">這個金額太小，無法發送。</string>
     <string name="send_coins_error_insufficient_money">餘額不足</string>
-<<<<<<< HEAD
-</resources>
-=======
 
-    </resources>
->>>>>>> 9c34b81f
+    </resources>