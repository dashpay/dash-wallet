--- conflicted
+++ resolved
@@ -36,11 +36,8 @@
     <string name="button_retry">重試</string>
     <string name="button_close">關閉</string>
     <string name="button_continue">繼續</string>
-<<<<<<< HEAD
-=======
     <string name="button_okay">好的</string>
 
->>>>>>> 16017964
     <string name="max">最大值</string>
     <string name="select_currency">選擇貨幣</string>
 </resources>