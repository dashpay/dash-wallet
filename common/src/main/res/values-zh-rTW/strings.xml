<?xml version="1.0" encoding="utf-8"?>
<resources>

    <string name="loading">載入中...</string>
    <string name="loading_error">發生錯誤。 請稍後再試。</string>
    <string name="please_wait_title">請稍等</string>
    <string name="dash_available">%1$s 可用</string>
    <string name="network_unavailable_title">網絡不可用</string>
    <string name="network_unavailable_check_connection">請檢查您的網絡連接</string>
    <string name="network_unavailable_balance_not_accurate">由於連接中斷，餘額可能不准確</string>
    <string name="buy_dash">購買達世幣</string>
    <string name="copied">已複製</string>

    <!-- Local Currency List: GGP -->
    <string name="currency_GGP">Guernsey Pound</string>
    <!-- Local Currency List: JEP -->
    <string name="currency_JEP">Jersey Pound</string>
    <!-- Local Currency List: IMP -->
    <string name="currency_IMP">Isle of Man Pound</string>
    <!-- Local Currency List: USDC is a stablecoin that is pegged to the United States dollar -->
    <string name="currency_USDC">USD Coin</string>
    <!-- Local Currency List: Litecoin cryptocurrency -->
    <string name="currency_LTC">萊特幣</string>
    <!-- Local Currency List: Ethereum cryptocurrency -->
    <string name="currency_ETH">Ethereum</string>
    <!-- Local Currency List: Bitcoin cryptocurrency -->
    <string name="currency_BTC">比特幣</string>
    <!-- Local Currency List: PAX is a stablecoin that is pegged to the United States dollar -->
    <string name="currency_PAX">Paxos Standard</string>
    <!-- Local Currency List: GUSD is a stablecoin that is pegged to the United States dollar -->
    <string name="currency_GUSD">Gemini Dollar</string>

    <!-- Generic Buttons -->
    <string name="button_dismiss">取消</string>
    <string name="network_unavailable_return">返回錢包</string>
<<<<<<< HEAD
    <string name="button_retry">重試</string>
    <string name="button_close">關閉</string>
=======
    <string name="button_continue">繼續</string>

    <string name="max">最大值</string>
    <string name="select_currency">選擇貨幣</string>
>>>>>>> c53969fb
</resources><|MERGE_RESOLUTION|>--- conflicted
+++ resolved
@@ -33,13 +33,9 @@
     <!-- Generic Buttons -->
     <string name="button_dismiss">取消</string>
     <string name="network_unavailable_return">返回錢包</string>
-<<<<<<< HEAD
     <string name="button_retry">重試</string>
     <string name="button_close">關閉</string>
-=======
     <string name="button_continue">繼續</string>
-
     <string name="max">最大值</string>
     <string name="select_currency">選擇貨幣</string>
->>>>>>> c53969fb
 </resources>