--- conflicted
+++ resolved
@@ -32,13 +32,9 @@
     <!-- Generic Buttons -->
     <string name="button_dismiss">Buwagin</string>
     <string name="network_unavailable_return">Bumalik sa Wallet</string>
-<<<<<<< HEAD
     <string name="button_retry">Subukang muli</string>
     <string name="button_close">Sarado</string>
-=======
     <string name="button_continue">Ipagpatuloy</string>
-
     <string name="max">Max</string>
     <string name="select_currency">Piliin ang Pera</string>
->>>>>>> c53969fb
 </resources>