/*
 * Copyright 2022 Dash Core Group.
 *
 * This program is free software: you can redistribute it and/or modify
 * it under the terms of the GNU General Public License as published by
 * the Free Software Foundation, either version 3 of the License, or
 * (at your option) any later version.
 *
 * This program is distributed in the hope that it will be useful,
 * but WITHOUT ANY WARRANTY; without even the implied warranty of
 * MERCHANTABILITY or FITNESS FOR A PARTICULAR PURPOSE.  See the
 * GNU General Public License for more details.
 *
 * You should have received a copy of the GNU General Public License
 * along with this program.  If not, see <http://www.gnu.org/licenses/>.
 */

package org.dash.wallet.common.ui.dialogs

import android.content.DialogInterface
import android.graphics.drawable.InsetDrawable
import android.os.Bundle
import android.view.*
import android.widget.ImageView
import android.widget.LinearLayout
import android.widget.TextView
import androidx.annotation.DrawableRes
import androidx.annotation.LayoutRes
import androidx.core.content.res.ResourcesCompat
import androidx.core.view.isVisible
import androidx.core.view.updateLayoutParams
import androidx.fragment.app.DialogFragment
import androidx.fragment.app.FragmentActivity
import kotlinx.coroutines.suspendCancellableCoroutine
import org.dash.wallet.common.R
import org.dash.wallet.common.UserInteractionAwareCallback
import kotlin.coroutines.resume
import kotlin.coroutines.resumeWithException

<<<<<<< HEAD
open class AdaptiveDialog(@LayoutRes private val layout: Int): DialogFragment() {
=======
class AdaptiveDialog(@LayoutRes private val layout: Int = R.layout.dialog_simple): DialogFragment() {
>>>>>>> d5fcc010
    companion object {
        private const val ICON_RES_ARG = "icon_res"
        private const val TITLE_ARG = "title"
        private const val MESSAGE_ARG = "message"
        private const val POS_BUTTON_ARG = "positive_text"
        private const val NEG_BUTTON_ARG = "negative_text"

        @JvmStatic
        fun simple(
            message: String,
            negativeButtonText: String,
            positiveButtonText: String? = null
        ): AdaptiveDialog {
            return custom(
                R.layout.dialog_simple,
                null,
                null,
                message,
                negativeButtonText,
                positiveButtonText
            )
        }

        @JvmStatic
        fun create(
            @DrawableRes icon: Int?,
            title: String,
            message: String,
            negativeButtonText: String,
            positiveButtonText: String? = null
        ): AdaptiveDialog {
            return custom(
                R.layout.dialog_adaptive,
                icon,
                title,
                message,
                negativeButtonText,
                positiveButtonText
            )
        }

        @JvmStatic
        fun custom(
            @LayoutRes layout: Int,
            @DrawableRes icon: Int?,
            title: String?,
            message: String,
            negativeButtonText: String,
            positiveButtonText: String? = null
        ): AdaptiveDialog {
            val args = Bundle().apply {
                icon?.let { putInt(ICON_RES_ARG, icon) }
                putString(TITLE_ARG, title)
                putString(MESSAGE_ARG, message)
                putString(NEG_BUTTON_ARG, negativeButtonText)
                putString(POS_BUTTON_ARG, positiveButtonText)
            }
            return AdaptiveDialog(layout).apply {
                arguments = args
            }
        }
    }

    protected var onResultListener: ((Boolean?) -> Unit)? = null
    var isMessageSelectable = false

    override fun onCreateView(
        inflater: LayoutInflater,
        container: ViewGroup?,
        savedInstanceState: Bundle?
    ): View? {
        dialog?.window?.apply {
            val dialogInset = resources.getDimensionPixelOffset(R.dimen.dialog_horizontal_inset)
            setBackgroundDrawable(
                InsetDrawable(
                    ResourcesCompat.getDrawable(resources, R.drawable.white_background_rounded, null),
                    dialogInset, 0, dialogInset, 0
                )
            )
            requestFeature(Window.FEATURE_NO_TITLE)
        }
        return inflater.inflate(layout, container, false)
    }

    override fun onViewCreated(view: View, savedInstanceState: Bundle?) {
        super.onViewCreated(view, savedInstanceState)

        val iconView: ImageView? = view.findViewById(R.id.dialog_icon)
        val titleView: TextView? = view.findViewById(R.id.dialog_title)
        val messageView: TextView = view.findViewById(R.id.dialog_message)
        val positiveButton: TextView = view.findViewById(R.id.dialog_positive_button)
        val negativeButton: TextView = view.findViewById(R.id.dialog_negative_button)
        val negativeButtonSecondary: TextView? = view.findViewById(R.id.dialog_negative_button_secondary)

        showIfNotEmpty(iconView, ICON_RES_ARG)
        showIfNotEmpty(titleView, TITLE_ARG)
        val isMessageShown = showIfNotEmpty(messageView, MESSAGE_ARG)
        showIfNotEmpty(negativeButton, NEG_BUTTON_ARG)
        val isPositiveButtonShown = showIfNotEmpty(positiveButton, POS_BUTTON_ARG)

        if (isMessageShown) {
            messageView.post {
                messageView.setTextIsSelectable(isMessageSelectable)

                if (messageView.lineCount > 3) {
                    titleView?.gravity = Gravity.START
                    messageView.gravity = Gravity.START
                    if (iconView?.layoutParams is LinearLayout.LayoutParams) {
                        iconView.updateLayoutParams<LinearLayout.LayoutParams> {
                            gravity = Gravity.START
                        }
                    }
                }
            }
        }

        if (negativeButtonSecondary != null && !isPositiveButtonShown) {
            negativeButton.isVisible = false
            negativeButtonSecondary.isVisible = true
            negativeButtonSecondary.text = negativeButton.text

            negativeButtonSecondary.setOnClickListener {
                onNegativeAction()
            }
        }

        positiveButton.setOnClickListener {
            onPositiveAction()
        }

        negativeButton.setOnClickListener {
            onNegativeAction()
        }
    }

    fun show(activity: FragmentActivity, onResult: (Boolean?) -> Unit) {
        onResultListener = onResult
        show(activity.supportFragmentManager, "adaptive_dialog")
    }

    suspend fun showAsync(activity: FragmentActivity): Boolean? {
        return suspendCancellableCoroutine { coroutine ->
            val onSuccess: (Boolean?) -> Unit = { result ->
                if (coroutine.isActive) {
                    coroutine.resume(result)
                }
            }

            try {
                show(activity, onSuccess)
            } catch(ex: Exception) {
                if (coroutine.isActive) {
                    coroutine.resumeWithException(ex)
                }
            }
        }
    }

    override fun onStart() {
        super.onStart()
        dialog?.apply {
            window?.apply {
                setLayout(ViewGroup.LayoutParams.MATCH_PARENT, ViewGroup.LayoutParams.WRAP_CONTENT)
                callback = UserInteractionAwareCallback(this.callback, requireActivity())
            }
        }
    }

    protected fun onPositiveAction() {
        onResultListener?.invoke(true)
        onResultListener = null
        dismiss()
    }

    protected fun onNegativeAction() {
        onResultListener?.invoke(false)
        onResultListener = null
        dismiss()
    }

    override fun onDismiss(dialog: DialogInterface) {
        super.onDismiss(dialog)
        onResultListener?.invoke(null)
        onResultListener = null
    }

    protected fun showIfNotEmpty(view: TextView?, argKey: String): Boolean {
        if (view == null) {
            return false
        }

        val args = requireArguments()
        val text = args.getString(argKey)

        if (!text.isNullOrEmpty()) {
            view.text = text
            view.isVisible = true
        } else {
            view.isVisible = false
        }

        return view.isVisible
    }

    protected fun showIfNotEmpty(view: ImageView?, argKey: String): Boolean {
        if (view == null) {
            return false
        }

        val args = requireArguments()
        val resId = if (args.containsKey(argKey)) args.getInt(argKey) else 0

        if (resId != 0) {
            view.setImageResource(resId)
            view.isVisible = true
        } else {
            view.isVisible = false
        }

        return view.isVisible
    }
}<|MERGE_RESOLUTION|>--- conflicted
+++ resolved
@@ -37,11 +37,7 @@
 import kotlin.coroutines.resume
 import kotlin.coroutines.resumeWithException
 
-<<<<<<< HEAD
-open class AdaptiveDialog(@LayoutRes private val layout: Int): DialogFragment() {
-=======
 class AdaptiveDialog(@LayoutRes private val layout: Int = R.layout.dialog_simple): DialogFragment() {
->>>>>>> d5fcc010
     companion object {
         private const val ICON_RES_ARG = "icon_res"
         private const val TITLE_ARG = "title"
