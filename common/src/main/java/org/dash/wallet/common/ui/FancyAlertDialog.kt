/*
 * Copyright 2020 Dash Core Group
 *
 * Licensed under the Apache License, Version 2.0 (the "License");
 * you may not use this file except in compliance with the License.
 * You may obtain a copy of the License at
 *
 *    http://www.apache.org/licenses/LICENSE-2.0
 *
 * Unless required by applicable law or agreed to in writing, software
 * distributed under the License is distributed on an "AS IS" BASIS,
 * WITHOUT WARRANTIES OR CONDITIONS OF ANY KIND, either express or implied.
 * See the License for the specific language governing permissions and
 * limitations under the License.
 */

package org.dash.wallet.common.ui

import android.graphics.Color
import android.graphics.drawable.ColorDrawable
import android.os.Bundle
import android.view.LayoutInflater
import android.view.View
import android.view.ViewGroup
import android.view.ViewGroup.LayoutParams
import android.view.Window
import android.widget.ImageView
import android.widget.TextView
import androidx.annotation.DrawableRes
import androidx.annotation.StringRes
import androidx.fragment.app.DialogFragment
import androidx.fragment.app.FragmentManager
import kotlinx.android.synthetic.main.fancy_alert_dialog.*
import org.dash.wallet.common.R
import org.dash.wallet.common.UserInteractionAwareCallback

@Deprecated("Use AdaptiveDialog")
class FancyAlertDialog : DialogFragment() {
<<<<<<< HEAD
    private val lockScreenViewModel by activityViewModels<LockScreenViewModel>()
    private val sharedViewModel by activityViewModels<FancyAlertDialogViewModel>()
=======
>>>>>>> b98f9d0d
    var onFancyAlertButtonsClickListener: FancyAlertButtonsClickListener? = null

    enum class Type {
        INFO,
        PROGRESS,
        ACTION
    }

    companion object {

        fun newInstance(@StringRes title: Int, @StringRes message: Int, @DrawableRes image: Int,
                        @StringRes positiveButtonText: Int, @StringRes negativeButtonText: Int): FancyAlertDialog {
            val args = Bundle().apply {
                putString("type", Type.INFO.name)
                putInt("title", title)
                putInt("message", message)
                putInt("image", image)
                putInt("positive_text", positiveButtonText)
                putInt("negative_text", negativeButtonText)
            }
            return FancyAlertDialog().apply {
                arguments = args
            }
        }

        fun showInfo(fragmentManager: FragmentManager, @StringRes title: Int, @StringRes message: Int, @DrawableRes image: Int): FancyAlertDialog {
            val args = Bundle().apply {
                putString("type", Type.INFO.name)
                putInt("title", title)
                putInt("message", message)
                putInt("image", image)
            }
            return FancyAlertDialog().apply {
                arguments = args
                show(fragmentManager, "progress")
            }
        }

        @JvmStatic
        fun newAction(@StringRes title: Int, @StringRes positiveButtonText: Int, @StringRes negativeButtonText: Int): FancyAlertDialog {
            val args = Bundle().apply {
                putString("type", Type.ACTION.name)
                putInt("title", title)
                putInt("positive_text", positiveButtonText)
                putInt("negative_text", negativeButtonText)
            }
            return FancyAlertDialog().apply {
                arguments = args
            }
        }

        @JvmStatic
        fun newProgress(@StringRes title: Int, @StringRes message: Int = 0): FancyAlertDialog {
            val args = Bundle().apply {
                putString("type", Type.PROGRESS.name)
                putInt("title", title)
                putInt("message", message)
            }
            return FancyAlertDialog().apply {
                arguments = args
            }
        }
    }

    private val type by lazy {
        Type.valueOf(requireArguments().getString("type")!!)
    }

    override fun onCreateView(inflater: LayoutInflater, container: ViewGroup?, savedInstanceState: Bundle?): View? {
        // Set transparent background and no title
        dialog?.window?.apply {
            setBackgroundDrawable(ColorDrawable(Color.TRANSPARENT))
            requestFeature(Window.FEATURE_NO_TITLE)
        }
        return inflater.inflate(R.layout.fancy_alert_dialog, container)
    }

    override fun onViewCreated(view: View, savedInstanceState: Bundle?) {
        super.onViewCreated(view, savedInstanceState)
        setOrHideIfEmpty(title, "title")
        setOrHideIfEmpty(message, "message")
        setOrHideIfEmpty(image, "image")
        setOrHideIfEmpty(positive_button, "positive_text")
        setOrHideIfEmpty(negative_button, "negative_text")

        when (type) {
            Type.INFO -> {
                setupInfo()
            }
            Type.PROGRESS -> {
                setupProgress()
            }
            Type.ACTION -> {
                setupAction()
            }
<<<<<<< HEAD
        }
        lockScreenViewModel.activatingLockScreen.observe(viewLifecycleOwner){
            dismiss()
=======
>>>>>>> b98f9d0d
        }

        sharedViewModel.onPositiveButtonClick.observe(viewLifecycleOwner) {
            onFancyAlertButtonsClickListener?.onPositiveButtonClick()
            dismiss()
        }
    }

    private fun setOrHideIfEmpty(view: View, argKey: String) {
        val resId = requireArguments().getInt(argKey)
        if (resId != 0) {
            when (view) {
                is TextView -> view.setText(resId)
                is ImageView -> view.setImageResource(resId)
            }
            view.visibility = View.VISIBLE
        } else {
            view.visibility = View.GONE
        }
    }

    private fun setupInfo() {
        progress.visibility = View.GONE
        image.visibility = View.VISIBLE
        positive_button.setOnClickListener {
            dismiss()
            onFancyAlertButtonsClickListener?.onPositiveButtonClick()
        }
        negative_button.setOnClickListener {
            dismiss()
            onFancyAlertButtonsClickListener?.onPositiveButtonClick()
        }
    }

    private fun setupAction() {
        progress.visibility = View.GONE
        image.visibility = View.GONE
        positive_button.setOnClickListener {
            dismiss()
            onFancyAlertButtonsClickListener?.onPositiveButtonClick()
        }
        negative_button.setOnClickListener {
            dismiss()
            onFancyAlertButtonsClickListener?.onNegativeButtonClick()
        }
    }

    private fun setupAction() {
        progress.visibility = View.GONE
        image.visibility = View.GONE
        positive_button.setOnClickListener {
            dismiss()
            sharedViewModel.onPositiveButtonClick.call()
        }
        negative_button.setOnClickListener {
            dismiss()
            sharedViewModel.onNegativeButtonClick.call()
        }
    }

    private fun setupProgress() {
        progress.visibility = View.VISIBLE
        image.visibility = View.GONE
        positive_button.visibility = View.GONE
        negative_button.visibility = View.GONE
        isCancelable = false
    }

    override fun onStart() {
        super.onStart()
        dialog?.apply {
            window?.apply {
                setLayout(LayoutParams.MATCH_PARENT, LayoutParams.WRAP_CONTENT)
                callback = UserInteractionAwareCallback(this.callback, requireActivity())
            }
            if (type == Type.PROGRESS) {
                setCancelable(false)
                setCanceledOnTouchOutside(false)
            }
        }
    }

<<<<<<< HEAD
    public interface FancyAlertButtonsClickListener {
        fun onPositiveButtonClick()
=======
    interface FancyAlertButtonsClickListener {
        fun onPositiveButtonClick()
        fun onNegativeButtonClick()
>>>>>>> b98f9d0d
    }
}<|MERGE_RESOLUTION|>--- conflicted
+++ resolved
@@ -36,11 +36,6 @@
 
 @Deprecated("Use AdaptiveDialog")
 class FancyAlertDialog : DialogFragment() {
-<<<<<<< HEAD
-    private val lockScreenViewModel by activityViewModels<LockScreenViewModel>()
-    private val sharedViewModel by activityViewModels<FancyAlertDialogViewModel>()
-=======
->>>>>>> b98f9d0d
     var onFancyAlertButtonsClickListener: FancyAlertButtonsClickListener? = null
 
     enum class Type {
@@ -136,17 +131,6 @@
             Type.ACTION -> {
                 setupAction()
             }
-<<<<<<< HEAD
-        }
-        lockScreenViewModel.activatingLockScreen.observe(viewLifecycleOwner){
-            dismiss()
-=======
->>>>>>> b98f9d0d
-        }
-
-        sharedViewModel.onPositiveButtonClick.observe(viewLifecycleOwner) {
-            onFancyAlertButtonsClickListener?.onPositiveButtonClick()
-            dismiss()
         }
     }
 
@@ -189,19 +173,6 @@
         }
     }
 
-    private fun setupAction() {
-        progress.visibility = View.GONE
-        image.visibility = View.GONE
-        positive_button.setOnClickListener {
-            dismiss()
-            sharedViewModel.onPositiveButtonClick.call()
-        }
-        negative_button.setOnClickListener {
-            dismiss()
-            sharedViewModel.onNegativeButtonClick.call()
-        }
-    }
-
     private fun setupProgress() {
         progress.visibility = View.VISIBLE
         image.visibility = View.GONE
@@ -224,13 +195,8 @@
         }
     }
 
-<<<<<<< HEAD
-    public interface FancyAlertButtonsClickListener {
-        fun onPositiveButtonClick()
-=======
     interface FancyAlertButtonsClickListener {
         fun onPositiveButtonClick()
         fun onNegativeButtonClick()
->>>>>>> b98f9d0d
     }
 }