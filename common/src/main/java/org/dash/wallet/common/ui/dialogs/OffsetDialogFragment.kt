/*
 * Copyright 2021 Dash Core Group.
 *
 * This program is free software: you can redistribute it and/or modify
 * it under the terms of the GNU General Public License as published by
 * the Free Software Foundation, either version 3 of the License, or
 * (at your option) any later version.
 *
 * This program is distributed in the hope that it will be useful,
 * but WITHOUT ANY WARRANTY; without even the implied warranty of
 * MERCHANTABILITY or FITNESS FOR A PARTICULAR PURPOSE.  See the
 * GNU General Public License for more details.
 *
 * You should have received a copy of the GNU General Public License
 * along with this program.  If not, see <http://www.gnu.org/licenses/>.
 */

package org.dash.wallet.common.ui.dialogs

import android.os.Bundle
import android.view.View
import android.widget.FrameLayout
import androidx.annotation.StyleRes
import androidx.coordinatorlayout.widget.CoordinatorLayout
import androidx.core.content.res.ResourcesCompat
import com.google.android.material.bottomsheet.BottomSheetBehavior
import com.google.android.material.bottomsheet.BottomSheetDialog
import com.google.android.material.bottomsheet.BottomSheetDialogFragment
import org.dash.wallet.common.R
import org.dash.wallet.common.UserInteractionAwareCallback

open class OffsetDialogFragment : BottomSheetDialogFragment() {
<<<<<<< HEAD
    companion object {
        private const val FULLSCREEN_DIFF = 80
    }

    protected open val forceExpand: Boolean = false
    @DrawableRes protected open val background: Int = R.drawable.offset_dialog_background
=======
    protected open val forceExpand: Boolean = false
    @StyleRes protected open val backgroundStyle: Int = R.style.SecondaryBackground

    override fun onCreate(savedInstanceState: Bundle?) {
        super.onCreate(savedInstanceState)
        setStyle(STYLE_NORMAL, R.style.OffsetDialog)
    }
>>>>>>> 9c34b81f

    override fun onViewCreated(view: View, savedInstanceState: Bundle?) {
        super.onViewCreated(view, savedInstanceState)

        dialog?.setOnShowListener { dialog ->
            val d = dialog as BottomSheetDialog
            val bottomSheet = d.findViewById<FrameLayout>(R.id.design_bottom_sheet)
            bottomSheet?.let {
<<<<<<< HEAD
                bottomSheet.setBackgroundResource(background)

                val displayHeight = requireContext().resources.displayMetrics.heightPixels
                val height = if (forceExpand) displayHeight - FULLSCREEN_DIFF else bottomSheet.height
=======
                bottomSheet.background = ResourcesCompat.getDrawable(
                    resources,
                    R.drawable.offset_dialog_background,
                    resources.newTheme().apply { applyStyle(backgroundStyle, true) }
                )

                val marginTop = resources.getDimensionPixelSize(R.dimen.offset_dialog_margin_top)
                val displayHeight = requireContext().resources.displayMetrics.heightPixels
                val height = if (forceExpand) displayHeight - marginTop else bottomSheet.height
>>>>>>> 9c34b81f
                view.layoutParams = FrameLayout.LayoutParams(FrameLayout.LayoutParams.MATCH_PARENT, height)

                val coordinatorLayout = bottomSheet.parent as CoordinatorLayout
                val bottomSheetBehavior = BottomSheetBehavior.from(bottomSheet)

                if (forceExpand || bottomSheet.height + marginTop > displayHeight) {
                    // apply top offset
                    bottomSheetBehavior.isFitToContents = false
                    bottomSheetBehavior.expandedOffset = marginTop

                    if (forceExpand) {
                        bottomSheetBehavior.state = BottomSheetBehavior.STATE_EXPANDED
                    } else {
                        bottomSheetBehavior.peekHeight = bottomSheet.height - marginTop
                    }
                } else {
                    // apply wrap_content height
                    bottomSheetBehavior.peekHeight = bottomSheet.height
                }

                coordinatorLayout.parent.requestLayout()
            }
        }

        view.findViewById<View?>(R.id.collapse_button)?.setOnClickListener {
            dismiss()
        }

        dialog?.window?.callback = UserInteractionAwareCallback(dialog?.window?.callback, requireActivity())
    }
}<|MERGE_RESOLUTION|>--- conflicted
+++ resolved
@@ -30,14 +30,6 @@
 import org.dash.wallet.common.UserInteractionAwareCallback
 
 open class OffsetDialogFragment : BottomSheetDialogFragment() {
-<<<<<<< HEAD
-    companion object {
-        private const val FULLSCREEN_DIFF = 80
-    }
-
-    protected open val forceExpand: Boolean = false
-    @DrawableRes protected open val background: Int = R.drawable.offset_dialog_background
-=======
     protected open val forceExpand: Boolean = false
     @StyleRes protected open val backgroundStyle: Int = R.style.SecondaryBackground
 
@@ -45,7 +37,6 @@
         super.onCreate(savedInstanceState)
         setStyle(STYLE_NORMAL, R.style.OffsetDialog)
     }
->>>>>>> 9c34b81f
 
     override fun onViewCreated(view: View, savedInstanceState: Bundle?) {
         super.onViewCreated(view, savedInstanceState)
@@ -54,12 +45,6 @@
             val d = dialog as BottomSheetDialog
             val bottomSheet = d.findViewById<FrameLayout>(R.id.design_bottom_sheet)
             bottomSheet?.let {
-<<<<<<< HEAD
-                bottomSheet.setBackgroundResource(background)
-
-                val displayHeight = requireContext().resources.displayMetrics.heightPixels
-                val height = if (forceExpand) displayHeight - FULLSCREEN_DIFF else bottomSheet.height
-=======
                 bottomSheet.background = ResourcesCompat.getDrawable(
                     resources,
                     R.drawable.offset_dialog_background,
@@ -69,7 +54,6 @@
                 val marginTop = resources.getDimensionPixelSize(R.dimen.offset_dialog_margin_top)
                 val displayHeight = requireContext().resources.displayMetrics.heightPixels
                 val height = if (forceExpand) displayHeight - marginTop else bottomSheet.height
->>>>>>> 9c34b81f
                 view.layoutParams = FrameLayout.LayoutParams(FrameLayout.LayoutParams.MATCH_PARENT, height)
 
                 val coordinatorLayout = bottomSheet.parent as CoordinatorLayout
