/*
 * Copyright 2021 Dash Core Group.
 *
 * This program is free software: you can redistribute it and/or modify
 * it under the terms of the GNU General Public License as published by
 * the Free Software Foundation, either version 3 of the License, or
 * (at your option) any later version.
 *
 * This program is distributed in the hope that it will be useful,
 * but WITHOUT ANY WARRANTY; without even the implied warranty of
 * MERCHANTABILITY or FITNESS FOR A PARTICULAR PURPOSE.  See the
 * GNU General Public License for more details.
 *
 * You should have received a copy of the GNU General Public License
 * along with this program.  If not, see <http://www.gnu.org/licenses/>.
 */

package org.dash.wallet.common.ui.radio_group

import android.view.LayoutInflater
import android.view.ViewGroup
import androidx.core.content.ContextCompat
import androidx.core.content.res.ResourcesCompat
import androidx.core.view.isVisible
import androidx.core.widget.TextViewCompat
import androidx.recyclerview.widget.DiffUtil
import androidx.recyclerview.widget.ListAdapter
import androidx.recyclerview.widget.RecyclerView
import coil.load
import coil.transform.CircleCropTransformation
import org.dash.wallet.common.R
import org.dash.wallet.common.databinding.RadiobuttonRowBinding
import org.dash.wallet.common.ui.decorators.ListDividerDecorator
import org.dash.wallet.common.ui.setRoundedBackground

class RadioGroupAdapter(
    defaultSelectedIndex: Int = 0,
    private val isCheckMark: Boolean = false,
    private val clickListener: (IconifiedViewItem, Int) -> Unit
): ListAdapter<IconifiedViewItem, RadioButtonViewHolder>(DiffCallback()) {

    var selectedIndex: Int = defaultSelectedIndex
        set(newIndex) {
            if (field != newIndex) {
                val oldIndex = field
                field = newIndex
                notifyItemChanged(oldIndex)
                notifyItemChanged(newIndex)
            }
        }

    override fun onCreateViewHolder(parent: ViewGroup, viewType: Int): RadioButtonViewHolder {
        val inflater = LayoutInflater.from(parent.context)
        val binding = RadiobuttonRowBinding.inflate(inflater, parent, false)

        return RadioButtonViewHolder(binding, this.isCheckMark)
    }

    override fun onBindViewHolder(holder: RadioButtonViewHolder, position: Int) {
        holder.itemView.isSelected = position == selectedIndex
        val item = getItem(position)
        holder.bind(item, position == selectedIndex)

        holder.binding.root.setOnClickListener {
            if (holder.adapterPosition != selectedIndex) {
                notifyItemChanged(selectedIndex)
                selectedIndex = holder.adapterPosition
                notifyItemChanged(holder.adapterPosition)
            }

            clickListener.invoke(item, position)
        }
    }

    class DiffCallback : DiffUtil.ItemCallback<IconifiedViewItem>() {
        override fun areItemsTheSame(oldItem: IconifiedViewItem, newItem: IconifiedViewItem): Boolean {
            return oldItem.title == newItem.title && oldItem.iconRes == newItem.iconRes
        }

        override fun areContentsTheSame(oldItem: IconifiedViewItem, newItem: IconifiedViewItem): Boolean {
            return oldItem == newItem
        }
    }
}

class RadioButtonViewHolder(
    val binding: RadiobuttonRowBinding,
    private val isCheckMark: Boolean
) : RecyclerView.ViewHolder(binding.root) {
    fun bind(option: IconifiedViewItem, isSelected: Boolean) {
        val resources = binding.root.resources

        binding.title.text = option.title
        binding.title.setTextColor(resources.getColorStateList(
            if (option.iconSelectMode == IconSelectMode.Encircle) R.color.content_primary else R.color.radiobutton_text_color,
            null
        ))

        binding.subtitle.isVisible = option.subtitle.isNotEmpty()
        binding.subtitle.text = option.subtitle

        if (option.iconRes != null) {
            binding.icon.setImageDrawable(
                ResourcesCompat.getDrawable(
                    resources, option.iconRes, null
                )
            )
        } else if (option.iconUrl != null) {
            binding.icon.load(option.iconUrl) {
                crossfade(true)
                placeholder(R.drawable.ic_default_flag)
                transformations(CircleCropTransformation())
            }
        }

        if (option.iconUrl != null || option.iconRes != null) {
            binding.iconWrapper.isVisible = true

            val tint = when (option.iconSelectMode) {
                IconSelectMode.Encircle -> R.color.radiobutton_icon_color
                IconSelectMode.Tint -> R.color.radiobutton_text_color
                else -> null
            }

            tint?.let {
                binding.icon.imageTintList = resources.getColorStateList(tint, null)
            }

<<<<<<< HEAD
            binding.iconWrapper.background = when {
                option.iconSelectMode != IconSelectMode.Encircle  -> null
                isSelected -> resources.getRoundedBackground(R.style.EncircledIconSelectedTheme)
                else -> resources.getRoundedBackground(R.style.EncircledIconTheme)
            }
        } else {
            binding.iconWrapper.isVisible = false
=======

            binding.iconWrapper.setRoundedBackground(
                when {
                    option.iconSelectMode != IconSelectMode.Encircle -> null
                    isSelected -> R.style.EncircledIconSelectedTheme
                    else -> R.style.EncircledIconTheme
                }
            )
        }

        option.iconUrl?.let {
            binding.icon.load(it) {
                crossfade(true)
                placeholder(R.drawable.ic_default_flag)
                transformations(CircleCropTransformation())
            }
>>>>>>> ee7ca096
        }

        option.subtitleDrawable?.let { res ->
            val drawable = ResourcesCompat.getDrawable(resources, res, null)
            drawable?.let { img ->
                val height = resources.getDimensionPixelSize(R.dimen.payment_method_image_height)
                val ratio = height.toFloat() / img.minimumHeight
                val width = (img.minimumWidth * ratio).toInt()
                img.setBounds(0, 0, width, height)
                binding.subtitle.setCompoundDrawables(img, null, null, null)
            }
        }

        binding.additionalInfo.isVisible = !option.additionalInfo.isNullOrEmpty()
        binding.additionalInfo.text = option.additionalInfo

        if (!option.subtitleAdditionalInfo.isNullOrEmpty()) {
            TextViewCompat.setTextAppearance(binding.additionalInfo, R.style.Body2)
        } else {
            TextViewCompat.setTextAppearance(binding.additionalInfo, R.style.Body2_Tertiary)
        }

        binding.additionalInfoSubtitle.isVisible = !option.subtitleAdditionalInfo.isNullOrEmpty()
        binding.additionalInfoSubtitle.text = option.subtitleAdditionalInfo

        if (this.isCheckMark) {
            binding.checkmark.setImageDrawable(ResourcesCompat.getDrawable(
                resources, R.drawable.ic_checkmark_blue, null
            ))
            binding.checkmark.isVisible = isSelected
        } else {
            binding.checkmark.setImageDrawable(ResourcesCompat.getDrawable(
                resources,
                if (isSelected) {
                    R.drawable.ic_radiobutton_on
                } else {
                    R.drawable.ic_radiobutton_off
                },
                null
            ))
        }
    }
}

fun RecyclerView.setupRadioGroup(radioGroupAdapter: RadioGroupAdapter) {
    val divider = ContextCompat.getDrawable(context, R.drawable.list_divider)!!
    val decorator = ListDividerDecorator(
        divider,
        showAfterLast = false,
        marginStart = resources.getDimensionPixelOffset(R.dimen.divider_margin_horizontal)
    )
    addItemDecoration(decorator)
    adapter = radioGroupAdapter
}<|MERGE_RESOLUTION|>--- conflicted
+++ resolved
@@ -91,10 +91,16 @@
         val resources = binding.root.resources
 
         binding.title.text = option.title
-        binding.title.setTextColor(resources.getColorStateList(
-            if (option.iconSelectMode == IconSelectMode.Encircle) R.color.content_primary else R.color.radiobutton_text_color,
-            null
-        ))
+        binding.title.setTextColor(
+            resources.getColorStateList(
+                if (option.iconSelectMode == IconSelectMode.Encircle) {
+                    R.color.content_primary
+                } else {
+                    R.color.radiobutton_text_color
+                },
+                null
+            )
+        )
 
         binding.subtitle.isVisible = option.subtitle.isNotEmpty()
         binding.subtitle.text = option.subtitle
@@ -102,7 +108,9 @@
         if (option.iconRes != null) {
             binding.icon.setImageDrawable(
                 ResourcesCompat.getDrawable(
-                    resources, option.iconRes, null
+                    resources,
+                    option.iconRes,
+                    null
                 )
             )
         } else if (option.iconUrl != null) {
@@ -125,16 +133,6 @@
             tint?.let {
                 binding.icon.imageTintList = resources.getColorStateList(tint, null)
             }
-
-<<<<<<< HEAD
-            binding.iconWrapper.background = when {
-                option.iconSelectMode != IconSelectMode.Encircle  -> null
-                isSelected -> resources.getRoundedBackground(R.style.EncircledIconSelectedTheme)
-                else -> resources.getRoundedBackground(R.style.EncircledIconTheme)
-            }
-        } else {
-            binding.iconWrapper.isVisible = false
-=======
 
             binding.iconWrapper.setRoundedBackground(
                 when {
@@ -143,15 +141,8 @@
                     else -> R.style.EncircledIconTheme
                 }
             )
-        }
-
-        option.iconUrl?.let {
-            binding.icon.load(it) {
-                crossfade(true)
-                placeholder(R.drawable.ic_default_flag)
-                transformations(CircleCropTransformation())
-            }
->>>>>>> ee7ca096
+        } else {
+            binding.iconWrapper.isVisible = false
         }
 
         option.subtitleDrawable?.let { res ->
@@ -178,20 +169,26 @@
         binding.additionalInfoSubtitle.text = option.subtitleAdditionalInfo
 
         if (this.isCheckMark) {
-            binding.checkmark.setImageDrawable(ResourcesCompat.getDrawable(
-                resources, R.drawable.ic_checkmark_blue, null
-            ))
+            binding.checkmark.setImageDrawable(
+                ResourcesCompat.getDrawable(
+                    resources,
+                    R.drawable.ic_checkmark_blue,
+                    null
+                )
+            )
             binding.checkmark.isVisible = isSelected
         } else {
-            binding.checkmark.setImageDrawable(ResourcesCompat.getDrawable(
-                resources,
-                if (isSelected) {
-                    R.drawable.ic_radiobutton_on
-                } else {
-                    R.drawable.ic_radiobutton_off
-                },
-                null
-            ))
+            binding.checkmark.setImageDrawable(
+                ResourcesCompat.getDrawable(
+                    resources,
+                    if (isSelected) {
+                        R.drawable.ic_radiobutton_on
+                    } else {
+                        R.drawable.ic_radiobutton_off
+                    },
+                    null
+                )
+            )
         }
     }
 }
