--- conflicted
+++ resolved
@@ -55,11 +55,10 @@
         super.onResume();
     }
 
-<<<<<<< HEAD
     public void imitateUserInteraction() {
         onUserInteraction();
     }
-=======
+
     @Override
     public void finish() {
         unregisterReceiver(forceFinishReceiver);
@@ -72,5 +71,4 @@
             finish();
         }
     };
->>>>>>> 9ebd8ea7
 }