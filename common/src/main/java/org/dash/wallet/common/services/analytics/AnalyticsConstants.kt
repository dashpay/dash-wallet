--- conflicted
+++ resolved
@@ -262,17 +262,6 @@
     }
 
     object DashSpend {
-<<<<<<< HEAD
-        const val CREATE_ACCOUNT = "dashspend_btn_create"
-        const val LOGIN = "dashspend_btn_login"
-        const val SUCCESSFUL_LOGIN = "dashspend_success_login"
-        const val UNSUCCESSFUL_LOGIN = "dashspend_not_success_login"
-        const val SUCCESSFUL_PURCHASE = "dashspend_success_purchase"
-        const val PURCHASE_AMOUNT = "dashspend_purchase_amount"
-        const val DISCOUNT_AMOUNT = "dashspend_discount_amount"
-        const val MERCHANT_NAME = "dashspend_merchant_name"
-        const val HOW_TO_USE = "dashspend_btn_how_to_use"
-=======
         const val CREATE_ACCOUNT = "dashspend__btn_create_new_account"
         const val LOGIN = "dashspend__btn_login"
         const val SUCCESSFUL_LOGIN = "dashspend__success_login"
@@ -282,7 +271,6 @@
         const val DISCOUNT_AMOUNT = "dashspend__discount_amount"
         const val MERCHANT_NAME = "dashspend__merchant_name"
         const val HOW_TO_USE = "dashspend__btn_how_to_use"
->>>>>>> 9cffedb1
         const val FILTER_GIFT_CARD = "home_transaction_filter_gift_card"
         const val DETAILS_GIFT_CARD = "home_transaction_details_gift_card"
     }
