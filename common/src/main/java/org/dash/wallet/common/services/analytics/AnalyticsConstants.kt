--- conflicted
+++ resolved
@@ -101,7 +101,6 @@
         const val SEND_RECEIVE_BUTTON = "home_send_receive_button"
     }
 
-<<<<<<< HEAD
     object Invites {
         const val ERROR_USERNAME_TAKEN = "invite_username_already_found"
         const val INVITE_CONTACTS = "invite_from_contacts"
@@ -167,10 +166,7 @@
         const val PROCESS_PROFILE_UPDATE = "process_profile_update"
     }
 
-    object ExploreDash {
-=======
     object Explore {
->>>>>>> b37e1a31
         const val WHERE_TO_SPEND = "explore__where_to_spend"
         const val PORTAL_ATM = "explore__atms"
         const val LEARN_MORE = "explore_info_learn_more"
