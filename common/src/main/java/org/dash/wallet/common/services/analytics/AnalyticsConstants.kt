--- conflicted
+++ resolved
@@ -101,25 +101,6 @@
         const val SEND_RECEIVE_BUTTON = "home_send_receive_button"
     }
 
-<<<<<<< HEAD
-    object Coinbase {
-        const val ENTER_CONNECTED = "coinbase_enter_connected"
-        const val ENTER_DISCONNECTED = "coinbase_enter_disconnected"
-        const val NO_DASH_WALLET = "coinbase_no_dash_wallet"
-        const val BUY_DASH = "coinbase_buy_dash"
-        const val NO_PAYMENT_METHODS = "coinbase_no_payment_methods"
-        const val CHANGE_PAYMENT_METHOD = "coinbase_change_payment_method"
-        const val ENTER_AMOUNT_FIAT = "coinbase_enter_amount_fiat_amount"
-        const val ENTER_AMOUNT_DASH = "coinbase_enter_amount_dash_amount"
-        const val CONTINUE_DASH_PURCHASE = "coinbase_continue_purchase"
-        const val TOP_BACK_TO_ENTER_AMOUNT = "coinbase_top_back_to_enter_amount"
-        const val BOTTOM_BACK_TO_ENTER_AMOUNT = "coinbase_bottom_back_to_enter_amount"
-        const val CANCEL_DASH_PURCHASE = "coinbase_cancel_purchase"
-        const val CANCEL_DASH_PURCHASE_NO = "coinbase_cancel_purchase_no"
-        const val CANCEL_DASH_PURCHASE_YES = "coinbase_cancel_purchase_yes"
-        const val CONFIRM_DASH_PURCHASE = "coinbase_confirm_purchase"
-        const val FEE_INFO = "coinbase_fee_info"
-=======
     object ExploreDash {
         const val WHERE_TO_SPEND = "explore_portal_where_to_spend"
         const val PORTAL_ATM = "explore_portal_atm"
@@ -191,6 +172,24 @@
         const val MERCHANT_DETAILS_SCROLL_UP = "explore_merchant_details_scroll_up"
 
 
->>>>>>> 5b5576e5
+    }
+
+    object Coinbase {
+        const val ENTER_CONNECTED = "coinbase_enter_connected"
+        const val ENTER_DISCONNECTED = "coinbase_enter_disconnected"
+        const val NO_DASH_WALLET = "coinbase_no_dash_wallet"
+        const val BUY_DASH = "coinbase_buy_dash"
+        const val NO_PAYMENT_METHODS = "coinbase_no_payment_methods"
+        const val CHANGE_PAYMENT_METHOD = "coinbase_change_payment_method"
+        const val ENTER_AMOUNT_FIAT = "coinbase_enter_amount_fiat_amount"
+        const val ENTER_AMOUNT_DASH = "coinbase_enter_amount_dash_amount"
+        const val CONTINUE_DASH_PURCHASE = "coinbase_continue_purchase"
+        const val TOP_BACK_TO_ENTER_AMOUNT = "coinbase_top_back_to_enter_amount"
+        const val BOTTOM_BACK_TO_ENTER_AMOUNT = "coinbase_bottom_back_to_enter_amount"
+        const val CANCEL_DASH_PURCHASE = "coinbase_cancel_purchase"
+        const val CANCEL_DASH_PURCHASE_NO = "coinbase_cancel_purchase_no"
+        const val CANCEL_DASH_PURCHASE_YES = "coinbase_cancel_purchase_yes"
+        const val CONFIRM_DASH_PURCHASE = "coinbase_confirm_purchase"
+        const val FEE_INFO = "coinbase_fee_info"
     }
 }