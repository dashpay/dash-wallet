/*
 * Copyright 2020 Dash Core Group.
 *
 * This program is free software: you can redistribute it and/or modify
 * it under the terms of the GNU General Public License as published by
 * the Free Software Foundation, either version 3 of the License, or
 * (at your option) any later version.
 *
 * This program is distributed in the hope that it will be useful,
 * but WITHOUT ANY WARRANTY; without even the implied warranty of
 * MERCHANTABILITY or FITNESS FOR A PARTICULAR PURPOSE.  See the
 * GNU General Public License for more details.
 *
 * You should have received a copy of the GNU General Public License
 * along with this program.  If not, see <http://www.gnu.org/licenses/>.
 */

package org.dash.wallet.common

import android.app.Activity
import androidx.lifecycle.LiveData
import kotlinx.coroutines.flow.Flow
import org.bitcoinj.core.Address
import org.bitcoinj.core.Coin
import org.bitcoinj.core.NetworkParameters
import org.bitcoinj.core.Transaction
import org.bitcoinj.wallet.Wallet
import org.dash.wallet.common.data.ExchangeRateData
import org.dash.wallet.common.transactions.TransactionFilter
import org.dash.wallet.common.transactions.TransactionWrapper

interface WalletDataProvider {
<<<<<<< HEAD
=======
    // The wallet is in here temporary. Do not use from the feature modules.
>>>>>>> a7f5073e
    val wallet: Wallet?

    val networkParameters: NetworkParameters

    fun currentReceiveAddress(): Address

    fun freshReceiveAddress(): Address

    @Deprecated("Inject ExchangeRatesProvider instead")
    fun getExchangeRate(currencyCode: String): LiveData<ExchangeRateData>

    @Deprecated("Inject Configuration instead")
    fun defaultCurrencyCode(): String

    fun startSendCoinsForResult(activity: Activity, requestCode: Int, address: Address, amount: Coin?)

    fun observeBalance(balanceType: Wallet.BalanceType = Wallet.BalanceType.ESTIMATED): Flow<Coin>

    fun observeTransactions(vararg filters: TransactionFilter): Flow<Transaction>

    fun getTransactions(vararg filters: TransactionFilter): Collection<Transaction>

    fun wrapAllTransactions(vararg wrappers: TransactionWrapper): Collection<TransactionWrapper>

    fun attachOnWalletWipedListener(listener: () -> Unit)

    fun detachOnWalletWipedListener(listener: () -> Unit)

    fun processDirectTransaction(tx: Transaction)
}<|MERGE_RESOLUTION|>--- conflicted
+++ resolved
@@ -30,10 +30,7 @@
 import org.dash.wallet.common.transactions.TransactionWrapper
 
 interface WalletDataProvider {
-<<<<<<< HEAD
-=======
     // The wallet is in here temporary. Do not use from the feature modules.
->>>>>>> a7f5073e
     val wallet: Wallet?
 
     val networkParameters: NetworkParameters
