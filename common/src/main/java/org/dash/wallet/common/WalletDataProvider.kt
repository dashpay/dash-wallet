--- conflicted
+++ resolved
@@ -47,7 +47,6 @@
 
     fun startSendCoinsForResult(activity: Activity, requestCode: Int, address: Address, amount: Coin?)
 
-<<<<<<< HEAD
     fun observeBalance(): Flow<Coin>
 
     fun observeTransactions(vararg filters: TransactionFilter): Flow<Transaction>
@@ -57,7 +56,6 @@
     fun attachOnWalletWipedListener(listener: () -> Unit)
 
     fun detachOnWalletWipedListener(listener: () -> Unit)
-=======
+
     fun processDirectTransaction(tx: Transaction)
->>>>>>> 9113d07d
 }