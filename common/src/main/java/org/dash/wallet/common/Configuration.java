--- conflicted
+++ resolved
@@ -33,10 +33,7 @@
 import org.bitcoinj.core.Coin;
 import org.bitcoinj.utils.MonetaryFormat;
 import org.dash.wallet.common.data.CurrencyInfo;
-<<<<<<< HEAD
 import org.dash.wallet.common.util.GenericUtils;
-=======
->>>>>>> 9c34b81f
 import org.jetbrains.annotations.NotNull;
 import org.slf4j.Logger;
 import org.slf4j.LoggerFactory;
@@ -557,7 +554,6 @@
         return prefs.getString(PREFS_KEY_EXPLORE_DATABASE_NAME, "explore-database");
     }
 
-<<<<<<< HEAD
     // Coinbase
 
     public void setLastCoinBaseAccessToken(String token) {
@@ -617,8 +613,6 @@
         return prefs.getString(PREFS_KEY_COINBASE_SEND_LIMIT_CURRENCY, GenericUtils.getLocaleCurrencyCode());
     }
 
-=======
->>>>>>> 9c34b81f
     // CrowdNode
 
     @NonNull
