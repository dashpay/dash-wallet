--- conflicted
+++ resolved
@@ -558,7 +558,6 @@
         return prefs.getString(PREFS_KEY_LAST_COINBASE_BALANCE, null);
     }
 
-<<<<<<< HEAD
     public boolean hasExploreDashInfoScreenBeenShown() {
         return prefs.getBoolean(PREFS_KEY_HAS_INFO_SCREEN_BEEN_SHOWN_ALREADY, false);
     }
@@ -573,7 +572,7 @@
 
     public void setHasExploreDashLocationDialogBeenShown(boolean isShown) {
         prefs.edit().putBoolean(PREFS_KEY_HAS_LOCATION_DIALOG_BEEN_SHOWN, isShown).apply();
-=======
+    }
     public void setCoinBaseUserAccountId(String accountId) {
         prefs.edit().putString(PREFS_KEY_COINBASE_USER_ACCOUNT_ID, accountId).apply();
     }
@@ -588,6 +587,5 @@
 
     public void setHasTempTokenBeenUsed(boolean hasTokenBeenUsed){
         prefs.edit().putBoolean(PREFS_KEY_COINBASE_IS_TEMP_TOKEN_USED, hasTokenBeenUsed).apply();
->>>>>>> 892d5cb0
     }
 }