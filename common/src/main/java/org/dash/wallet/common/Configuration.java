--- conflicted
+++ resolved
@@ -67,11 +67,8 @@
     private static final String PREFS_KEY_LAST_BACKUP_SEED = "last_backup_seed";
     public static final String PREFS_KEY_INSTANTX_ENABLED = "labs_instantx_enabled";
     public static final String PREFS_KEY_LITE_MODE = "labs_lite_mode";
-<<<<<<< HEAD
     public final static String PREFS_LAST_UNLOCK_TIME = "last_unlock_time";
-=======
     public static final String PREFS_KEY_FASTEST_NETWORK_ANNCMNT_SHOWN = "fastest_network_anncmnt_shown";
->>>>>>> 7fd5aadb
     private static final String PREFS_REMIND_ENABLE_FINGERPRINT = "remind_enable_fingerprint";
     public static final String PREFS_KEY_CAN_AUTO_LOCK = "can_auto_lock";
 
@@ -321,21 +318,20 @@
         return prefs.getBoolean(PREFS_KEY_LITE_MODE, true);
     }
 
-<<<<<<< HEAD
     public long getLastUnlockTime() {
         return prefs.getLong(PREFS_LAST_UNLOCK_TIME, 0);
     }
 
     public void setLastUnlockTime(long unlockTime) {
         prefs.edit().putLong(PREFS_LAST_UNLOCK_TIME, unlockTime).apply();
-=======
+    }
+
     public boolean getFastestNetworkAnncmntShown() {
         return prefs.getBoolean(PREFS_KEY_FASTEST_NETWORK_ANNCMNT_SHOWN, false);
     }
 
     public void setFastestNetworkAnncmntShown() {
         prefs.edit().putBoolean(PREFS_KEY_FASTEST_NETWORK_ANNCMNT_SHOWN, true).apply();
->>>>>>> 7fd5aadb
     }
 
     public boolean getRemindEnableFingerprint() {
