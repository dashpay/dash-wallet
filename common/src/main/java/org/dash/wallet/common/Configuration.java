--- conflicted
+++ resolved
@@ -450,7 +450,6 @@
         prefs.edit().putInt(PREFS_PIN_LENGTH, pinLength).apply();
     }
 
-<<<<<<< HEAD
     public long getLastSeenNotificationTime() {
         return prefs.getLong(PREFS_LAST_SEEN_NOTIFICATION_TIME, 0);
     }
@@ -532,7 +531,7 @@
     public void setOnboardingInviteUsername(final String username) {
         prefs.edit().putString(PREFS_ONBOARDING_INVITE_USERNAME, username).apply();
     }
-=======
+
     public long getLastEncryptKeysTime() {
         return prefs.getLong(PREFS_KEY_LAST_ENCRYPT_KEYS, 0);
     }
@@ -549,5 +548,4 @@
         prefs.edit().putLong(PREFS_KEY_LAST_BLOCKCHAIN_RESET, System.currentTimeMillis()).apply();
     }
 
->>>>>>> 05adb3ea
 }