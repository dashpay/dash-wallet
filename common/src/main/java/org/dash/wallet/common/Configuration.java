--- conflicted
+++ resolved
@@ -101,16 +101,13 @@
 
     private static final int PREFS_DEFAULT_BTC_SHIFT = 0;
     private static final int PREFS_DEFAULT_BTC_PRECISION = 8;
-<<<<<<< HEAD
-
-    private static final long DISABLE_NOTIFICATIONS = -1;
-
-=======
     public static final String PREFS_KEY_IS_DASH_TO_FIAT_DIRECTION = "is_dash_to_fiat_direction";
     public static final String PREFS_KEY_SEND_PAYMENT_EXCHANGE_CURRENCY = "send_payment_exchange_currency";
     public static final String PREFS_KEY_DEFAULT_FIAT_CURRENCY_CHANGED = "fiat_currency_changed";
     public static final String PREFS_KEY_CURRENT_FIAT_CURRENCY_CHANGED = "current_fiat_currency_changed";
->>>>>>> b3c6b4ca
+
+    private static final long DISABLE_NOTIFICATIONS = -1;
+
     private static final Logger log = LoggerFactory.getLogger(Configuration.class);
 
     public Configuration(final SharedPreferences prefs, final Resources res) {
