/*
 * Copyright 2024 Dash Core Group.
 *
 * This program is free software: you can redistribute it and/or modify
 * it under the terms of the GNU General Public License as published by
 * the Free Software Foundation, either version 3 of the License, or
 * (at your option) any later version.
 *
 * This program is distributed in the hope that it will be useful,
 * but WITHOUT ANY WARRANTY; without even the implied warranty of
 * MERCHANTABILITY or FITNESS FOR A PARTICULAR PURPOSE.  See the
 * GNU General Public License for more details.
 *
 * You should have received a copy of the GNU General Public License
 * along with this program.  If not, see <http://www.gnu.org/licenses/>.
 */

package org.dash.wallet.common.ui.components

import androidx.compose.ui.graphics.Color
import androidx.compose.ui.text.TextStyle
import androidx.compose.ui.text.font.Font
import androidx.compose.ui.text.font.FontFamily
import androidx.compose.ui.text.font.FontWeight
import androidx.compose.ui.text.style.TextAlign
import androidx.compose.ui.unit.sp
import org.dash.wallet.common.R

object MyTheme {
    val ToastBackground = Color(0xff191c1f).copy(alpha = 0.9f)
    private val interRegular = FontFamily(Font(R.font.inter_regular))
    private val interMedium = FontFamily(Font(R.font.inter_medium))
    private val interSemibold = FontFamily(Font(R.font.inter_semibold))
    private val interBold = FontFamily(Font(R.font.inter_bold))

    val Micro = TextStyle(
        fontSize = 10.sp,
        lineHeight = 16.sp,
        fontFamily = interRegular,
        fontWeight = FontWeight(500),
        textAlign = TextAlign.Center,
    )

    val Caption = TextStyle(
        fontSize = 13.sp,
        lineHeight = 18.sp,
        fontFamily = interRegular,
        fontWeight = FontWeight(400)
    )

    val CaptionMedium = TextStyle(
        fontSize = 13.sp,
        lineHeight = 18.sp,
        fontFamily = interMedium,
        fontWeight = FontWeight(500)
    )

    val Overline = TextStyle(
        fontSize = 12.sp,
        lineHeight = 16.sp,
        fontFamily = interMedium,
        fontWeight = FontWeight(500),
    )

    val OverlineSemibold = TextStyle(
        fontSize = 12.sp,
        lineHeight = 16.sp,
        fontFamily = interSemibold,
        fontWeight = FontWeight(600),
    )

    val OverlineMedium = TextStyle(
        fontSize = 12.sp,
        lineHeight = 16.sp,
        fontFamily = interMedium,
        fontWeight = FontWeight(500)
    )

    val OverlineCaptionMedium = TextStyle(
        fontSize = 12.sp,
        lineHeight = 16.sp,
        fontFamily = interRegular,
        fontWeight = FontWeight(400)
    )

    val OverlineCaptionRegular = TextStyle(
        fontSize = 12.sp,
        lineHeight = 16.sp,
        fontFamily = interMedium,
        fontWeight = FontWeight(500)
    )

    val OverlineCaptionMedium = TextStyle(
        fontSize = 12.sp,
        lineHeight = 16.sp,
        fontFamily = interRegular,
        fontWeight = FontWeight(400)
    )

    val Body2Regular = TextStyle(
        fontSize = 14.sp,
        lineHeight = 20.sp,
        fontFamily = interRegular,
        fontWeight = FontWeight(400)
    )

    val Body2Medium = TextStyle(
        fontSize = 14.sp,
        lineHeight = 20.sp,
        fontFamily = interMedium,
        fontWeight = FontWeight(500)
    )

    val Subtitle2Semibold = TextStyle(
        fontSize = 14.sp,
        lineHeight = 20.sp,
        fontFamily = interSemibold,
        fontWeight = FontWeight(600)
    )

    val SubtitleSemibold = TextStyle(
        fontSize = 16.sp,
        lineHeight = 22.sp,
        fontFamily = interSemibold,
        fontWeight = FontWeight(600)
    )

    val H5Bold = TextStyle(
        fontSize = 24.sp,
        lineHeight = 30.sp,
        fontFamily = interBold,
        fontWeight = FontWeight(700)
    )

    val H6Bold = TextStyle(
        fontSize = 20.sp,
        lineHeight = 26.sp,
        fontFamily = interBold,
        fontWeight = FontWeight(700)
    )

    object Colors {
        val backgroundPrimary = Color(0xFFF5F6F7)
        val textPrimary = Color(0xFF191C1F)
        val backgroundSecondary = Color(0xFFFFFFFF)
        val textSecondary = Color(0xFF6E757C)
        val textTertiary = Color(0xff75808A)
        val divider = Color(0x1A191C1F)
<<<<<<< HEAD
=======
        val primary4 = Color(0x14191C1F)
>>>>>>> 2f930cbe
        val primary8 = Color(0x14191C1F)
        val primary5 = Color(0x0D191C1F)
        val primary40 = Color(0x66191C1F)
        val dashBlue = Color(0xFF008DE4)
        val dashBlue5 = Color(0x0D008DE4)
        val orange = Color(0xFFFA9269)
        val yellow = Color(0xFFFFC043)
        val green = Color(0xFF3CB878)
        val gray = Color(0xFFB0B6BC)
        val gray300 = Color(0xFFB0B6BC)
        val gray400 = Color(0xFF75808A)
        val red = Color(0xFFEA3943)
        val red5 = Color(0x0DEA3943)
<<<<<<< HEAD
=======
        val extraLightGray = Color(0xFFEBEDEE)
>>>>>>> 2f930cbe
    }
}<|MERGE_RESOLUTION|>--- conflicted
+++ resolved
@@ -146,10 +146,7 @@
         val textSecondary = Color(0xFF6E757C)
         val textTertiary = Color(0xff75808A)
         val divider = Color(0x1A191C1F)
-<<<<<<< HEAD
-=======
         val primary4 = Color(0x14191C1F)
->>>>>>> 2f930cbe
         val primary8 = Color(0x14191C1F)
         val primary5 = Color(0x0D191C1F)
         val primary40 = Color(0x66191C1F)
@@ -163,9 +160,6 @@
         val gray400 = Color(0xFF75808A)
         val red = Color(0xFFEA3943)
         val red5 = Color(0x0DEA3943)
-<<<<<<< HEAD
-=======
         val extraLightGray = Color(0xFFEBEDEE)
->>>>>>> 2f930cbe
     }
 }