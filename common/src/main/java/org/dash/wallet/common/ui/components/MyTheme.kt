--- conflicted
+++ resolved
@@ -97,13 +97,13 @@
         fontWeight = FontWeight(400)
     )
 
-<<<<<<< HEAD
     val OverlineCaptionMedium = TextStyle(
         fontSize = 12.sp,
         lineHeight = 16.sp,
         fontFamily = interRegular,
         fontWeight = FontWeight(400)
-=======
+    )
+
     val Body2Medium = TextStyle(
         fontSize = 14.sp,
         lineHeight = 20.sp,
@@ -116,7 +116,6 @@
         lineHeight = 20.sp,
         fontFamily = interSemibold,
         fontWeight = FontWeight(600)
->>>>>>> 2f930cbe
     )
 
     val SubtitleSemibold = TextStyle(
@@ -159,15 +158,10 @@
         val gray = Color(0xFFB0B6BC)
         val gray300 = Color(0xFFB0B6BC)
         val gray400 = Color(0xFF75808A)
-<<<<<<< HEAD
-        val darkGray = Color(0xFF75808A)
-        val darkerGray50 = Color(0x80B0B6BC)
-        val red = Color(0xFFEA3943)
-        val red5 = Color(0x0DEA3943)
-=======
         val red = Color(0xFFEA3943)
         val red5 = Color(0x0DEA3943)
         val extraLightGray = Color(0xFFEBEDEE)
->>>>>>> 2f930cbe
+        val darkGray = Color(0xFF75808A)
+        val darkerGray50 = Color(0x80B0B6BC)
     }
 }