/*
 * Copyright 2024 Dash Core Group.
 *
 * This program is free software: you can redistribute it and/or modify
 * it under the terms of the GNU General Public License as published by
 * the Free Software Foundation, either version 3 of the License, or
 * (at your option) any later version.
 *
 * This program is distributed in the hope that it will be useful,
 * but WITHOUT ANY WARRANTY; without even the implied warranty of
 * MERCHANTABILITY or FITNESS FOR A PARTICULAR PURPOSE.  See the
 * GNU General Public License for more details.
 *
 * You should have received a copy of the GNU General Public License
 * along with this program.  If not, see <http://www.gnu.org/licenses/>.
 */

package org.dash.wallet.common.ui.components

import androidx.compose.ui.graphics.Color
import androidx.compose.ui.text.TextStyle
import androidx.compose.ui.text.font.Font
import androidx.compose.ui.text.font.FontFamily
import androidx.compose.ui.text.font.FontWeight
import androidx.compose.ui.text.style.TextAlign
import androidx.compose.ui.unit.sp
import org.dash.wallet.common.R

object MyTheme {
    val ToastBackground = Color(0xff191c1f).copy(alpha = 0.9f)
    val interRegular = FontFamily(Font(R.font.inter_regular))
    private val interMedium = FontFamily(Font(R.font.inter_medium))
    private val interSemibold = FontFamily(Font(R.font.inter_semibold))
    private val interBold = FontFamily(Font(R.font.inter_bold))

    val Micro = TextStyle(
        fontSize = 10.sp,
        lineHeight = 16.sp,
        fontFamily = interRegular,
        fontWeight = FontWeight(500),
        textAlign = TextAlign.Center,
    )

    val Caption = TextStyle(
        fontSize = 13.sp,
        lineHeight = 18.sp,
        fontFamily = interRegular,
        fontWeight = FontWeight(400)
    )

    val CaptionMedium = TextStyle(
        fontSize = 13.sp,
        lineHeight = 18.sp,
        fontFamily = interMedium,
        fontWeight = FontWeight(500)
    )

    val Overline = TextStyle(
        fontSize = 12.sp,
        lineHeight = 16.sp,
        fontFamily = interMedium,
        fontWeight = FontWeight(500),
    )

    val OverlineSemibold = TextStyle(
        fontSize = 12.sp,
        lineHeight = 16.sp,
        fontFamily = interSemibold,
        fontWeight = FontWeight(600),
    )

    val OverlineMedium = TextStyle(
        fontSize = 12.sp,
        lineHeight = 16.sp,
        fontFamily = interMedium,
        fontWeight = FontWeight(500)
    )

    val OverlineCaptionRegular = TextStyle(
        fontSize = 12.sp,
        lineHeight = 16.sp,
        fontFamily = interMedium,
        fontWeight = FontWeight(500)
    )

    val OverlineCaptionMedium = TextStyle(
        fontSize = 12.sp,
        lineHeight = 16.sp,
        fontFamily = interRegular,
        fontWeight = FontWeight(400)
<<<<<<< HEAD
    )

    val OverlineCaptionRegular = TextStyle(
        fontSize = 12.sp,
        lineHeight = 16.sp,
        fontFamily = interMedium,
        fontWeight = FontWeight(500)
=======
>>>>>>> 348f6abc
    )

    val Body2Regular = TextStyle(
        fontSize = 14.sp,
        lineHeight = 20.sp,
        fontFamily = interRegular,
        fontWeight = FontWeight(400)
    )

    val Body2Medium = TextStyle(
        fontSize = 14.sp,
        lineHeight = 20.sp,
        fontFamily = interMedium,
        fontWeight = FontWeight(500)
    )

    val Subtitle2Semibold = TextStyle(
        fontSize = 14.sp,
        lineHeight = 20.sp,
        fontFamily = interSemibold,
        fontWeight = FontWeight(600)
    )

    val SubtitleSemibold = TextStyle(
        fontSize = 16.sp,
        lineHeight = 22.sp,
        fontFamily = interSemibold,
        fontWeight = FontWeight(600)
    )

    val H5Bold = TextStyle(
        fontSize = 24.sp,
        lineHeight = 30.sp,
        fontFamily = interBold,
        fontWeight = FontWeight(700)
    )

    val H6Bold = TextStyle(
        fontSize = 20.sp,
        lineHeight = 26.sp,
        fontFamily = interBold,
        fontWeight = FontWeight(700)
    )

    object Colors {
        val backgroundPrimary = Color(0xFFF5F6F7)
        val textPrimary = Color(0xFF191C1F)
        val backgroundSecondary = Color(0xFFFFFFFF)
        val textSecondary = Color(0xFF6E757C)
        val textTertiary = Color(0xff75808A)
        val divider = Color(0x1A191C1F)
        val primary4 = Color(0x14191C1F)
        val primary8 = Color(0x14191C1F)
        val primary5 = Color(0x0D191C1F)
        val primary40 = Color(0x66191C1F)
        val dashBlue = Color(0xFF008DE4)
        val dashBlue5 = Color(0x0D008DE4)
        val orange = Color(0xFFFA9269)
        val yellow = Color(0xFFFFC043)
        val green = Color(0xFF3CB878)
        val gray = Color(0xFFB0B6BC)
        val gray300 = Color(0xFFB0B6BC)
        val gray400 = Color(0xFF75808A)
        val red = Color(0xFFEA3943)
        val red5 = Color(0x0DEA3943)
        val extraLightGray = Color(0xFFEBEDEE)
        val darkGray = Color(0xFF75808A)
        val darkerGray50 = Color(0x80B0B6BC)
    }
}<|MERGE_RESOLUTION|>--- conflicted
+++ resolved
@@ -88,16 +88,6 @@
         lineHeight = 16.sp,
         fontFamily = interRegular,
         fontWeight = FontWeight(400)
-<<<<<<< HEAD
-    )
-
-    val OverlineCaptionRegular = TextStyle(
-        fontSize = 12.sp,
-        lineHeight = 16.sp,
-        fontFamily = interMedium,
-        fontWeight = FontWeight(500)
-=======
->>>>>>> 348f6abc
     )
 
     val Body2Regular = TextStyle(
