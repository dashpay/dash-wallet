--- conflicted
+++ resolved
@@ -154,13 +154,8 @@
     }
 
     private fun updateDashSymbols() {
-<<<<<<< HEAD
-        binding.inputCurrencyToggle.isVisible = !dashToFiat && showCurrencySelector
-        binding.resultCurrencyToggle.isVisible = dashToFiat && showCurrencySelector
-=======
         binding.inputCurrencyToggle.isVisible = showCurrencySelector && !dashToFiat
         binding.resultCurrencyToggle.isVisible = showCurrencySelector && dashToFiat
->>>>>>> b98f9d0d
 
         if (dashToFiat) {
             binding.inputSymbolDash.isVisible = isCurrencySymbolFirst
