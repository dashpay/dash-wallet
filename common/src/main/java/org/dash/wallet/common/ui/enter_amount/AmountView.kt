/*
 * Copyright 2021 Dash Core Group.
 *
 * This program is free software: you can redistribute it and/or modify
 * it under the terms of the GNU General Public License as published by
 * the Free Software Foundation, either version 3 of the License, or
 * (at your option) any later version.
 *
 * This program is distributed in the hope that it will be useful,
 * but WITHOUT ANY WARRANTY; without even the implied warranty of
 * MERCHANTABILITY or FITNESS FOR A PARTICULAR PURPOSE.  See the
 * GNU General Public License for more details.
 *
 * You should have received a copy of the GNU General Public License
 * along with this program.  If not, see <http://www.gnu.org/licenses/>.
 */

package org.dash.wallet.common.ui.enter_amount

import android.content.Context
import android.util.AttributeSet
import android.util.Log
import android.view.LayoutInflater
import androidx.constraintlayout.widget.ConstraintLayout
import androidx.core.view.isVisible
import androidx.core.view.updatePadding
import org.bitcoinj.core.Coin
import org.bitcoinj.utils.ExchangeRate
import org.bitcoinj.utils.Fiat
import org.bitcoinj.utils.MonetaryFormat
import org.dash.wallet.common.R
import org.dash.wallet.common.databinding.AmountViewBinding
import org.dash.wallet.common.util.GenericUtils
import java.text.DecimalFormat
import java.text.NumberFormat
import java.util.*

class AmountView(context: Context, attrs: AttributeSet) : ConstraintLayout(context, attrs) {
    private val binding = AmountViewBinding.inflate(LayoutInflater.from(context), this)
    private val dashFormat = MonetaryFormat().withLocale(GenericUtils.getDeviceLocale())
        .noCode().minDecimals(6).optionalDecimals()
    private val fiatFormat = MonetaryFormat().withLocale(GenericUtils.getDeviceLocale())
        .noCode().minDecimals(2).optionalDecimals()

    private var onCurrencyToggleClicked: (() -> Unit)? = null

    private var currencySymbol = "$"
    private var isCurrencySymbolFirst = true

    private var _input = "0"
    var input: String
        get() = _input
        set(value) {
            _input = if(value.isEmpty()) "0" else value
            updateAmount()
        }

    var fiatAmount: Fiat = Fiat.valueOf("USD", 0)
        private set

    var dashAmount: Coin = Coin.ZERO
        private set

    var exchangeRate: ExchangeRate? = null
        set(value) {
            field = value
            updateCurrency()
            updateAmount()
            updateDashSymbols()
        }

    var dashToFiat: Boolean = false
        set(value) {
            if (field != value) {
                field = value
                updateDashSymbols()

                if (value) {
                    input = dashFormat.minDecimals(0)
                        .optionalDecimals(0,6).format(dashAmount).toString()
                } else {
                    binding.resultAmount.text = dashFormat.format(dashAmount)

                    exchangeRate?.let {
                        fiatAmount = it.coinToFiat(dashAmount)
                        _input = fiatFormat.minDecimals(0)
                            .optionalDecimals(0,2).format(fiatAmount).toString()
                        binding.inputAmount.text = formatInputWithCurrency()
                    }
                }
            }
        }

    init {
        val padding = resources.getDimensionPixelOffset(R.dimen.default_horizontal_padding)
        updatePadding(left = padding, right = padding)
        updateCurrency()
        binding.convertDirectionBtn.setOnClickListener {
            dashToFiat = !dashToFiat
        }
        binding.inputCurrencyToggle.setOnClickListener {
            onCurrencyToggleClicked?.invoke()
        }
        binding.resultCurrencyToggle.setOnClickListener {
            onCurrencyToggleClicked?.invoke()
        }
    }

    fun setOnCurrencyToggleClicked(listener: () -> Unit) {
        onCurrencyToggleClicked = listener
    }

    private fun updateCurrency() {
        exchangeRate?.let { rate ->
            val currencyFormat = (NumberFormat.getCurrencyInstance() as DecimalFormat).apply {
                currency = Currency.getInstance(rate.fiat.currencyCode)
            }
            this.currencySymbol = currencyFormat.decimalFormatSymbols.currencySymbol
            this.isCurrencySymbolFirst = currencyFormat.format(1.0).startsWith(currencySymbol)
        }
    }

    private fun updateAmount() {
        binding.inputAmount.text = formatInputWithCurrency()
        val rate = exchangeRate

        if (rate != null) {
            val cleanedValue = GenericUtils.formatFiatWithoutComma(input)

            if (dashToFiat) {
                dashAmount = Coin.parseCoin(cleanedValue)
                fiatAmount = rate.coinToFiat(dashAmount)
            } else {
                fiatAmount = Fiat.parseFiat(rate.fiat.currencyCode, cleanedValue)
                dashAmount = rate.fiatToCoin(fiatAmount)
            }

            binding.resultAmount.text = if (dashToFiat) {
                GenericUtils.fiatToString(fiatAmount)
            } else {
                dashFormat.format(dashAmount)
            }
        } else {
            binding.resultAmount.text = "0"
            Log.e(AmountView::class.java.name, "Exchange rate is not initialized")
        }
    }

    private fun updateDashSymbols() {
        binding.inputCurrencyToggle.isVisible = !dashToFiat && showCurrencySelector
        binding.resultCurrencyToggle.isVisible = dashToFiat && showCurrencySelector

        if (dashToFiat) {
            binding.inputSymbolDash.isVisible = isCurrencySymbolFirst
            binding.inputSymbolDashPostfix.isVisible = !isCurrencySymbolFirst

            binding.resultSymbolDash.isVisible = false
            binding.resultSymbolDashPostfix.isVisible = false
        } else {
            binding.resultSymbolDash.isVisible = isCurrencySymbolFirst
            binding.resultSymbolDashPostfix.isVisible = !isCurrencySymbolFirst

            binding.inputSymbolDash.isVisible = false
            binding.inputSymbolDashPostfix.isVisible = false
        }
    }

    private fun formatInputWithCurrency(): String {
        return when {
            dashToFiat -> input
            isCurrencySymbolFirst -> "$currencySymbol $input"
            else -> "$input $currencySymbol"
        }
    }
<<<<<<< HEAD
=======

    var showCurrencySelector: Boolean = true
        set(value) {
            field = value
            binding.inputCurrencyToggle.isVisible = value
            binding.resultCurrencyToggle.isVisible = value
        }
>>>>>>> 892d5cb0
}<|MERGE_RESOLUTION|>--- conflicted
+++ resolved
@@ -172,8 +172,6 @@
             else -> "$input $currencySymbol"
         }
     }
-<<<<<<< HEAD
-=======
 
     var showCurrencySelector: Boolean = true
         set(value) {
@@ -181,5 +179,4 @@
             binding.inputCurrencyToggle.isVisible = value
             binding.resultCurrencyToggle.isVisible = value
         }
->>>>>>> 892d5cb0
 }