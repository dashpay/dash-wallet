--- conflicted
+++ resolved
@@ -69,11 +69,7 @@
     androidTestImplementation('androidx.test.espresso:espresso-core:3.3.0', {
         exclude group: 'com.android.support', module: 'support-annotations'
     })
-<<<<<<< HEAD
-    implementation "androidx.core:core-ktx:1.3.2"
-=======
     implementation "androidx.core:core-ktx:1.5.0"
->>>>>>> 2ed558ce
     implementation "androidx.lifecycle:lifecycle-viewmodel-ktx:2.2.0"
     implementation "org.jetbrains.kotlin:kotlin-stdlib-jdk7:$kotlin_version"
 }
