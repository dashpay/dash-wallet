--- conflicted
+++ resolved
@@ -47,14 +47,11 @@
 
     // Core
     implementation 'androidx.appcompat:appcompat:1.2.0'
-<<<<<<< HEAD
-    api 'androidx.browser:browser:1.3.0'
-    api "org.dashj:dashj-core:$dashjVersion"
-=======
     implementation "org.dashj:dashj-core:$dashjVersion"
     implementation "org.jetbrains.kotlin:kotlin-stdlib-jdk7:$kotlin_version"
     implementation "org.jetbrains.kotlinx:kotlinx-coroutines-core:$coroutines_version"
->>>>>>> 6686d291
+    implementation 'com.google.guava:guava:29.0-android'
+    implementation 'org.slf4j:slf4j-api:1.7.30'
 
     // Firebase
     implementation platform("com.google.firebase:firebase-bom:$firebaseVersion")
@@ -73,38 +70,28 @@
 
     // Android Arch
     implementation "androidx.core:core-ktx:1.5.0"
-<<<<<<< HEAD
-    api "androidx.lifecycle:lifecycle-extensions:2.2.0"
-=======
     implementation 'androidx.lifecycle:lifecycle-extensions:2.2.0'
->>>>>>> 6686d291
     implementation "androidx.lifecycle:lifecycle-common-java8:$lifecycleVersion"
     implementation "androidx.lifecycle:lifecycle-viewmodel-ktx:$lifecycleVersion"
     implementation "androidx.navigation:navigation-fragment-ktx:$navigationVersion"
     implementation "androidx.lifecycle:lifecycle-livedata-ktx:$lifecycleVersion"
 
-<<<<<<< HEAD
-    // Database
-    api "androidx.room:room-runtime:$roomVersion"
-    api "androidx.room:room-ktx:$roomVersion"
-    kapt "androidx.room:room-compiler:$roomVersion"
-=======
     // UI
     implementation 'com.google.android.material:material:1.4.0'
     implementation "androidx.browser:browser:$browserVersion"
     implementation "androidx.constraintlayout:constraintlayout:$constrainLayoutVersion"
     //noinspection GradleDependency
     implementation 'com.google.zxing:core:3.3.3' // Don't update. 3.3.3 is the maximum to support Android 6.x
->>>>>>> 6686d291
 
     // DI
     implementation "com.google.dagger:hilt-android:$hiltVersion"
     kapt "com.google.dagger:hilt-compiler:$hiltVersion"
     implementation 'javax.inject:javax.inject:1'
 
-    // UI
-    implementation 'com.google.android.material:material:1.4.0'
-    implementation 'androidx.constraintlayout:constraintlayout:2.0.4'
+    // Database
+    api "androidx.room:room-runtime:$roomVersion"
+    api "androidx.room:room-ktx:$roomVersion"
+    kapt "androidx.room:room-compiler:$roomVersion"
 
     testImplementation "junit:junit:$junitVersion"
     testImplementation "org.mockito.kotlin:mockito-kotlin:$mockitoVersion"
@@ -112,12 +99,6 @@
     androidTestImplementation('androidx.test.espresso:espresso-core:3.3.0', {
         exclude group: 'com.android.support', module: 'support-annotations'
     })
-<<<<<<< HEAD
-    implementation "org.jetbrains.kotlin:kotlin-stdlib-jdk7:$kotlin_version"
-    implementation 'com.google.guava:guava:29.0-android'
-    implementation 'org.slf4j:slf4j-api:1.7.30'
-=======
->>>>>>> 6686d291
 }
 repositories {
     mavenLocal()
