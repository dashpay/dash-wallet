--- conflicted
+++ resolved
@@ -53,11 +53,7 @@
     implementation 'com.google.firebase:firebase-analytics-ktx'
     implementation 'com.google.firebase:firebase-crashlytics-ktx'
 
-<<<<<<< HEAD
     // Retrofit + OkHttp
-=======
-    //Retrofit + OkHttp
->>>>>>> b3c6b4ca
     api "com.squareup.okhttp3:okhttp:$ok_http_version"
     api "com.squareup.okhttp3:logging-interceptor:$ok_http_version"
     api 'com.squareup.moshi:moshi:1.11.0'
