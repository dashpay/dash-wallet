--- conflicted
+++ resolved
@@ -29,13 +29,9 @@
 
 dependencies {
     implementation fileTree(dir: 'libs', include: ['*.jar'])
-<<<<<<< HEAD
-    implementation 'com.android.support:appcompat-v7:27.1.1'
-    api 'com.android.support:customtabs:27.1.1'
-=======
     implementation 'com.android.support:appcompat-v7:28.0.0'
->>>>>>> 6286c6c2
-    implementation 'org.dashj:dashj-core:0.14.4.7'
+    api 'com.android.support:customtabs:28.0.0'
+    implementation 'org.dashj:dashj-core:0.14.7'
 
     //Retrofit + OkHttp
     api 'com.squareup.okhttp:okhttp:2.7.5'
