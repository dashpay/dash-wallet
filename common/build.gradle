apply plugin: 'com.android.library'
apply plugin: 'kotlin-android'
apply plugin: 'kotlin-android-extensions'
apply plugin: 'kotlin-kapt'
apply plugin: 'dagger.hilt.android.plugin'

android {
    compileSdkVersion 29

    defaultConfig {
        minSdkVersion 23
        targetSdkVersion 29
        vectorDrawables.useSupportLibrary = true
        versionCode 1
        versionName "1.0"

        testInstrumentationRunner "androidx.test.runner.AndroidJUnitRunner"
    }

    buildTypes {
        release {
            minifyEnabled true
            proguardFiles getDefaultProguardFile('proguard-android.txt'), 'proguard-rules.pro'
            consumerProguardFiles 'proguard-rules.pro'
        }
        debug {
            multiDexEnabled true
            debuggable true
        }
    }

    compileOptions {
        sourceCompatibility JavaVersion.VERSION_1_8
        targetCompatibility JavaVersion.VERSION_1_8
    }
    kotlinOptions {
        jvmTarget = '1.8'
    }

    buildFeatures {
        viewBinding true
    }
}

dependencies {
    implementation fileTree(dir: 'libs', include: ['*.jar'])
    implementation 'androidx.appcompat:appcompat:1.2.0'
    implementation 'com.google.android.material:material:1.4.0'
    api 'androidx.browser:browser:1.3.0'
    implementation "org.dashj:dashj-core:$dashjVersion"
    implementation 'androidx.constraintlayout:constraintlayout:2.0.4'

    implementation platform("com.google.firebase:firebase-bom:$firebaseVersion")
    implementation 'com.google.firebase:firebase-analytics-ktx'
    implementation 'com.google.firebase:firebase-crashlytics-ktx'

    //Retrofit + OkHttp
    api "com.squareup.okhttp3:okhttp:$ok_http_version"
    api "com.squareup.okhttp3:logging-interceptor:$ok_http_version"
    api 'com.squareup.moshi:moshi:1.11.0'
    api 'com.squareup.retrofit2:retrofit:2.6.4'
    api 'com.squareup.retrofit2:converter-moshi:2.6.4'
    api 'com.squareup.retrofit2:converter-scalars:2.6.4'
    api 'com.squareup.retrofit2:converter-gson:2.6.1'

    // Android Arch
    implementation "androidx.core:core-ktx:1.5.0"
    api 'androidx.lifecycle:lifecycle-extensions:2.2.0'
    implementation "androidx.lifecycle:lifecycle-common-java8:$lifecycleVersion"
    implementation "androidx.lifecycle:lifecycle-viewmodel-ktx:$lifecycleVersion"
    implementation "androidx.navigation:navigation-fragment-ktx:$navigationVersion"

    // DI
    implementation "com.google.dagger:hilt-android:$hiltVersion"
    kapt "com.google.dagger:hilt-compiler:$hiltVersion"
<<<<<<< HEAD
    
=======

>>>>>>> 8051a02d
    // Database
    api 'androidx.room:room-runtime:2.2.5'
    annotationProcessor 'androidx.room:room-compiler:2.2.5'

    testImplementation 'junit:junit:4.13.1'
    androidTestImplementation('androidx.test.espresso:espresso-core:3.3.0', {
        exclude group: 'com.android.support', module: 'support-annotations'
    })
    implementation "androidx.core:core-ktx:1.5.0"
    implementation "androidx.lifecycle:lifecycle-viewmodel-ktx:2.2.0"
    implementation "org.jetbrains.kotlin:kotlin-stdlib-jdk7:$kotlin_version"
    implementation "androidx.datastore:datastore-preferences:1.0.0"
}
repositories {
    mavenLocal()
    mavenCentral()
}<|MERGE_RESOLUTION|>--- conflicted
+++ resolved
@@ -73,11 +73,7 @@
     // DI
     implementation "com.google.dagger:hilt-android:$hiltVersion"
     kapt "com.google.dagger:hilt-compiler:$hiltVersion"
-<<<<<<< HEAD
-    
-=======
 
->>>>>>> 8051a02d
     // Database
     api 'androidx.room:room-runtime:2.2.5'
     annotationProcessor 'androidx.room:room-compiler:2.2.5'
