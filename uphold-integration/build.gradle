apply plugin: 'com.android.library'
apply plugin: 'kotlin-android'
apply plugin: 'kotlin-android-extensions'
apply plugin: 'kotlin-kapt'
apply plugin: 'dagger.hilt.android.plugin'

android {
    compileSdkVersion 29

    defaultConfig {
        minSdkVersion 23
        targetSdkVersion 29
        versionCode 1
        versionName "1.0"

        testInstrumentationRunner "androidx.test.runner.AndroidJUnitRunner"
    }

    buildTypes {
        all {
            minifyEnabled true
            proguardFiles getDefaultProguardFile('proguard-android.txt'), 'proguard-rules.pro'
            consumerProguardFiles 'proguard-rules.pro'
        }
        debug {
            debuggable true
        }
    }

    compileOptions {
        sourceCompatibility JavaVersion.VERSION_1_8
        targetCompatibility JavaVersion.VERSION_1_8
    }
    kotlinOptions {
        jvmTarget = '1.8'
    }
}

dependencies {
    implementation fileTree(dir: 'libs', include: ['*.jar'])
    implementation 'androidx.appcompat:appcompat:1.2.0'
    implementation 'androidx.localbroadcastmanager:localbroadcastmanager:1.0.0'
    testImplementation 'junit:junit:4.13'
    androidTestImplementation('androidx.test.espresso:espresso-core:3.3.0', {
        exclude group: 'com.android.support', module: 'support-annotations'
    })
    implementation "org.dashj:dashj-core:$dashjVersion"
    implementation 'com.scottyab:secure-preferences-lib:0.1.7'

    implementation project(path: ':common')
<<<<<<< HEAD
    implementation 'org.slf4j:slf4j-api:1.7.30'
=======

    // DI
    implementation "com.google.dagger:hilt-android:$hiltVersion"
    kapt "com.google.dagger:hilt-compiler:$hiltVersion"

>>>>>>> fa53cced
}<|MERGE_RESOLUTION|>--- conflicted
+++ resolved
@@ -38,6 +38,8 @@
 
 dependencies {
     implementation fileTree(dir: 'libs', include: ['*.jar'])
+    implementation project(path: ':common')
+
     implementation 'androidx.appcompat:appcompat:1.2.0'
     implementation 'androidx.localbroadcastmanager:localbroadcastmanager:1.0.0'
     testImplementation 'junit:junit:4.13'
@@ -46,15 +48,9 @@
     })
     implementation "org.dashj:dashj-core:$dashjVersion"
     implementation 'com.scottyab:secure-preferences-lib:0.1.7'
-
-    implementation project(path: ':common')
-<<<<<<< HEAD
     implementation 'org.slf4j:slf4j-api:1.7.30'
-=======
 
     // DI
     implementation "com.google.dagger:hilt-android:$hiltVersion"
     kapt "com.google.dagger:hilt-compiler:$hiltVersion"
-
->>>>>>> fa53cced
 }