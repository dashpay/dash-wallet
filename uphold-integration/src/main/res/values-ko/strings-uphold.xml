<?xml version="1.0" encoding="utf-8"?>
<resources>

<<<<<<< HEAD
    <string name="uphold_account">업홀드</string>
    <string name="uphold_buy_dash_activity_title">업홀드로 대시 매수/매도</string>
    <string name="uphold_buy_dash_with_uphold">업홀드 계정으로 대시 구입</string>
    <string name="uphold_buy_dash_button">대시 구입</string>
    <string name="uphold_transfer_to_this_wallet_button">업홀드에서 대시 송금</string>
    <string name="uphold_link_account">업홀드 계정 연결</string>
    <string name="uphold_account_dash_balance">귀하의 업홀드 계정 내 대시 잔액은</string>
    <string name="uphold_transfer_to_this_wallet">업홀드 계정에서 이 지갑으로 대시 송금하기</string>
    <string name="uphold_withdrawal_amount">총액</string>
    <string name="uphold_withdrawal_fee">수수료</string>
    <string name="uphold_withdrawal_total">총계</string>
    <string name="uphold_withdrawal_title">이 지갑으로 대시 송금하기</string>
    <string name="uphold_withdrawal_message">업홀드 계정에 &lt;b>%1$s Dash&lt;/b> 의 대시가 있습니다. 이 금액을 &lt;u>이 지갑으로 전송하시겠습니까&lt;/u>?</string>
    <string name="uphold_withdrawal_confirm_title">거래 승인</string>
    <string name="uphold_withdrawal_confirm_message">기본 금액: %1$f\n수수료: %2$f\n총액: %3$f\n\n이 거래를 승인하시겠습니까?</string>
=======
    <string name="uphold_account">Uphold 계정</string>
    <string name="uphold_buy_dash_activity_title">Uphold 로 대쉬 구입</string>
    <string name="uphold_buy_dash_with_uphold">Uphold 계정으로 대쉬 구입</string>
    <string name="uphold_buy_dash_button">대쉬 구입</string>
    <string name="uphold_transfer_to_this_wallet_button">Uphold에서 송금</string>
    <string name="uphold_link_account">Upload 계정 연결</string>
    <string name="uphold_account_dash_balance">귀하의 Upload 계정의 대쉬 잔액은 </string>
    <string name="uphold_transfer_to_this_wallet">Uphold 계정에서이 지갑으로 대쉬를 송금하십시오</string>
>>>>>>> 82df3a6a
    <string name="uphold_withdrawal_deduct_fee_disclaimer">요청한 금액에서 수수료가 공제됩니다.</string>
    <string name="uphold_withdrawal_instructions">송금할 금액을 입력하십시오</string>
    <string name="uphold_withdrawal_success_title">성공</string>
    <string name="uphold_withdrawal_success_message">귀하의 거래가 전송되었으며 해당 금액은 수 분 내에 지갑에 표시됩니다.\n\n거래 id: %s</string>
    <string name="uphold_otp_dialog_title">아래에 2FA 코드를 입력하십시오:</string>
    <string name="uphold_transfer">송금하기</string>
    <string name="uphold_see_on_uphold">업홀드에서 보기</string>
    <string name="uphold_logout_title">업홀드에서 로그아웃</string>
    <string name="uphold_logout">로그아웃</string>
    <string name="uphold_logout_explanation_text">브라우저의 업홀드 웹사이트에서도 로그아웃하셔야 합니다.</string>
    <string name="uphold_logout_go_to_website">웹사이트 가기</string>
    <string name="uphold_error">업홀드 에러</string>
    <string name="uphold_error_not_logged_in">대시 지갑은 더 이상 당신의 업홀드 계정에 연결되지 않습니다. 다음 화면에서 업홀드 계정 연결 버튼을 눌러주세요.</string>
    <string name="uphold_error_not_available">업홀드 서비스를 이용할 수 없습니다. 다시 시도해주세요.</string>
    <string name="uphold_error_report_issue">이 문제를 메인 메뉴의 \'이슈 보고\'를 이용하여 대시 지갑 지원 팀에 보고해주세요.</string>

</resources><|MERGE_RESOLUTION|>--- conflicted
+++ resolved
@@ -1,23 +1,6 @@
 <?xml version="1.0" encoding="utf-8"?>
 <resources>
 
-<<<<<<< HEAD
-    <string name="uphold_account">업홀드</string>
-    <string name="uphold_buy_dash_activity_title">업홀드로 대시 매수/매도</string>
-    <string name="uphold_buy_dash_with_uphold">업홀드 계정으로 대시 구입</string>
-    <string name="uphold_buy_dash_button">대시 구입</string>
-    <string name="uphold_transfer_to_this_wallet_button">업홀드에서 대시 송금</string>
-    <string name="uphold_link_account">업홀드 계정 연결</string>
-    <string name="uphold_account_dash_balance">귀하의 업홀드 계정 내 대시 잔액은</string>
-    <string name="uphold_transfer_to_this_wallet">업홀드 계정에서 이 지갑으로 대시 송금하기</string>
-    <string name="uphold_withdrawal_amount">총액</string>
-    <string name="uphold_withdrawal_fee">수수료</string>
-    <string name="uphold_withdrawal_total">총계</string>
-    <string name="uphold_withdrawal_title">이 지갑으로 대시 송금하기</string>
-    <string name="uphold_withdrawal_message">업홀드 계정에 &lt;b>%1$s Dash&lt;/b> 의 대시가 있습니다. 이 금액을 &lt;u>이 지갑으로 전송하시겠습니까&lt;/u>?</string>
-    <string name="uphold_withdrawal_confirm_title">거래 승인</string>
-    <string name="uphold_withdrawal_confirm_message">기본 금액: %1$f\n수수료: %2$f\n총액: %3$f\n\n이 거래를 승인하시겠습니까?</string>
-=======
     <string name="uphold_account">Uphold 계정</string>
     <string name="uphold_buy_dash_activity_title">Uphold 로 대쉬 구입</string>
     <string name="uphold_buy_dash_with_uphold">Uphold 계정으로 대쉬 구입</string>
@@ -26,7 +9,6 @@
     <string name="uphold_link_account">Upload 계정 연결</string>
     <string name="uphold_account_dash_balance">귀하의 Upload 계정의 대쉬 잔액은 </string>
     <string name="uphold_transfer_to_this_wallet">Uphold 계정에서이 지갑으로 대쉬를 송금하십시오</string>
->>>>>>> 82df3a6a
     <string name="uphold_withdrawal_deduct_fee_disclaimer">요청한 금액에서 수수료가 공제됩니다.</string>
     <string name="uphold_withdrawal_instructions">송금할 금액을 입력하십시오</string>
     <string name="uphold_withdrawal_success_title">성공</string>
