-dontskipnonpubliclibraryclasses
-dontoptimize
-dontpreverify
-dontobfuscate
-verbose

-keepclassmembers class * implements java.io.Serializable {
    private static final java.io.ObjectStreamField[] serialPersistentFields;
    private void writeObject(java.io.ObjectOutputStream);
    private void readObject(java.io.ObjectInputStream);
    java.lang.Object writeReplace();
    java.lang.Object readResolve();
}

-keepattributes *Annotation*

-keepclasseswithmembernames,includedescriptorclasses class * {
    native <methods>;
}

-keepclassmembers,includedescriptorclasses public class * extends android.view.View {
    void set*(***);
    *** get*();
}

-keepclassmembers class * extends android.app.Activity {
    public void *(android.view.View);
}

-keepclassmembers enum * {
    public static **[] values();
    public static ** valueOf(java.lang.String);
}

-keepclassmembers class * implements android.os.Parcelable {
    public static final android.os.Parcelable$Creator CREATOR;
}

-keepclassmembers class **.R$* {
    public static <fields>;
}

-keep public class * extends androidx.fragment.app.Fragment

-dontwarn org.conscrypt.BufferAllocator
-dontwarn org.conscrypt.Conscrypt$Version
-dontwarn org.conscrypt.Conscrypt
-dontwarn org.conscrypt.ConscryptHostnameVerifier
-dontwarn org.conscrypt.HandshakeListener
-dontwarn org.eclipse.jetty.alpn.ALPN$ClientProvider
-dontwarn org.eclipse.jetty.alpn.ALPN$Provider
-dontwarn org.eclipse.jetty.alpn.ALPN$ServerProvider
-dontwarn org.eclipse.jetty.alpn.ALPN
-dontwarn org.eclipse.jetty.npn.NextProtoNego$ClientProvider
-dontwarn org.eclipse.jetty.npn.NextProtoNego$Provider
-dontwarn org.eclipse.jetty.npn.NextProtoNego$ServerProvider
-dontwarn org.eclipse.jetty.npn.NextProtoNego
-dontwarn org.openjsse.javax.net.ssl.SSLParameters
-dontwarn org.openjsse.javax.net.ssl.SSLSocket
-dontwarn org.openjsse.net.ssl.OpenJSSE
-dontwarn reactor.blockhound.integration.BlockHoundIntegration

# android-support
-dontwarn android.support.**
-dontnote android.support.**
-keep class android.support.v7.widget.RoundRectDrawable { *; }
-keep class android.support.v7.widget.SearchView { *; }

# android-support-design
-keep class android.support.design.widget.** { *; }
-keep interface android.support.design.widget.** { *; }
-dontwarn android.support.design.**

# bitcoinj
-keep,includedescriptorclasses class org.bitcoinj.wallet.Protos$** { *; }
-keepclassmembers class org.bitcoinj.wallet.Protos { com.google.protobuf.Descriptors$FileDescriptor descriptor; }
-keep,includedescriptorclasses class org.bitcoin.protocols.payments.Protos$** { *; }
-keepclassmembers class org.bitcoin.protocols.payments.Protos { com.google.protobuf.Descriptors$FileDescriptor descriptor; }
-dontwarn org.bitcoinj.store.WindowsMMapHack
-dontwarn org.bitcoinj.store.LevelDBBlockStore
-dontnote org.bitcoinj.crypto.DRMWorkaround
-dontnote org.bitcoinj.crypto.TrustStoreLoader$DefaultTrustStoreLoader
-dontnote com.subgraph.orchid.crypto.PRNGFixes
-dontwarn okio.DeflaterSink
-dontwarn okio.Okio
-dontnote com.squareup.okhttp.internal.Platform
-dontwarn org.bitcoinj.store.LevelDBFullPrunedBlockStore**

# dash-sdk
-keep class org.dashj.platform.sdk.** { *; }

# zxing
-dontwarn com.google.zxing.common.BitMatrix

# Guava
-dontwarn sun.misc.Unsafe
-dontwarn java.lang.ClassValue
-dontwarn com.google.errorprone.annotations.**
-dontwarn com.google.j2objc.annotations.**
-dontwarn org.codehaus.mojo.**
-dontnote com.google.common.reflect.**
-dontnote com.google.appengine.**
-dontnote com.google.apphosting.**
-dontnote com.google.common.cache.Striped64,com.google.common.cache.Striped64$Cell
-dontnote com.google.common.util.concurrent.AbstractFuture$UnsafeAtomicHelper

# Moshi
-dontnote com.squareup.moshi.**
-dontwarn com.squareup.moshi.**

# slf4j
-dontwarn org.slf4j.MDC
-dontwarn org.slf4j.MarkerFactory

# logback-android
-dontwarn javax.mail.**
-dontnote ch.qos.logback.core.rolling.helper.FileStoreUtil
-keep class ch.qos.logback.** { *; }
-keep enum ch.qos.logback.** { *; }
-keep interface ch.qos.logback.** { *; }
-keep class ch.qos.logback.core.rolling.** { *; }
-keep class org.joda.time.** { *; }
-keep class java.time.** { *; }

# Bitcoin Wallet
-dontnote de.schildbach.wallet.util.Io

# dapi-client
-keep class * extends com.google.protobuf.GeneratedMessageLite { *; }

#Glide
-keep public class * implements com.bumptech.glide.module.GlideModule
-keep public class * extends com.bumptech.glide.module.AppGlideModule
-keep public enum com.bumptech.glide.load.ImageHeaderParser$** {
  **[] $VALUES;
  public *;
}

-keepclassmembers class kotlin.Metadata {
    public <methods>;
}
-keepclassmembers class kotlin.Metadata {
    public <methods>;
}

# Retrofit
-keepattributes Signature
-keepattributes Exceptions
-keep class retrofit2.** { *; }
-keepclasseswithmembers class * {
    @retrofit2.http.* <methods>;
}
-keepclassmembers,allowshrinking,allowobfuscation interface * {
    @retrofit2.http.* <methods>;
}

# OkHttp
-keepattributes *Annotation*
-keep class okhttp3.** { *; }
-keep interface okhttp3.** { *; }
-dontwarn okhttp3.**
-dontwarn okio.**

# Kotlin Serialization
-keepattributes *Annotation*, InnerClasses
-dontnote kotlinx.serialization.AnnotationsKt
-keepclassmembers class kotlinx.serialization.json.** {
    *** Companion;
}
-keepclasseswithmembers class kotlinx.serialization.json.** {
    kotlinx.serialization.KSerializer serializer(...);
}

# Rates
-keep class de.schildbach.wallet.rates.** { *; }

# Coinbase
-keep class org.dash.wallet.integrations.coinbase.** { *; }
-keepclassmembers class org.dash.wallet.integrations.coinbase.** { *; }
-keep class org.dash.wallet.integrations.coinbase.service.CoinBaseAuthApi {
    *;
}

# Crowdnode
-keep class org.dash.wallet.integrations.crowdnode.** { *; }
-keepclassmembers class org.dash.wallet.integrations.crowdnode.** { *; }

# Liquid
-keep class org.dash.wallet.integration.liquid.data** { *; }

# JWT
-keep class io.jsonwebtoken** { *; }
-keepnames class io.jsonwebtoken.* { *; }
-keepnames interface io.jsonwebtoken.* { *; }

# Bouncycastle
-keep class org.bouncycastle** { *; }
-keepnames class org.bouncycastle** { *; }
-dontwarn org.bouncycastle.**

-keepclassmembers class * {
    @com.google.gson.annotations.SerializedName <fields>;
}

# Retrofit
-keepattributes Signature
-keepattributes Exceptions
-keepattributes InnerClasses
-keepattributes RuntimeVisibleAnnotations
-keepattributes RuntimeInvisibleAnnotations
-keep,allowobfuscation interface * {
    @retrofit2.http.* <methods>;
}

-keepclasseswithmembers interface * {
    @retrofit2.http.* <methods>;
}

# Keep generic type information
-keepattributes Signature
-keepattributes EnclosingMethod

# Keep Kotlin Metadata
-keepattributes *Annotation*
-keepattributes SourceFile,LineNumberTable
-keep class kotlin.Metadata { *; }

<<<<<<< HEAD
# Google Drive
-keep class com.google.api.client.** { *; }
-keep class com.google.api.services.** { *; }
-keep class com.google.gson.** { *; }
-keep class com.google.api.client.http.** { *; }
-keep class com.google.api.client.json.** { *; }
-keep class com.google.api.services.drive.** { *; }
-keep class com.google.api.client.auth.oauth2.** { *; }

-keepattributes *Annotation*
-keepclassmembers class * {
    @com.google.api.client.util.Key <fields>;
}
=======
# Keep Conscrypt classes
-keep class org.conscrypt.** { *; }
-keep class com.android.org.conscrypt.** { *; }

# Prevent obfuscation of SSL/TLS related classes
-dontwarn org.conscrypt.**
-dontwarn com.android.org.conscrypt.**
>>>>>>> 8f7be209
<|MERGE_RESOLUTION|>--- conflicted
+++ resolved
@@ -225,7 +225,6 @@
 -keepattributes SourceFile,LineNumberTable
 -keep class kotlin.Metadata { *; }
 
-<<<<<<< HEAD
 # Google Drive
 -keep class com.google.api.client.** { *; }
 -keep class com.google.api.services.** { *; }
@@ -239,12 +238,10 @@
 -keepclassmembers class * {
     @com.google.api.client.util.Key <fields>;
 }
-=======
 # Keep Conscrypt classes
 -keep class org.conscrypt.** { *; }
 -keep class com.android.org.conscrypt.** { *; }
 
 # Prevent obfuscation of SSL/TLS related classes
 -dontwarn org.conscrypt.**
--dontwarn com.android.org.conscrypt.**
->>>>>>> 8f7be209
+-dontwarn com.android.org.conscrypt.**