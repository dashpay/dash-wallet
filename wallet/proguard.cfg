-dontskipnonpubliclibraryclasses
-dontoptimize
-dontpreverify
-dontobfuscate
-verbose

-keepclassmembers class * implements java.io.Serializable {
    private static final java.io.ObjectStreamField[] serialPersistentFields;
    private void writeObject(java.io.ObjectOutputStream);
    private void readObject(java.io.ObjectInputStream);
    java.lang.Object writeReplace();
    java.lang.Object readResolve();
}

-keepattributes *Annotation*

-keepclasseswithmembernames,includedescriptorclasses class * {
    native <methods>;
}

-keepclassmembers,includedescriptorclasses public class * extends android.view.View {
    void set*(***);
    *** get*();
}

-keepclassmembers class * extends android.app.Activity {
    public void *(android.view.View);
}

-keepclassmembers enum * {
    public static **[] values();
    public static ** valueOf(java.lang.String);
}

-keepclassmembers class * implements android.os.Parcelable {
    public static final android.os.Parcelable$Creator CREATOR;
}

-keepclassmembers class **.R$* {
    public static <fields>;
}

-keep public class * extends androidx.fragment.app.Fragment

# android-support
-dontwarn android.support.**
-dontnote android.support.**
-keep class android.support.v7.widget.RoundRectDrawable { *; }
-keep class android.support.v7.widget.SearchView { *; }

# android-support-design
-keep class android.support.design.widget.** { *; }
-keep interface android.support.design.widget.** { *; }
-dontwarn android.support.design.**

# bitcoinj
-keep,includedescriptorclasses class org.bitcoinj.wallet.Protos$** { *; }
-keepclassmembers class org.bitcoinj.wallet.Protos { com.google.protobuf.Descriptors$FileDescriptor descriptor; }
-keep,includedescriptorclasses class org.bitcoin.protocols.payments.Protos$** { *; }
-keepclassmembers class org.bitcoin.protocols.payments.Protos { com.google.protobuf.Descriptors$FileDescriptor descriptor; }
-dontwarn org.bitcoinj.store.WindowsMMapHack
-dontwarn org.bitcoinj.store.LevelDBBlockStore
-dontnote org.bitcoinj.crypto.DRMWorkaround
-dontnote org.bitcoinj.crypto.TrustStoreLoader$DefaultTrustStoreLoader
-dontnote com.subgraph.orchid.crypto.PRNGFixes
-dontwarn okio.DeflaterSink
-dontwarn okio.Okio
-dontnote com.squareup.okhttp.internal.Platform
-dontwarn org.bitcoinj.store.LevelDBFullPrunedBlockStore**

# zxing
-dontwarn com.google.zxing.common.BitMatrix

# Guava
-dontwarn sun.misc.Unsafe
-dontwarn java.lang.ClassValue
-dontwarn com.google.errorprone.annotations.**
-dontwarn com.google.j2objc.annotations.**
-dontwarn org.codehaus.mojo.**
-dontnote com.google.common.reflect.**
-dontnote com.google.appengine.**
-dontnote com.google.apphosting.**
-dontnote com.google.common.cache.Striped64,com.google.common.cache.Striped64$Cell
-dontnote com.google.common.util.concurrent.AbstractFuture$UnsafeAtomicHelper

# Moshi
-dontnote com.squareup.moshi.**
-dontwarn com.squareup.moshi.**

# slf4j
-dontwarn org.slf4j.MDC
-dontwarn org.slf4j.MarkerFactory

# logback-android
-dontwarn javax.mail.**
-dontnote ch.qos.logback.core.rolling.helper.FileStoreUtil

# Bitcoin Wallet
-dontnote de.schildbach.wallet.util.Io

# dapi-client
-keep class * extends com.google.protobuf.GeneratedMessageLite { *; }

#Glide
-keep public class * implements com.bumptech.glide.module.GlideModule
-keep public class * extends com.bumptech.glide.module.AppGlideModule
-keep public enum com.bumptech.glide.load.ImageHeaderParser$** {
  **[] $VALUES;
  public *;
}

-keepclassmembers class kotlin.Metadata {
    public <methods>;
<<<<<<< HEAD
}

#Google api and drive rules
-keep class * extends com.google.api.client.json.GenericJson {
    *;
}
-keep class com.google.api.services.drive.** {
    *;
=======
>>>>>>> 3041d32e
}<|MERGE_RESOLUTION|>--- conflicted
+++ resolved
@@ -111,7 +111,9 @@
 
 -keepclassmembers class kotlin.Metadata {
     public <methods>;
-<<<<<<< HEAD
+}
+-keepclassmembers class kotlin.Metadata {
+    public <methods>;
 }
 
 #Google api and drive rules
@@ -120,6 +122,4 @@
 }
 -keep class com.google.api.services.drive.** {
     *;
-=======
->>>>>>> 3041d32e
 }