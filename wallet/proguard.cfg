--- conflicted
+++ resolved
@@ -98,7 +98,6 @@
 # Bitcoin Wallet
 -dontnote de.schildbach.wallet.util.Io
 
-<<<<<<< HEAD
 # dapi-client
 -keep class * extends com.google.protobuf.GeneratedMessageLite { *; }
 
@@ -124,7 +123,7 @@
 -keep class com.google.api.services.drive.** {
     *;
 }
-=======
+
 -keep class org.dash.wallet.integration.liquid.data** { *; }
 
 -keepattributes InnerClasses
@@ -135,5 +134,4 @@
 
 -keep class org.bouncycastle** { *; }
 -keepnames class org.bouncycastle** { *; }
--dontwarn org.bouncycastle.**
->>>>>>> 05adb3ea
+-dontwarn org.bouncycastle.**