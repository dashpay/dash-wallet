Dash Wallet
<<<<<<< HEAD
v6.6.1
* Report store information in Report Issue

v6.6.0
* Hide Settings, Diagnostics, Uphold when app is locked
* Change price sourcing to use DashRetain (primary)
* Upgrade gradle for building
* Remove LeakCanary on debug builds
* Add multidex support
* Add Firebase In-App Messaging (notifications, app updates)

=======
>>>>>>> 9242b3b6
v6.5.1
* Use DashJ 0.16.1
* Fix several crashes from resetting the blockchain and restoring backups
* Update native dashjbls code for dashj 0.16.1
* Network Monitor:  Fix displaying of Chainlocks/DMN Lists on blocks with transactions
* Add bootstrap DMN List file to reduce bandwidth usage and speed up DMN sync

v6.5.0
* Use DashJ 0.16 (supports DIP8, Chainlocks, InstantSendLocks)
* Send screen changes when InstantSendLocks (Spork 20) are activated

v6.4.5
* Fixed crash when restoring from recovery phrase
* Fixed rare crash when scan is selected from the context menu

v6.4.4
* Fixed launcher icon menu
* Cancel out of Change PIN
* Lock Timer locks app 3 minutes after entering PIN/Fingerprint
* Removed all donation text and menu items
* Fixed backup crash on Android 6
* Handle QR codes that request InstantSend
* Fixed Send screen crash
* Updated translations (including Greek)
* Add DevNet flavor

v6.4.3
* Fix Paper Wallet Sweep Crash from invalid electrum response
* Support self-signed SSL certificates for connecting to electrum servers.
* Reduces the likelyhood of slow sending
* Update to DashJ 0.15.3
    - Optimize handling of DMN Lists to speed up sending

v6.4.2
* Fix Application Not Responding error on app startup/network reconnect
* Fix Fast Payment Announcement Dialog Crash
* Fix Can't change currency on devices without SIM cards
* Fix Rare Paper Wallet Sweep Crash
* Show fiat values of received transactions when the app is not synced
* Won't put incorrect fiat values on transactions when the value is not available
* Show "----" for the fiat value when those values cannot be determined
* Simplify Settings Menu
* Update to DashJ 0.15.2
    - Resolve some spork 15 issues

v6.4.1
* Update to DashJ 0.15.1
    - Improve connectivity to the Dash Network
    - DMN List fix
* Fix fingerprint crash (Android 7)
* Fix crash when restoring backup file from before May 2018
* Fix crash when scanning QR code if the user denies camera access (Android 6)

v6.4.0
* Support Dash Core 0.13 (InstantSend, BLS, ...)
    with dashj 0.15 (dashj-core and dashj-bls)
* Update UI for InstantSend / Autolocks
* Fix rare bug when sending transactions (dust)
* Optimize X11 hash algorithm
* Use Deterministic Masternode Lists as a backup for seeds
* Fix Testnet connectivity and Icons

v6.3.1
* Fix Settings | Diagnostics crash

v6.3.0
* Unlock wallet with fingerprint
* Lower transaction fees on small transactions
* Change price sourcing to match iOS app and Spark
* Fix for Uphold Integration login using custom tabs/external browser
* Fix context menu of icon
* Prevent brute forcing PIN
* Change support email to support@dash.org

v6.2.1
* Fix crash on Android 9 (API 28)

v6.2.0
* Target API 28
* Add Adaptive Icons
* Use DashJ 0.14.7

v6.1.2 (Hotfix)
* Wipe Wallet after 8 incorrect PIN entries.
* Prevent Brute Forcing PIN

v6.1.1 (Hotfix)
* Resolve Delayed Sending (from sending quickly)

v6.1.0
* Uphold Integration

v6.0.0
* Rebranded
* Updated block explorer list
* Wallet stays unlocked for 3 minutes
* Fix backup archival on Android 8 and above

v5.18.5
* Paper Wallet Sweep:  Use block explorers as a backup for electrum servers

v5.18.4
* Optimize node connectivity for more reliable connections
* Get VES from localbitcoins.com
* Remove remaining status message for RBF transactions

v5.18.3
* Add Travis CI
* Detect Local currency (upgrade from previous version)
* Back on navigation menu closes the menu
* Use dashj 0.14.4.7 (Seed List, changes for sending transactions)
* Changes to Transaction State messages
* Add VES currency
* Updated Translations
* Target API 28 (reverted)
* If DNS seeders fail, use seed list

v5.18.2
* Update for Dash Core 0.12.3.x network upgrade
* Send transactions if at least 1 connected peer
* Backup Recovery Phrase dialog, change OK to Dismiss
* Fix file attachment issues with GMail app
* Update translations
* Removed checkpoints for testnet

v5.18.1
* When Upgrading from previous versions (5.17.6 and earlier) show recovery phrase
* Default backup scheme is now the recovery phrase
* Fixes for crashes on Unlock Dialog, Set PIN Dialog
* Update translations

v5.18
* Lock Feature - for security and privacy
* BIP44 support
* Use latest DASH price for exchange rates
* Allow sending coins from 0-conf transactions

v5.17.6
* Fix crashing keyboard bug
* Prevent activating exchange rates from exchange rates activity

v5.17.5
* Disable sending free transactions (was buggy)
* Updated Translations
* Fixed Exchange Rates screen crash
* Fixed formatting on smaller devices
* Ensure InstantSend rules are followed completely
* Tapping the balance opens Exchange Rates

v5.17.4
* Fixed bug from showing local currency for transaction Fee.
* Fixed Send/Request buttons covering transactions.
* Fixed double action bars on Address book.

v5.17.3
* Update Translations
* Add local currency amount for fees in the SendCoinsFragment
* Disable RBF menu

v5.17.2
* Updated translations
* DIP0001 support (Lower transaction Fees, larger blocks)

v5.17.1
* Fix crash on exchange rate retrieval (rare)

v5.17.0
* Dash Core 12.2 support
* Add backup site for exchange rates.
* Fixes for Bugs.

v5.15.5
* Fix the crash when viewing a QR code and pressing home.

v5.14.4
* Fix multiple screen rotations after scanning when using the generic scan button. Pulled from Bitcoin Wallet 5.32.
* Updated Translations - 4 languages

v5.14.3
* Fixed bug that was related to retrieving Bitcoin fees.  Disabled as is unnecessary.
* Add log information on sweep wallet.

v5.14.2
* Fix crashing from recycle view
* Fix crash on showing keyboard on Restore from recovery seed
* Replace BTC with DASH on leftovers from last merge.
* Fix Italian translation
* Prevent another crash with numbers entered

v5.14.1
* update electrum servers
* More memory leak support for debug versions
* Memory Leak fix

v5.14.0
* Fixes for compiling

v5.14
* Updated to Bitcoin Wallet 5.14
* Added Recovery Seed Support

v4.65.12.1N
* Updated Translations
v4.65.12.1M
* Updated for Dash Core 12.1

v4.65.12E
* Partial Support for QR Codes requesting InstantSend

v4.65.12D
* Fix for continuous crashing

v4.65.12A
* Several bug fixes (scanning BIP38 encrypted wallets)
* Updated languages

v4.40.12L
* New UI
* Added full InstantSend Support (send/receive with status)

v4.40.12g.ix
*fixed bug that prevented mined coins from being spent

v4.40.12f.ix
* added disconnect

v4.40.12d.ix
* fixed bug with Reporting Issues

4.40

4.33

v4.27
* Upgrade to Bitcoin Wallet 4.27

v4.18
* preparing to release on Google Play

v4.0
* upgrade to Bitcoin Wallet 4.0

v1.0.8
* Enable Bloomfiltering (to resolve missing transactions).

v1.0.7

v1.0.6
* updated native support for more devices (64 bit)
v1.0.5
* updated protocols

v1.0.4
* updated protocols

v1.0.1
* Fix bug downloading headers
* updated checkpoints

v1.0.0
* Added DNS Seeds

v0.10.2
* updated for RC2.

v0.1.1
* updated all icons for Dash

v0.1.0
* First version
digitalcoin Wallet
-----------------
v0.1.5-beta
* update to bitcoin-wallet 3.46
* added Litecoin's PeerDBDiscovery System
* added IRC bootstrap for more peers
* Send Coins shows the transaction fee (currently the minimum fee)

v0.1.4-beta
* permanent fix for bugs relating to pause activities (removed temp fixes and support-v4r13)

v0.1.3-beta
* fixed several bugs relating to pausing activities

v0.1.2-beta
* fixed checkpoints to work for the Version 1.0 blocks (between 476280 and 523800)
* added two nodes from a list of addnodes from the bitcointalk topic

v0.1.1-beta
* renamed to hashengineering.digitalcoin.wallet
* added support for importing Bitcoin Private Keys from first digitalcoin app (Crypto-Expert)

v1.0.1.5
* Fixed menu item doubling on rotate in address screen - langerhans (https://github.com/langerhans/dogecoin-wallet-new)
* replaced block explorer with blockr.io instead of the apparently dead dgc.cryptocoinexplorer.com
* Added BTER as a backup for getting exchange rates
* added mDASH as an exchange rate.
* added Disconnect feature back in
* updated to bitcoin-wallet v3.39

v1.0.1.4
* Updated to v3.31 (bitcoin-wallet)
* Few bug fixes (import parser)

v1.0.1.3

* Added checkpoints file for faster blockchain sync
* Sync with bitcoin-wallet 3.30

v1.0.1.2

* Fix broken diff adjust in 1.0.1.1

v1.0.1.1

*  updated digitalcoin 1.0.1 - difficulty adjustment fork

v1.00
* Forked bitcoin-wallet v3.23 for digitalcoin V1.00 (http://digitalcoin.co)

Bitcoin Wallet
=======
v5.17

* Bugfix.

v5.16

* Improve app startup time.
* Fix 'raise fee' was raising the fee too much.

v5.15

* Block sending payments while blockchain replay is in progress.

>>>>>>> v5.17
v5.14

* Update translations from Transifex.
* Bugfix.

v5.13

* Add option to report issue with selected payment.
* Add blockchain.info to block explorers.
* Minor bugfix.

v5.12

* Query a set of Electrum servers to swipe paper wallets. Biteasy can't be used any more,
  because they are closing down.

v5.11

* Update translations from Transifex.
* Remove biteasy from block explorers because they are closing down.
* Minor bugfixes.

v5.10

* Minor bugfix.

v5.09

* Material design for Android 5.0 (Lollipop) and above!

v5.08

* Minor bugfix.

v5.07

* For Android 7.1 (Nougat) and above, support the new app shortcuts.

v5.06

* Minor bugfix.

v5.05

* For Android 6.0 (Marshmellow) and above, bring back the ability to receive payments via
  Bluetooth. This means your customers can pay without being connected to the internet!
* Nicely animated appearance of main screen on phones.

v5.04

* Switch exchange rates feed to BitcoinAverage API v2.
* Update translations from Transifex.
* Minor bugfix.

v5.03

* Work around broken exchange rate.

v5.02

* Dynamic network fee. This will help dealing with an overloaded Bitcoin network.

v5.01

* Fix background color in recent tasks list.
* The testnet version doesn't make files world readable any more.
* Adjust the normal fee category.

v5.0

* The app now requires Android 4.1 (Jelly Bean) or higher. This makes UI development easier
  in future.
* Fix detection of network state. This needs the ACCESS_NETWORK_STATE permission.

v4.72

* Minor bugfix.

v4.71

* Update translations from Transifex.
* Minor bugfixes.

v4.70

* Supports HTTP/2 and ALPN on all HTTP calls (e.g. payment protocol).
* Slightly more robust scanning of QR codes.
* Minor bugfixes.

v4.69

* Strengthen security of spending PIN for all existing wallets, too.

v4.68

* Regression fix.

v4.67

* Speed up wallet decryption when using a spending PIN.
* Minor bugfix.

v4.66

* Strengthen security of spending PIN.
* Update translations from Transifex.

v4.65

* Fix for layout in landscape orientation.

v4.64

* Quick-fix regression: ANR coming from the QR code scanner back into the 'send coins' dialog.

v4.63

* Fix rotated camera image on some devices.

v4.62

* Message for a delayed confirmation of an incoming payment.
* Minor bugfixes.

v4.61

* On Android 6.0 (Marshmellow) and above, you can now grant or revoke app permissions at will.
  The current permissions are: Camera (for scanning QR codes) and Read/Write External Storage (for
  wallet backups).
* Fix a crash when trying to sweep a password protected paper wallet.
* Update translations from Transifex.

v4.60

* Fix a crash when scanning QR codes.

v4.59

* Make sure the lockscreen doesn't get in the way of scanning QR codes or requesting coins.

v4.58

* Adjust the normal fee category.
* Minor bugfix.

v4.57

* Adjust all fee categories.

v4.56

* Minor bugfixes.
* Based on bitcoinj 0.14.3.

v4.55

* Fix occasional crash while editing the 'pay to' field when sending coins.

v4.54

* Fix for rare wrong balance calculation.
* Labs: When sending coins, use DNSSEC to look up wallet names from the domain name system.
* Based on bitcoinj 0.14.2.

v4.53

* Fix crash when sweeping a paper wallet.

v4.52

* The network fee is now calculated on a per-byte basis, rather than per-kB. On average, this
  means a lower fee!
* Based on bitcoinj 0.14.

v4.51

* Improve mechanism for setting a trusted peer and warn if its hostname cannot be resolved.

v4.50

* After a couple of weeks of not being used, the app will notify if there are still coins in the
  wallet.

v4.49

* Update translations from Transifex.
* Based on bitcoinj 0.13.6.

v4.48

* Fix for crash when entering too large amounts.
* Add warning to RBF (replace-by-fee) transactions.

v4.47

* Automatically close send coins dialog if payment was successful. This can be disabled in the
  settings.
* Consider RBF (replace-by-fee) transactions as risky, so for them wait for the first
  confirmation.
* Update Catalan translation from Transifex.
* Based on bitcoinj 0.13.5.

v4.46

* Speculative fix for ANR.

v4.45

* Adjusts to the new network fee rules imposed by Bitcoin Core.
* Now requires Android 4.0.3 (ICS) for all subprojects.
* Update Russian, Italian, Turkish, Swedish, Spanish, Norwegian Bokmål, Japanese, Hungarian,
  Finnish, Dutch, Danish, Traditional Chinese and Brazilian Portuguese translations.
* Based on bitcoinj 0.13.4.

v4.44

* Fix problem with sweeping paper wallets.

v4.43

* Switch default block explorer to blockexplorer.com.
* Hint to enable storage encryption.
* Update translations from Transifex.

v4.42

* Optimizations & bugfixes.
* Based on bitcoinj 0.13.3.

v4.41

* Add blockexplorer.com to block explorers used for browsing transactions, addresses and blocks.
* Update Dutch, Italian and Russian translations.

>>>>>>> c7022b0381011ed8a85b305909f2133882edb0bb
v4.40

* Bugfixes.
* Update Hungarian, French and Swedish translations.

v4.39

* Update Finnish translation.
* Based on bitcoinj 0.13.2.

v4.38

* Bugfixes.
* Update Korean translation.

v4.37

* Allow raising the fee of an unconfirmed transaction. Uses child-pays-for-parent (CPFP).
* Fix crash when sharing address.

v4.36

* Pay the default fee for sweeping paper wallets.
* Update Turkish, Swedish, Norwegian Bokmål, Japanese, Italian, Hungarian, French and Danish
  translations.
* Based on bitcoinj 0.13.1.

v4.35

* Upwards-adjust default network fee again. We're forced to do this due to the high number of
  spam transactions.

v4.34

* Setting for own name, to be added as a label/memo to payment requests.
* List animations for network monitor.

v4.33

* Upwards-adjust default network fee again. We're still way below estimated fee.
* Small bugfixes.
* Update Greek and Swedish translations.
* Migrate build from Maven to Gradle. This should make things easier for Android Studio users.
  See README for building the app.

v4.32

* Bugfixes.
* In-app payments integration (integration-android) now available on Maven Central and jCenter.
  Also see: https://github.com/HashEngineering/dash-wallet/wiki/InAppPayments

v4.31

* Update Italian, Spanish, Finnish and Japanese translations.

v4.30

* Upwards-adjust default fee, because transactions at the old fee level have become a bit slow.
  You can switch back to 'economic' in the send coins options menu.
* Small bugfixes.

v4.29

* Nice slide-in animation for sent payment.
* Update Brazilian Portuguese, Danish, Japanese, French, Turkish and Norwegian Bokmål
  translations.
* Small bugfixes.

v4.28

* Add Hindi and Croatian translations. Update Greek and Albanian.
* Design bugfixes.

v4.27

* Tint incoming transactions in green, outgoing in red.
* Tint action bar labels.

v4.26

* Material design for list of transactions.
* Update Albanian, Turkish, Finnish, Spanish, Russian, Norwegian Bokmål, Japanese, Italian,
  French, Danish, Czech and Catalan translations.

v4.25

* Update android-maven-plugin to 4.2.0, so we can use AARs.
* Bugfixes.

v4.24

* Use action bar submenu for filtering wallet transactions, rather than a ViewPager.
* Speed up transactions list.
* Update QR-code scanner to ZXing 3.2.0.

v4.23

* Update Dutch and Albanian translations.
* Bugfixes.

v4.22

* Show derived addresses in address book under "your addresses".
* Show "to addresses" of received payments, rather than "from addresses".
* Speed up blockchain sync.
* Based on bitcoinj 0.12.3.

v4.21

* Bugfixes.

v4.20

* Improve entry of password in backup wallet dialog.
* Share current wallet address by tapping on it.
* Update dialogs to material theme on Lollipop devices.
* New translations into Albanian and Swahill.
* Update Spanish, Turkish, Russian, Brazilian Portuguese, Norwegian Bokmål, Japanese, Italian,
  French, Finnish, Danish, Czech and Catalan translations.

v4.19

* Remove donate action.

v4.18

* Show and share extended public key. This can be used to grant read-only access to your wallet.
  The new option is available in the diagnostics settings.
* Record fiat amount for sent payments.

v4.17

* Update action buttons to material design.
* Update Finnish, Catalan, Swedish, Brazilian Portuguese, Italian, Spanish, Russian, French,
  Dutch, Czech and Chinese translations.

v4.16

* Important fix for when a wallet is restored via an external app, the QR code on the main screen
  can still show an old address for a while.

v4.15

* Important fix for how old pre-version-3.47 wallet backups are restored.
* We're showing the backup warning for users with old wallets. If you see it, please refresh your
  backup! It's time everybody is in possession of a backup using the current format.

v4.14

* Update Turkish, Norwegian Bokmål, Japanese, French and Danish translations.
* Small bugfixes.

v4.13

* Support sweeping of password-protected paper wallets (BIP38).
* Update Swedish translation.
* Update android-maven-plugin to 4.0.0, so the build should now be compatible to newer Maven versions.
* Update to ProGuard 5.1, making it possible to build with a Java 8 compiler.

v4.12

* Small bugfixes.

v4.11

* When sending coins, there is a "quick confirm" option which pays the old higher fee.
* Fix white/black screen that prevents some users from starting the app.
* Fix reuse of change address in some cases.
* Based on bitcoinj 0.12.2.

v4.10

* Fix sent transaction not updating on send coins screen.
* Fix compatibility issue to GMail 5 app when sending report attachments.
* Migrate clipboard to use Android 4 API.

v4.09

* Migrate preferences and NFC to use Android 4 API.

v4.08

* Update Norwegian Bokmål, Japanese, Danish, Finnish, Spanish, Catalan and Russian translations.

v4.07

* Performance improvements.
* Drop network fee by factor of 10.
* Support rotation for HD key chains.
* Based on bitcoinj 0.12.1.

v4.06

* The wallet can be protected by a spending PIN.
* Record memos read from payment requests.

v4.05

* Re-add textual Bitcoin address to enlarged QR code.

v4.04

* Small bugfixes.

v4.03

* Remove textual Bitcoin address from main screen.
* Warning for users with pay-to-many transactions. Those will slow down their
  wallet.
* Workaround for crash in the network monitor.

v4.02

* Fix crash when sweeping wallets.
* New translation into Catalan.
* Update Korean, Russian, Italian and Danish translations.

v4.01

* New translation into Norwegian Bokmål.
* Small bugfix.

v4.0

* All Bitcoin addresses are now deterministically derived from one single secret,
  which was created when you installed the app for the first time. So from now on,
  only one backup is needed to recover all your future funds in that wallet.
* The app does its best to not reuse addresses any more. "Request coins" will use a
  fresh address on each invocation. The current address in the QR code on the main
  page changes as soon as coins are received on it.
* When sending coins, the fee is shown while you type and before you press "Send".
  After sending, you'll see the paid fee in the transaction list.
* When sending coins, most errors are now shown already before you press Send.
* The app now requires Android 4.0.3 or higher. This makes UI development much
  easier in future.
* The app has a fresher, sharper looking app icon. The icon for the testnet version
  is now entirely grey.
* On Android 4.1 or higher, the app-widget is now horizontally resizable.
* Based on bitcoinj 0.12.

v3.59

* Resolve issue with restoring backups that have been renamed.
* Update Turkish, Korean, Ukrainian, Russian, Italian, French, Finnish and Danish translations.
* Remove BROADCAST_STICKY permission.

v3.58

* Small bugfixes.

v3.57

* App-widget: show approximate balance in local currency.

v3.55-v3.56

* New translation into Ukrainian. Update many other translations.
* Small bugfixes.

v3.54

* Support compressed keys when sweeping a wallet.
* Update Russian translation.

v3.53

* New translation into Finnish.
* Update Czech, Korean, Turkish, Spanish, Japanese, Hebrew and Italian translations.

v3.52

* Update French, Danish and Korean translations.

v3.51

* Sweeping of paper wallets (e.g. those used for cold storage).
* New translation into Korean.
* Small bugfixes.

v3.50

* Update Chinese, Danish, Italian and Japanese translations.
* Update QR-code scanner to ZXing 3.1.0.
* Small bugfixes.
* Based on bitcoinj 0.11.3.

v3.49

* Update French and Turkish translations.
* Small bugfixes.

v3.48

* Get rid of all NFC Android application records. This will improve interoperability with other
  Android wallets.

v3.47

* Manual wallet backups now back up the whole wallet, not just the private keys. It also means
  when restoring your wallet, the current (hopefully empty) wallet is thrown away. This change
  is a requirement for (future) encrypted wallets, HD wallets and more.
* Filter exchange rates by a search query.
* Update Russian translation.
* Update QR-code scanner to ZXing 3.0.1.
* Small bugfixes.

v3.46

* New translation into Slovenian.
* Update Hebrew translation.
* Fix missing transactions due to once dusty outputs which are standard as of Bitcoin Core 0.9.
* Preparation for fetching payment requests via Bluetooth.
* Based on bitcoinj 0.11.2.

v3.44-v3.45

* Due to the OpenSSL "Heartbleed" vulnerability, removed all HTTPS network access on Android 4.1.1.
  This means exchange rates will not be available, and the payment protocol cannot fetch
  signature and cannot pay directly via HTTPS. The chances of an actual exploitability on
  Android are very slim, but we want to stay on the safe side until things are clearer.
  Also see http://heartbleed.com/

v3.41-v3.43

* Small bugfixes.

v3.40

* Support for µDASH denomination, for people who are used to low valued currencies.
* Always use BIP70 when sending payments directly via Bluetooth.
* Small bugfixes.

v3.39

* Usage of BIP70 when initiating payments via NFC (tap-to-pay) is now a supported feature.
* New translation into Arabic.

v3.38

* Supports BIP70 payment protocol for in-app payments.
* Accepting direct payments via Bluetooth is now a supported feature.

v3.37

* New translation into Japanese.

v3.36

* Small bugfix.

v3.35

* Protect wallet against dust spam.
* Fixed some bugs in the payment protocol.
* Based on bitcoinj 0.11.1.

v3.34

* Small bugfix.

v3.33

* Small bugfixes.

v3.32

* Support for BIP72 URI extension for payment protocol.

v3.31

* Default denomination has changed to millibitcoin (mDASH).
* Cross-calculated exchange rates for currencies without Bitcoin volume. Thanks to BitcoinAverage.
* Better handling of errors when sending coins, specifically when funds are exceeded.
* Labs: Uses BIP70 payment protocol for tap-to-pay and scan-to-pay, if enabled in the settings.
* New translations into Traditional Chinese, Macedonian and Esperanto. Updated Spanish.
* Resolved issues with wallets with many transactions.
* Based on bitcoinj 0.11.

v3.30

* improved battery usage
* new Danish translation
* updated Polish translation

v3.29

* fixed issues with fetching exchange rates
* new Slovak translation
* updated French, Hungarian, Italian and Portuguese translations

v3.28

* for those who still use the unsecure address (pre-August), moves coins to secure addresses
* updated Russian and Turkish translations

v3.27

* small improvements for future bugfixing

v3.26

* improve battery usage
* small bugfixes

v3.25

* support for mDASH denomination
* also use weighted exchange rates from BitcoinAverage
* fixed issue with camera autofocus on some Samsung Galaxy devices

v3.24

* fixed issue with stuck outgoing transactions

>>>>>>> upstream/prod
v3.23

* fixed issue with detecting online state

v3.22

* sound effect when sending a payment
* fixed rare issues with transactions missing or shown as unconfirmed
* Hungarian translation
* based on bitcoinj 0.10.2

v3.21

* bugfix

v3.20

* small improvements and bugfixes

v3.19

* use findbugs
* small bugfixes

v3.18

* Indonesian translation
* bluetooth offline transactions
* revamp of qr-code and nfc based offline transactions
* remove transaction details screen, link to blockexplorer.com instead

v3.17

* fixed issue with emptying wallet
* based on bitcoinj 0.10.1

v3.16

* backup reminder when creating new keys
* don't trigger blockchain sync because of plugging power

v3.15

* auto-rotate weak keys
* option for easy emptying wallet
* based on bitcoinj 0.10

v3.14

* Vietnamese and Portuguese (Brazil) translations
* small improvements

v3.13

* bugfix

v3.12

* direct button on main screen for scanning a Bitcoin request QR code
* extended logging

v3.11

* some small improvements and bugfixes

v3.10

* embed currency calculator into send and request coins forms
* change default Bitcoin precision from 8 to 4

v3.09

* calculate correct fee to ensure speedy blockchain confirmation
* based on bitcoinj 0.9

v3.08

* bugfixes

v3.07

* make request and send coins action buttons more visible
* stay connected a little bit longer if there was transaction activity on the wallet

v3.06

* merge peer monitor and block explorer into network monitor
* Hebrew translation

v3.05

* backup reminder for first-time users

v3.01-v3.04

* some small improvements and bugfixes

v3.0

* now requires Gingerbread (Android 2.3.3) or later
* export/import encrypted private key backups to/from mail or online storage
* switch to new block store format, uses seriously less internal storage and doesn't grow
  (existing installs can be migrated by resetting the blockchain once)
* new installs are instantly fully updated and useable
* got rid of block chain snapshot in APK, installs updates much faster
* lots of small improvements and bugfixes
* based on bitcoinj 0.8

v2.49

* bugfixes

v2.48

* fix race condition when replaying blockchain

v2.47

* report issues from within the app
* new crash reporter

v2.46

* bugfixes
* based on bitcoinj 0.7.3

v2.45

* new labs feature: block explorer
* request coins from locally installed app
* save memory and stack
* based on bitcoinj 0.7.2

v2.44

* bugfixes

v2.43

* some small improvements and bugfixes

v2.42

* fixed crash on Froyo (Android 2.2) devices
* allow importing private keys from automatic backups
* based on bitcoinj 0.7.1

v2.41

* labs preference for setting bitcoin value precision

v2.40

* seriously reduced traffic and cpu usage due to usage of bloom filters
* faster connect to peers
* ability to spend your own change instantly
* no need to manually disconnect any more for any of the preferences
* preference for showing the connectivity indicator
* shortcut to request coins by long tapping on qr code
* peer monitor shows more info
* fallback for fetching exchange rates (bitcoincharts first, then blockchain)
* lots of small improvements and bugfixes
* based on bitcoinj 0.7

v2.39

* descriptions for transaction confidence states

v2.38

* fixed testnet3 blockchain sync problem
* based on bitcoinj 0.6.1

v2.37

* lots of small improvements and bugfixes

v2.36

* fixed exception when requesting coins on below Ice Cream Sandwich (Android 4.0)

v2.35

* lots of small improvements and bugfixes

v2.34

* embed qr code scanner for enhanced security

v2.33

* fixed error reporting
* minor UI enhancements

v2.32

* can import unencrypted private keys
* collect logfile for crash report on Jelly Bean (Android 4.1) and above

v2.31

* now requires Froyo (Android 2.2) or later

v2.3

* import private keys from external storage
* export private keys to external storage

v2.24

* migrated testnet to testnet3 (make sure to reset blockchain after upgrade)
* fixed various crashes when being offline

v2.23

* fixed updating of transaction list
* fixed stuck connectivity indicator

v2.22

* proper handling of coinbase transactions
* watch transaction propagation (build-up of confidence) when sending coins
* based on bitcoinj 0.6
* blockchain can be reset without exiting the app

v2.21

* low fee warning when sending coins

v2.20

* bugfix

v2.19

* bugfixes
* based on BitCoinJ 0.5.2

v2.18

* send and request buttons in app widget
* bugfixes

v2.17

* bugfixes

v2.16

* bugfixes

v2.15

* exponentially backoff autosync frequency
* updated French, Spanish, Swedish and Turkish translations

v2.14

* tries to stay on WIFI while autosyncing, but no guarantees (yet)

v2.13

* bugfixes
* based on BitCoinJ 0.5.1

v2.1

* based on BitCoinJ 0.5.0
* lots of UI work
* changes how long the P2P network stays connected

v2.01

* bugfixes

v2.0

* Turkish translation

v1.55

* unified address book for sending and receiving addresses

v1.54

* migrates wallets to protobuf format
* should be more stable, faster and future proof<|MERGE_RESOLUTION|>--- conflicted
+++ resolved
@@ -1,25 +1,4 @@
 Dash Wallet
-<<<<<<< HEAD
-v6.6.1
-* Report store information in Report Issue
-
-v6.6.0
-* Hide Settings, Diagnostics, Uphold when app is locked
-* Change price sourcing to use DashRetain (primary)
-* Upgrade gradle for building
-* Remove LeakCanary on debug builds
-* Add multidex support
-* Add Firebase In-App Messaging (notifications, app updates)
-
-=======
->>>>>>> 9242b3b6
-v6.5.1
-* Use DashJ 0.16.1
-* Fix several crashes from resetting the blockchain and restoring backups
-* Update native dashjbls code for dashj 0.16.1
-* Network Monitor:  Fix displaying of Chainlocks/DMN Lists on blocks with transactions
-* Add bootstrap DMN List file to reduce bandwidth usage and speed up DMN sync
-
 v6.5.0
 * Use DashJ 0.16 (supports DIP8, Chainlocks, InstantSendLocks)
 * Send screen changes when InstantSendLocks (Spork 20) are activated
@@ -334,7 +313,7 @@
 * Forked bitcoin-wallet v3.23 for digitalcoin V1.00 (http://digitalcoin.co)
 
 Bitcoin Wallet
-=======
+
 v5.17
 
 * Bugfix.
@@ -348,7 +327,6 @@
 
 * Block sending payments while blockchain replay is in progress.
 
->>>>>>> v5.17
 v5.14
 
 * Update translations from Transifex.
@@ -583,7 +561,6 @@
 * Add blockexplorer.com to block explorers used for browsing transactions, addresses and blocks.
 * Update Dutch, Italian and Russian translations.
 
->>>>>>> c7022b0381011ed8a85b305909f2133882edb0bb
 v4.40
 
 * Bugfixes.
@@ -998,7 +975,6 @@
 
 * fixed issue with stuck outgoing transactions
 
->>>>>>> upstream/prod
 v3.23
 
 * fixed issue with detecting online state
