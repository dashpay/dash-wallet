--- conflicted
+++ resolved
@@ -23,17 +23,12 @@
 import androidx.sqlite.db.framework.FrameworkSQLiteOpenHelperFactory
 import androidx.test.ext.junit.runners.AndroidJUnit4
 import androidx.test.platform.app.InstrumentationRegistry
-<<<<<<< HEAD
-import de.schildbach.wallet.AppDatabase
-import de.schildbach.wallet.data.AppDatabaseMigrations
-=======
->>>>>>> 7c9f39e0
 import kotlinx.coroutines.runBlocking
 import org.bitcoinj.core.Coin
 import org.bitcoinj.core.Sha256Hash
 import org.dash.wallet.common.data.ServiceName
 import org.dash.wallet.common.data.TaxCategory
-import org.dash.wallet.common.data.TransactionMetadata
+import org.dash.wallet.common.data.entity.TransactionMetadata
 import org.dash.wallet.common.transactions.TransactionCategory
 import org.junit.Rule
 import org.junit.Test
@@ -158,7 +153,7 @@
             assert(savedBlockchainState!!.bestChainHeight == BLOCKCHAIN_HEIGHT)
 
             val savedRate = db.exchangeRatesDao().getRateSync("ARS")
-            assert(savedRate.rate == EXCHANGE_RATE)
+            assert(savedRate?.rate == EXCHANGE_RATE)
 
             val savedAddressMetadata = db.addressMetadataDao().loadRecipient(address)
             assert(savedAddressMetadata?.address == address)
