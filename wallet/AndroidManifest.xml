<?xml version="1.0" encoding="utf-8"?>
<manifest xmlns:android="http://schemas.android.com/apk/res/android"
    xmlns:tools="http://schemas.android.com/tools"
    package="de.schildbach.wallet_test"
    android:installLocation="internalOnly">

    <!-- normal permissions -->
    <uses-permission android:name="android.permission.INTERNET" />
    <uses-permission android:name="android.permission.ACCESS_NETWORK_STATE" />
    <uses-permission android:name="android.permission.RECEIVE_BOOT_COMPLETED" />
    <uses-permission android:name="android.permission.BLUETOOTH" />
    <uses-permission android:name="android.permission.NFC" />
    <uses-permission android:name="android.permission.USE_FINGERPRINT" />
    <uses-permission android:name="android.permission.VIBRATE" />
    <uses-permission android:name="android.permission.WAKE_LOCK" />
    <uses-permission android:name="android.permission.FOREGROUND_SERVICE" />

    <!-- dangerous permissions -->
    <uses-permission android:name="android.permission.CAMERA" /> <!-- group: CAMERA -->
    <uses-permission android:name="android.permission.READ_EXTERNAL_STORAGE"/>
    <uses-permission android:name="android.permission.ACCESS_FINE_LOCATION" />
    <uses-permission android:name="android.permission.ACCESS_COARSE_LOCATION" />


    <uses-feature
        android:name="android.hardware.touchscreen"
        android:required="false" />
    <uses-feature
        android:name="android.hardware.nfc"
        android:required="false" />
    <uses-feature
        android:name="android.hardware.camera"
        android:required="true" />
    <uses-feature
        android:name="android.hardware.camera.front"
        android:required="true" />
    <uses-feature
        android:name="android.hardware.camera.autofocus"
        android:required="true" />
    <uses-feature
        android:name="android.hardware.camera.flash"
        android:required="true" />
    <uses-feature
        android:name="android.hardware.screen.landscape"
        android:required="false" />
    <uses-feature
        android:name="android.hardware.bluetooth"
        android:required="false" />

    <supports-screens
        android:anyDensity="true"
        android:largeScreens="true"
        android:normalScreens="true"
        android:smallScreens="true"
        android:xlargeScreens="true" />

    <application
        android:networkSecurityConfig="@xml/network_security_config"
        android:name="de.schildbach.wallet.WalletApplication"
        android:allowBackup="false"
        android:icon="@mipmap/ic_launcher"
        android:label="@string/app_name"
        android:largeHeap="true"
        android:theme="@style/My.Theme"
        android:taskAffinity=""
        tools:ignore="LockedOrientationActivity">

        <meta-data
            android:name="com.google.android.geo.API_KEY"
            android:value="${GOOGLE_PLAY_API_KEY}" />
        <meta-data
            android:name="com.google.android.gms.version"
            android:value="@integer/google_play_services_version" />

        <activity
            android:name="de.schildbach.wallet.ui.OnboardingActivity"
            android:screenOrientation="portrait"
            android:theme="@style/SplashActivity.Theme">

            <intent-filter>
                <action android:name="android.intent.action.MAIN" />

                <category android:name="android.intent.category.LAUNCHER" />
                <category android:name="android.intent.category.DEFAULT" />
            </intent-filter>

            <meta-data
                android:name="android.app.shortcuts"
                android:resource="@xml/shortcuts" />

        </activity>

        <activity
            android:name="de.schildbach.wallet.ui.VerifySeedActivity"
            android:screenOrientation="portrait"
            android:theme="@style/My.Theme.ChildActivity"  />

        <activity
            android:name="de.schildbach.wallet.ui.ViewSeedActivity"
            android:screenOrientation="portrait"
            android:theme="@style/My.Theme.ChildActivity"  />

        <activity
<<<<<<< HEAD
            android:name="de.schildbach.wallet.ui.MainActivity"
=======
            android:name="de.schildbach.wallet.ui.main.WalletActivity"
>>>>>>> 6686d291
            android:configChanges="keyboard|keyboardHidden"
            android:exported="true"
            android:label="@string/app_name_short"
            android:screenOrientation="portrait"
            android:theme="@style/LockScreenActivity.Child.Theme"
            android:windowSoftInputMode="stateAlwaysHidden" />

        <activity-alias
<<<<<<< HEAD
            android:name="de.schildbach.wallet.MainActivity"
            android:targetActivity="de.schildbach.wallet.ui.MainActivity">

=======
            android:name="de.schildbach.wallet.WalletActivity"
            android:targetActivity="de.schildbach.wallet.ui.main.WalletActivity">
>>>>>>> 6686d291
            <intent-filter>
                <action android:name="android.nfc.action.NDEF_DISCOVERED" />

                <data android:mimeType="application/x-drktx" />
                <data android:mimeType="application/x-dashtx" />

                <category android:name="android.intent.category.DEFAULT" />
            </intent-filter>

        </activity-alias>

        <activity
            android:name="de.schildbach.wallet.ui.send.SendCoinsInternalActivity"
            android:label="@string/pay_title"
            android:screenOrientation="portrait"
            android:theme="@style/My.Theme.ChildActivity" />

        <activity
            android:name="de.schildbach.wallet.ui.send.SendCoinsActivity"
            android:label="@string/pay_title"
            android:screenOrientation="portrait"
            android:theme="@style/My.Theme.ChildActivity"
            tools:ignore="LockedOrientationActivity">
            <intent-filter android:label="@string/send_coins_activity_title">
                <action android:name="android.intent.action.VIEW" />

                <data android:scheme="dash" />
                <data android:scheme="darkcoin" />
                <data android:scheme="pay" />

                <category android:name="android.intent.category.DEFAULT" />
                <category android:name="android.intent.category.BROWSABLE" />
            </intent-filter>
            <intent-filter android:label="@string/send_coins_activity_title">
                <action android:name="android.nfc.action.NDEF_DISCOVERED" />

                <data android:scheme="dash" />
                <data android:scheme="darkcoin" />
                <data android:scheme="pay" />

                <category android:name="android.intent.category.DEFAULT" />
            </intent-filter>
        </activity>
        <activity
            android:name="de.schildbach.wallet.ui.SendCoinsQrActivity"
            android:configChanges="keyboard|keyboardHidden"
            android:screenOrientation="portrait"
            android:theme="@style/LockScreenActivity.Child.Theme"/>
        <activity
            android:name="de.schildbach.wallet.ui.AddressBookActivity"
            android:configChanges="keyboard|keyboardHidden"
            android:label="@string/address_book_activity_title"
            android:theme="@style/LockScreenActivity.Child.Theme" />
        <activity
            android:name="de.schildbach.wallet.ui.rates.ExchangeRatesActivity"
            android:configChanges="keyboard|keyboardHidden"
            android:label="@string/exchange_rates_activity_title"
            android:theme="@style/LockScreenActivity.Child.Theme" />
        <activity
            android:name="de.schildbach.wallet.ui.NetworkMonitorActivity"
            android:configChanges="keyboard|keyboardHidden"
            android:label="@string/network_monitor_activity_title"
            android:theme="@style/LockScreenActivity.Child.Theme" />
        <activity
            android:name="de.schildbach.wallet.ui.backup.BackupWalletActivity"
            android:configChanges="orientation|keyboard|keyboardHidden"
            android:theme="@style/My.Theme.Dialog" />

        <activity
            android:name="de.schildbach.wallet.ui.preference.PreferenceActivity"
            android:label="@string/preferences_activity_title"
            android:theme="@style/LockScreenActivity.Child.Theme" />

        <activity
            android:name="de.schildbach.wallet.ui.BlockInfoActivity"
            android:label="@string/block_info"
            android:theme="@style/LockScreenActivity.Child.Theme" />
        <activity
            android:name="de.schildbach.wallet.ui.scan.ScanActivity"
            android:configChanges="keyboard|keyboardHidden"
            android:stateNotNeeded="true"
            android:theme="@style/My.Theme.Fullscreen"
            android:windowSoftInputMode="stateAlwaysHidden" />
        <activity
            android:name="de.schildbach.wallet.ui.send.SweepWalletActivity"
            android:configChanges="keyboard|keyboardHidden"
            android:label="@string/sweep_wallet_activity_title"
            android:theme="@style/My.Theme.ChildActivity"
            android:windowSoftInputMode="adjustResize" />

        <activity
            android:name="de.schildbach.wallet.ui.WalletUriHandlerActivity"
            android:label="@string/app_name"
            android:noHistory="true"
            android:excludeFromRecents="true"
            android:theme="@style/My.Theme.Transparent">

            <intent-filter>
                <action android:name="android.intent.action.VIEW" />

                <data android:scheme="dashwallet" />

                <category android:name="android.intent.category.DEFAULT" />
                <category android:name="android.intent.category.BROWSABLE" />
            </intent-filter>

        </activity>

        <activity
            android:name="de.schildbach.wallet.ui.InviteHandlerActivity"
            android:label=""
            android:excludeFromRecents="true"
            android:theme="@style/My.Theme.Transparent">

            <intent-filter android:autoVerify="true"
                tools:targetApi="m">

                <action android:name="android.intent.action.VIEW" />

                <category android:name="android.intent.category.DEFAULT" />
                <category android:name="android.intent.category.BROWSABLE" />

                <data
                    android:host="invitations.dashpay.io"
                    android:path="/applink"
                    android:scheme="http" />

                <data
                    android:host="invitations.dashpay.io"
                    android:path="/applink"
                    android:scheme="https" />

            </intent-filter>

        </activity>

        <activity
            android:name="de.schildbach.wallet.ui.ImportSharedImageActivity"
            android:excludeFromRecents="true"
            android:label="@string/app_name"
            android:noHistory="true"
            android:theme="@style/My.Theme.Transparent">

            <intent-filter android:label="@string/sweep_wallet_activity_title">
                <action android:name="android.intent.action.SEND" />
                <category android:name="android.intent.category.DEFAULT" />
                <data android:mimeType="image/*" />
            </intent-filter>
        </activity>

        <activity android:name="org.dash.wallet.integration.uphold.ui.UpholdSplashActivity"
            android:theme="@style/LockScreenActivity.Child.Theme" />

        <activity android:name="org.dash.wallet.integration.uphold.ui.UpholdAccountActivity"
            android:theme="@style/LockScreenActivity.Child.Theme" />

        <activity
            android:name="de.schildbach.wallet.ui.LockScreenActivity"
            android:screenOrientation="portrait"
            android:theme="@style/LockScreenActivity.Theme" />

        <activity
            android:name="de.schildbach.wallet.ui.SetPinActivity"
            android:screenOrientation="portrait"
            android:theme="@style/LockScreenActivity.Child.Theme" />

        <activity
            android:name="de.schildbach.wallet.ui.SecurityActivity"
            android:screenOrientation="portrait"
            android:theme="@style/LockScreenActivity.Child.Theme" />

        <activity
            android:name="de.schildbach.wallet.ui.RestoreWalletFromSeedActivity"
            android:screenOrientation="portrait"
            android:theme="@style/My.Theme.ChildActivity"
            android:windowSoftInputMode="adjustResize" />

        <activity
            android:name="de.schildbach.wallet.ui.AdvancedSecurityActivity"
            android:screenOrientation="portrait"
            android:theme="@style/LockScreenActivity.Child.Theme" />

        <activity
            android:name="de.schildbach.wallet.ui.SettingsActivity"
            android:screenOrientation="portrait"
            android:theme="@style/LockScreenActivity.Child.Theme" />

        <activity
            android:name="de.schildbach.wallet.ui.explore.ExploreActivity"
            android:screenOrientation="portrait"
            android:parentActivityName="de.schildbach.wallet.ui.OnboardingActivity"
            android:theme="@style/LockScreenActivity.Child.Theme" />

        <activity
            android:name="de.schildbach.wallet.ui.staking.StakingActivity"
            android:parentActivityName="de.schildbach.wallet.ui.explore.ExploreActivity"
            android:screenOrientation="portrait"
            android:windowSoftInputMode="adjustResize"
            android:theme="@style/LockScreenActivity.Child.Theme" />

        <activity
            android:name="de.schildbach.wallet.ui.about.AboutActivity"
            android:screenOrientation="portrait"
            android:theme="@style/LockScreenActivity.Child.Theme" />

        <activity
            android:name="de.schildbach.wallet.ui.ToolsActivity"
            android:screenOrientation="portrait"
            android:theme="@style/LockScreenActivity.Child.Theme" />

        <activity
            android:name="de.schildbach.wallet.ui.QuickReceiveActivity"
            android:screenOrientation="portrait"
            android:theme="@style/LockScreenActivity.Child.Theme" />

        <activity
            android:name="de.schildbach.wallet.ui.ReceiveActivity"
            android:screenOrientation="portrait"
            android:theme="@style/LockScreenActivity.Child.Theme" />

        <activity
            android:name="de.schildbach.wallet.ui.TransactionResultActivity"
            android:screenOrientation="portrait"
            android:theme="@style/LockScreenActivity.Child.Theme" />

        <activity
            android:name="de.schildbach.wallet.ui.ForgotPinActivity"
            android:screenOrientation="portrait"
            android:theme="@style/My.Theme.ChildActivity" />

        <activity
            android:name="de.schildbach.wallet.ui.WelcomeActivity"
            android:screenOrientation="portrait"
            android:theme="@style/LockScreenActivity.Theme" />

        <activity
            android:name="de.schildbach.wallet.ui.UpholdTransferActivity"
            android:screenOrientation="portrait"
            android:theme="@style/My.Theme.ChildActivity" />

        <activity
            android:name="de.schildbach.wallet.ui.AppUpgradeActivity"
            android:screenOrientation="portrait"
            android:theme="@style/LockScreenActivity.Theme" />

        <activity
            android:name="de.schildbach.wallet.ui.CreateUsernameActivity"
            android:screenOrientation="portrait"
            android:theme="@style/My.Theme.ChildActivity"
            android:windowSoftInputMode="stateHidden|adjustResize" />

        <activity
            android:name="de.schildbach.wallet.ui.invite.InviteFriendActivity"
            android:screenOrientation="portrait"
            android:theme="@style/My.Theme.ChildActivity"
            android:windowSoftInputMode="stateHidden|adjustResize" />

        <activity
            android:name="de.schildbach.wallet.ui.invite.InvitesHistoryActivity"
            android:screenOrientation="portrait"
            android:theme="@style/My.Theme.ChildActivity"
            android:windowSoftInputMode="stateHidden|adjustResize" />

        <activity
            android:name="de.schildbach.wallet.ui.invite.AcceptInviteActivity"
            android:screenOrientation="portrait"
            android:theme="@style/My.Theme.ChildActivity"
            android:windowSoftInputMode="stateHidden|adjustResize" />

        <activity
            android:name="de.schildbach.wallet.ui.SearchUserActivity"
            android:screenOrientation="portrait"
            android:theme="@style/My.Theme.ChildActivity"
            android:windowSoftInputMode="stateHidden|adjustResize" />

        <activity
            android:name="de.schildbach.wallet.ui.dashpay.NotificationsActivity"
            android:screenOrientation="portrait"
            android:theme="@style/My.Theme.ChildActivity"
            android:windowSoftInputMode="stateHidden|adjustResize" />

        <activity
            android:name="de.schildbach.wallet.ui.DashPayUserActivity"
            android:screenOrientation="portrait"
            android:theme="@style/My.Theme.ChildActivity" />

        <activity
            android:name="de.schildbach.wallet.ui.EditProfileActivity"
            android:screenOrientation="portrait"
            android:theme="@style/My.Theme.ChildActivity" />

        <activity
            android:name="de.schildbach.wallet.ui.dashpay.CropImageActivity"
            android:screenOrientation="portrait"
            android:theme="@style/My.Theme.ChildActivity" />

        <activity
            android:name="de.schildbach.wallet.ui.invite.OnboardFromInviteActivity"
            android:theme="@style/My.Theme.ChildActivity"
            android:screenOrientation="portrait" />


        <!--///////////////////////////-->


        <activity
            android:name="de.schildbach.wallet.ui.BuyAndSellLiquidUpholdActivity"
            android:theme="@style/LockScreenActivity.Child.Theme" />

        <activity
            android:name="org.dash.wallet.integration.liquid.ui.BuyDashWithCreditCardActivity"
            android:screenOrientation="portrait"
            android:theme="@style/LockScreenActivity.Child.Theme" />

        <activity
            android:name="org.dash.wallet.integration.liquid.ui.BuyDashWithCryptoCurrencyActivity"
            android:screenOrientation="portrait"
            android:theme="@style/LockScreenActivity.Child.Theme" />

        <activity
            android:name="org.dash.wallet.integration.liquid.ui.SellDashActivity"
            android:screenOrientation="portrait"
            android:theme="@style/LockScreenActivity.Child.Theme" />

        <activity
            android:name="org.dash.wallet.integration.liquid.ui.WebViewActivity"
            android:screenOrientation="portrait"
            android:theme="@style/LockScreenActivity.Child.Theme" />

        <activity
            android:name="org.dash.wallet.integration.liquid.ui.LiquidBuyAndSellDashActivity"
            android:theme="@style/LockScreenActivity.Child.Theme" />

        <activity
            android:name="org.dash.wallet.integration.liquid.ui.LiquidSplashActivity"
            android:launchMode="singleTop"
            android:theme="@style/LockScreenActivity.Child.Theme"/>

        <activity
            android:name="org.dash.wallet.integration.liquid.ui.LiquidAuthRedirectActivity"
            android:excludeFromRecents="true"
            android:noHistory="true"
            android:theme="@style/LockScreenActivity.Child.Theme">

            <intent-filter android:label="@string/liquid">
                <action android:name="android.intent.action.VIEW" />

                <category android:name="android.intent.category.DEFAULT" />
                <category android:name="android.intent.category.BROWSABLE" />

                <data
                    android:host="callback"
                    android:scheme="liquid-oauth" />


            </intent-filter>

            <!--    <intent-filter android:autoVerify="true">
                    <action android:name="android.intent.action.VIEW" />

                    <category android:name="android.intent.category.DEFAULT" />
                    <category android:name="android.intent.category.BROWSABLE" />



                </intent-filter>-->

        </activity>

        <!--   <activity
               android:name="de.schildbach.wallet.ui.LiquidTransferActivity"
               android:screenOrientation="portrait"
               android:theme="@style/My.Theme.ChildActivity" />

           <activity
               android:name="de.schildbach.wallet.ui.LiquidDashToDashTransferActivity"
               android:screenOrientation="portrait"
               android:theme="@style/My.Theme.ChildActivity" />-->

        <!--/////////-->
        <provider
            android:name="de.schildbach.wallet.data.AddressBookProvider"
            android:authorities="${applicationId}.address_book"
            android:exported="false" />
        <provider
            android:name="androidx.core.content.FileProvider"
            android:authorities="${applicationId}.file_attachment"
            android:exported="false"
            android:grantUriPermissions="true">
            <meta-data
                android:name="android.support.FILE_PROVIDER_PATHS"
                android:resource="@xml/file_provider" />
        </provider>

        <provider
            android:name="androidx.startup.InitializationProvider"
            android:authorities="${applicationId}.androidx-startup"
            tools:node="remove">
        </provider>

        <receiver
            android:name="de.schildbach.wallet.WalletBalanceWidgetProvider"
            android:label="@string/appwidget_wallet_balance_title">
            <intent-filter>
                <action android:name="android.appwidget.action.APPWIDGET_UPDATE" />
            </intent-filter>

            <meta-data
                android:name="android.appwidget.provider"
                android:resource="@xml/wallet_balance_widget" />
        </receiver>

        <service
            android:name="de.schildbach.wallet.service.BlockchainServiceImpl"
            android:exported="false" />
        <service
            android:name="de.schildbach.wallet.offline.AcceptBluetoothService"
            android:exported="false" />

        <receiver android:name="de.schildbach.wallet.service.BootstrapReceiver">
            <intent-filter>
                <action android:name="android.intent.action.BOOT_COMPLETED" />
            </intent-filter>
            <intent-filter>
                <action android:name="android.intent.action.MY_PACKAGE_REPLACED" />
            </intent-filter>
        </receiver>

        <service
            android:name="de.schildbach.wallet.service.UpgradeWalletService"
            android:exported="false" />
        <service
            android:name="de.schildbach.wallet.service.InactivityNotificationService"
            android:exported="false" />
        <service
            android:name="de.schildbach.wallet.service.BlockchainSyncJobService"
            android:permission="android.permission.BIND_JOB_SERVICE" />
        <service
            android:name="de.schildbach.wallet.ui.dashpay.CreateIdentityService"
            android:exported="false" />

        <service
            android:name="de.schildbach.wallet.ui.notifications.PushMessagingService"
            android:exported="false">

            <intent-filter>
                <action android:name="com.google.firebase.MESSAGING_EVENT" />
            </intent-filter>
        </service>

        <meta-data
            android:name="com.google.firebase.messaging.default_notification_icon"
            android:resource="@drawable/ic_dash_d_white" />

        <meta-data
            android:name="com.google.firebase.messaging.default_notification_channel_id"
            android:value="@string/fcm_notification_channel_id" />

        <meta-data
            android:name="android.nfc.disable_beam_default"
            android:value="true" />
    </application>
</manifest><|MERGE_RESOLUTION|>--- conflicted
+++ resolved
@@ -101,11 +101,7 @@
             android:theme="@style/My.Theme.ChildActivity"  />
 
         <activity
-<<<<<<< HEAD
-            android:name="de.schildbach.wallet.ui.MainActivity"
-=======
-            android:name="de.schildbach.wallet.ui.main.WalletActivity"
->>>>>>> 6686d291
+            android:name="de.schildbach.wallet.ui.main.MainActivity"
             android:configChanges="keyboard|keyboardHidden"
             android:exported="true"
             android:label="@string/app_name_short"
@@ -114,14 +110,9 @@
             android:windowSoftInputMode="stateAlwaysHidden" />
 
         <activity-alias
-<<<<<<< HEAD
             android:name="de.schildbach.wallet.MainActivity"
-            android:targetActivity="de.schildbach.wallet.ui.MainActivity">
-
-=======
-            android:name="de.schildbach.wallet.WalletActivity"
-            android:targetActivity="de.schildbach.wallet.ui.main.WalletActivity">
->>>>>>> 6686d291
+            android:targetActivity="de.schildbach.wallet.ui.main.MainActivity">
+
             <intent-filter>
                 <action android:name="android.nfc.action.NDEF_DISCOVERED" />
 
