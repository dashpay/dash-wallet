<?xml version="1.0" encoding="utf-8"?>
<manifest xmlns:android="http://schemas.android.com/apk/res/android"
    package="de.schildbach.wallet_test"
    android:installLocation="internalOnly"
    android:versionCode="70000"
    android:versionName="7.0.0-redesign">

    <!-- normal permissions -->
    <uses-permission android:name="android.permission.INTERNET" />
    <uses-permission android:name="android.permission.ACCESS_NETWORK_STATE" />
    <uses-permission android:name="android.permission.RECEIVE_BOOT_COMPLETED" />
    <uses-permission android:name="android.permission.BLUETOOTH" />
    <uses-permission android:name="android.permission.NFC" />
    <uses-permission android:name="android.permission.USE_FINGERPRINT" />
    <uses-permission android:name="android.permission.VIBRATE" />
    <uses-permission android:name="android.permission.WAKE_LOCK" />
    <uses-permission android:name="android.permission.FOREGROUND_SERVICE" />

    <!-- dangerous permissions -->
    <uses-permission android:name="android.permission.CAMERA" /> <!-- group: CAMERA -->
    <uses-permission android:name="android.permission.WRITE_EXTERNAL_STORAGE" /> <!-- group: STORAGE -->
    <uses-permission android:name="android.permission.READ_EXTERNAL_STORAGE" /> <!-- group: STORAGE -->

    <uses-feature
        android:name="android.hardware.touchscreen"
        android:required="false" />
    <uses-feature
        android:name="android.hardware.nfc"
        android:required="false" />
    <uses-feature
        android:name="android.hardware.camera"
        android:required="false" />
    <uses-feature
        android:name="android.hardware.camera.front"
        android:required="false" />
    <uses-feature
        android:name="android.hardware.camera.autofocus"
        android:required="false" />
    <uses-feature
        android:name="android.hardware.camera.flash"
        android:required="false" />
    <uses-feature
        android:name="android.hardware.screen.landscape"
        android:required="false" />
    <uses-feature
        android:name="android.hardware.bluetooth"
        android:required="false" />

    <supports-screens
        android:anyDensity="true"
        android:largeScreens="true"
        android:normalScreens="true"
        android:smallScreens="true"
        android:xlargeScreens="true" />

    <application
        android:name="de.schildbach.wallet.WalletApplication"
        android:allowBackup="false"
        android:icon="@mipmap/ic_launcher"
        android:label="@string/app_name"
        android:largeHeap="true"
        android:theme="@style/My.Theme">

        <activity
            android:name="de.schildbach.wallet.ui.OnboardingActivity"
            android:screenOrientation="portrait"
            android:theme="@style/SplashActivity.Theme">

            <intent-filter>
                <action android:name="android.intent.action.MAIN" />
                <category android:name="android.intent.category.LAUNCHER" />
            </intent-filter>

        </activity>

        <activity android:name="de.schildbach.wallet.ui.VerifySeedActivity"
            android:theme="@style/My.Theme.ChildActivity"
            android:screenOrientation="portrait"/>

        <activity
            android:name="de.schildbach.wallet.ui.WalletActivity"
            android:configChanges="keyboard|keyboardHidden"
            android:windowSoftInputMode="stateAlwaysHidden"
            android:exported="true"
            android:label="@string/app_name_short"
            android:launchMode="singleTask"
            android:screenOrientation="portrait"
            android:theme="@style/My.Theme.NoStatusBar" />

        <activity-alias
            android:name="de.schildbach.wallet.WalletActivity"
            android:targetActivity="de.schildbach.wallet.ui.WalletActivity">
            <intent-filter>
                <action android:name="android.nfc.action.NDEF_DISCOVERED" />
                <data android:mimeType="application/x-drktx" />
                <data android:mimeType="application/x-dashtx" />
                <category android:name="android.intent.category.DEFAULT" />
            </intent-filter>

            <meta-data
                android:name="android.app.shortcuts"
                android:resource="@xml/shortcuts" />
        </activity-alias>

        <activity
            android:name="de.schildbach.wallet.ui.send.SendCoinsActivity"
            android:configChanges="keyboard|keyboardHidden"
            android:label="@string/pay_title"
            android:screenOrientation="portrait"
            android:theme="@style/My.Theme.ChildActivity">
            <intent-filter android:label="@string/send_coins_activity_title" >
                <action android:name="android.intent.action.VIEW" />

                <data android:scheme="dash" />
                <data android:scheme="darkcoin" />

                <category android:name="android.intent.category.DEFAULT" />
                <category android:name="android.intent.category.BROWSABLE" />
            </intent-filter>
            <intent-filter android:label="@string/send_coins_activity_title" >
                <action android:name="android.nfc.action.NDEF_DISCOVERED" />

                <data android:scheme="dash" />
                <data android:scheme="darkcoin" />

                <category android:name="android.intent.category.DEFAULT" />
            </intent-filter>
            <intent-filter android:label="@string/send_coins_activity_title" >
                <action android:name="android.intent.action.VIEW" />

                <data android:mimeType="application/dash-paymentrequest" />

                <category android:name="android.intent.category.DEFAULT" />
            </intent-filter>
            <intent-filter android:label="@string/send_coins_activity_title" >
                <action android:name="android.nfc.action.NDEF_DISCOVERED" />

                <data android:mimeType="application/dash-paymentrequest" />

                <category android:name="android.intent.category.DEFAULT" />
            </intent-filter>
        </activity>
        <activity
            android:name="de.schildbach.wallet.ui.SendCoinsQrActivity"
            android:configChanges="keyboard|keyboardHidden"
            android:screenOrientation="portrait"
            android:theme="@android:style/Theme.Translucent.NoTitleBar" >
        </activity>
        <activity
            android:name="de.schildbach.wallet.ui.RequestCoinsActivity"
            android:configChanges="keyboard|keyboardHidden"
            android:label="@string/request_coins_activity_title"
            android:theme="@style/My.Theme.ChildActivity"
            android:windowSoftInputMode="adjustResize" />
        <activity
            android:name="de.schildbach.wallet.ui.AddressBookActivity"
            android:configChanges="keyboard|keyboardHidden"
            android:label="@string/address_book_activity_title"
            android:theme="@style/My.Theme.ChildActivity" />
        <activity
            android:name="de.schildbach.wallet.ui.ExchangeRatesActivity"
            android:configChanges="keyboard|keyboardHidden"
            android:label="@string/exchange_rates_activity_title"
            android:theme="@style/My.Theme.ChildActivity" />
        <activity
            android:name="de.schildbach.wallet.ui.NetworkMonitorActivity"
            android:configChanges="keyboard|keyboardHidden"
            android:label="@string/network_monitor_activity_title"
            android:theme="@style/My.Theme.ChildActivity" />
        <activity
            android:name="de.schildbach.wallet.ui.preference.PreferenceActivity"
            android:label="@string/preferences_activity_title"
            android:theme="@style/My.Theme.ChildActivity" />
        <activity
            android:name="de.schildbach.wallet.ui.RestoreWalletActivity"
            android:configChanges="orientation|keyboard|keyboardHidden"
            android:theme="@style/My.Theme.Dialog" >
            <intent-filter android:label="@string/import_keys_intent_filter_action" >
                <action android:name="android.intent.action.VIEW" />

                <category android:name="android.intent.category.DEFAULT" />

                <data android:mimeType="application/x-darkcoin-wallet-backup" />
                <data android:mimeType="application/x-dash-wallet-backup" />
            </intent-filter>
        </activity>
        <activity
            android:name="de.schildbach.wallet.ui.scan.ScanActivity"
            android:configChanges="keyboard|keyboardHidden"
            android:stateNotNeeded="true"
            android:theme="@style/My.Theme.Fullscreen"
            android:windowSoftInputMode="stateAlwaysHidden" />
        <activity
            android:name="de.schildbach.wallet.ui.send.SweepWalletActivity"
            android:configChanges="keyboard|keyboardHidden"
            android:label="@string/sweep_wallet_activity_title"
            android:theme="@style/My.Theme.ChildActivity"
            android:windowSoftInputMode="adjustResize" />
        <activity
            android:name="de.schildbach.wallet.ui.WalletUriHandlerActivity"
            android:label="@string/app_name"
            android:theme="@style/My.Theme.Transparent" >

            <intent-filter>
                <action android:name="android.intent.action.VIEW" />

                <data android:scheme="dashwallet" />

                <category android:name="android.intent.category.DEFAULT" />
                <category android:name="android.intent.category.BROWSABLE" />
            </intent-filter>

        </activity>
        <activity android:name="org.dash.wallet.integration.uphold.ui.UpholdSplashActivity"
            android:theme="@style/My.Theme.ChildActivity"
            android:launchMode="singleTask"/>
        <activity android:name="org.dash.wallet.integration.uphold.ui.UpholdAccountActivity"
            android:theme="@style/My.Theme.ChildActivity"/>

        <activity android:name="de.schildbach.wallet.ui.LockScreenActivity"
            android:screenOrientation="portrait"
            android:theme="@style/LockScreenActivity.Theme" />

        <activity android:name="de.schildbach.wallet.ui.SetPinActivity"
            android:screenOrientation="portrait"
            android:theme="@style/My.Theme.ChildActivity" />

        <activity android:name="de.schildbach.wallet.ui.MoreActivity"
            android:screenOrientation="portrait"
            android:theme="@style/My.Theme.ChildActivity" />

        <activity android:name="de.schildbach.wallet.ui.SettingsActivity"
            android:screenOrientation="portrait"
            android:theme="@style/My.Theme.ChildActivity" />

<<<<<<< HEAD
        <activity android:name="de.schildbach.wallet.ui.QuickReceiveActivity"
=======
        <activity android:name="de.schildbach.wallet.ui.AboutActivity"
            android:screenOrientation="portrait"
            android:theme="@style/My.Theme.ChildActivity" />

        <activity android:name="de.schildbach.wallet.ui.ToolsActivity"
            android:screenOrientation="portrait"
            android:theme="@style/My.Theme.ChildActivity" />

        <activity android:name="de.schildbach.wallet.ui.PaymentsActivity"
>>>>>>> a6f66dee
            android:screenOrientation="portrait"
            android:theme="@style/My.Theme.ChildActivity" />

        <activity android:name="de.schildbach.wallet.ui.ReceiveActivity"
            android:screenOrientation="portrait"
            android:theme="@style/My.Theme.ChildActivity" />

        <activity
            android:name="de.schildbach.wallet.ui.TransactionResultActivity"
            android:screenOrientation="portrait"
            android:theme="@style/My.Theme.Fullscreen" />

        <provider
            android:name="de.schildbach.wallet.data.AddressBookProvider"
            android:authorities="${applicationId}.address_book"
            android:exported="false" />
        <provider
            android:name="androidx.core.content.FileProvider"
            android:authorities="${applicationId}.file_attachment"
            android:exported="false"
            android:grantUriPermissions="true" >
            <meta-data
                android:name="android.support.FILE_PROVIDER_PATHS"
                android:resource="@xml/file_provider" />
        </provider>

        <receiver
            android:name="de.schildbach.wallet.WalletBalanceWidgetProvider"
            android:label="@string/appwidget_wallet_balance_title" >
            <intent-filter>
                <action android:name="android.appwidget.action.APPWIDGET_UPDATE" />
            </intent-filter>

            <meta-data
                android:name="android.appwidget.provider"
                android:resource="@xml/wallet_balance_widget" />
        </receiver>

        <service
            android:name="de.schildbach.wallet.service.BlockchainServiceImpl"
            android:exported="false" />
        <service
            android:name="de.schildbach.wallet.offline.AcceptBluetoothService"
            android:exported="false" />

        <receiver android:name="de.schildbach.wallet.service.BootstrapReceiver" >
            <intent-filter>
                <action android:name="android.intent.action.BOOT_COMPLETED" />
            </intent-filter>
            <intent-filter>
                <action android:name="android.intent.action.MY_PACKAGE_REPLACED" />
            </intent-filter>
        </receiver>

        <service
            android:name="de.schildbach.wallet.service.UpgradeWalletService"
            android:exported="false" />
        <service
            android:name="de.schildbach.wallet.service.InactivityNotificationService"
            android:exported="false" />

        <meta-data
            android:name="android.nfc.disable_beam_default"
            android:value="true" />
    </application>

</manifest><|MERGE_RESOLUTION|>--- conflicted
+++ resolved
@@ -233,19 +233,19 @@
             android:screenOrientation="portrait"
             android:theme="@style/My.Theme.ChildActivity" />
 
-<<<<<<< HEAD
+        <activity android:name="de.schildbach.wallet.ui.AboutActivity"
+            android:screenOrientation="portrait"
+            android:theme="@style/My.Theme.ChildActivity" />
+
+        <activity android:name="de.schildbach.wallet.ui.ToolsActivity"
+            android:screenOrientation="portrait"
+            android:theme="@style/My.Theme.ChildActivity" />
+
+        <activity android:name="de.schildbach.wallet.ui.PaymentsActivity"
+            android:screenOrientation="portrait"
+            android:theme="@style/My.Theme.ChildActivity" />
+
         <activity android:name="de.schildbach.wallet.ui.QuickReceiveActivity"
-=======
-        <activity android:name="de.schildbach.wallet.ui.AboutActivity"
-            android:screenOrientation="portrait"
-            android:theme="@style/My.Theme.ChildActivity" />
-
-        <activity android:name="de.schildbach.wallet.ui.ToolsActivity"
-            android:screenOrientation="portrait"
-            android:theme="@style/My.Theme.ChildActivity" />
-
-        <activity android:name="de.schildbach.wallet.ui.PaymentsActivity"
->>>>>>> a6f66dee
             android:screenOrientation="portrait"
             android:theme="@style/My.Theme.ChildActivity" />
 
