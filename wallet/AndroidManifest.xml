--- conflicted
+++ resolved
@@ -344,89 +344,10 @@
             android:screenOrientation="portrait"
             android:theme="@style/LockScreenActivity.Theme" />
 
-
-        <!--///////////////////////////-->
-
-
         <activity
             android:name="de.schildbach.wallet.ui.buy_sell.BuyAndSellIntegrationsActivity"
             android:theme="@style/My.Theme.ChildActivity" />
 
-<<<<<<< HEAD
-        <activity
-            android:name="org.dash.wallet.integration.liquid.ui.BuyDashWithCreditCardActivity"
-            android:screenOrientation="portrait"
-            android:theme="@style/My.Theme.ChildActivity" />
-        <activity
-            android:name="org.dash.wallet.integration.liquid.ui.BuyDashWithCryptoCurrencyActivity"
-            android:screenOrientation="portrait"
-            android:theme="@style/My.Theme.ChildActivity" />
-
-        <activity
-            android:name="org.dash.wallet.integration.liquid.ui.SellDashActivity"
-            android:screenOrientation="portrait"
-            android:theme="@style/My.Theme.ChildActivity" />
-
-
-        <activity
-            android:name="org.dash.wallet.integration.liquid.ui.WebViewActivity"
-            android:screenOrientation="portrait"
-            android:theme="@style/My.Theme.ChildActivity" />
-
-
-        <activity
-            android:name="org.dash.wallet.integration.liquid.ui.LiquidBuyAndSellDashActivity"
-            android:theme="@style/My.Theme.ChildActivity" />
-        <activity
-            android:name="org.dash.wallet.integration.liquid.ui.LiquidSplashActivity"
-            android:launchMode="singleTop"
-            android:theme="@style/My.Theme.ChildActivity"/>
-
-        <activity
-            android:name="org.dash.wallet.integration.liquid.ui.LiquidAuthRedirectActivity"
-            android:excludeFromRecents="true"
-            android:noHistory="true"
-            android:theme="@style/My.Theme.ChildActivity"
-            android:exported="true">
-
-            <intent-filter android:label="@string/liquid">
-                <action android:name="android.intent.action.VIEW" />
-
-                <category android:name="android.intent.category.DEFAULT" />
-                <category android:name="android.intent.category.BROWSABLE" />
-
-                <data
-                    android:host="callback"
-                    android:scheme="liquid-oauth" />
-
-
-            </intent-filter>
-
-            <!--    <intent-filter android:autoVerify="true">
-                    <action android:name="android.intent.action.VIEW" />
-
-                    <category android:name="android.intent.category.DEFAULT" />
-                    <category android:name="android.intent.category.BROWSABLE" />
-
-
-
-                </intent-filter>-->
-
-        </activity>
-
-        <!--   <activity
-               android:name="de.schildbach.wallet.ui.LiquidTransferActivity"
-               android:screenOrientation="portrait"
-               android:theme="@style/My.Theme.ChildActivity" />
-
-           <activity
-               android:name="de.schildbach.wallet.ui.LiquidDashToDashTransferActivity"
-               android:screenOrientation="portrait"
-               android:theme="@style/My.Theme.ChildActivity" />-->
-
-=======
->>>>>>> 05a09cfc
-        <!--/////////-->
         <provider
             android:name="de.schildbach.wallet.data.AddressBookProvider"
             android:authorities="${applicationId}.address_book"
