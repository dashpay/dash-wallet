--- conflicted
+++ resolved
@@ -2,13 +2,8 @@
 <manifest xmlns:android="http://schemas.android.com/apk/res/android"
     package="de.schildbach.wallet_test"
     android:installLocation="internalOnly"
-<<<<<<< HEAD
     android:versionCode="70000"
-    android:versionName="7.0.0-redesign">
-=======
-    android:versionCode="60510"
-    android:versionName="6.5.1">
->>>>>>> 9242b3b6
+    android:versionName="7.0.0-redesign"
 
     <!-- normal permissions -->
     <uses-permission android:name="android.permission.INTERNET" />
