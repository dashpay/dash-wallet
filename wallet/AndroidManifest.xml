<?xml version="1.0" encoding="utf-8"?>
<manifest xmlns:android="http://schemas.android.com/apk/res/android"
    package="de.schildbach.wallet_test"
    android:installLocation="internalOnly"
    android:versionCode="70000"
    android:versionName="7.0.0-redesign">

    <!-- normal permissions -->
    <uses-permission android:name="android.permission.INTERNET" />
    <uses-permission android:name="android.permission.ACCESS_NETWORK_STATE" />
    <uses-permission android:name="android.permission.RECEIVE_BOOT_COMPLETED" />
    <uses-permission android:name="android.permission.BLUETOOTH" />
    <uses-permission android:name="android.permission.NFC" />
    <uses-permission android:name="android.permission.USE_FINGERPRINT" />
    <uses-permission android:name="android.permission.VIBRATE" />
    <uses-permission android:name="android.permission.WAKE_LOCK" />
    <uses-permission android:name="android.permission.FOREGROUND_SERVICE" />

    <!-- dangerous permissions -->
    <uses-permission android:name="android.permission.CAMERA" /> <!-- group: CAMERA -->
    <uses-permission android:name="android.permission.WRITE_EXTERNAL_STORAGE" /> <!-- group: STORAGE -->
    <uses-permission android:name="android.permission.READ_EXTERNAL_STORAGE" /> <!-- group: STORAGE -->

    <uses-feature
        android:name="android.hardware.touchscreen"
        android:required="false" />
    <uses-feature
        android:name="android.hardware.nfc"
        android:required="false" />
    <uses-feature
        android:name="android.hardware.camera"
        android:required="false" />
    <uses-feature
        android:name="android.hardware.camera.front"
        android:required="false" />
    <uses-feature
        android:name="android.hardware.camera.autofocus"
        android:required="false" />
    <uses-feature
        android:name="android.hardware.camera.flash"
        android:required="false" />
    <uses-feature
        android:name="android.hardware.screen.landscape"
        android:required="false" />
    <uses-feature
        android:name="android.hardware.bluetooth"
        android:required="false" />

    <supports-screens
        android:anyDensity="true"
        android:largeScreens="true"
        android:normalScreens="true"
        android:smallScreens="true"
        android:xlargeScreens="true" />

    <application
        android:name="de.schildbach.wallet.WalletApplication"
        android:allowBackup="false"
        android:icon="@mipmap/ic_launcher"
        android:label="@string/app_name"
        android:largeHeap="true"
        android:theme="@style/My.Theme">

        <activity
            android:name="de.schildbach.wallet.ui.OnboardingActivity"
            android:screenOrientation="portrait"
            android:theme="@style/SplashActivity.Theme">

            <intent-filter>
                <action android:name="android.intent.action.MAIN" />
                <category android:name="android.intent.category.LAUNCHER" />
            </intent-filter>

        </activity>

        <activity android:name="de.schildbach.wallet.ui.VerifySeedActivity"
            android:theme="@style/My.Theme.ChildActivity"
            android:screenOrientation="portrait"/>

        <activity
            android:name="de.schildbach.wallet.ui.WalletActivity"
            android:configChanges="keyboard|keyboardHidden"
            android:windowSoftInputMode="stateAlwaysHidden"
            android:exported="true"
            android:label="@string/app_name_short"
            android:launchMode="singleTask"
            android:screenOrientation="portrait"
            android:theme="@style/My.Theme.NoStatusBar" />

        <activity-alias
            android:name="de.schildbach.wallet.WalletActivity"
            android:targetActivity="de.schildbach.wallet.ui.WalletActivity">
            <intent-filter>
                <action android:name="android.nfc.action.NDEF_DISCOVERED" />
                <data android:mimeType="application/x-drktx" />
                <data android:mimeType="application/x-dashtx" />
                <category android:name="android.intent.category.DEFAULT" />
            </intent-filter>

            <meta-data
                android:name="android.app.shortcuts"
                android:resource="@xml/shortcuts" />
        </activity-alias>

        <activity
            android:name="de.schildbach.wallet.ui.send.SendCoinsActivity"
            android:configChanges="keyboard|keyboardHidden"
            android:label="@string/send_coins_activity_title"
            android:theme="@style/My.Theme.ChildActivity"
            android:windowSoftInputMode="adjustResize" >
            <intent-filter android:label="@string/send_coins_activity_title" >
                <action android:name="android.intent.action.VIEW" />

                <data android:scheme="dash" />
                <data android:scheme="darkcoin" />

                <category android:name="android.intent.category.DEFAULT" />
                <category android:name="android.intent.category.BROWSABLE" />
            </intent-filter>
            <intent-filter android:label="@string/send_coins_activity_title" >
                <action android:name="android.nfc.action.NDEF_DISCOVERED" />

                <data android:scheme="dash" />
                <data android:scheme="darkcoin" />

                <category android:name="android.intent.category.DEFAULT" />
            </intent-filter>
            <intent-filter android:label="@string/send_coins_activity_title" >
                <action android:name="android.intent.action.VIEW" />

                <data android:mimeType="application/dash-paymentrequest" />

                <category android:name="android.intent.category.DEFAULT" />
            </intent-filter>
            <intent-filter android:label="@string/send_coins_activity_title" >
                <action android:name="android.nfc.action.NDEF_DISCOVERED" />

                <data android:mimeType="application/dash-paymentrequest" />

                <category android:name="android.intent.category.DEFAULT" />
            </intent-filter>
        </activity>
        <activity
            android:name="de.schildbach.wallet.ui.SendCoinsQrActivity"
            android:configChanges="keyboard|keyboardHidden"
            android:theme="@android:style/Theme.Translucent.NoTitleBar" >
        </activity>
        <activity
            android:name="de.schildbach.wallet.ui.RequestCoinsActivity"
            android:configChanges="keyboard|keyboardHidden"
            android:label="@string/request_coins_activity_title"
            android:theme="@style/My.Theme.ChildActivity"
            android:windowSoftInputMode="adjustResize" />
        <activity
            android:name="de.schildbach.wallet.ui.AddressBookActivity"
            android:configChanges="keyboard|keyboardHidden"
            android:label="@string/address_book_activity_title"
            android:theme="@style/My.Theme.ChildActivity" />
        <activity
            android:name="de.schildbach.wallet.ui.ExchangeRatesActivity"
            android:configChanges="keyboard|keyboardHidden"
            android:label="@string/exchange_rates_activity_title"
            android:theme="@style/My.Theme.ChildActivity" />
        <activity
            android:name="de.schildbach.wallet.ui.NetworkMonitorActivity"
            android:configChanges="keyboard|keyboardHidden"
            android:label="@string/network_monitor_activity_title"
            android:theme="@style/My.Theme.ChildActivity" />
        <activity
            android:name="de.schildbach.wallet.ui.preference.PreferenceActivity"
            android:label="@string/preferences_activity_title"
            android:theme="@style/My.Theme.ChildActivity" />
        <activity
            android:name="de.schildbach.wallet.ui.RestoreWalletActivity"
            android:configChanges="orientation|keyboard|keyboardHidden"
            android:theme="@style/My.Theme.Dialog" >
            <intent-filter android:label="@string/import_keys_intent_filter_action" >
                <action android:name="android.intent.action.VIEW" />

                <category android:name="android.intent.category.DEFAULT" />

                <data android:mimeType="application/x-darkcoin-wallet-backup" />
                <data android:mimeType="application/x-dash-wallet-backup" />
            </intent-filter>
        </activity>
        <activity
            android:name="de.schildbach.wallet.ui.ScanActivity"
            android:configChanges="orientation|keyboard|keyboardHidden"
            android:screenOrientation="landscape"
            android:stateNotNeeded="true"
            android:theme="@style/My.Theme.Fullscreen"
            android:windowSoftInputMode="stateAlwaysHidden" />
        <activity
            android:name="de.schildbach.wallet.ui.send.SweepWalletActivity"
            android:configChanges="keyboard|keyboardHidden"
            android:label="@string/sweep_wallet_activity_title"
            android:theme="@style/My.Theme.ChildActivity"
            android:windowSoftInputMode="adjustResize" />
        <activity
            android:name="de.schildbach.wallet.ui.WalletUriHandlerActivity"
            android:label="@string/app_name"
            android:theme="@style/My.Theme.Transparent" >

            <intent-filter>
                <action android:name="android.intent.action.VIEW" />

                <data android:scheme="dashwallet" />

                <category android:name="android.intent.category.DEFAULT" />
                <category android:name="android.intent.category.BROWSABLE" />
            </intent-filter>

        </activity>
        <activity android:name="org.dash.wallet.integration.uphold.ui.UpholdSplashActivity"
            android:theme="@style/My.Theme.ChildActivity"
            android:launchMode="singleTask"/>
        <activity android:name="org.dash.wallet.integration.uphold.ui.UpholdAccountActivity"
            android:theme="@style/My.Theme.ChildActivity"/>

        <activity android:name="de.schildbach.wallet.ui.SetPinActivity"
            android:screenOrientation="portrait"
            android:theme="@style/My.Theme.ChildActivity" />

<<<<<<< HEAD
        <activity android:name="de.schildbach.wallet.ui.EnterAmountActivity"
=======
        <activity android:name="de.schildbach.wallet.ui.MoreActivity"
            android:screenOrientation="portrait"
            android:theme="@style/My.Theme.ChildActivity" />

        <activity android:name="de.schildbach.wallet.ui.PaymentsActivity"
>>>>>>> d1d84a6d
            android:screenOrientation="portrait"
            android:theme="@style/My.Theme.ChildActivity" />

        <provider
            android:name="de.schildbach.wallet.data.AddressBookProvider"
            android:authorities="${applicationId}.address_book"
            android:exported="false" />
        <provider
            android:name="androidx.core.content.FileProvider"
            android:authorities="${applicationId}.file_attachment"
            android:exported="false"
            android:grantUriPermissions="true" >
            <meta-data
                android:name="android.support.FILE_PROVIDER_PATHS"
                android:resource="@xml/file_provider" />
        </provider>

        <receiver
            android:name="de.schildbach.wallet.WalletBalanceWidgetProvider"
            android:label="@string/appwidget_wallet_balance_title" >
            <intent-filter>
                <action android:name="android.appwidget.action.APPWIDGET_UPDATE" />
            </intent-filter>

            <meta-data
                android:name="android.appwidget.provider"
                android:resource="@xml/wallet_balance_widget" />
        </receiver>

        <service
            android:name="de.schildbach.wallet.service.BlockchainServiceImpl"
            android:exported="false" />
        <service
            android:name="de.schildbach.wallet.offline.AcceptBluetoothService"
            android:exported="false" />

        <receiver android:name="de.schildbach.wallet.service.BootstrapReceiver" >
            <intent-filter>
                <action android:name="android.intent.action.BOOT_COMPLETED" />
            </intent-filter>
            <intent-filter>
                <action android:name="android.intent.action.MY_PACKAGE_REPLACED" />
            </intent-filter>
        </receiver>

        <service
            android:name="de.schildbach.wallet.service.UpgradeWalletService"
            android:exported="false" />
        <service
            android:name="de.schildbach.wallet.service.InactivityNotificationService"
            android:exported="false" />

        <meta-data
            android:name="android.nfc.disable_beam_default"
            android:value="true" />
    </application>

</manifest><|MERGE_RESOLUTION|>--- conflicted
+++ resolved
@@ -221,15 +221,15 @@
             android:screenOrientation="portrait"
             android:theme="@style/My.Theme.ChildActivity" />
 
-<<<<<<< HEAD
+        <activity android:name="de.schildbach.wallet.ui.MoreActivity"
+            android:screenOrientation="portrait"
+            android:theme="@style/My.Theme.ChildActivity" />
+
+        <activity android:name="de.schildbach.wallet.ui.PaymentsActivity"
+            android:screenOrientation="portrait"
+            android:theme="@style/My.Theme.ChildActivity" />
+
         <activity android:name="de.schildbach.wallet.ui.EnterAmountActivity"
-=======
-        <activity android:name="de.schildbach.wallet.ui.MoreActivity"
-            android:screenOrientation="portrait"
-            android:theme="@style/My.Theme.ChildActivity" />
-
-        <activity android:name="de.schildbach.wallet.ui.PaymentsActivity"
->>>>>>> d1d84a6d
             android:screenOrientation="portrait"
             android:theme="@style/My.Theme.ChildActivity" />
 
