--- conflicted
+++ resolved
@@ -2,19 +2,10 @@
 <!-- Need to update this for the coin -->
 <manifest xmlns:android="http://schemas.android.com/apk/res/android"
 	xmlns:tools="http://schemas.android.com/tools"
-<<<<<<< HEAD
-
 	package="de.schildbach.wallet.digitalcoin"
 	android:installLocation="internalOnly"
-	android:versionCode="10026"
-	android:versionName="1.0.1.4" >
-
-=======
-	package="de.schildbach.wallet"
-	android:installLocation="internalOnly"
-	android:versionCode="160"
-	android:versionName="3.39" >
->>>>>>> 9b292a1f
+	android:versionCode="10200"
+	android:versionName="1.0.2.0" >
 
 	<uses-sdk
 		android:minSdkVersion="10"
@@ -186,20 +177,12 @@
         <!-- Need to update this for the coin -->
 		<provider
 			android:name="de.schildbach.wallet.AddressBookProvider"
-<<<<<<< HEAD
 			android:authorities="de.schildbach.wallet.digitalcoin.address_book"
-=======
-			android:authorities="de.schildbach.wallet.address_book"
->>>>>>> 9b292a1f
 			android:exported="false" />
         <!-- Need to update this for the coin -->
 		<provider
 			android:name="de.schildbach.wallet.ExchangeRatesProvider"
-<<<<<<< HEAD
 			android:authorities="de.schildbach.wallet.digitalcoin.exchange_rates"
-=======
-			android:authorities="de.schildbach.wallet.exchange_rates"
->>>>>>> 9b292a1f
 			android:exported="false" />
 
 		<receiver
