<?xml version="1.0" encoding="utf-8"?>
<manifest xmlns:android="http://schemas.android.com/apk/res/android"
    xmlns:tools="http://schemas.android.com/tools"
    package="de.schildbach.wallet_test"
    android:installLocation="internalOnly"
<<<<<<< HEAD
    android:versionCode="80000"
    android:versionName="8.0.0-evonet">
=======
    android:versionCode="70011"
    android:versionName="7.0.6">
>>>>>>> 81e120b2

    <!-- normal permissions -->
    <uses-permission android:name="android.permission.INTERNET" />
    <uses-permission android:name="android.permission.ACCESS_NETWORK_STATE" />
    <uses-permission android:name="android.permission.RECEIVE_BOOT_COMPLETED" />
    <uses-permission android:name="android.permission.BLUETOOTH" />
    <uses-permission android:name="android.permission.NFC" />
    <uses-permission android:name="android.permission.USE_FINGERPRINT" />
    <uses-permission android:name="android.permission.VIBRATE" />
    <uses-permission android:name="android.permission.WAKE_LOCK" />
    <uses-permission android:name="android.permission.FOREGROUND_SERVICE" />

    <!-- dangerous permissions -->
    <uses-permission android:name="android.permission.CAMERA" /> <!-- group: CAMERA -->
    <uses-permission android:name="android.permission.WRITE_EXTERNAL_STORAGE" /> <!-- group: STORAGE -->
    <uses-permission android:name="android.permission.READ_EXTERNAL_STORAGE" /> <!-- group: STORAGE -->

    <uses-feature
        android:name="android.hardware.touchscreen"
        android:required="false" />
    <uses-feature
        android:name="android.hardware.nfc"
        android:required="false" />
    <uses-feature
        android:name="android.hardware.camera"
        android:required="false" />
    <uses-feature
        android:name="android.hardware.camera.front"
        android:required="false" />
    <uses-feature
        android:name="android.hardware.camera.autofocus"
        android:required="false" />
    <uses-feature
        android:name="android.hardware.camera.flash"
        android:required="false" />
    <uses-feature
        android:name="android.hardware.screen.landscape"
        android:required="false" />
    <uses-feature
        android:name="android.hardware.bluetooth"
        android:required="false" />

    <supports-screens
        android:anyDensity="true"
        android:largeScreens="true"
        android:normalScreens="true"
        android:smallScreens="true"
        android:xlargeScreens="true" />

    <application
        android:name="de.schildbach.wallet.WalletApplication"
        android:allowBackup="false"
        android:icon="@mipmap/ic_launcher"
        android:label="@string/app_name"
        android:largeHeap="true"
        android:theme="@style/My.Theme"
        tools:ignore="LockedOrientationActivity">

        <activity
            android:name="de.schildbach.wallet.ui.OnboardingActivity"
            android:screenOrientation="portrait"
            android:theme="@style/SplashActivity.Theme">

            <intent-filter>
                <action android:name="android.intent.action.MAIN" />
                <category android:name="android.intent.category.LAUNCHER" />
                <category android:name="android.intent.category.DEFAULT" />
            </intent-filter>

            <meta-data
                android:name="android.app.shortcuts"
                android:resource="@xml/shortcuts" />

        </activity>

        <activity android:name="de.schildbach.wallet.ui.VerifySeedActivity"
            android:theme="@style/My.Theme.ChildActivity"
            android:screenOrientation="portrait"/>

        <activity android:name="de.schildbach.wallet.ui.ViewSeedActivity"
            android:theme="@style/My.Theme.ChildActivity"
            android:screenOrientation="portrait"/>

        <activity
            android:name="de.schildbach.wallet.ui.WalletActivity"
            android:configChanges="keyboard|keyboardHidden"
            android:windowSoftInputMode="stateAlwaysHidden"
            android:exported="true"
            android:label="@string/app_name_short"
            android:launchMode="singleTask"
            android:screenOrientation="portrait"
            android:theme="@style/My.Theme.NoStatusBar" />

        <activity-alias
            android:name="de.schildbach.wallet.WalletActivity"
            android:targetActivity="de.schildbach.wallet.ui.WalletActivity">
            <intent-filter>
                <action android:name="android.nfc.action.NDEF_DISCOVERED" />
                <data android:mimeType="application/x-drktx" />
                <data android:mimeType="application/x-dashtx" />
                <category android:name="android.intent.category.DEFAULT" />
            </intent-filter>
        </activity-alias>

        <activity
            android:name="de.schildbach.wallet.ui.send.SendCoinsInternalActivity"
            android:label="@string/pay_title"
            android:screenOrientation="portrait"
            android:theme="@style/My.Theme.ChildActivity" />

        <activity
            android:name="de.schildbach.wallet.ui.send.SendCoinsActivity"
            android:label="@string/pay_title"
            android:screenOrientation="portrait"
            android:theme="@style/My.Theme.ChildActivity"
            tools:ignore="LockedOrientationActivity">
            <intent-filter android:label="@string/send_coins_activity_title" >
                <action android:name="android.intent.action.VIEW" />

                <data android:scheme="dash" />
                <data android:scheme="darkcoin" />
                <data android:scheme="pay" />

                <category android:name="android.intent.category.DEFAULT" />
                <category android:name="android.intent.category.BROWSABLE" />
            </intent-filter>
            <intent-filter android:label="@string/send_coins_activity_title" >
                <action android:name="android.nfc.action.NDEF_DISCOVERED" />

                <data android:scheme="dash" />
                <data android:scheme="darkcoin" />
                <data android:scheme="pay" />

                <category android:name="android.intent.category.DEFAULT" />
            </intent-filter>
        </activity>
        <activity
            android:name="de.schildbach.wallet.ui.SendCoinsQrActivity"
            android:configChanges="keyboard|keyboardHidden"
            android:screenOrientation="portrait"
            android:theme="@style/My.Theme.Transparent" >
        </activity>
        <activity
            android:name="de.schildbach.wallet.ui.RequestCoinsActivity"
            android:configChanges="keyboard|keyboardHidden"
            android:label="@string/request_coins_activity_title"
            android:theme="@style/My.Theme.ChildActivity"
            android:windowSoftInputMode="adjustResize" />
        <activity
            android:name="de.schildbach.wallet.ui.AddressBookActivity"
            android:configChanges="keyboard|keyboardHidden"
            android:label="@string/address_book_activity_title"
            android:theme="@style/My.Theme.ChildActivity" />
        <activity
            android:name="de.schildbach.wallet.ui.ExchangeRatesActivity"
            android:configChanges="keyboard|keyboardHidden"
            android:label="@string/exchange_rates_activity_title"
            android:theme="@style/My.Theme.ChildActivity" />
        <activity
            android:name="de.schildbach.wallet.ui.NetworkMonitorActivity"
            android:configChanges="keyboard|keyboardHidden"
            android:label="@string/network_monitor_activity_title"
            android:theme="@style/My.Theme.ChildActivity" />
        <activity
            android:name="de.schildbach.wallet.ui.preference.PreferenceActivity"
            android:label="@string/preferences_activity_title"
            android:theme="@style/My.Theme.ChildActivity" />
        <activity android:name="de.schildbach.wallet.ui.BlockInfoActivity"
            android:label="@string/block_info"
            android:theme="@style/My.Theme.ChildActivity" />
        <activity
            android:name="de.schildbach.wallet.ui.RestoreWalletActivity"
            android:configChanges="orientation|keyboard|keyboardHidden"
            android:theme="@style/My.Theme.Dialog" >
            <intent-filter android:label="@string/import_keys_intent_filter_action" >
                <action android:name="android.intent.action.VIEW" />

                <category android:name="android.intent.category.DEFAULT" />

                <data android:mimeType="application/x-darkcoin-wallet-backup" />
                <data android:mimeType="application/x-dash-wallet-backup" />
            </intent-filter>
        </activity>
        <activity
            android:name="de.schildbach.wallet.ui.scan.ScanActivity"
            android:configChanges="keyboard|keyboardHidden"
            android:stateNotNeeded="true"
            android:theme="@style/My.Theme.Fullscreen"
            android:windowSoftInputMode="stateAlwaysHidden" />
        <activity
            android:name="de.schildbach.wallet.ui.send.SweepWalletActivity"
            android:configChanges="keyboard|keyboardHidden"
            android:label="@string/sweep_wallet_activity_title"
            android:theme="@style/My.Theme.ChildActivity"
            android:windowSoftInputMode="adjustResize" />
        <activity
            android:name="de.schildbach.wallet.ui.WalletUriHandlerActivity"
            android:label="@string/app_name"
            android:theme="@style/My.Theme.Transparent" >

            <intent-filter>
                <action android:name="android.intent.action.VIEW" />

                <data android:scheme="dashwallet" />

                <category android:name="android.intent.category.DEFAULT" />
                <category android:name="android.intent.category.BROWSABLE" />
            </intent-filter>

        </activity>
        <activity android:name="org.dash.wallet.integration.uphold.ui.UpholdSplashActivity"
            android:theme="@style/My.Theme.ChildActivity"
            android:launchMode="singleTask"/>
        <activity android:name="org.dash.wallet.integration.uphold.ui.UpholdAccountActivity"
            android:theme="@style/My.Theme.ChildActivity"/>

        <activity android:name="de.schildbach.wallet.ui.LockScreenActivity"
            android:screenOrientation="portrait"
            android:theme="@style/LockScreenActivity.Theme" />

        <activity android:name="de.schildbach.wallet.ui.SetPinActivity"
            android:screenOrientation="portrait"
            android:theme="@style/My.Theme.ChildActivity" />

        <activity android:name="de.schildbach.wallet.ui.MoreActivity"
            android:screenOrientation="portrait"
            android:theme="@style/My.Theme.ChildActivity" />

        <activity android:name="de.schildbach.wallet.ui.SecurityActivity"
            android:screenOrientation="portrait"
            android:theme="@style/My.Theme.ChildActivity" />

        <activity android:name="de.schildbach.wallet.ui.RestoreWalletFromSeedActivity"
            android:screenOrientation="portrait"
            android:theme="@style/My.Theme.ChildActivity"
            android:windowSoftInputMode="adjustResize" />

        <activity android:name="de.schildbach.wallet.ui.AdvancedSecurityActivity"
            android:screenOrientation="portrait"
            android:theme="@style/My.Theme.ChildActivity" />

        <activity android:name="de.schildbach.wallet.ui.SettingsActivity"
            android:screenOrientation="portrait"
            android:theme="@style/My.Theme.ChildActivity" />

        <activity android:name="de.schildbach.wallet.ui.AboutActivity"
            android:screenOrientation="portrait"
            android:theme="@style/My.Theme.ChildActivity" />

        <activity android:name="de.schildbach.wallet.ui.ToolsActivity"
            android:screenOrientation="portrait"
            android:theme="@style/My.Theme.ChildActivity" />

        <activity android:name="de.schildbach.wallet.ui.PaymentsActivity"
            android:screenOrientation="portrait"
            android:theme="@style/My.Theme.ChildActivity" />

        <activity android:name="de.schildbach.wallet.ui.QuickReceiveActivity"
            android:screenOrientation="portrait"
            android:theme="@style/My.Theme.ChildActivity" />

        <activity android:name="de.schildbach.wallet.ui.ReceiveActivity"
            android:screenOrientation="portrait"
            android:theme="@style/My.Theme.ChildActivity" />

        <activity
            android:name="de.schildbach.wallet.ui.TransactionResultActivity"
            android:screenOrientation="portrait"
            android:theme="@style/My.Theme.Fullscreen" />

        <activity android:name="de.schildbach.wallet.ui.ForgotPinActivity"
            android:screenOrientation="portrait"
            android:theme="@style/My.Theme.ChildActivity" />

        <activity android:name="de.schildbach.wallet.ui.WelcomeActivity"
            android:screenOrientation="portrait"
            android:theme="@style/LockScreenActivity.Theme" />

        <activity android:name="de.schildbach.wallet.ui.UpholdTransferActivity"
            android:screenOrientation="portrait"
            android:theme="@style/My.Theme.ChildActivity" />

        <activity android:name="de.schildbach.wallet.ui.AppUpgradeActivity"
            android:screenOrientation="portrait"
            android:theme="@style/LockScreenActivity.Theme" />

        <activity
            android:name="de.schildbach.wallet.ui.CreateUsernameActivity"
            android:screenOrientation="portrait"
            android:theme="@style/My.Theme.ChildActivity"
            android:windowSoftInputMode="stateHidden|adjustResize" />

        <provider
            android:name="de.schildbach.wallet.data.AddressBookProvider"
            android:authorities="${applicationId}.address_book"
            android:exported="false" />
        <provider
            android:name="androidx.core.content.FileProvider"
            android:authorities="${applicationId}.file_attachment"
            android:exported="false"
            android:grantUriPermissions="true" >
            <meta-data
                android:name="android.support.FILE_PROVIDER_PATHS"
                android:resource="@xml/file_provider" />
        </provider>

        <receiver
            android:name="de.schildbach.wallet.WalletBalanceWidgetProvider"
            android:label="@string/appwidget_wallet_balance_title" >
            <intent-filter>
                <action android:name="android.appwidget.action.APPWIDGET_UPDATE" />
            </intent-filter>

            <meta-data
                android:name="android.appwidget.provider"
                android:resource="@xml/wallet_balance_widget" />
        </receiver>

        <service
            android:name="de.schildbach.wallet.service.BlockchainServiceImpl"
            android:exported="false" />
        <service
            android:name="de.schildbach.wallet.offline.AcceptBluetoothService"
            android:exported="false" />

        <receiver android:name="de.schildbach.wallet.service.BootstrapReceiver" >
            <intent-filter>
                <action android:name="android.intent.action.BOOT_COMPLETED" />
            </intent-filter>
            <intent-filter>
                <action android:name="android.intent.action.MY_PACKAGE_REPLACED" />
            </intent-filter>
        </receiver>

        <service
            android:name="de.schildbach.wallet.service.UpgradeWalletService"
            android:exported="false" />
        <service
            android:name="de.schildbach.wallet.service.InactivityNotificationService"
            android:exported="false" />
        <service
            android:name="de.schildbach.wallet.ui.dashpay.CreateIdentityService"
            android:exported="false" />

        <meta-data
            android:name="android.nfc.disable_beam_default"
            android:value="true" />
    </application>

</manifest><|MERGE_RESOLUTION|>--- conflicted
+++ resolved
@@ -3,13 +3,8 @@
     xmlns:tools="http://schemas.android.com/tools"
     package="de.schildbach.wallet_test"
     android:installLocation="internalOnly"
-<<<<<<< HEAD
     android:versionCode="80000"
     android:versionName="8.0.0-evonet">
-=======
-    android:versionCode="70011"
-    android:versionName="7.0.6">
->>>>>>> 81e120b2
 
     <!-- normal permissions -->
     <uses-permission android:name="android.permission.INTERNET" />
