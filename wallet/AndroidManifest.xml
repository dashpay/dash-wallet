--- conflicted
+++ resolved
@@ -103,12 +103,7 @@
             android:exported="true"
             android:label="@string/app_name_short"
             android:screenOrientation="portrait"
-<<<<<<< HEAD
-            android:theme="@style/LockScreenActivity.Child.Theme" />
-=======
-            android:theme="@style/LockScreenActivity.Child.Theme"
-            android:windowSoftInputMode="adjustResize" />
->>>>>>> 13ddb251
+            android:theme="@style/LockScreenActivity.Child.Theme" />
 
         <activity-alias
             android:name="de.schildbach.wallet.WalletActivity"
