--- conflicted
+++ resolved
@@ -187,23 +187,6 @@
             android:label="@string/block_info"
             android:theme="@style/LockScreenActivity.Child.Theme" />
         <activity
-<<<<<<< HEAD
-            android:name="de.schildbach.wallet.ui.RestoreWalletActivity"
-            android:configChanges="orientation|keyboard|keyboardHidden"
-            android:taskAffinity=""
-            android:theme="@style/My.Theme.Dialog">
-            <intent-filter android:label="@string/import_keys_intent_filter_action">
-                <action android:name="android.intent.action.VIEW" />
-
-                <category android:name="android.intent.category.DEFAULT" />
-
-                <data android:mimeType="application/x-darkcoin-wallet-backup" />
-                <data android:mimeType="application/x-dash-wallet-backup" />
-            </intent-filter>
-        </activity>
-        <activity
-=======
->>>>>>> 74670284
             android:name="de.schildbach.wallet.ui.scan.ScanActivity"
             android:configChanges="keyboard|keyboardHidden"
             android:stateNotNeeded="true"
