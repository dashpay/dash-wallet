<?xml version="1.0" encoding="utf-8"?>
<manifest xmlns:android="http://schemas.android.com/apk/res/android"
    package="de.schildbach.wallet_test"
    android:installLocation="internalOnly"
    android:versionCode="70000"
    android:versionName="7.0.0-redesign">

    <!-- normal permissions -->
    <uses-permission android:name="android.permission.INTERNET" />
    <uses-permission android:name="android.permission.ACCESS_NETWORK_STATE" />
    <uses-permission android:name="android.permission.RECEIVE_BOOT_COMPLETED" />
    <uses-permission android:name="android.permission.BLUETOOTH" />
    <uses-permission android:name="android.permission.NFC" />
    <uses-permission android:name="android.permission.USE_FINGERPRINT" />
    <uses-permission android:name="android.permission.VIBRATE" />
    <uses-permission android:name="android.permission.WAKE_LOCK" />
    <uses-permission android:name="android.permission.FOREGROUND_SERVICE" />

    <!-- dangerous permissions -->
    <uses-permission android:name="android.permission.CAMERA" /> <!-- group: CAMERA -->
    <uses-permission android:name="android.permission.WRITE_EXTERNAL_STORAGE" /> <!-- group: STORAGE -->
    <uses-permission android:name="android.permission.READ_EXTERNAL_STORAGE" /> <!-- group: STORAGE -->

    <uses-feature
        android:name="android.hardware.touchscreen"
        android:required="false" />
    <uses-feature
        android:name="android.hardware.nfc"
        android:required="false" />
    <uses-feature
        android:name="android.hardware.camera"
        android:required="false" />
    <uses-feature
        android:name="android.hardware.camera.front"
        android:required="false" />
    <uses-feature
        android:name="android.hardware.camera.autofocus"
        android:required="false" />
    <uses-feature
        android:name="android.hardware.camera.flash"
        android:required="false" />
    <uses-feature
        android:name="android.hardware.screen.landscape"
        android:required="false" />
    <uses-feature
        android:name="android.hardware.bluetooth"
        android:required="false" />

    <supports-screens
        android:anyDensity="true"
        android:largeScreens="true"
        android:normalScreens="true"
        android:smallScreens="true"
        android:xlargeScreens="true" />

    <application
        android:name="de.schildbach.wallet.WalletApplication"
        android:allowBackup="false"
        android:icon="@mipmap/ic_launcher"
        android:label="@string/app_name"
        android:largeHeap="true"
        android:theme="@style/My.Theme">

        <activity
            android:name="de.schildbach.wallet.ui.OnboardingActivity"
            android:screenOrientation="portrait"
            android:theme="@style/SplashActivity.Theme">

            <intent-filter>
                <action android:name="android.intent.action.MAIN" />
                <category android:name="android.intent.category.LAUNCHER" />
            </intent-filter>

        </activity>

        <activity android:name="de.schildbach.wallet.ui.VerifySeedActivity"
            android:theme="@style/My.Theme.ChildActivity"
            android:screenOrientation="portrait"/>

        <activity
            android:name="de.schildbach.wallet.ui.WalletActivity"
            android:configChanges="keyboard|keyboardHidden"
            android:windowSoftInputMode="stateAlwaysHidden"
            android:exported="true"
            android:label="@string/app_name_short"
            android:launchMode="singleTask"
            android:screenOrientation="portrait"
            android:theme="@style/My.Theme.NoStatusBar" />

        <activity-alias
            android:name="de.schildbach.wallet.WalletActivity"
            android:targetActivity="de.schildbach.wallet.ui.WalletActivity">
            <intent-filter>
                <action android:name="android.nfc.action.NDEF_DISCOVERED" />
                <data android:mimeType="application/x-drktx" />
                <data android:mimeType="application/x-dashtx" />
                <category android:name="android.intent.category.DEFAULT" />
            </intent-filter>

            <meta-data
                android:name="android.app.shortcuts"
                android:resource="@xml/shortcuts" />
        </activity-alias>

        <activity
            android:name="de.schildbach.wallet.ui.send.SendCoinsActivity"
            android:configChanges="keyboard|keyboardHidden"
            android:label="@string/pay_title"
            android:screenOrientation="portrait"
            android:theme="@style/My.Theme.ChildActivity">
            <intent-filter android:label="@string/send_coins_activity_title" >
                <action android:name="android.intent.action.VIEW" />

                <data android:scheme="dash" />
                <data android:scheme="darkcoin" />

                <category android:name="android.intent.category.DEFAULT" />
                <category android:name="android.intent.category.BROWSABLE" />
            </intent-filter>
            <intent-filter android:label="@string/send_coins_activity_title" >
                <action android:name="android.nfc.action.NDEF_DISCOVERED" />

                <data android:scheme="dash" />
                <data android:scheme="darkcoin" />

                <category android:name="android.intent.category.DEFAULT" />
            </intent-filter>
            <intent-filter android:label="@string/send_coins_activity_title" >
                <action android:name="android.intent.action.VIEW" />

                <data android:mimeType="application/dash-paymentrequest" />

                <category android:name="android.intent.category.DEFAULT" />
            </intent-filter>
            <intent-filter android:label="@string/send_coins_activity_title" >
                <action android:name="android.nfc.action.NDEF_DISCOVERED" />

                <data android:mimeType="application/dash-paymentrequest" />

                <category android:name="android.intent.category.DEFAULT" />
            </intent-filter>
        </activity>
        <activity
            android:name="de.schildbach.wallet.ui.SendCoinsQrActivity"
            android:configChanges="keyboard|keyboardHidden"
            android:screenOrientation="portrait"
            android:theme="@android:style/Theme.Translucent.NoTitleBar" >
        </activity>
        <activity
            android:name="de.schildbach.wallet.ui.RequestCoinsActivity"
            android:configChanges="keyboard|keyboardHidden"
            android:label="@string/request_coins_activity_title"
            android:theme="@style/My.Theme.ChildActivity"
            android:windowSoftInputMode="adjustResize" />
        <activity
            android:name="de.schildbach.wallet.ui.AddressBookActivity"
            android:configChanges="keyboard|keyboardHidden"
            android:label="@string/address_book_activity_title"
            android:theme="@style/My.Theme.ChildActivity" />
        <activity
            android:name="de.schildbach.wallet.ui.ExchangeRatesActivity"
            android:configChanges="keyboard|keyboardHidden"
            android:label="@string/exchange_rates_activity_title"
            android:theme="@style/My.Theme.ChildActivity" />
        <activity
            android:name="de.schildbach.wallet.ui.NetworkMonitorActivity"
            android:configChanges="keyboard|keyboardHidden"
            android:label="@string/network_monitor_activity_title"
            android:theme="@style/My.Theme.ChildActivity" />
        <activity
            android:name="de.schildbach.wallet.ui.preference.PreferenceActivity"
            android:label="@string/preferences_activity_title"
            android:theme="@style/My.Theme.ChildActivity" />
        <activity
            android:name="de.schildbach.wallet.ui.RestoreWalletActivity"
            android:configChanges="orientation|keyboard|keyboardHidden"
            android:theme="@style/My.Theme.Dialog" >
            <intent-filter android:label="@string/import_keys_intent_filter_action" >
                <action android:name="android.intent.action.VIEW" />

                <category android:name="android.intent.category.DEFAULT" />

                <data android:mimeType="application/x-darkcoin-wallet-backup" />
                <data android:mimeType="application/x-dash-wallet-backup" />
            </intent-filter>
        </activity>
        <activity
<<<<<<< HEAD
            android:name="de.schildbach.wallet.ui.ScanActivity"
            android:configChanges="orientation|keyboard|keyboardHidden"
            android:screenOrientation="portrait"
=======
            android:name="de.schildbach.wallet.ui.scan.ScanActivity"
            android:configChanges="keyboard|keyboardHidden"
>>>>>>> 86593bef
            android:stateNotNeeded="true"
            android:theme="@style/My.Theme.Fullscreen"
            android:windowSoftInputMode="stateAlwaysHidden" />
        <activity
            android:name="de.schildbach.wallet.ui.send.SweepWalletActivity"
            android:configChanges="keyboard|keyboardHidden"
            android:label="@string/sweep_wallet_activity_title"
            android:theme="@style/My.Theme.ChildActivity"
            android:windowSoftInputMode="adjustResize" />
        <activity
            android:name="de.schildbach.wallet.ui.WalletUriHandlerActivity"
            android:label="@string/app_name"
            android:theme="@style/My.Theme.Transparent" >

            <intent-filter>
                <action android:name="android.intent.action.VIEW" />

                <data android:scheme="dashwallet" />

                <category android:name="android.intent.category.DEFAULT" />
                <category android:name="android.intent.category.BROWSABLE" />
            </intent-filter>

        </activity>
        <activity android:name="org.dash.wallet.integration.uphold.ui.UpholdSplashActivity"
            android:theme="@style/My.Theme.ChildActivity"
            android:launchMode="singleTask"/>
        <activity android:name="org.dash.wallet.integration.uphold.ui.UpholdAccountActivity"
            android:theme="@style/My.Theme.ChildActivity"/>

        <activity android:name="de.schildbach.wallet.ui.SetPinActivity"
            android:screenOrientation="portrait"
            android:theme="@style/My.Theme.ChildActivity" />

        <activity android:name="de.schildbach.wallet.ui.MoreActivity"
            android:screenOrientation="portrait"
            android:theme="@style/My.Theme.ChildActivity" />

        <activity android:name="de.schildbach.wallet.ui.PaymentsActivity"
            android:screenOrientation="portrait"
            android:theme="@style/My.Theme.ChildActivity" />

        <activity android:name="de.schildbach.wallet.ui.ReceiveActivity"
            android:screenOrientation="portrait"
            android:theme="@style/My.Theme.ChildActivity" />

<<<<<<< HEAD
        <activity
            android:name="de.schildbach.wallet.ui.TransactionResultActivity"
            android:screenOrientation="portrait"
            android:theme="@style/My.Theme.Fullscreen" />

=======
>>>>>>> 86593bef
        <provider
            android:name="de.schildbach.wallet.data.AddressBookProvider"
            android:authorities="${applicationId}.address_book"
            android:exported="false" />
        <provider
            android:name="androidx.core.content.FileProvider"
            android:authorities="${applicationId}.file_attachment"
            android:exported="false"
            android:grantUriPermissions="true" >
            <meta-data
                android:name="android.support.FILE_PROVIDER_PATHS"
                android:resource="@xml/file_provider" />
        </provider>

        <receiver
            android:name="de.schildbach.wallet.WalletBalanceWidgetProvider"
            android:label="@string/appwidget_wallet_balance_title" >
            <intent-filter>
                <action android:name="android.appwidget.action.APPWIDGET_UPDATE" />
            </intent-filter>

            <meta-data
                android:name="android.appwidget.provider"
                android:resource="@xml/wallet_balance_widget" />
        </receiver>

        <service
            android:name="de.schildbach.wallet.service.BlockchainServiceImpl"
            android:exported="false" />
        <service
            android:name="de.schildbach.wallet.offline.AcceptBluetoothService"
            android:exported="false" />

        <receiver android:name="de.schildbach.wallet.service.BootstrapReceiver" >
            <intent-filter>
                <action android:name="android.intent.action.BOOT_COMPLETED" />
            </intent-filter>
            <intent-filter>
                <action android:name="android.intent.action.MY_PACKAGE_REPLACED" />
            </intent-filter>
        </receiver>

        <service
            android:name="de.schildbach.wallet.service.UpgradeWalletService"
            android:exported="false" />
        <service
            android:name="de.schildbach.wallet.service.InactivityNotificationService"
            android:exported="false" />

        <meta-data
            android:name="android.nfc.disable_beam_default"
            android:value="true" />
    </application>

</manifest><|MERGE_RESOLUTION|>--- conflicted
+++ resolved
@@ -185,14 +185,8 @@
             </intent-filter>
         </activity>
         <activity
-<<<<<<< HEAD
-            android:name="de.schildbach.wallet.ui.ScanActivity"
-            android:configChanges="orientation|keyboard|keyboardHidden"
-            android:screenOrientation="portrait"
-=======
             android:name="de.schildbach.wallet.ui.scan.ScanActivity"
             android:configChanges="keyboard|keyboardHidden"
->>>>>>> 86593bef
             android:stateNotNeeded="true"
             android:theme="@style/My.Theme.Fullscreen"
             android:windowSoftInputMode="stateAlwaysHidden" />
@@ -239,14 +233,15 @@
             android:screenOrientation="portrait"
             android:theme="@style/My.Theme.ChildActivity" />
 
-<<<<<<< HEAD
+        <activity android:name="de.schildbach.wallet.ui.ReceiveActivity"
+            android:screenOrientation="portrait"
+            android:theme="@style/My.Theme.ChildActivity" />
+
         <activity
             android:name="de.schildbach.wallet.ui.TransactionResultActivity"
             android:screenOrientation="portrait"
             android:theme="@style/My.Theme.Fullscreen" />
 
-=======
->>>>>>> 86593bef
         <provider
             android:name="de.schildbach.wallet.data.AddressBookProvider"
             android:authorities="${applicationId}.address_book"
