<?xml version="1.0" encoding="utf-8"?>
<!-- Need to update this for the coin -->
<manifest xmlns:android="http://schemas.android.com/apk/res/android"
	xmlns:tools="http://schemas.android.com/tools"
	package="hashengineering.darkcoin.wallet"
	android:installLocation="internalOnly"
<<<<<<< HEAD
	android:versionCode="40020"
	android:versionName="4.27.11.1.22" >
=======
	android:versionCode="223"
	android:versionName="4.33-test" >
>>>>>>> c097f8d6

	<uses-sdk
		android:minSdkVersion="15"
		android:targetSdkVersion="16"
		tools:ignore="OldTargetApi" />

	<uses-permission android:name="android.permission.INTERNET" />
	<uses-permission android:name="android.permission.WRITE_EXTERNAL_STORAGE" />
	<uses-permission android:name="android.permission.READ_EXTERNAL_STORAGE" />
	<uses-permission android:name="android.permission.NFC" />
	<uses-permission android:name="android.permission.CAMERA" />
	<uses-permission android:name="android.permission.VIBRATE" />
	<uses-permission android:name="android.permission.WAKE_LOCK" />
	<uses-permission android:name="android.permission.RECEIVE_BOOT_COMPLETED" />
	<uses-permission android:name="android.permission.BLUETOOTH" />

	<uses-feature
		android:name="android.hardware.touchscreen"
		android:required="false" />
	<uses-feature
		android:name="android.hardware.nfc"
		android:required="false" />
	<uses-feature
		android:name="android.hardware.camera"
		android:required="false" />
	<uses-feature
		android:name="android.hardware.camera.front"
		android:required="false" />
	<uses-feature
		android:name="android.hardware.camera.autofocus"
		android:required="false" />
	<uses-feature
		android:name="android.hardware.camera.flash"
		android:required="false" />
	<uses-feature
		android:name="android.hardware.screen.landscape"
		android:required="false" />
	<uses-feature
		android:name="android.hardware.bluetooth"
		android:required="false" />

	<supports-screens
		android:anyDensity="true"
		android:largeScreens="true"
		android:normalScreens="true"
		android:smallScreens="true"
		android:xlargeScreens="true" />

	<application
		android:name="de.schildbach.wallet.WalletApplication"
		android:allowBackup="false"
		android:icon="@drawable/ic_app_color_48dp"
		android:label="@string/app_name" >
		<activity
			android:name="de.schildbach.wallet.ui.WalletActivity"
			android:configChanges="keyboard|keyboardHidden"
			android:exported="true"
			android:launchMode="singleTask"
			android:theme="@style/My.Theme" />

		<activity-alias
			android:name="de.schildbach.wallet.WalletActivity"
			android:targetActivity="de.schildbach.wallet.ui.WalletActivity" >
			<intent-filter>
				<action android:name="android.intent.action.MAIN" />

				<category android:name="android.intent.category.LAUNCHER" />
			</intent-filter>
			<intent-filter>
				<action android:name="android.nfc.action.NDEF_DISCOVERED" />

				<data android:mimeType="application/x-drktx" />

				<category android:name="android.intent.category.DEFAULT" />
			</intent-filter>
		</activity-alias>

		<activity
			android:name="de.schildbach.wallet.ui.send.SendCoinsActivity"
			android:configChanges="keyboard|keyboardHidden"
			android:label="@string/send_coins_activity_title"
			android:screenOrientation="behind"
			android:theme="@style/My.Theme.ChildActivity"
			android:windowSoftInputMode="adjustResize" >
			<intent-filter android:label="@string/send_coins_activity_title" >
				<action android:name="android.intent.action.VIEW" />

				<data android:scheme="darkcoin" />

				<category android:name="android.intent.category.DEFAULT" />
				<category android:name="android.intent.category.BROWSABLE" />
			</intent-filter>
			<intent-filter android:label="@string/send_coins_activity_title" >
				<action android:name="android.nfc.action.NDEF_DISCOVERED" />

				<data android:scheme="darkcoin" />

				<category android:name="android.intent.category.DEFAULT" />
			</intent-filter>
			<intent-filter android:label="@string/send_coins_activity_title" >
				<action android:name="android.intent.action.VIEW" />

				<data android:mimeType="application/darkcoin-paymentrequest" />

				<category android:name="android.intent.category.DEFAULT" />
			</intent-filter>
			<intent-filter android:label="@string/send_coins_activity_title" >
				<action android:name="android.nfc.action.NDEF_DISCOVERED" />

				<data android:mimeType="application/darkcoin-paymentrequest" />

				<category android:name="android.intent.category.DEFAULT" />
			</intent-filter>
		</activity>
		<activity
			android:name="de.schildbach.wallet.ui.SendCoinsQrActivity"
			android:configChanges="keyboard|keyboardHidden"
			android:theme="@android:style/Theme.Translucent.NoTitleBar" >
		</activity>
		<activity
			android:name="de.schildbach.wallet.ui.RequestCoinsActivity"
			android:configChanges="keyboard|keyboardHidden"
			android:label="@string/request_coins_activity_title"
			android:screenOrientation="behind"
			android:theme="@style/My.Theme.ChildActivity"
			android:windowSoftInputMode="adjustResize" />
		<activity
			android:name="de.schildbach.wallet.ui.AddressBookActivity"
			android:configChanges="keyboard|keyboardHidden"
			android:label="@string/address_book_activity_title"
			android:screenOrientation="behind"
			android:theme="@style/My.Theme.ChildActivity" />
		<activity
			android:name="de.schildbach.wallet.ui.ExchangeRatesActivity"
			android:configChanges="keyboard|keyboardHidden"
			android:label="@string/exchange_rates_activity_title"
			android:screenOrientation="behind"
			android:theme="@style/My.Theme.ChildActivity" />
		<activity
			android:name="de.schildbach.wallet.ui.NetworkMonitorActivity"
			android:configChanges="keyboard|keyboardHidden"
			android:label="@string/network_monitor_activity_title"
			android:screenOrientation="behind"
			android:theme="@style/My.Theme.ChildActivity" />
		<activity
			android:name="de.schildbach.wallet.ui.preference.PreferenceActivity"
			android:label="@string/preferences_activity_title"
			android:screenOrientation="behind"
			android:theme="@style/My.Theme.ChildActivity" />
		<activity
			android:name="de.schildbach.wallet.ui.RestoreWalletActivity"
			android:configChanges="orientation|keyboard|keyboardHidden"
			android:theme="@style/My.Theme.Dialog" >
			<intent-filter android:label="@string/import_keys_intent_filter_action" >
				<action android:name="android.intent.action.VIEW" />

				<category android:name="android.intent.category.DEFAULT" />

<<<<<<< HEAD
				<data android:mimeType="application/x-darkcoin-wallet-backup" />
				<data android:mimeType="application/octet-stream" />
=======
				<data android:mimeType="application/x-bitcoin-wallet-backup" />
>>>>>>> c097f8d6
			</intent-filter>
		</activity>
		<activity
			android:name="de.schildbach.wallet.ui.ScanActivity"
			android:configChanges="orientation|keyboard|keyboardHidden"
			android:screenOrientation="landscape"
			android:stateNotNeeded="true"
			android:theme="@style/My.Theme.Fullscreen"
			android:windowSoftInputMode="stateAlwaysHidden" />
		<activity
			android:name="de.schildbach.wallet.ui.send.SweepWalletActivity"
			android:configChanges="keyboard|keyboardHidden"
			android:label="@string/sweep_wallet_activity_title"
			android:screenOrientation="behind"
			android:theme="@style/My.Theme.ChildActivity"
			android:windowSoftInputMode="adjustResize" />

		<provider
			android:name="de.schildbach.wallet.AddressBookProvider"
			android:authorities="hashengineering.darkcoin.wallet.address_book"
			android:exported="false" />
        <!-- Need to update this for the coin -->
		<provider
			android:name="de.schildbach.wallet.ExchangeRatesProvider"
			android:authorities="hashengineering.darkcoin.wallet.exchange_rates"
			android:exported="false" />
		<provider
			android:name="de.schildbach.wallet.FileAttachmentProvider"
			android:authorities="de.schildbach.wallet_test.file_attachment"
			android:exported="false"
			android:grantUriPermissions="true" />

		<receiver
			android:name="de.schildbach.wallet.WalletBalanceWidgetProvider"
			android:label="Dash Wallet Balance" >
			<intent-filter>
				<action android:name="android.appwidget.action.APPWIDGET_UPDATE" />
			</intent-filter>

			<meta-data
				android:name="android.appwidget.provider"
				android:resource="@xml/wallet_balance_widget" />
		</receiver>

		<service
			android:name="de.schildbach.wallet.service.BlockchainServiceImpl"
			android:exported="false" />
		<service
			android:name="de.schildbach.wallet.offline.AcceptBluetoothService"
			android:exported="false" />

		<receiver android:name="de.schildbach.wallet.service.AutosyncReceiver" >
			<intent-filter>
				<action android:name="android.intent.action.BOOT_COMPLETED" />
			</intent-filter>
			<intent-filter>
				<action android:name="android.intent.action.MY_PACKAGE_REPLACED" />
			</intent-filter>
		</receiver>

		<service
			android:name="de.schildbach.wallet.service.UpgradeWalletService"
			android:exported="false" />

		<meta-data
			android:name="android.nfc.disable_beam_default"
			android:value="true" />
	</application>

</manifest><|MERGE_RESOLUTION|>--- conflicted
+++ resolved
@@ -1,16 +1,11 @@
 <?xml version="1.0" encoding="utf-8"?>
-<!-- Need to update this for the coin -->
 <manifest xmlns:android="http://schemas.android.com/apk/res/android"
 	xmlns:tools="http://schemas.android.com/tools"
 	package="hashengineering.darkcoin.wallet"
 	android:installLocation="internalOnly"
-<<<<<<< HEAD
 	android:versionCode="40020"
 	android:versionName="4.27.11.1.22" >
-=======
-	android:versionCode="223"
-	android:versionName="4.33-test" >
->>>>>>> c097f8d6
+
 
 	<uses-sdk
 		android:minSdkVersion="15"
@@ -169,12 +164,7 @@
 
 				<category android:name="android.intent.category.DEFAULT" />
 
-<<<<<<< HEAD
 				<data android:mimeType="application/x-darkcoin-wallet-backup" />
-				<data android:mimeType="application/octet-stream" />
-=======
-				<data android:mimeType="application/x-bitcoin-wallet-backup" />
->>>>>>> c097f8d6
 			</intent-filter>
 		</activity>
 		<activity
@@ -196,7 +186,6 @@
 			android:name="de.schildbach.wallet.AddressBookProvider"
 			android:authorities="hashengineering.darkcoin.wallet.address_book"
 			android:exported="false" />
-        <!-- Need to update this for the coin -->
 		<provider
 			android:name="de.schildbach.wallet.ExchangeRatesProvider"
 			android:authorities="hashengineering.darkcoin.wallet.exchange_rates"
