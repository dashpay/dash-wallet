<?xml version="1.0" encoding="utf-8"?>
<manifest xmlns:android="http://schemas.android.com/apk/res/android"
    package="de.schildbach.wallet_test"
    android:installLocation="internalOnly"
    android:versionCode="70000"
    android:versionName="7.0.0-redesign">

    <!-- normal permissions -->
    <uses-permission android:name="android.permission.INTERNET" />
    <uses-permission android:name="android.permission.ACCESS_NETWORK_STATE" />
    <uses-permission android:name="android.permission.RECEIVE_BOOT_COMPLETED" />
    <uses-permission android:name="android.permission.BLUETOOTH" />
    <uses-permission android:name="android.permission.NFC" />
    <uses-permission android:name="android.permission.USE_FINGERPRINT" />
    <uses-permission android:name="android.permission.VIBRATE" />
    <uses-permission android:name="android.permission.WAKE_LOCK" />
    <uses-permission android:name="android.permission.FOREGROUND_SERVICE" />

    <!-- dangerous permissions -->
    <uses-permission android:name="android.permission.CAMERA" /> <!-- group: CAMERA -->
    <uses-permission android:name="android.permission.WRITE_EXTERNAL_STORAGE" /> <!-- group: STORAGE -->
    <uses-permission android:name="android.permission.READ_EXTERNAL_STORAGE" /> <!-- group: STORAGE -->

    <uses-feature
        android:name="android.hardware.touchscreen"
        android:required="false" />
    <uses-feature
        android:name="android.hardware.nfc"
        android:required="false" />
    <uses-feature
        android:name="android.hardware.camera"
        android:required="false" />
    <uses-feature
        android:name="android.hardware.camera.front"
        android:required="false" />
    <uses-feature
        android:name="android.hardware.camera.autofocus"
        android:required="false" />
    <uses-feature
        android:name="android.hardware.camera.flash"
        android:required="false" />
    <uses-feature
        android:name="android.hardware.screen.landscape"
        android:required="false" />
    <uses-feature
        android:name="android.hardware.bluetooth"
        android:required="false" />

    <supports-screens
        android:anyDensity="true"
        android:largeScreens="true"
        android:normalScreens="true"
        android:smallScreens="true"
        android:xlargeScreens="true" />

    <application
        android:name="de.schildbach.wallet.WalletApplication"
        android:allowBackup="false"
        android:icon="@mipmap/ic_launcher"
        android:label="@string/app_name"
        android:largeHeap="true"
        android:theme="@style/My.Theme">

        <activity
            android:name="de.schildbach.wallet.ui.OnboardingActivity"
            android:screenOrientation="portrait"
            android:theme="@style/SplashActivity.Theme">

            <intent-filter>
                <action android:name="android.intent.action.MAIN" />
                <category android:name="android.intent.category.LAUNCHER" />
                <category android:name="android.intent.category.DEFAULT" />
            </intent-filter>

        </activity>

        <activity android:name="de.schildbach.wallet.ui.VerifySeedActivity"
            android:theme="@style/My.Theme.ChildActivity"
            android:screenOrientation="portrait"/>

        <activity android:name="de.schildbach.wallet.ui.ViewSeedActivity"
            android:theme="@style/My.Theme.ChildActivity"
            android:screenOrientation="portrait"/>

        <activity
            android:name="de.schildbach.wallet.ui.WalletActivity"
            android:configChanges="keyboard|keyboardHidden"
            android:windowSoftInputMode="stateAlwaysHidden"
            android:exported="true"
            android:label="@string/app_name_short"
            android:launchMode="singleTask"
            android:screenOrientation="portrait"
            android:theme="@style/My.Theme.NoStatusBar" />

        <activity-alias
            android:name="de.schildbach.wallet.WalletActivity"
            android:targetActivity="de.schildbach.wallet.ui.WalletActivity">
            <intent-filter>
                <action android:name="android.nfc.action.NDEF_DISCOVERED" />
                <data android:mimeType="application/x-drktx" />
                <data android:mimeType="application/x-dashtx" />
                <category android:name="android.intent.category.DEFAULT" />
            </intent-filter>

            <meta-data
                android:name="android.app.shortcuts"
                android:resource="@xml/shortcuts" />
        </activity-alias>

        <activity
            android:name="de.schildbach.wallet.ui.send.SendCoinsActivity"
            android:configChanges="keyboard|keyboardHidden"
            android:label="@string/pay_title"
            android:screenOrientation="portrait"
            android:theme="@style/My.Theme.ChildActivity">
            <intent-filter android:label="@string/send_coins_activity_title" >
                <action android:name="android.intent.action.VIEW" />

                <data android:scheme="dash" />
                <data android:scheme="darkcoin" />

                <category android:name="android.intent.category.DEFAULT" />
                <category android:name="android.intent.category.BROWSABLE" />
            </intent-filter>
            <intent-filter android:label="@string/send_coins_activity_title" >
                <action android:name="android.nfc.action.NDEF_DISCOVERED" />

                <data android:scheme="dash" />
                <data android:scheme="darkcoin" />

                <category android:name="android.intent.category.DEFAULT" />
            </intent-filter>
        </activity>
        <activity
            android:name="de.schildbach.wallet.ui.SendCoinsQrActivity"
            android:configChanges="keyboard|keyboardHidden"
            android:screenOrientation="portrait"
            android:theme="@android:style/Theme.Translucent.NoTitleBar" >
        </activity>
        <activity
            android:name="de.schildbach.wallet.ui.RequestCoinsActivity"
            android:configChanges="keyboard|keyboardHidden"
            android:label="@string/request_coins_activity_title"
            android:theme="@style/My.Theme.ChildActivity"
            android:windowSoftInputMode="adjustResize" />
        <activity
            android:name="de.schildbach.wallet.ui.AddressBookActivity"
            android:configChanges="keyboard|keyboardHidden"
            android:label="@string/address_book_activity_title"
            android:theme="@style/My.Theme.ChildActivity" />
        <activity
            android:name="de.schildbach.wallet.ui.ExchangeRatesActivity"
            android:configChanges="keyboard|keyboardHidden"
            android:label="@string/exchange_rates_activity_title"
            android:theme="@style/My.Theme.ChildActivity" />
        <activity
            android:name="de.schildbach.wallet.ui.NetworkMonitorActivity"
            android:configChanges="keyboard|keyboardHidden"
            android:label="@string/network_monitor_activity_title"
            android:theme="@style/My.Theme.ChildActivity" />
        <activity
            android:name="de.schildbach.wallet.ui.preference.PreferenceActivity"
            android:label="@string/preferences_activity_title"
            android:theme="@style/My.Theme.ChildActivity" />
        <activity android:name="de.schildbach.wallet.ui.BlockInfoActivity"
            android:label="@string/block_info"
            android:theme="@style/My.Theme.ChildActivity" />
        <activity
            android:name="de.schildbach.wallet.ui.RestoreWalletActivity"
            android:configChanges="orientation|keyboard|keyboardHidden"
            android:theme="@style/My.Theme.Dialog" >
            <intent-filter android:label="@string/import_keys_intent_filter_action" >
                <action android:name="android.intent.action.VIEW" />

                <category android:name="android.intent.category.DEFAULT" />

                <data android:mimeType="application/x-darkcoin-wallet-backup" />
                <data android:mimeType="application/x-dash-wallet-backup" />
            </intent-filter>
        </activity>
        <activity
            android:name="de.schildbach.wallet.ui.scan.ScanActivity"
            android:configChanges="keyboard|keyboardHidden"
            android:stateNotNeeded="true"
            android:theme="@style/My.Theme.Fullscreen"
            android:windowSoftInputMode="stateAlwaysHidden" />
        <activity
            android:name="de.schildbach.wallet.ui.send.SweepWalletActivity"
            android:configChanges="keyboard|keyboardHidden"
            android:label="@string/sweep_wallet_activity_title"
            android:theme="@style/My.Theme.ChildActivity"
            android:windowSoftInputMode="adjustResize" />
        <activity
            android:name="de.schildbach.wallet.ui.WalletUriHandlerActivity"
            android:label="@string/app_name"
            android:theme="@style/My.Theme.Transparent" >

            <intent-filter>
                <action android:name="android.intent.action.VIEW" />

                <data android:scheme="dashwallet" />

                <category android:name="android.intent.category.DEFAULT" />
                <category android:name="android.intent.category.BROWSABLE" />
            </intent-filter>

        </activity>
        <activity android:name="org.dash.wallet.integration.uphold.ui.UpholdSplashActivity"
            android:theme="@style/My.Theme.ChildActivity"
            android:launchMode="singleTask"/>
        <activity android:name="org.dash.wallet.integration.uphold.ui.UpholdAccountActivity"
            android:theme="@style/My.Theme.ChildActivity"/>

        <activity android:name="de.schildbach.wallet.ui.LockScreenActivity"
            android:screenOrientation="portrait"
            android:theme="@style/LockScreenActivity.Theme" />

        <activity android:name="de.schildbach.wallet.ui.SetPinActivity"
            android:screenOrientation="portrait"
            android:theme="@style/My.Theme.ChildActivity" />

        <activity android:name="de.schildbach.wallet.ui.MoreActivity"
            android:screenOrientation="portrait"
            android:theme="@style/My.Theme.ChildActivity" />

        <activity android:name="de.schildbach.wallet.ui.SecurityActivity"
            android:screenOrientation="portrait"
            android:theme="@style/My.Theme.ChildActivity" />

        <activity android:name="de.schildbach.wallet.ui.RestoreWalletFromSeedActivity"
            android:screenOrientation="portrait"
            android:theme="@style/My.Theme.ChildActivity"
            android:windowSoftInputMode="adjustResize" />

        <activity android:name="de.schildbach.wallet.ui.AdvancedSecurityActivity"
            android:screenOrientation="portrait"
            android:theme="@style/My.Theme.ChildActivity" />

        <activity android:name="de.schildbach.wallet.ui.SettingsActivity"
            android:screenOrientation="portrait"
            android:theme="@style/My.Theme.ChildActivity" />

        <activity android:name="de.schildbach.wallet.ui.AboutActivity"
            android:screenOrientation="portrait"
            android:theme="@style/My.Theme.ChildActivity" />

        <activity android:name="de.schildbach.wallet.ui.ToolsActivity"
            android:screenOrientation="portrait"
            android:theme="@style/My.Theme.ChildActivity" />

        <activity android:name="de.schildbach.wallet.ui.PaymentsActivity"
            android:screenOrientation="portrait"
            android:theme="@style/My.Theme.ChildActivity" />

        <activity android:name="de.schildbach.wallet.ui.QuickReceiveActivity"
            android:screenOrientation="portrait"
            android:theme="@style/My.Theme.ChildActivity" />

        <activity android:name="de.schildbach.wallet.ui.ReceiveActivity"
            android:screenOrientation="portrait"
            android:theme="@style/My.Theme.ChildActivity" />

        <activity
            android:name="de.schildbach.wallet.ui.TransactionResultActivity"
            android:screenOrientation="portrait"
            android:theme="@style/My.Theme.Fullscreen" />

        <activity android:name="de.schildbach.wallet.ui.ForgotPinActivity"
            android:screenOrientation="portrait"
            android:theme="@style/My.Theme.ChildActivity" />

<<<<<<< HEAD
        <activity android:name="de.schildbach.wallet.ui.WelcomeActivity"
            android:screenOrientation="portrait"
            android:theme="@style/My.Theme.Fullscreen" />
=======
        <activity android:name="de.schildbach.wallet.ui.UpholdTransferActivity"
            android:screenOrientation="portrait"
            android:theme="@style/My.Theme.ChildActivity" />
>>>>>>> 802cde0a

        <provider
            android:name="de.schildbach.wallet.data.AddressBookProvider"
            android:authorities="${applicationId}.address_book"
            android:exported="false" />
        <provider
            android:name="androidx.core.content.FileProvider"
            android:authorities="${applicationId}.file_attachment"
            android:exported="false"
            android:grantUriPermissions="true" >
            <meta-data
                android:name="android.support.FILE_PROVIDER_PATHS"
                android:resource="@xml/file_provider" />
        </provider>

        <receiver
            android:name="de.schildbach.wallet.WalletBalanceWidgetProvider"
            android:label="@string/appwidget_wallet_balance_title" >
            <intent-filter>
                <action android:name="android.appwidget.action.APPWIDGET_UPDATE" />
            </intent-filter>

            <meta-data
                android:name="android.appwidget.provider"
                android:resource="@xml/wallet_balance_widget" />
        </receiver>

        <service
            android:name="de.schildbach.wallet.service.BlockchainServiceImpl"
            android:exported="false" />
        <service
            android:name="de.schildbach.wallet.offline.AcceptBluetoothService"
            android:exported="false" />

        <receiver android:name="de.schildbach.wallet.service.BootstrapReceiver" >
            <intent-filter>
                <action android:name="android.intent.action.BOOT_COMPLETED" />
            </intent-filter>
            <intent-filter>
                <action android:name="android.intent.action.MY_PACKAGE_REPLACED" />
            </intent-filter>
        </receiver>

        <service
            android:name="de.schildbach.wallet.service.UpgradeWalletService"
            android:exported="false" />
        <service
            android:name="de.schildbach.wallet.service.InactivityNotificationService"
            android:exported="false" />

        <meta-data
            android:name="android.nfc.disable_beam_default"
            android:value="true" />
    </application>

</manifest><|MERGE_RESOLUTION|>--- conflicted
+++ resolved
@@ -269,15 +269,13 @@
             android:screenOrientation="portrait"
             android:theme="@style/My.Theme.ChildActivity" />
 
-<<<<<<< HEAD
         <activity android:name="de.schildbach.wallet.ui.WelcomeActivity"
             android:screenOrientation="portrait"
             android:theme="@style/My.Theme.Fullscreen" />
-=======
+
         <activity android:name="de.schildbach.wallet.ui.UpholdTransferActivity"
             android:screenOrientation="portrait"
             android:theme="@style/My.Theme.ChildActivity" />
->>>>>>> 802cde0a
 
         <provider
             android:name="de.schildbach.wallet.data.AddressBookProvider"
