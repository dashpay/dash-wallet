--- conflicted
+++ resolved
@@ -17,12 +17,9 @@
 
     <!-- dangerous permissions -->
     <uses-permission android:name="android.permission.CAMERA" /> <!-- group: CAMERA -->
-<<<<<<< HEAD
     <uses-permission android:name="android.permission.READ_EXTERNAL_STORAGE"/>
-=======
     <uses-permission android:name="android.permission.ACCESS_FINE_LOCATION" />
     <uses-permission android:name="android.permission.ACCESS_COARSE_LOCATION" />
->>>>>>> fa53cced
 
 
     <uses-feature
