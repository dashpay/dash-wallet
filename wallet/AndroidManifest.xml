--- conflicted
+++ resolved
@@ -113,14 +113,9 @@
             android:windowSoftInputMode="stateAlwaysHidden" />
 
         <activity-alias
-<<<<<<< HEAD
             android:name="de.schildbach.wallet.MainActivity"
-            android:targetActivity="de.schildbach.wallet.ui.main.MainActivity">
-=======
-            android:name="de.schildbach.wallet.WalletActivity"
-            android:targetActivity="de.schildbach.wallet.ui.main.WalletActivity"
-            android:exported="true">
->>>>>>> cc2bf09f
+            android:targetActivity="de.schildbach.wallet.ui.main.MainActivity"
+            android:exported="true">
 
             <intent-filter>
                 <action android:name="android.nfc.action.NDEF_DISCOVERED" />
@@ -233,7 +228,8 @@
             android:name="de.schildbach.wallet.ui.InviteHandlerActivity"
             android:label=""
             android:excludeFromRecents="true"
-            android:theme="@style/My.Theme.Transparent">
+            android:theme="@style/My.Theme.Transparent"
+            android:exported="true">
 
             <intent-filter android:autoVerify="true"
                 tools:targetApi="m">
@@ -285,17 +281,10 @@
         <activity
             android:name="de.schildbach.wallet.ui.SetPinActivity"
             android:screenOrientation="portrait"
-<<<<<<< HEAD
-            android:theme="@style/LockScreenActivity.Child.Theme" />
-
-        <activity
-            android:name="de.schildbach.wallet.ui.SecurityActivity"
-=======
             android:theme="@style/My.Theme.ChildActivity" />
 
         <activity
             android:name="de.schildbach.wallet.ui.more.SecurityActivity"
->>>>>>> cc2bf09f
             android:screenOrientation="portrait"
             android:theme="@style/LockScreenActivity.Child.Theme" />
 
@@ -317,10 +306,7 @@
 
         <activity
             android:name="de.schildbach.wallet.ui.staking.StakingActivity"
-<<<<<<< HEAD
-=======
-            android:parentActivityName="de.schildbach.wallet.ui.main.WalletActivity"
->>>>>>> cc2bf09f
+            android:parentActivityName="de.schildbach.wallet.ui.main.MainActivity"
             android:screenOrientation="portrait"
             android:windowSoftInputMode="adjustResize"
             android:theme="@style/LockScreenActivity.Child.Theme" />
@@ -370,7 +356,6 @@
             android:screenOrientation="portrait"
             android:theme="@style/LockScreenActivity.Theme" />
 
-<<<<<<< HEAD
         <activity
             android:name="de.schildbach.wallet.ui.CreateUsernameActivity"
             android:screenOrientation="portrait"
@@ -427,86 +412,6 @@
             android:theme="@style/My.Theme.ChildActivity"
             android:screenOrientation="portrait" />
 
-
-        <!--///////////////////////////-->
-
-        <activity
-            android:name="de.schildbach.wallet.ui.BuyAndSellIntegrationsActivity"
-            android:theme="@style/My.Theme.ChildActivity" />
-
-        <activity
-            android:name="org.dash.wallet.integration.liquid.ui.BuyDashWithCreditCardActivity"
-            android:screenOrientation="portrait"
-            android:theme="@style/LockScreenActivity.Child.Theme" />
-
-        <activity
-            android:name="org.dash.wallet.integration.liquid.ui.BuyDashWithCryptoCurrencyActivity"
-            android:screenOrientation="portrait"
-            android:theme="@style/LockScreenActivity.Child.Theme" />
-
-        <activity
-            android:name="org.dash.wallet.integration.liquid.ui.SellDashActivity"
-            android:screenOrientation="portrait"
-            android:theme="@style/LockScreenActivity.Child.Theme" />
-
-        <activity
-            android:name="org.dash.wallet.integration.liquid.ui.WebViewActivity"
-            android:screenOrientation="portrait"
-            android:theme="@style/LockScreenActivity.Child.Theme" />
-
-        <activity
-            android:name="org.dash.wallet.integration.liquid.ui.LiquidBuyAndSellDashActivity"
-            android:theme="@style/LockScreenActivity.Child.Theme" />
-
-        <activity
-            android:name="org.dash.wallet.integration.liquid.ui.LiquidSplashActivity"
-            android:launchMode="singleTop"
-            android:theme="@style/LockScreenActivity.Child.Theme"/>
-
-        <activity
-            android:name="org.dash.wallet.integration.liquid.ui.LiquidAuthRedirectActivity"
-            android:excludeFromRecents="true"
-            android:noHistory="true"
-            android:theme="@style/LockScreenActivity.Child.Theme">
-
-            <intent-filter android:label="@string/liquid">
-                <action android:name="android.intent.action.VIEW" />
-
-                <category android:name="android.intent.category.DEFAULT" />
-                <category android:name="android.intent.category.BROWSABLE" />
-
-                <data
-                    android:host="callback"
-                    android:scheme="liquid-oauth" />
-
-
-            </intent-filter>
-
-            <!--    <intent-filter android:autoVerify="true">
-                    <action android:name="android.intent.action.VIEW" />
-
-                    <category android:name="android.intent.category.DEFAULT" />
-                    <category android:name="android.intent.category.BROWSABLE" />
-
-
-
-                </intent-filter>-->
-
-        </activity>
-
-        <!--   <activity
-               android:name="de.schildbach.wallet.ui.LiquidTransferActivity"
-               android:screenOrientation="portrait"
-               android:theme="@style/My.Theme.ChildActivity" />
-
-           <activity
-               android:name="de.schildbach.wallet.ui.LiquidDashToDashTransferActivity"
-               android:screenOrientation="portrait"
-               android:theme="@style/My.Theme.ChildActivity" />-->
-
-        <!--/////////-->
-=======
->>>>>>> cc2bf09f
         <provider
             android:name="de.schildbach.wallet.data.AddressBookProvider"
             android:authorities="${applicationId}.address_book"
