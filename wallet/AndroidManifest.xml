<?xml version="1.0" encoding="utf-8"?>
<manifest xmlns:android="http://schemas.android.com/apk/res/android"
    package="de.schildbach.wallet_test"
    android:installLocation="internalOnly"
    android:versionCode="70000"
    android:versionName="7.0.0-redesign">

    <!-- normal permissions -->
    <uses-permission android:name="android.permission.INTERNET" />
    <uses-permission android:name="android.permission.ACCESS_NETWORK_STATE" />
    <uses-permission android:name="android.permission.RECEIVE_BOOT_COMPLETED" />
    <uses-permission android:name="android.permission.BLUETOOTH" />
    <uses-permission android:name="android.permission.NFC" />
    <uses-permission android:name="android.permission.USE_FINGERPRINT" />
    <uses-permission android:name="android.permission.VIBRATE" />
    <uses-permission android:name="android.permission.WAKE_LOCK" />
    <uses-permission android:name="android.permission.FOREGROUND_SERVICE" />

    <!-- dangerous permissions -->
    <uses-permission android:name="android.permission.CAMERA" /> <!-- group: CAMERA -->
    <uses-permission android:name="android.permission.WRITE_EXTERNAL_STORAGE" /> <!-- group: STORAGE -->
    <uses-permission android:name="android.permission.READ_EXTERNAL_STORAGE" /> <!-- group: STORAGE -->

    <uses-feature
        android:name="android.hardware.touchscreen"
        android:required="false" />
    <uses-feature
        android:name="android.hardware.nfc"
        android:required="false" />
    <uses-feature
        android:name="android.hardware.camera"
        android:required="false" />
    <uses-feature
        android:name="android.hardware.camera.front"
        android:required="false" />
    <uses-feature
        android:name="android.hardware.camera.autofocus"
        android:required="false" />
    <uses-feature
        android:name="android.hardware.camera.flash"
        android:required="false" />
    <uses-feature
        android:name="android.hardware.screen.landscape"
        android:required="false" />
    <uses-feature
        android:name="android.hardware.bluetooth"
        android:required="false" />

    <supports-screens
        android:anyDensity="true"
        android:largeScreens="true"
        android:normalScreens="true"
        android:smallScreens="true"
        android:xlargeScreens="true" />

    <application
        android:name="de.schildbach.wallet.WalletApplication"
        android:allowBackup="false"
        android:icon="@mipmap/ic_launcher"
        android:label="@string/app_name"
        android:largeHeap="true"
        android:theme="@style/My.Theme">

        <activity
            android:name="de.schildbach.wallet.ui.OnboardingActivity"
            android:screenOrientation="portrait"
            android:theme="@style/SplashActivity.Theme">

            <intent-filter>
                <action android:name="android.intent.action.MAIN" />
                <category android:name="android.intent.category.LAUNCHER" />
            </intent-filter>

        </activity>

        <activity android:name="de.schildbach.wallet.ui.VerifySeedActivity"
            android:theme="@style/My.Theme.ChildActivity"
            android:screenOrientation="portrait"/>

        <activity
            android:name="de.schildbach.wallet.ui.WalletActivity"
            android:configChanges="keyboard|keyboardHidden"
            android:windowSoftInputMode="stateAlwaysHidden"
            android:exported="true"
            android:label="@string/app_name_short"
            android:launchMode="singleTask"
            android:screenOrientation="portrait"
            android:theme="@style/My.Theme.NoStatusBar" />

        <activity-alias
            android:name="de.schildbach.wallet.WalletActivity"
            android:targetActivity="de.schildbach.wallet.ui.WalletActivity">
            <intent-filter>
                <action android:name="android.nfc.action.NDEF_DISCOVERED" />
                <data android:mimeType="application/x-drktx" />
                <data android:mimeType="application/x-dashtx" />
                <category android:name="android.intent.category.DEFAULT" />
            </intent-filter>

            <meta-data
                android:name="android.app.shortcuts"
                android:resource="@xml/shortcuts" />
        </activity-alias>

        <activity
            android:name="de.schildbach.wallet.ui.send.SendCoinsActivity"
            android:configChanges="keyboard|keyboardHidden"
            android:label="@string/pay_title"
            android:screenOrientation="portrait"
            android:theme="@style/My.Theme.ChildActivity">
            <intent-filter android:label="@string/send_coins_activity_title" >
                <action android:name="android.intent.action.VIEW" />

                <data android:scheme="dash" />
                <data android:scheme="darkcoin" />

                <category android:name="android.intent.category.DEFAULT" />
                <category android:name="android.intent.category.BROWSABLE" />
            </intent-filter>
            <intent-filter android:label="@string/send_coins_activity_title" >
                <action android:name="android.nfc.action.NDEF_DISCOVERED" />

                <data android:scheme="dash" />
                <data android:scheme="darkcoin" />

                <category android:name="android.intent.category.DEFAULT" />
            </intent-filter>
            <intent-filter android:label="@string/send_coins_activity_title" >
                <action android:name="android.intent.action.VIEW" />

                <data android:mimeType="application/dash-paymentrequest" />

                <category android:name="android.intent.category.DEFAULT" />
            </intent-filter>
            <intent-filter android:label="@string/send_coins_activity_title" >
                <action android:name="android.nfc.action.NDEF_DISCOVERED" />

                <data android:mimeType="application/dash-paymentrequest" />

                <category android:name="android.intent.category.DEFAULT" />
            </intent-filter>
        </activity>
        <activity
            android:name="de.schildbach.wallet.ui.SendCoinsQrActivity"
            android:configChanges="keyboard|keyboardHidden"
            android:screenOrientation="portrait"
            android:theme="@android:style/Theme.Translucent.NoTitleBar" >
        </activity>
        <activity
            android:name="de.schildbach.wallet.ui.RequestCoinsActivity"
            android:configChanges="keyboard|keyboardHidden"
            android:label="@string/request_coins_activity_title"
            android:theme="@style/My.Theme.ChildActivity"
            android:windowSoftInputMode="adjustResize" />
        <activity
            android:name="de.schildbach.wallet.ui.AddressBookActivity"
            android:configChanges="keyboard|keyboardHidden"
            android:label="@string/address_book_activity_title"
            android:theme="@style/My.Theme.ChildActivity" />
        <activity
            android:name="de.schildbach.wallet.ui.ExchangeRatesActivity"
            android:configChanges="keyboard|keyboardHidden"
            android:label="@string/exchange_rates_activity_title"
            android:theme="@style/My.Theme.ChildActivity" />
        <activity
            android:name="de.schildbach.wallet.ui.NetworkMonitorActivity"
            android:configChanges="keyboard|keyboardHidden"
            android:label="@string/network_monitor_activity_title"
            android:theme="@style/My.Theme.ChildActivity" />
        <activity
            android:name="de.schildbach.wallet.ui.preference.PreferenceActivity"
            android:label="@string/preferences_activity_title"
            android:theme="@style/My.Theme.ChildActivity" />
        <activity
            android:name="de.schildbach.wallet.ui.RestoreWalletActivity"
            android:configChanges="orientation|keyboard|keyboardHidden"
            android:theme="@style/My.Theme.Dialog" >
            <intent-filter android:label="@string/import_keys_intent_filter_action" >
                <action android:name="android.intent.action.VIEW" />

                <category android:name="android.intent.category.DEFAULT" />

                <data android:mimeType="application/x-darkcoin-wallet-backup" />
                <data android:mimeType="application/x-dash-wallet-backup" />
            </intent-filter>
        </activity>
        <activity
            android:name="de.schildbach.wallet.ui.ScanActivity"
            android:configChanges="orientation|keyboard|keyboardHidden"
            android:screenOrientation="portrait"
            android:stateNotNeeded="true"
            android:theme="@style/My.Theme.Fullscreen"
            android:windowSoftInputMode="stateAlwaysHidden" />
        <activity
            android:name="de.schildbach.wallet.ui.send.SweepWalletActivity"
            android:configChanges="keyboard|keyboardHidden"
            android:label="@string/sweep_wallet_activity_title"
            android:theme="@style/My.Theme.ChildActivity"
            android:windowSoftInputMode="adjustResize" />
        <activity
            android:name="de.schildbach.wallet.ui.WalletUriHandlerActivity"
            android:label="@string/app_name"
            android:theme="@style/My.Theme.Transparent" >

            <intent-filter>
                <action android:name="android.intent.action.VIEW" />

                <data android:scheme="dashwallet" />

                <category android:name="android.intent.category.DEFAULT" />
                <category android:name="android.intent.category.BROWSABLE" />
            </intent-filter>

        </activity>
        <activity android:name="org.dash.wallet.integration.uphold.ui.UpholdSplashActivity"
            android:theme="@style/My.Theme.ChildActivity"
            android:launchMode="singleTask"/>
        <activity android:name="org.dash.wallet.integration.uphold.ui.UpholdAccountActivity"
            android:theme="@style/My.Theme.ChildActivity"/>

        <activity android:name="de.schildbach.wallet.ui.SetPinActivity"
            android:screenOrientation="portrait"
            android:theme="@style/My.Theme.ChildActivity" />

        <activity android:name="de.schildbach.wallet.ui.MoreActivity"
            android:screenOrientation="portrait"
            android:theme="@style/My.Theme.ChildActivity" />

        <activity android:name="de.schildbach.wallet.ui.PaymentsActivity"
            android:screenOrientation="portrait"
            android:theme="@style/My.Theme.ChildActivity" />

<<<<<<< HEAD
        <activity
            android:name="de.schildbach.wallet.ui.TransactionResultActivity"
            android:screenOrientation="portrait"
            android:theme="@style/My.Theme.Fullscreen" />
=======
        <activity android:name="de.schildbach.wallet.ui.ReceiveActivity"
            android:screenOrientation="portrait"
            android:theme="@style/My.Theme.ChildActivity" />
>>>>>>> 0920cc31

        <provider
            android:name="de.schildbach.wallet.data.AddressBookProvider"
            android:authorities="${applicationId}.address_book"
            android:exported="false" />
        <provider
            android:name="androidx.core.content.FileProvider"
            android:authorities="${applicationId}.file_attachment"
            android:exported="false"
            android:grantUriPermissions="true" >
            <meta-data
                android:name="android.support.FILE_PROVIDER_PATHS"
                android:resource="@xml/file_provider" />
        </provider>

        <receiver
            android:name="de.schildbach.wallet.WalletBalanceWidgetProvider"
            android:label="@string/appwidget_wallet_balance_title" >
            <intent-filter>
                <action android:name="android.appwidget.action.APPWIDGET_UPDATE" />
            </intent-filter>

            <meta-data
                android:name="android.appwidget.provider"
                android:resource="@xml/wallet_balance_widget" />
        </receiver>

        <service
            android:name="de.schildbach.wallet.service.BlockchainServiceImpl"
            android:exported="false" />
        <service
            android:name="de.schildbach.wallet.offline.AcceptBluetoothService"
            android:exported="false" />

        <receiver android:name="de.schildbach.wallet.service.BootstrapReceiver" >
            <intent-filter>
                <action android:name="android.intent.action.BOOT_COMPLETED" />
            </intent-filter>
            <intent-filter>
                <action android:name="android.intent.action.MY_PACKAGE_REPLACED" />
            </intent-filter>
        </receiver>

        <service
            android:name="de.schildbach.wallet.service.UpgradeWalletService"
            android:exported="false" />
        <service
            android:name="de.schildbach.wallet.service.InactivityNotificationService"
            android:exported="false" />

        <meta-data
            android:name="android.nfc.disable_beam_default"
            android:value="true" />
    </application>

</manifest><|MERGE_RESOLUTION|>--- conflicted
+++ resolved
@@ -230,16 +230,14 @@
             android:screenOrientation="portrait"
             android:theme="@style/My.Theme.ChildActivity" />
 
-<<<<<<< HEAD
+        <activity android:name="de.schildbach.wallet.ui.ReceiveActivity"
+            android:screenOrientation="portrait"
+            android:theme="@style/My.Theme.ChildActivity" />
+
         <activity
             android:name="de.schildbach.wallet.ui.TransactionResultActivity"
             android:screenOrientation="portrait"
             android:theme="@style/My.Theme.Fullscreen" />
-=======
-        <activity android:name="de.schildbach.wallet.ui.ReceiveActivity"
-            android:screenOrientation="portrait"
-            android:theme="@style/My.Theme.ChildActivity" />
->>>>>>> 0920cc31
 
         <provider
             android:name="de.schildbach.wallet.data.AddressBookProvider"
