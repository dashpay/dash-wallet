--- conflicted
+++ resolved
@@ -94,26 +94,13 @@
         </activity>
 
         <activity
-<<<<<<< HEAD
-            android:name="de.schildbach.wallet.ui.VerifySeedActivity"
+            android:name="de.schildbach.wallet.ui.verify.VerifySeedActivity"
             android:screenOrientation="portrait"
             android:theme="@style/My.Theme.ChildActivity"  />
 
         <activity
-            android:name="de.schildbach.wallet.ui.ViewSeedActivity"
-=======
-            android:name="de.schildbach.wallet.ui.verify.VerifySeedActivity"
->>>>>>> 7c9f39e0
-            android:screenOrientation="portrait"
-            android:theme="@style/My.Theme.ChildActivity"  />
-
-        <activity
-<<<<<<< HEAD
             android:name="de.schildbach.wallet.ui.main.MainActivity"
-=======
-            android:name="de.schildbach.wallet.ui.main.WalletActivity"
             android:windowSoftInputMode="adjustResize"
->>>>>>> 7c9f39e0
             android:configChanges="keyboard|keyboardHidden"
             android:exported="true"
             android:label="@string/app_name_short"
