--- conflicted
+++ resolved
@@ -3,13 +3,8 @@
     xmlns:tools="http://schemas.android.com/tools"
     package="de.schildbach.wallet_test"
     android:installLocation="internalOnly"
-<<<<<<< HEAD
     android:versionCode="80100"
     android:versionName="5.0-dashpay">
-=======
-    android:versionCode="70250"
-    android:versionName="7.2.5">
->>>>>>> 9b7cfc5d
 
     <!-- normal permissions -->
     <uses-permission android:name="android.permission.INTERNET" />
@@ -61,7 +56,6 @@
 
     <application
         android:networkSecurityConfig="@xml/network_security_config"
-        android:requestLegacyExternalStorage="true"
         android:name="de.schildbach.wallet.WalletApplication"
         android:allowBackup="false"
         android:icon="@mipmap/ic_launcher"
