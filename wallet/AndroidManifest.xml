--- conflicted
+++ resolved
@@ -237,16 +237,14 @@
             android:screenOrientation="portrait"
             android:theme="@style/My.Theme.ChildActivity" />
 
-<<<<<<< HEAD
+        <activity android:name="de.schildbach.wallet.ui.RestoreWalletFromSeedActivity"
+            android:screenOrientation="portrait"
+            android:theme="@style/My.Theme.ChildActivity"
+            android:windowSoftInputMode="adjustResize" />
+
         <activity android:name="de.schildbach.wallet.ui.AdvancedSecurityActivity"
             android:screenOrientation="portrait"
             android:theme="@style/My.Theme.ChildActivity" />
-=======
-        <activity android:name="de.schildbach.wallet.ui.RestoreWalletFromSeedActivity"
-            android:screenOrientation="portrait"
-            android:theme="@style/My.Theme.ChildActivity"
-            android:windowSoftInputMode="adjustResize" />
->>>>>>> 5b80c9f7
 
         <activity android:name="de.schildbach.wallet.ui.SettingsActivity"
             android:screenOrientation="portrait"
