<?xml version="1.0" encoding="utf-8"?>
<manifest xmlns:android="http://schemas.android.com/apk/res/android"
    xmlns:tools="http://schemas.android.com/tools"
    package="de.schildbach.wallet_test"
    android:installLocation="internalOnly"
<<<<<<< HEAD
    android:versionCode="70230"
    android:versionName="7.2.3">
=======
    android:versionCode="70240"
    android:versionName="7.2.4">
>>>>>>> fe48c26b

    <!-- normal permissions -->
    <uses-permission android:name="android.permission.INTERNET" />
    <uses-permission android:name="android.permission.ACCESS_NETWORK_STATE" />
    <uses-permission android:name="android.permission.RECEIVE_BOOT_COMPLETED" />
    <uses-permission android:name="android.permission.BLUETOOTH" />
    <uses-permission android:name="android.permission.NFC" />
    <uses-permission android:name="android.permission.USE_FINGERPRINT" />
    <uses-permission android:name="android.permission.VIBRATE" />
    <uses-permission android:name="android.permission.WAKE_LOCK" />
    <uses-permission android:name="android.permission.FOREGROUND_SERVICE" />

    <!-- dangerous permissions -->
    <uses-permission android:name="android.permission.CAMERA" /> <!-- group: CAMERA -->
    <uses-permission android:name="android.permission.WRITE_EXTERNAL_STORAGE" /> <!-- group: STORAGE -->
    <uses-permission android:name="android.permission.READ_EXTERNAL_STORAGE" /> <!-- group: STORAGE -->
    <!--<uses-permission android:name="android.permission.RECORD_AUDIO" />-->


    <uses-feature
        android:name="android.hardware.touchscreen"
        android:required="false" />
    <uses-feature
        android:name="android.hardware.nfc"
        android:required="false" />
    <uses-feature
        android:name="android.hardware.camera"
        android:required="true" />
    <uses-feature
        android:name="android.hardware.camera.front"
        android:required="true" />
    <uses-feature
        android:name="android.hardware.camera.autofocus"
        android:required="true" />
    <uses-feature
        android:name="android.hardware.camera.flash"
        android:required="true" />
    <uses-feature
        android:name="android.hardware.screen.landscape"
        android:required="false" />
    <uses-feature
        android:name="android.hardware.bluetooth"
        android:required="false" />

    <supports-screens
        android:anyDensity="true"
        android:largeScreens="true"
        android:normalScreens="true"
        android:smallScreens="true"
        android:xlargeScreens="true" />

    <application
        android:name="de.schildbach.wallet.WalletApplication"
        android:allowBackup="false"
        android:icon="@mipmap/ic_launcher"
        android:label="@string/app_name"
        android:largeHeap="true"
        android:theme="@style/My.Theme"
        tools:ignore="LockedOrientationActivity">

        <activity
            android:name="de.schildbach.wallet.ui.OnboardingActivity"
            android:screenOrientation="portrait"
            android:taskAffinity=""
            android:theme="@style/SplashActivity.Theme">

            <intent-filter>
                <action android:name="android.intent.action.MAIN" />

                <category android:name="android.intent.category.LAUNCHER" />
                <category android:name="android.intent.category.DEFAULT" />
            </intent-filter>

            <meta-data
                android:name="android.app.shortcuts"
                android:resource="@xml/shortcuts" />

        </activity>

        <activity
            android:name="de.schildbach.wallet.ui.VerifySeedActivity"
            android:screenOrientation="portrait"
            android:theme="@style/My.Theme.ChildActivity" />

        <activity
            android:name="de.schildbach.wallet.ui.ViewSeedActivity"
            android:screenOrientation="portrait"
            android:theme="@style/My.Theme.ChildActivity" />

        <activity
            android:name="de.schildbach.wallet.ui.WalletActivity"
            android:configChanges="keyboard|keyboardHidden"
            android:exported="true"
            android:label="@string/app_name_short"
            android:taskAffinity=""
            android:screenOrientation="portrait"
<<<<<<< HEAD
            android:theme="@style/My.Theme.NoStatusBar"
            android:windowSoftInputMode="stateAlwaysHidden" />
=======
            android:theme="@style/LockScreenActivity.Child.Theme" />
>>>>>>> fe48c26b

        <activity-alias
            android:name="de.schildbach.wallet.WalletActivity"
            android:targetActivity="de.schildbach.wallet.ui.WalletActivity">
            <intent-filter>
                <action android:name="android.nfc.action.NDEF_DISCOVERED" />

                <data android:mimeType="application/x-drktx" />
                <data android:mimeType="application/x-dashtx" />

                <category android:name="android.intent.category.DEFAULT" />
            </intent-filter>
        </activity-alias>

        <activity
            android:name="de.schildbach.wallet.ui.send.SendCoinsInternalActivity"
            android:label="@string/pay_title"
            android:screenOrientation="portrait"
            android:theme="@style/My.Theme.ChildActivity" />

        <activity
            android:name="de.schildbach.wallet.ui.send.SendCoinsActivity"
            android:label="@string/pay_title"
            android:screenOrientation="portrait"
            android:taskAffinity=""
            android:theme="@style/My.Theme.ChildActivity"
            tools:ignore="LockedOrientationActivity">
            <intent-filter android:label="@string/send_coins_activity_title">
                <action android:name="android.intent.action.VIEW" />

                <data android:scheme="dash" />
                <data android:scheme="darkcoin" />
                <data android:scheme="pay" />

                <category android:name="android.intent.category.DEFAULT" />
                <category android:name="android.intent.category.BROWSABLE" />
            </intent-filter>
            <intent-filter android:label="@string/send_coins_activity_title">
                <action android:name="android.nfc.action.NDEF_DISCOVERED" />

                <data android:scheme="dash" />
                <data android:scheme="darkcoin" />
                <data android:scheme="pay" />

                <category android:name="android.intent.category.DEFAULT" />
            </intent-filter>
        </activity>
        <activity
            android:name="de.schildbach.wallet.ui.SendCoinsQrActivity"
            android:configChanges="keyboard|keyboardHidden"
            android:screenOrientation="portrait"
<<<<<<< HEAD
            android:theme="@style/My.Theme.Transparent"></activity>
=======
            android:theme="@style/LockScreenActivity.Child.Theme" >
        </activity>
>>>>>>> fe48c26b
        <activity
            android:name="de.schildbach.wallet.ui.RequestCoinsActivity"
            android:configChanges="keyboard|keyboardHidden"
            android:label="@string/request_coins_activity_title"
            android:theme="@style/LockScreenActivity.Child.Theme"
            android:windowSoftInputMode="adjustResize" />
        <activity
            android:name="de.schildbach.wallet.ui.AddressBookActivity"
            android:configChanges="keyboard|keyboardHidden"
            android:label="@string/address_book_activity_title"
            android:theme="@style/LockScreenActivity.Child.Theme" />
        <activity
            android:name="de.schildbach.wallet.ui.ExchangeRatesActivity"
            android:configChanges="keyboard|keyboardHidden"
            android:label="@string/exchange_rates_activity_title"
            android:theme="@style/LockScreenActivity.Child.Theme" />
        <activity
            android:name="de.schildbach.wallet.ui.NetworkMonitorActivity"
            android:configChanges="keyboard|keyboardHidden"
            android:label="@string/network_monitor_activity_title"
            android:theme="@style/LockScreenActivity.Child.Theme" />
        <activity
            android:name="de.schildbach.wallet.ui.preference.PreferenceActivity"
            android:label="@string/preferences_activity_title"
<<<<<<< HEAD
            android:theme="@style/My.Theme.ChildActivity" />
        <activity
            android:name="de.schildbach.wallet.ui.BlockInfoActivity"
=======
            android:theme="@style/LockScreenActivity.Child.Theme" />

        <activity android:name="de.schildbach.wallet.ui.BlockInfoActivity"
>>>>>>> fe48c26b
            android:label="@string/block_info"
            android:theme="@style/LockScreenActivity.Child.Theme" />
        <activity
            android:name="de.schildbach.wallet.ui.RestoreWalletActivity"
            android:configChanges="orientation|keyboard|keyboardHidden"
<<<<<<< HEAD
            android:theme="@style/My.Theme.Dialog">
            <intent-filter android:label="@string/import_keys_intent_filter_action">
=======
            android:taskAffinity=""
            android:theme="@style/My.Theme.Dialog" >
            <intent-filter android:label="@string/import_keys_intent_filter_action" >
>>>>>>> fe48c26b
                <action android:name="android.intent.action.VIEW" />

                <category android:name="android.intent.category.DEFAULT" />

                <data android:mimeType="application/x-darkcoin-wallet-backup" />
                <data android:mimeType="application/x-dash-wallet-backup" />
            </intent-filter>
        </activity>
        <activity
            android:name="de.schildbach.wallet.ui.scan.ScanActivity"
            android:configChanges="keyboard|keyboardHidden"
            android:stateNotNeeded="true"
            android:theme="@style/My.Theme.Fullscreen"
            android:windowSoftInputMode="stateAlwaysHidden" />
        <activity
            android:name="de.schildbach.wallet.ui.send.SweepWalletActivity"
            android:configChanges="keyboard|keyboardHidden"
            android:label="@string/sweep_wallet_activity_title"
<<<<<<< HEAD
            android:launchMode="singleTask"
=======
>>>>>>> fe48c26b
            android:theme="@style/My.Theme.ChildActivity"
            android:windowSoftInputMode="adjustResize" />

        <activity
            android:name="de.schildbach.wallet.ui.WalletUriHandlerActivity"
            android:label="@string/app_name"
<<<<<<< HEAD
=======
            android:noHistory="true"
            android:excludeFromRecents="true"
            android:taskAffinity=""
>>>>>>> fe48c26b
            android:theme="@style/My.Theme.Transparent">

            <intent-filter>
                <action android:name="android.intent.action.VIEW" />

                <data android:scheme="dashwallet" />

                <category android:name="android.intent.category.DEFAULT" />
                <category android:name="android.intent.category.BROWSABLE" />
            </intent-filter>

        </activity>

        <activity
            android:name="de.schildbach.wallet.ui.ImportSharedImageActivity"
            android:excludeFromRecents="true"
            android:label="@string/app_name"
<<<<<<< HEAD
=======
            android:noHistory="true"
            android:taskAffinity=""
>>>>>>> fe48c26b
            android:theme="@style/My.Theme.Transparent">

            <intent-filter android:label="@string/sweep_wallet_activity_title">
                <action android:name="android.intent.action.SEND" />
                <category android:name="android.intent.category.DEFAULT" />
                <data android:mimeType="image/*" />
            </intent-filter>
        </activity>

<<<<<<< HEAD
        <activity
            android:name="org.dash.wallet.integration.uphold.ui.UpholdSplashActivity"
            android:launchMode="singleTask"
            android:theme="@style/My.Theme.ChildActivity" />
        <activity
            android:name="org.dash.wallet.integration.uphold.ui.UpholdAccountActivity"
            android:theme="@style/My.Theme.ChildActivity" />
=======
        <activity android:name="org.dash.wallet.integration.uphold.ui.UpholdSplashActivity"
            android:theme="@style/LockScreenActivity.Child.Theme"
            android:taskAffinity="" />

        <activity android:name="org.dash.wallet.integration.uphold.ui.UpholdAccountActivity"
            android:theme="@style/LockScreenActivity.Child.Theme"
            android:taskAffinity="" />
>>>>>>> fe48c26b

        <activity
            android:name="de.schildbach.wallet.ui.LockScreenActivity"
            android:screenOrientation="portrait"
            android:theme="@style/LockScreenActivity.Theme" />

        <activity
            android:name="de.schildbach.wallet.ui.SetPinActivity"
            android:screenOrientation="portrait"
            android:theme="@style/My.Theme.ChildActivity" />

        <activity
            android:name="de.schildbach.wallet.ui.MoreActivity"
            android:screenOrientation="portrait"
            android:theme="@style/LockScreenActivity.Child.Theme" />

        <activity
            android:name="de.schildbach.wallet.ui.SecurityActivity"
            android:screenOrientation="portrait"
            android:theme="@style/LockScreenActivity.Child.Theme" />

        <activity
            android:name="de.schildbach.wallet.ui.RestoreWalletFromSeedActivity"
            android:screenOrientation="portrait"
            android:theme="@style/My.Theme.ChildActivity"
            android:windowSoftInputMode="adjustResize" />

        <activity
            android:name="de.schildbach.wallet.ui.AdvancedSecurityActivity"
            android:screenOrientation="portrait"
            android:theme="@style/LockScreenActivity.Child.Theme" />

        <activity
            android:name="de.schildbach.wallet.ui.SettingsActivity"
            android:screenOrientation="portrait"
            android:theme="@style/LockScreenActivity.Child.Theme" />

        <activity
            android:name="de.schildbach.wallet.ui.AboutActivity"
            android:screenOrientation="portrait"
            android:theme="@style/LockScreenActivity.Child.Theme" />

        <activity
            android:name="de.schildbach.wallet.ui.ToolsActivity"
            android:screenOrientation="portrait"
            android:theme="@style/LockScreenActivity.Child.Theme" />

        <activity
            android:name="de.schildbach.wallet.ui.PaymentsActivity"
            android:screenOrientation="portrait"
            android:theme="@style/LockScreenActivity.Child.Theme" />

        <activity
            android:name="de.schildbach.wallet.ui.QuickReceiveActivity"
            android:screenOrientation="portrait"
            android:theme="@style/LockScreenActivity.Child.Theme" />

        <activity
            android:name="de.schildbach.wallet.ui.ReceiveActivity"
            android:screenOrientation="portrait"
            android:theme="@style/LockScreenActivity.Child.Theme" />

        <activity
            android:name="de.schildbach.wallet.ui.TransactionResultActivity"
            android:screenOrientation="portrait"
            android:theme="@style/My.Theme.Fullscreen" />

        <activity
            android:name="de.schildbach.wallet.ui.ForgotPinActivity"
            android:screenOrientation="portrait"
            android:theme="@style/My.Theme.ChildActivity" />

        <activity
            android:name="de.schildbach.wallet.ui.WelcomeActivity"
            android:screenOrientation="portrait"
            android:theme="@style/LockScreenActivity.Theme" />

        <activity
            android:name="de.schildbach.wallet.ui.UpholdTransferActivity"
            android:screenOrientation="portrait"
            android:theme="@style/My.Theme.ChildActivity" />

        <activity
            android:name="de.schildbach.wallet.ui.AppUpgradeActivity"
            android:screenOrientation="portrait"
            android:theme="@style/LockScreenActivity.Theme" />


        <!--///////////////////////////-->


        <activity
            android:name="de.schildbach.wallet.ui.BuyAndSellLiquidUpholdActivity"
            android:theme="@style/My.Theme.ChildActivity" />

        <activity
            android:name="com.e.liquid_integration.ui.BuyDashWithCreditCardActivity"
            android:screenOrientation="portrait"
            android:theme="@style/My.Theme.ChildActivity" />
        <activity
            android:name="com.e.liquid_integration.ui.BuyDashWithCryptoCurrencyActivity"
            android:screenOrientation="portrait"
            android:theme="@style/My.Theme.ChildActivity" />

        <activity
            android:name="com.e.liquid_integration.ui.SellDashActivity"
            android:screenOrientation="portrait"
            android:theme="@style/My.Theme.ChildActivity" />


        <activity
            android:name="com.e.liquid_integration.ui.WebViewActivity"
            android:screenOrientation="portrait"
            android:theme="@style/My.Theme.ChildActivity" />


        <activity
            android:name="com.e.liquid_integration.ui.LiquidBuyAndSellDashActivity"
            android:theme="@style/My.Theme.ChildActivity" />
        <activity
            android:name="com.e.liquid_integration.ui.LiquidSplashActivity"
            android:launchMode="singleTop"
            android:theme="@style/My.Theme.ChildActivity">

            <intent-filter android:label="@string/send_coins_activity_title">
                <action android:name="android.intent.action.VIEW" />

                <category android:name="android.intent.category.DEFAULT" />
                <category android:name="android.intent.category.BROWSABLE" />

                <data
                    android:host="callback"
                    android:scheme="liquid-oauth" />


            </intent-filter>

            <!--    <intent-filter android:autoVerify="true">
                    <action android:name="android.intent.action.VIEW" />

                    <category android:name="android.intent.category.DEFAULT" />
                    <category android:name="android.intent.category.BROWSABLE" />



                </intent-filter>-->

        </activity>

        <!--   <activity
               android:name="de.schildbach.wallet.ui.LiquidTransferActivity"
               android:screenOrientation="portrait"
               android:theme="@style/My.Theme.ChildActivity" />

           <activity
               android:name="de.schildbach.wallet.ui.LiquidDashToDashTransferActivity"
               android:screenOrientation="portrait"
               android:theme="@style/My.Theme.ChildActivity" />-->

        <!--/////////-->
        <provider
            android:name="de.schildbach.wallet.data.AddressBookProvider"
            android:authorities="${applicationId}.address_book"
            android:exported="false" />
        <provider
            android:name="androidx.core.content.FileProvider"
            android:authorities="${applicationId}.file_attachment"
            android:exported="false"
            android:grantUriPermissions="true">
            <meta-data
                android:name="android.support.FILE_PROVIDER_PATHS"
                android:resource="@xml/file_provider" />
        </provider>

        <receiver
            android:name="de.schildbach.wallet.WalletBalanceWidgetProvider"
            android:label="@string/appwidget_wallet_balance_title">
            <intent-filter>
                <action android:name="android.appwidget.action.APPWIDGET_UPDATE" />
            </intent-filter>

            <meta-data
                android:name="android.appwidget.provider"
                android:resource="@xml/wallet_balance_widget" />
        </receiver>

        <service
            android:name="de.schildbach.wallet.service.BlockchainServiceImpl"
            android:exported="false" />
        <service
            android:name="de.schildbach.wallet.offline.AcceptBluetoothService"
            android:exported="false" />

        <receiver android:name="de.schildbach.wallet.service.BootstrapReceiver">
            <intent-filter>
                <action android:name="android.intent.action.BOOT_COMPLETED" />
            </intent-filter>
            <intent-filter>
                <action android:name="android.intent.action.MY_PACKAGE_REPLACED" />
            </intent-filter>
        </receiver>

        <service
            android:name="de.schildbach.wallet.service.UpgradeWalletService"
            android:exported="false" />
        <service
            android:name="de.schildbach.wallet.service.InactivityNotificationService"
            android:exported="false" />
        <service
            android:name="de.schildbach.wallet.service.BlockchainSyncJobService"
            android:permission="android.permission.BIND_JOB_SERVICE" />

        <meta-data
            android:name="android.nfc.disable_beam_default"
            android:value="true" />
    </application>

</manifest><|MERGE_RESOLUTION|>--- conflicted
+++ resolved
@@ -3,13 +3,8 @@
     xmlns:tools="http://schemas.android.com/tools"
     package="de.schildbach.wallet_test"
     android:installLocation="internalOnly"
-<<<<<<< HEAD
-    android:versionCode="70230"
-    android:versionName="7.2.3">
-=======
     android:versionCode="70240"
     android:versionName="7.2.4">
->>>>>>> fe48c26b
 
     <!-- normal permissions -->
     <uses-permission android:name="android.permission.INTERNET" />
@@ -106,12 +101,8 @@
             android:label="@string/app_name_short"
             android:taskAffinity=""
             android:screenOrientation="portrait"
-<<<<<<< HEAD
-            android:theme="@style/My.Theme.NoStatusBar"
+            android:theme="@style/LockScreenActivity.Child.Theme"
             android:windowSoftInputMode="stateAlwaysHidden" />
-=======
-            android:theme="@style/LockScreenActivity.Child.Theme" />
->>>>>>> fe48c26b
 
         <activity-alias
             android:name="de.schildbach.wallet.WalletActivity"
@@ -163,12 +154,7 @@
             android:name="de.schildbach.wallet.ui.SendCoinsQrActivity"
             android:configChanges="keyboard|keyboardHidden"
             android:screenOrientation="portrait"
-<<<<<<< HEAD
-            android:theme="@style/My.Theme.Transparent"></activity>
-=======
-            android:theme="@style/LockScreenActivity.Child.Theme" >
-        </activity>
->>>>>>> fe48c26b
+            android:theme="@style/LockScreenActivity.Child.Theme"></activity>
         <activity
             android:name="de.schildbach.wallet.ui.RequestCoinsActivity"
             android:configChanges="keyboard|keyboardHidden"
@@ -193,28 +179,18 @@
         <activity
             android:name="de.schildbach.wallet.ui.preference.PreferenceActivity"
             android:label="@string/preferences_activity_title"
-<<<<<<< HEAD
-            android:theme="@style/My.Theme.ChildActivity" />
+            android:theme="@style/LockScreenActivity.Child.Theme" />
+
         <activity
             android:name="de.schildbach.wallet.ui.BlockInfoActivity"
-=======
-            android:theme="@style/LockScreenActivity.Child.Theme" />
-
-        <activity android:name="de.schildbach.wallet.ui.BlockInfoActivity"
->>>>>>> fe48c26b
             android:label="@string/block_info"
             android:theme="@style/LockScreenActivity.Child.Theme" />
         <activity
             android:name="de.schildbach.wallet.ui.RestoreWalletActivity"
             android:configChanges="orientation|keyboard|keyboardHidden"
-<<<<<<< HEAD
+            android:taskAffinity=""
             android:theme="@style/My.Theme.Dialog">
             <intent-filter android:label="@string/import_keys_intent_filter_action">
-=======
-            android:taskAffinity=""
-            android:theme="@style/My.Theme.Dialog" >
-            <intent-filter android:label="@string/import_keys_intent_filter_action" >
->>>>>>> fe48c26b
                 <action android:name="android.intent.action.VIEW" />
 
                 <category android:name="android.intent.category.DEFAULT" />
@@ -233,22 +209,16 @@
             android:name="de.schildbach.wallet.ui.send.SweepWalletActivity"
             android:configChanges="keyboard|keyboardHidden"
             android:label="@string/sweep_wallet_activity_title"
-<<<<<<< HEAD
             android:launchMode="singleTask"
-=======
->>>>>>> fe48c26b
             android:theme="@style/My.Theme.ChildActivity"
             android:windowSoftInputMode="adjustResize" />
 
         <activity
             android:name="de.schildbach.wallet.ui.WalletUriHandlerActivity"
             android:label="@string/app_name"
-<<<<<<< HEAD
-=======
             android:noHistory="true"
             android:excludeFromRecents="true"
             android:taskAffinity=""
->>>>>>> fe48c26b
             android:theme="@style/My.Theme.Transparent">
 
             <intent-filter>
@@ -266,11 +236,8 @@
             android:name="de.schildbach.wallet.ui.ImportSharedImageActivity"
             android:excludeFromRecents="true"
             android:label="@string/app_name"
-<<<<<<< HEAD
-=======
             android:noHistory="true"
             android:taskAffinity=""
->>>>>>> fe48c26b
             android:theme="@style/My.Theme.Transparent">
 
             <intent-filter android:label="@string/sweep_wallet_activity_title">
@@ -280,15 +247,6 @@
             </intent-filter>
         </activity>
 
-<<<<<<< HEAD
-        <activity
-            android:name="org.dash.wallet.integration.uphold.ui.UpholdSplashActivity"
-            android:launchMode="singleTask"
-            android:theme="@style/My.Theme.ChildActivity" />
-        <activity
-            android:name="org.dash.wallet.integration.uphold.ui.UpholdAccountActivity"
-            android:theme="@style/My.Theme.ChildActivity" />
-=======
         <activity android:name="org.dash.wallet.integration.uphold.ui.UpholdSplashActivity"
             android:theme="@style/LockScreenActivity.Child.Theme"
             android:taskAffinity="" />
@@ -296,7 +254,6 @@
         <activity android:name="org.dash.wallet.integration.uphold.ui.UpholdAccountActivity"
             android:theme="@style/LockScreenActivity.Child.Theme"
             android:taskAffinity="" />
->>>>>>> fe48c26b
 
         <activity
             android:name="de.schildbach.wallet.ui.LockScreenActivity"
