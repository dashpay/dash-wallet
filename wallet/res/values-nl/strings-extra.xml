--- conflicted
+++ resolved
@@ -17,7 +17,7 @@
     <string name="set_pin_verifying_pin">Verifieer pin</string>
     <string name="set_pin_message">Deze PIN is vereist om je app elke keer te ontgrendelen wanneer je deze gebruikt.</string>
     <string name="set_pin_confirm_pin_incorrect">Onjuiste PIN</string>
-    
+
     <string name="home_balance_hide_hint">Tik om saldo te verbergen</string>
 
     <string name="dialog_confirm_confirm">Bevestig</string>
@@ -395,11 +395,7 @@
     <string name="masternode_key_type_owner">Eigenaar sleutels</string>
     <string name="masternode_key_type_voting">Stem sleutels</string>
     <string name="masternode_key_type_operator">Operator sleutels</string>
-<<<<<<< HEAD
-    <string name="masternode_key_type_platform">HPMN Operator sleutels</string>
-=======
     <string name="masternode_key_type_platform">Evolution Node ID sleutels</string>
->>>>>>> 4aca9b04
     <string name="masternode_key_type_total">%d sleutels</string>
     <string name="masternode_key_type_used">%dgebruikt</string>
     <string name="masternode_key_pair_index">Sleutelpaar %d</string>
