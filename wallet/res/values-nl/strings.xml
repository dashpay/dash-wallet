--- conflicted
+++ resolved
@@ -3,23 +3,40 @@
 
     <string name="toast_wallet_reset">Uw portemonnee is gereset!\\nHerstel zal enige tijd duren.</string>
     <string name="wallet_disclaimer_fragment_remind_safety">Gebruik op eigen risico. Lees de &lt;u&gt;veiligheidsvoorschriften&lt;/u&gt;.</string>
+    <string name="wallet_disclaimer_fragment_remind_backup">U moet uw portomonnee back-uppen!</string>
     <string name="blockchain_state_progress_hours">%1$s, %2$d uur achter</string>
     <string name="blockchain_state_progress_days">%1$s, %2$d dagen achter</string>
     <string name="blockchain_state_progress_weeks">%1$s, %2$d weken achter</string>
     <string name="blockchain_state_progress_months">%1$s, %2$d maanden achter</string>
     <string name="blockchain_state_progress_downloading">Synchroniseren met netwerk</string>
     <string name="blockchain_state_progress_stalled">Synchronisatie is tot stilstand gekomen</string>
+    <string name="blockchain_state_progress_problem_storage">Synchronisatie: Opslagprobleem</string>
+    <string name="blockchain_state_progress_problem_network">Synchronisatie: Netwerkprobleem</string>
     <string name="wallet_address_fragment_clipboard_msg">Dash-adres is gekopieerd naar klembord</string>
     <string name="wallet_address_dialog_fragment_hint">Om uw privacy te beschermen zal uw adres wijzigen zodra een betaling ontvangen is.</string>
+    <string name="wallet_balance_fragment_too_much">Dit Dash-saldo is behoorlijk hoog om op zak te hebben. Advies: breng een deel van uw saldo onder op een veiliger plek.</string>
+    <string name="wallet_balance_fragment_replaying">Het saldo is onbeschikbaar tijdens opnieuw spelen.</string>
     <string name="exchange_rates_activity_title">Lokale munteenheid</string>
     <string name="exchange_rates_fragment_empty_text">Er is een probleem opgetreden tijdens het laden van de wisselkoersen.</string>
     <string name="exchange_rates_fragment_empty_search">De wisselkoers kon niet worden gevonden.</string>
+    <string name="exchange_rates_fragment_default">(standaard)</string>
+    <string name="exchange_rates_fragment_rate">Tarief</string>
+    <string name="exchange_rates_fragment_balance">Saldo</string>
+    <string name="exchange_rates_fragment_source">Kosten van %s</string>
     <string name="exchange_rates_options_search">Wisselkoers zoeken</string>
+    <string name="exchange_rates_context_set_as_default_title">Stel in als standaard</string>
     <string name="wallet_transactions_fragment_empty_text">Er zijn geen transacties om weer te geven</string>
+    <string name="wallet_transactions_row_warning_backup">Gefeliciteerd! U heeft uw eerste betaling ontvangen. Heeft u al een back-up gemaakt van uw portemonnee, om verlies tegen te gaan?</string>
     <string name="wallet_transactions_fragment_coinbase">gegenereerd</string>
     <string name="wallet_transactions_fragment_internal">intern</string>
+    <string name="wallet_transactions_options_filter">Transacties filteren</string>
+    <string name="wallet_transactions_options_filter_all">Alle betalingen</string>
+    <string name="wallet_transactions_options_filter_received">Ontvangen betalingen</string>
+    <string name="wallet_transactions_options_filter_sent">Verstuurde betalingen</string>
+    <string name="wallet_options_safety_menu">Veiligheid</string>
     <string name="wallet_options_encrypt_keys_set">Stel PIN in</string>
     <string name="wallet_options_encrypt_keys_change">Wijzig PIN</string>
+    <string name="wallet_options_safety">Veiligheidsvoorschriften</string>
     <string name="wallet_low_storage_dialog_title">Weinig interne opslagruimte!</string>
     <string name="wallet_low_storage_dialog_msg">Dash portemonnee gebruikt interne geheugencapaciteit om transacties en blocks op te slaan. Als de beschikbare geheugenruimte tekort schiet zal uw Dash portemonnee niet meer goed kunnen functioneren en loopt u risico het beheer over uw actuele Dash saldo te verliezen!\\n\\nWilt U de Applicatie beheer instellingen openen om ongebruikte apps te verwijderen?</string>
     <string name="wallet_low_storage_dialog_button_apps">Apps beheren</string>
@@ -30,20 +47,34 @@
     <string name="wallet_version_dialog_msg_deprecated">Als u geen update ziet dan wordt uw Android-versie mogelijk niet langer ondersteund.</string>
     <string name="wallet_version_dialog_button_market">Google Play</string>
     <string name="wallet_version_dialog_button_binary">Downloaden</string>
+    <string name="wallet_old_sdk_dialog_title">Verouderde Android-versie</string>
+    <string name="wallet_old_sdk_dialog_message">De kans bestaat dat één van de volgende versies van Dash Wallet uw apparaat niet langer ondersteunen zal. In sommige gevallen kan het lastig worden nog met Dash te kunnen betalen vanaf dit apparaat.\n\nTenzij U weet wat u aan het doen bent wordt het u aanbevolen om uw huidige aanwezige Dash saldo snel elders onder te brengen.</string>
     <string name="send_coins_activity_title">Dash versturen</string>
-<<<<<<< HEAD
-=======
     <string name="send_coins_fragment_request_payment_request_progress">Bezig met ophalen van handtekening van %s...</string>
     <string name="send_coins_fragment_request_payment_request_failed_title">Het ophalen van de handtekening is mislukt</string>
     <string name="send_coins_fragment_request_payment_request_wrong_signature">Onjuiste handtekening!</string>
->>>>>>> aebfd3b9
     <string name="send_coins_fragment_payee_verified_by_unknown">onbekend</string>
+    <string name="send_coins_fragment_receiving_address_label">Verstuur naar</string>
+    <string name="send_coins_fragment_receiving_address_hint">typ adres of naam</string>
+    <string name="send_coins_fragment_receiving_address_error">Ongeldig Dash-adres!</string>
+    <string name="send_coins_fragment_receiving_address_own">U staat op het punt om naar uzelf te versturen!</string>
+    <string name="send_coins_fragment_receiving_address_complex">complex\nadres</string>
     <string name="send_coins_fragment_pending">(%s bezig met wachten op bevestiging)</string>
+    <string name="send_coins_fragment_amount_label">Te versturen bedrag</string>
+    <string name="send_coins_fragment_pin_label">Voer pin in</string>
+    <string name="send_coins_fragment_hint_fee_economic">Netwerkkosten %s worden betaald.</string>
+    <string name="send_coins_fragment_hint_fee_priority">Een prioriteitstoeslag van %s wordt betaald. Als je een lage toeslag belangrijk vindt, gebruik \'prioriteit\' alleen als je zo spoedig mogelijk bevestiging nodig hebt.</string>
     <string name="send_coins_fragment_hint_dusty_send">bedrag is te klein om te versturen</string>
     <string name="send_coins_fragment_hint_insufficient_money">Ontoereikende fondsen</string>
     <string name="send_coins_fragment_hint_empty_wallet_failed">Het saldo van kleine betalingen in uw Dash-portemonnee is bij elkaar niet hoog genoeg om te kunnen versturen.</string>
     <string name="send_coins_fragment_hint_replaying">Momenteel zijn betalingen niet mogelijk omdat de portemonnee niet volledig is gesynchroniseerd met het netwerk</string>
+    <string name="send_coins_fragment_direct_payment_enable">Betaling direct versturen aan de begunstigde.</string>
+    <string name="send_coins_fragment_direct_payment_ack">U betaling is succesvol direct verstuurd.</string>
+    <string name="send_coins_fragment_direct_payment_nack">Uw betaling is afgewezen via directe verbinding.</string>
+    <string name="send_coins_fragment_direct_payment_failed_title">Directe betaling is mislukt</string>
+    <string name="send_coins_fragment_direct_payment_failed_msg">Uw betaling zal alsnog via het P2P-netwerk verstuurd worden.</string>
     <string name="send_coins_fragment_button_send">Versturen</string>
+    <string name="send_coins_fragment_button_back">Terug</string>
     <string name="send_coins_fragment_insufficient_money_title">Onvoldoende beschikbare coins</string>
     <string name="send_coins_fragment_insufficient_money_msg1">U komt %s tekort.</string>
     <string name="send_coins_fragment_insufficient_money_msg2">Wilt u betalen met uw volledige tegoed?</string>
@@ -54,8 +85,14 @@
     <string name="send_coins_sent_msg">Verzonden!</string>
     <string name="send_coins_failed_msg">Mislukt!</string>
     <string name="send_coins_error_msg">Er is een probleem opgetreden bij het versturen van munten!</string>
+    <string name="send_coins_options_fee_category">Kosten</string>
+    <string name="send_coins_options_fee_category_economic">Economisch</string>
+    <string name="send_coins_options_fee_category_priority">Prioriteit</string>
     <string name="send_coins_options_empty">Leeg portemonnee</string>
     <string name="sweep_wallet_activity_title">Importeer persoonlijke sleutel</string>
+    <string name="sweep_wallet_fragment_intro">U staat op het punt geld op te nemen vanaf een papieren portemonnee of coupon. Hierbij worden alle Dash van dat papier overgebracht naar uw apparaat. Zodra deze transactie bevestigd wordt zal het papier zijn waarde verloren hebben en om veiligheidsredenen niet meer opnieuw gebruikt moeten worden.</string>
+    <string name="sweep_wallet_fragment_hint">Papieren portemonnees worden gewoonlijk gebruikt als niet-apparaat gebonden, zogenaamd koude, opslag plaats. Sommige geldautomaten printen ze uit op een bon in plaats van de Dash direct naar uw mobiele apparaat te versturen. Van te voren met Dash opgewaardeerde papieren portemonnees worden door sommige mensen gebruikt om waarde aan elkaar door te geven (niet aanbevolen).</string>
+    <string name="sweep_wallet_fragment_wallet_unknown">Begin met het scannen van de geheime sleutel van de papieren portemonnee. Gebruik de camera-actieknop.</string>
     <string name="sweep_wallet_fragment_encrypted">Deze privé-sleutel is beveiligd met een wachtwoord.</string>
     <string name="sweep_wallet_fragment_password">Wachtwoord</string>
     <string name="sweep_wallet_fragment_bad_password">Verkeerd wachtwoord!</string>
@@ -67,12 +104,21 @@
     <string name="sweep_wallet_fragment_request_wallet_balance_failed_title">Het laden van uw portemonnee-saldo is mislukt</string>
     <string name="sweep_wallet_fragment_insufficient_money_title">Onvoldoende munten</string>
     <string name="sweep_wallet_fragment_insufficient_money_msg">De hoeveelheid munten in uw portemonnee is te laag om te worden overgedragen.</string>
+    <string name="sweep_wallet_options_reload">Saldo herladen</string>
     <string name="maintenance_dialog_title">Onderhoud aanbevolen</string>
     <string name="maintenance_dialog_message">U ontving %1$s op onveilige adressen. Wilt U deze Dash overbrengen naar veilige adressen? Kleine netwerkkosten ter hoogte van %2$s zullen worden afgedragen.</string>
     <string name="maintenance_dialog_state_decrypting">Bezig met ontgrendelen...</string>
     <string name="maintenance_dialog_state_done">Klaar.</string>
     <string name="maintenance_dialog_button_move">Verplaatsen</string>
+    <string name="request_coins_activity_title">Dash verzoeken</string>
+    <string name="request_coins_fragment_amount_label">Verzocht bedrag (optioneel)</string>
+    <string name="request_coins_fragment_accept_bluetooth_payment">Bluetooth-betalingen accepteren voor betrouwbaardere verwerking</string>
+    <string name="request_coins_fragment_initiate_request_qr">Laat de verzender deze code scannen.</string>
+    <string name="request_coins_fragment_initiate_request_nfc">Of tik met een NFC-apparaat.</string>
+    <string name="request_coins_clipboard_msg">Dash-verzoek is gekopieerd naar klemboord</string>
     <string name="request_coins_share_dialog_title">Dash-verzoek delen...</string>
+    <string name="request_coins_no_local_app_msg">Geen andere Dash-app gevonden</string>
+    <string name="request_coins_options_local_app_title">Aanvraag vanuit lokale app</string>
     <string name="address_book_activity_title">Adresboek</string>
     <string name="address_book_list_receiving_title">Uw adressen</string>
     <string name="address_book_list_receiving_random">Oude adressen</string>
@@ -83,6 +129,7 @@
     <string name="address_book_context_remove_title">Adres verwijderen</string>
     <string name="address_book_context_copy_to_clipboard_title">Kopiëren naar klembord</string>
     <string name="address_book_options_paste_from_clipboard_title">Plakken vanuit klembord</string>
+    <string name="address_book_options_paste_from_clipboard_empty">Het klembord is leeg</string>
     <string name="address_book_options_paste_from_clipboard_invalid">De klembordgegevens zijn onherkenbaar</string>
     <string name="address_book_options_paste_from_clipboard_own_address">Het klembordadres is van uzelf.</string>
     <string name="address_book_options_scan_title">Adres scannen</string>
@@ -97,6 +144,17 @@
     <string name="edit_address_book_entry_dialog_label_label">Naam</string>
     <string name="edit_address_book_entry_dialog_button_edit">Opslaan</string>
     <string name="transaction_row_fee">Netwerkkosten</string>
+    <string name="transaction_row_message_purpose_key_rotation">Deze transactie maakt je beurs sterker tegen diefstal. &lt;u&gt;Meer info.&lt;/u&gt;</string>
+    <string name="transaction_row_message_purpose_raise_fee">Deze transactie verhoogt de netwerkkosten van een in het verleden gedane betaling.</string>
+    <string name="transaction_row_message_own_unbroadcasted">Deze betaling is nog niet verzonden.</string>
+    <string name="transaction_row_message_received_direct">Deze betaling is direct ontvangen. Het risico bestaat dat het nooit uitgegeven kan worden.</string>
+    <string name="transaction_row_message_received_unconfirmed_delayed">De bevestiging van deze betaling is vertraagd, waarschijnlijk door overbelasting van het Dash netwerk.</string>
+    <string name="transaction_row_message_received_unconfirmed_unlocked">Deze betaling kan al worden uitgegeven zonder dat deze is bevestigd.</string>
+    <string name="transaction_row_message_received_in_conflict">Deze betaling heeft een verhoogd risico om teruggedraaid te worden door de verzender! Wacht als dat mogelijk is op bevestiging van de betaling. </string>
+    <string name="transaction_row_message_received_dead">Deze betaling is omgekeerd door de verzender.</string>
+    <string name="transaction_row_message_received_dust">Dit kleine beetje kan waarschijnlijk nooit economisch worden besteed.</string>
+    <string name="transaction_row_message_received_pay_to_many">Deze betaling wordt naar veel portemonnees - naast die van uzelf - tegelijkertijd gedaan, waardoor uw app af en toe traag kan worden. Indien mogelijk, ontvang dan bij voorkeur alleen transacties die uitsluitend aan u zelf gericht zijn.</string>
+    <string name="transaction_row_message_received_rbf">Deze betaling is vertraagd, omdat de verzender een onveilig transactietype heeft gebruikt. </string>
     <string name="transaction_row_status_received">Ontvangen</string>
     <string name="transaction_row_status_sent">Verstuurd</string>
     <string name="transaction_row_status_sending">Bezig met verzenden</string>
@@ -122,10 +180,13 @@
     <string name="transaction_row_status_masternode_update_registrar">Masternode updaten</string>
     <string name="transaction_row_status_masternode_update_service">Masternode updaten</string>
     <string name="transaction_row_status_masternode_revoke">Masternode intrekken</string>
+    <string name="transaction_row_status_masternode_reward">Masternode beloning</string>
     <string name="transaction_row_status_mining_reward">Mining beloning</string>
     <string name="network_monitor_activity_title">Netwerkmonitor</string>
     <string name="network_monitor_peer_list_title">Peers</string>
     <string name="network_monitor_block_list_title">Blokken</string>
+    <string name="block_row_mining_difficulty_adjustment">Aanpassing van de moeilijkheid van het genreren van coins</string>
+    <string name="block_row_mining_reward_adjustment">Halvering van de beloning voor het genereren van coins</string>
     <string name="block_row_now">op dit moment</string>
     <string name="peer_list_fragment_empty">Geen connecties</string>
     <string name="peer_list_row_ping_time">⇆ %d&#x2009;ms</string>
@@ -150,12 +211,14 @@
     <string name="export_keys_dialog_title">Back-upportemonnee</string>
     <string name="backup_wallet_dialog_message">Uw back-up zal versleuteld worden met het gekozen wachtwoord en weggeschreven naar een externe opslag locatie.</string>
     <string name="backup_wallet_dialog_warning_encrypted">Uw portemonnee is beveiligd met een pincode om te kunnen betalen. Onthoud deze pincode net als uw back-upwachtwoord! </string>
+    <string name="export_keys_dialog_button_export">Back-up</string>
     <string name="export_keys_dialog_success"><![CDATA[<p>Er is een back-up van uw portemonnee gemaakt op <tt>%s</tt></p><p>Als uw apparaat een verwijderbare SD-geheugenkaart bevat dan zou de back-up hier op moeten staan. Verwijder de geheugenkaart en bewaar deze op een veilige plek. Als de geheugenkaart niet verwijderbaar is dan moet u uw back-up op een andere plek dan op uw apparaat zelf archiveren.</p><p><b>Als de back-up zich uitsluitend op uw apparaat bevindt, riskeert U het verlies van uw portemonnee en back-up tezamen !</b></p><p>Zorg er altijd voor dat U uw back-upwachtwoord goed onthoudt. Wilt U uw portemonnee nu archiveren?</p>]]></string>
     <string name="export_keys_dialog_failure">Uw portemonnee kan niet geback-upt worden:\n%s</string>
     <string name="export_keys_dialog_button_archive">Archief</string>
     <string name="export_keys_dialog_mail_subject">Dash-portemonneeback-up</string>
     <string name="export_keys_dialog_mail_text">Het aangehechte versleutelde bestand bevat Dash prive-sleutels en moet altijd veilig opgeborgen worden. Vergeet het versleutelingswachtwoord niet!</string>
     <string name="export_keys_dialog_mail_intent_chooser">Archiveer portemonnee met…</string>
+    <string name="export_keys_dialog_mail_intent_failed">Archiveren van de portemonnee mislukt.</string>
     <string name="import_export_keys_dialog_password">wachtwoord</string>
     <string name="backup_wallet_dialog_password_again">opnieuw</string>
     <string name="backup_wallet_dialog_password_mismatch">komt niet overeen!</string>
@@ -187,6 +250,7 @@
     <string name="input_parser_invalid_transaction">Ongeldige transactie:\n%s</string>
     <string name="preferences_activity_title">Instellingen</string>
     <string name="preferences_category_diagnostics">Diagnostiek</string>
+    <string name="preferences_category_labs">Labs</string>
     <string name="preferences_precision_title">Waarde en precisie</string>
     <string name="preferences_precision_summary">Grootheid om waarden in te tonen. Dit heeft geen invloed op berekeningen.</string>
     <string name="preferences_precision_labels_8">DASH, 8 cijfers achter de komma</string>
@@ -244,9 +308,15 @@
     <string name="about_source_title">Broncode</string>
     <string name="about_category_credits">Deze app gebruikt…</string>
     <string name="about_credits_bitcoinj_title">dashj %s, een implementatie van Dash-protocol</string>
+    <string name="about_credits_zxing_title">ZXing, een bibliotheek om QR-codes te verwerken</string>
+    <string name="about_credits_icon_title">Deze app gebruikt een pictogram gemaakt door \'bitboy\'</string>
     <string name="about_credits_scrypt_title">Scrypt, geïmplementeerd door Will Glozer en Colin Percival</string>
     <string name="about_market_app_title">Google Play-pagina</string>
     <string name="about_market_app_summary">schrijf een recensie of beoordeel de app</string>
+    <string name="about_faq_title">FAQ</string>
+    <string name="about_faq_summary">Veelgestelde vragen over de app</string>
+    <string name="about_community_googleplus_title">Google+ community</string>
+    <string name="about_community_googleplus_summary">Bespreek de app</string>
     <string name="notification_coins_received_msg">Ontvangen %s</string>
     <string name="notification_peers_connected_msg">%d actieve verbindingen</string>
     <string name="notification_inactivity_title">U heeft nog Dash op dit apparaat!</string>
@@ -260,13 +330,18 @@
     <string name="button_dismiss">Annuleren</string>
     <string name="button_cancel">Annuleren</string>
     <string name="button_retry">Opnieuw</string>
+    <string name="button_help">Help</string>
     <string name="button_add">Toevoegen</string>
     <string name="button_delete">Verwijderen</string>
     <string name="button_set">Stel in</string>
+    <string name="button_remove">Verwijder</string>
     <string name="button_edit">Aanpassen</string>
     <string name="button_copy">Kopieer</string>
+    <string name="button_copy_request">Kopieer verzoek</string>
     <string name="button_paste">Plakken</string>
     <string name="button_share">Delen</string>
+    <string name="button_set_as_default">Kies als standaard</string>
+    <string name="button_request_coins">Dash verzoeken</string>
     <string name="button_send_coins">Dash versturen</string>
     <string name="button_pay">Verzenden</string>
     <string name="button_scan">Zoeken</string>
@@ -275,6 +350,7 @@
     <string name="action_browse">Bladeren</string>
 
     <!-- generic strings -->
+    <string name="time_today">vandaag</string>
     <string name="address_unlabeled">(niet-gemerkt)</string>
     <string name="private_key_password">Pincode</string>
     <string name="private_key_bad_password">Pincode niet correct!</string>
@@ -284,6 +360,11 @@
     <string name="error_parse">Parseerfout: %s</string>
     <string name="error_http">HTTP-fout %1$s:\n%2$s</string>
     <string name="error_bluetooth">Bluetoothfout %1$s opgetreden</string>
+
+    <string name="transaction_fragment_confirmations_label">Bevestigingen</string>
+
+    <string name="dash_slogan">Direct - Privé - Veilig</string>
+    <string name="dash_wallet">Portemonnee</string>
 
     <string name="activity_security_backup_wallet">Back-up portemonnee naar bestand</string>
     <string name="activity_security_view_recovery_phrase">Toon herstelzin</string>
