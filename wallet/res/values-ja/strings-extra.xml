--- conflicted
+++ resolved
@@ -17,7 +17,7 @@
     <string name="set_pin_verifying_pin">PINを検証中</string>
     <string name="set_pin_message">このアプリをアンロックして使用するときは必ずこのPINが必要となります</string>
     <string name="set_pin_confirm_pin_incorrect">不正な暗証番号</string>
-    
+
     <string name="home_balance_hide_hint">タップして残高を非表示にする</string>
 
     <string name="dialog_confirm_confirm">承認</string>
@@ -396,11 +396,7 @@
     <string name="masternode_key_type_owner">所有者の諸々のキー</string>
     <string name="masternode_key_type_voting">投票の諸々のキー</string>
     <string name="masternode_key_type_operator">運用者の諸々のキー</string>
-<<<<<<< HEAD
-    <string name="masternode_key_type_platform">HPMNのオペレーターキー</string>
-=======
     <string name="masternode_key_type_platform">エボリューションのノードIDキー</string>
->>>>>>> 4aca9b04
     <string name="masternode_key_type_total">%d キー</string>
     <string name="masternode_key_type_used">%dは使用済みです</string>
     <string name="masternode_key_pair_index">キーペア%d</string>
