<?xml version='1.0' encoding='UTF-8'?>
<resources  xmlns:tools="http://schemas.android.com/tools">

    <string name="choose_your_username">選擇您的 <b>達世幣
用戶名稱</b></string>
    <string name="identity_min_3_chars">名稱介乎3 到 23 個字元之間</string>
    <string name="identity_alphanum_only">僅限字母、數字和連字符</string>
    <string name="identity_hyphen_rule">必須以字母或數字來作為開頭和結尾</string>
    <string name="identity_username_validating">正在驗證用戶名</string>
    <string name="identity_username_available">用戶名可用</string>
    <string name="identity_username_taken">用戶名已被使用</string>
    <string name="platform_communication_error">與 達世幣平台的通訊錯誤</string>
    <string name="register">注冊</string>

    <string name="new_account_confirm_button_text">確認並付款</string>
    <string name="invitation_confirm_button_text">確認:</string>
    <string name="new_account_confirm_accept">我接受</string>
    <string name="new_account_confirm_upgrade_fee">升級費用</string>
    <string name="new_account_confirm_message">您已選擇 %s 作為您的用戶名。請注意，用戶名一旦註冊就無法更改。</string>
    <string name="invitation_confirm_title">邀請費</string>
    <string name="invitation_confirm_message">每個邀請都將獲得該金額的資助，以便接收者可以在達世幣網絡上快速創建他們的用戶名</string>
    <string name="invitation_init_title">邀請</string>
    <string name="invitation_init_header">邀請您的朋友和家人</string>
    <string name="invitation_init_message">幫助您的朋友和家人加入達世幣網路。邀請他們進入社交銀行的世界。</string>
    <string name="invitation_init_button_text">創建新的邀請</string>
    <string name="invitation_notifications_hint">邀請您的朋友和家人加入達世幣網絡</string>
    <string name="invitation_notifications_hint1">邀請您的家人，通過搜索他們的用戶名找到您的朋友</string>
    <string name="invitation_notifications_hint1_or">或</string>
    <string name="invitation_created_title">邀請</string>
    <string name="invitation_created_successfully">創建邀請成功</string>
    <string name="invitation_created_tag_title">標記供您參考</string>
    <string name="invitation_created_tag">例如: 爸爸</string>
    <string name="invitation_created_preview">預覽邀請</string>
    <string name="invitation_created_copy_link">複製邀請鏈接</string>
    <string name="invitation_created_send_invitation">發送邀請</string>
    <string name="invitation_created_send_invitation_again">重新發送</string>
    <string name="invitation_created_maybe_later">以後再算</string>
    <string name="invitation_preview_title">現在加入</string>
    <string name="invitation_preview_message"> %s已邀請您。開始使用達世幣加密貨幣。</string>
    <string name="invitation_preview_close">關閉</string>
    <string name="invitation_cant_afford_title">錢包餘額不足</string>
    <string name="invitation_cant_afford_message">您至少需要 %s 達世幣才能建立邀請</string>
    <string name="invitation_creating_error_title">創建邀請時出錯</string>
    <string name="invitation_creating_error_message">建立您的邀請時出現問題。請再試一次。</string>
    <string name="invitation_creating_error_message_not_synced">等待同步完成並重試。</string>
    <string name="invitation_creating_progress_title">創建邀請</string>
    <string name="invitation_verifying_progress_title">正在驗證邀請</string>
    <string name="invitation_share_message">邀請函僅供一次性使用。不要與團體分享。</string>
    <string name="invitation_share_title">達世幣邀請</string>
    <string name="invitation_already_claimed_title">邀請經己被認領</string>
    <string name="invitation_already_claimed_message">您來自 %s 的邀請已被領取</string>
    <string name="invitation_invalid_invite_title">邀請無效</string>
    <string name="invitation_invalid_invite_message">您來自 %s 的邀請無效</string>
    <string name="invitation_username_already_found_title">已找到用戶名</string>
    <string name="invitation_username_already_found_message">由於您已經有達世幣用戶名，因此您無法認領此邀請</string>
    <string name="invitation_onboarding_has_began_error_title">加載錯誤</string>
    <string name="invitation_onboarding_has_began_error">加載正在進行中，請在創建錢包後領取邀請函。</string>
    <string name="invitation_accept_title_1">獲取您的用戶名</string>
    <string name="invitation_accept_title_2">添加您的朋友和家人</string>
    <string name="invitation_accept_message_2">邀請您的家人，通過搜索用戶名來找到您的朋友</string>
    <string name="invitation_accept_title_3">個性化</string>
    <string name="invitation_accept_message_3">上傳您的照片，個性化您的身份</string>
    <string name="invitation_accept_continue">繼續</string>
    <string name="invitation_contact_request_sent_message">自從 %s 邀請您以來，聯絡請求已發送至對方。</string>

    <string name="username_being_created">您的用戶名 %s 正在達世幣網路上創建</string>
    <string name="username_being_requested">達世幣網路正在請求您的用戶名 %s </string>

    <string name="processing_let_me_know">完成後通知我</string>
    <string name="processing_home_title">升級到進化版</string>
    <string name="processing_home_step_1" tools:ignore="TypographyFractions">(1/3) 處理付款中</string>
    <string name="processing_home_step_2">(2/3) 建立ID</string>
    <string name="processing_home_step_2_restoring">(2/3) 恢復 ID</string>
    <string name="processing_home_step_3" tools:ignore="TypographyFractions">(3/3) 正在註冊用戶名</string>
    <string name="processing_home_step_3_requesting" tools:ignore="TypographyFractions">(3/3) 請求用戶名稱</string>
    <string name="processing_home_step_3_restoring">(3/3) 恢復使用者名稱</string>
    <string name="processing_done_title">你好 %s,</string>
    <string name="processing_done_subtitle">您的帳戶已準備好了</string>
    <string name="processing_voting_subtitle">為您的用戶名的投票已經開始</string>
    <string name="processing_error_title">錯誤升級</string>
    <string name="processing_error_title_from_invite">從邀請升級時出錯</string>
    <string name="processing_error_retry">重試</string>
    <string name="processing_username_unavailable_title">使用者名稱不可用</string>
    <string name="processing_username_unavailable_subtitle">請選擇其他</string>

    <string name="dashpay_upgrade_fee">升級費用</string>
    <string name="dashpay_invite_fee">邀請費</string>
    <string name="dashpay_topup_fee">儲值費</string>
    <string name="search_user_find_a_user">在達世幣網絡上查找用戶</string>
    <string name="search_for_a_user">在達世幣網絡上搜尋用戶</string>
    <string name="search_user_input_placeholder">在此輸入使用者名稱並進行搜尋</string>
    <string name="add_new_contact">新增聯絡人</string>
    <string name="send_contact_request">發送聯繫請求</string>
    <string name="sending_contact_request">發送聯繫請求</string>
    <string name="sending_contact_request_short">邀請中</string>
    <string name="accepting_contact_request">接受聯繫請求</string>
    <string name="accepting_contact_request_short">接受中</string>
    <string name="search_user_no_results">沒有匹配的用戶</string>
    <string name="search_user_loading">在達世幣網路上搜尋用戶名<b>\"%\"</b> </string>
    <string name="contact_request_pending">有聯繫請求等待批准</string>
    <string name="pay">付款</string>
    <string name="contact_request_received_title">%s 已向您請求加為好友</string>
    <string name="contact_request_accept">接受</string>
    <string name="contact_request_ignore">忽略</string>

    <string name="contacts_no_results">沒有匹配的聯絡人</string>

    <string name="contacts_title">通訊錄</string>
    <string name="contacts_send_to_contact_title">發送給聯繫人</string>
    <string name="contacts_search_for">搜尋聯絡人</string>
    <string name="contact_requests_title">聯繫請求</string>
    <string name="contacts_add_new_contact">新增聯絡人</string>
    <string name="contacts_contact_requests_count">聯絡請求 (%d)</string>
    <string name="contacts_contact_requests">聯繫請求</string>
    <string name="contacts_contact_requests_view">看全部</string>
    <string name="contacts_my_contacts">我的通訊錄</string>
    <string name="contacts_sort_order">排序方式:</string>
    <string-array name="contacts_sort">
        <item>名稱</item>
    </string-array>

    <string name="notifications_title">通知</string>
    <string name="notifications_title_with_count">通知 (%d)</string>
    <string name="notifications_profile_activity">活動</string>
    <string name="notifications_new">新的</string>
    <string name="notifications_earlier">之前</string>
    <string name="notifications_none_new">沒有新的通知</string>
    <string name="notifications_contact_has_accepted">%s 已接受您的聯絡要求。</string>
    <string name="notifications_you_have_accepted">您已接受來自 %s的聯絡請求</string>
    <string name="notifications_you_sent">您發送了聯繫請求至 %s</string>
    <string name="notifications_you_received">%s 已向您發送聯絡請求</string>

    <string name="identity_complete_message">您的用戶名 %s 已在達世幣網路上成功創建</string>
    <string name="request_complete_message">您的用戶名  %s 已在達世幣網路上成功請求</string>

    <string name="scan_to_pay_username_dialog_message">不是有效的達世幣使用者名稱或身份\n\n%s</string>
    <string name="send_coins_to_username">發送到</string>
    <string name="contact_history_disclaimer">添加 % 作為您的聯絡人到 <b>直接以用戶名來付款</b> 並<b>保留相互交易歷史記錄</b></string>
    <string name="contact_history_disclaimer_pending">一旦 % 接受您的請求，您就可以 <b>直接以用戶名來付款</b></string>
    <string name="stranger_activity_disclaimer_text">直接向位址支付的款項不會保留在活動中。</string>
    <string name="error_loading_identity">載入身份時出錯</string>

    <string name="edit_profile">編輯個人資料</string>
    <string name="display_name">顯示名稱</string>
    <string name="about_me">關於我</string>
    <string name="char_count">%1$d/%2$d 字符</string>
    <!-- overrides default TextInputLayout value. Do not change the name -->
    <string name="save">儲存</string>
    <string name="edit_profile_take_picture">用相機拍照</string>
    <string name="edit_profile_choose_picture">從圖庫中選擇</string>
    <string name="upgrade_to_evolution_title">加入 DashPay</string>
    <string name="upgrade_to_evolution_message">創建您的用戶名，使用朋友和家人的用戶名來搜索並將他們添加到您的聯絡人列表中</string>
    <string name="image_cropper_title">移動和縮放您的照片以找到最適當的效果</string>
    <string name="select">選擇</string>
    <string name="unable_to_load_image">無法載入圖片。</string>
    <string name="profile_picture_upload_error_title">上傳錯誤</string>
    <string name="profile_picture_upload_error_message">無法上傳您的照片。\n請再試一次</string>
    <string name="profile_picture_upload_try_again">再試一次</string>
    <string name="profile_picture_uploading_title">請稍等</string>
    <string name="profile_picture_uploading_message">將您的圖片上傳到網絡</string>
    <string name="picture_upload_policy">圖片上傳政策</string>
    <string name="imgur_policy_1">您選擇的圖像將匿名上傳到 Imgur。</string>
    <string name="imgur_policy_2">任何人都可以公開查看上傳的圖像。</string>
    <string name="imgur_policy_3">只要您有權訪問此錢包，您就可以隨時刪除上傳的圖片。</string>
    <string name="profile_picture_delete_title">你確定嗎\?</string>
    <string name="profile_picture_delete_message">該圖像將不會再在達世幣網路上使用</string>
    <string name="agree">同意</string>
    <string name="yes">是的</string>
    <string name="no">不是</string>

    <string name="updating_profile">在達世幣網絡上更新個人資料</string>
    <string name="google_drive_policy_one">達世幣網路或 DashPay 錢包不儲存任何帳戶資訊。</string>
    <string name="google_drive_policy_two">任何人都可以公開查看上傳的圖像。</string>
    <string name="google_drive_policy_three">只要您有權存取此裝置上的錢包，您就可以隨時刪除或更改圖片。</string>

    <string name="upload_image_message">將您的圖片上傳到網絡</string>
    <string name="upload_image_please_wait">請稍等</string>
    <string name="upload_image_error_message">無法上傳您的圖片。請再試一次。</string>
    <string name="upload_image_upload_error">上傳錯誤</string>

    <string name="edit_profile_google_drive">Google雲端硬碟</string>
    <string name="edit_profile_imgur">Imgur</string>
    <string name="google_drive_failed_authorization">Google 雲端硬碟授權失敗。</string>


    <string name="error_updating_profile_try_again">再試一次</string>
    <string name="error_updating_profile_cancel">取消</string>
    <string name="error_updating_profile_msg">更新個人檔案時發生錯誤</string>
    <string name="error_updating_profile_code">程式碼: %s</string>
    <string name="edit_profile_public_url">公共網址</string>
    <string name="public_url_enter_url">貼上您的圖片網址</string>
    <string name="public_url_error_message">無法取得影像。請輸入有效的圖像 URL。</string>
    <string name="public_url_message">您可以指定在網路上公開的任何 URL，以便使用者可以在達世幣網路上看到它。</string>
    <string name="public_url_more_info">更多資訊</string>
    <string name="public_url_fetching_image">獲取圖像</string>

    <string name="gravatar">Gravatar</string>
    <string name="gravatar_email_prompt">輸入您的 Gravatar 電子郵件 ID</string>
    <string name="gravatar_fetching">取得您的 Gravatar</string>
    <string name="gravatar_email_sample">sample\@email.com</string>
    <string name="gravatar_disclaimer">您的電子郵件不會存儲在 DashPay 錢包或任何服務器上。它用於獲取您的 Gravatar 帳戶詳細信息，然後被丟棄。</string>
    <string name="gravatar_email_error">無法取得您的頭像。請輸入有效的 Gravatar 電子郵件 ID。</string>

    <string name="where_to_store_your_picture">您想在哪裡儲存您的照片？</string>
    <string name="external_storage_disclaimer">您的圖片將始終由您掌控。達世幣不會儲存您的任何數據，包括您的個人資料圖片。</string>
    <string name="select_source_sign_in_required">需要登入</string>
    <string name="select_source_google_drive">Google雲端硬碟</string>
    <string name="select_source_no_sign_in_required">無需帳戶</string>

    <string name="join_dashpay_subtitle">建立用戶名，新增您的朋友...</string>
    <string name="join_dashpay_more_subtitle">建立您的用戶名，找到您的朋友並將他們添加到您的聯絡人中</string>
    <string name="join">加入</string>

    <string name="more_suggestions">更多建議</string>
    <string name="users_that_matches">匹配的用戶</string>
    <string name="not_in_your_contacts">目前不在您的聯絡人中的人</string>
    <string name="no_matching_contacts">您的聯絡人中沒有匹配的用戶</string>
    <string name="suggestions_empty_result_part_1">沒有與該名稱相符的用戶</string>
    <string name="suggestions_empty_result_part_2">在你的通訊錄中</string>
    <string name="save_changes">保存變更</string>
    <string name="save_profile_reminder_text">您想保存對個人資料所做的更改嗎\?</string>
    <string name="invitation_notification_text">邀請您的朋友和家人加入達世幣網絡。</string>
    <string name="dashpay_min_balance_disclaimer">您至少需要 <b>%s</b> 才能開始</string>
    <string name="dashpay_insuffient_credits">餘額不足，無法執行此操作。</string>

    <string name="about_developer_mode">開發者模式已啟用: 所有功能均已啟用!</string>
    <string name="about_developer_mode_disabled">開發者模式已停用。</string>
    <string name="invite_history_create_new_invite">創建新的邀請</string>
    <string name="invitations_history_header">邀請記錄</string>
    <string name="invitations_filter_title">過濾邀請</string>
    <string name="invite_history_empty">尚未創建任何邀請。</string>
    <string name="invite_history_empty_claimed">沒有已領取的邀請。</string>
    <string name="invite_history_empty_pending">沒有待處理的邀請。</string>
    <string name="invitation_details_invite_used_by">邀請己被使用</string>
    <string name="invitation_details_invite_without_username">已領取邀請。用戶名註冊待處理。</string>
    <string-array name="invite_filter">
        <item>所有</item>
        <item>處理中</item>
        <item>已被認領</item>
    </string-array>

    <!-- Private memo -->
    <string name="private_memo">私人筆記</string>
    <string name="add_note">新增註釋</string>
    <string name="edit_note">編輯備註</string>
    <string name="note">筆記</string>

    <string name="select_privacy_preferences">選擇您的用戶名隱私偏好</string>
    <string name="please_note_cant_change_this_later">請注意，稍後您將無法變更此設置</string>
    <string name="Intermediate_level_WIFI_Warning">中級隱私等級需要可靠的網路連接</string>
    <string name="Advanced_level_WIFI_Warning">高級隱私等級需要可靠的網路連接</string>
    <string name="privcay_level_WIFI_warning_desc">建議使用 Wi-Fi 網路以避免損失任何資金</string>
    <string name="continue_anyway">無論如何都要繼續</string>
    <string name="welcome_to_dash_pay">歡迎使用 Dash Pay</string>
    <string name="pay_to_usernames">向用戶名付費。無須再使用有字母數字地址。</string>
    <string name="create_a_username">創建一個用戶名稱</string>
    <string name="add_your_friends_family">添加您的朋友和家人</string>
    <string name="invite_your_family">邀請您的家人，透過搜尋用戶名找到您的朋友。</string>
    <string name="personalise_profile">個性化個人資料</string>
    <string name="upload_your_picture">上傳您的照片，個人化您的身分。</string>
    <string name="in_case_lose_your_passphrase">如果您遺失了密碼，您將失去所要求的用戶名稱的權利。</string>
    <string name="keep_your_passphrase_safe">確保您的密語安全</string>
    <string name="pay_now">立即付款，如果未獲批准，您可以建立不同的名稱，而無需再次付款</string>
    <string name="case_your_request_is_not_approved">如果您的申請未獲批准</string>
    <string name="voting_requirement_subtitle">任何包含數字 2-9 或 20 個或更多字元的使用者名稱將自動獲得批准</string>
    <string name="voting_requirement_title">僅在某些情況下才需要投票</string>
    <string name="dash_network_must_vote_to_approve">在創建用戶名之前，達世幣網路必須投票批准您的用戶名。</string>
    <string name="what_is_username_voting">什麼是用戶名投票？</string>
    <string name="usernames_blocked_title">某些使用者名稱可能會被阻止</string>
    <string name="usernames_blocked_subtitle">如果有足夠的網路確定使用者認為名稱不合適，他們可以阻止它</string>
    <string name="username_voting">用戶名投票</string>
<<<<<<< HEAD
    <string name="voting_duplicates_only_title">預設過濾器設定</string>
    <string name="voting_duplicates_only_message">預設過濾器僅顯示您未投票的重複用戶名，但您可以透過更改過濾器來查看所有有爭議的用戶名</string>
=======
    <string name="username_voting_subtitle">作為主節點擁有者，您可以投票批准所要求的用戶名，然後用戶才能建立它。</string>
>>>>>>> 1556014b
    <string name="all">所有</string>
    <string name="n_usernames">%d 使用者名稱</string>
    <string name="n_requests">%d 請求</string>
    <string name="search_by_username">以用戶名稱搜尋</string>
    <string name="type">類型</string>
    <string name="only_duplicates">僅重複的項目</string>
    <string name="only_links">僅限帶有連結的請求</string>
    <string name="only_links_short">有連結</string>
    <string name="date">日期: %s</string>
    <string name="votes">投票數: %s</string>

    <string-array name="usernames_sort_by_options">
        <item>從新到舊</item>
        <item>從舊到新</item>
        <item>從高到低</item>
        <item>從低到高</item>
    </string-array>

    <string-array name="usernames_type_options">
        <item>所有</item>
        <item>我已批准的</item>
        <item>我己否決的</item>
        <item>已阻止投票</item>
    </string-array>

<<<<<<< HEAD
    <string name="block_vote_count">%d 區塊</string>
    <string name="request_your_username">建立您的用戶名</string>
    <string name="request_your_hint">請注意，您未來將無法更改它</string>
=======
    <string name="request_your_username">建立您的用戶名</string>
    <string name="request_your_hint">請注意，您將來將無法更改它</string>
>>>>>>> 1556014b
    <string name="request_username">申请用戶名</string>
    <string name="request_voting_range">達世幣網路將對該用戶名進行投票。我們將在 %s通知您結果。</string>
    <string name="request_username_available">使用者名稱可用</string>
    <string name="request_username_unavailable">使用者名稱不可用或被阻止</string>
    <string name="request_username_taken">使用者名稱已被佔用</string>
    <string name="request_username_taken_results">使用者名稱已被其他使用者佔用</string>
    <string name="requesting_your_username_title">建立您的用戶名</string>
<<<<<<< HEAD
    <string name="requesting_your_username_message">達世幣網路正在請求您的用戶名 %s 。這可能需要花一些時間。</string>
    <string name="creating_your_username_message">您的用戶名 %s 正在達世幣網路上創建。這可能需要花一些時間。</string>
=======
>>>>>>> 1556014b
    <string name="requesting_your_username_error_title">您的使用者名稱請求失敗</string>
    <string name="requesting_your_username_error_message">由於某種原因，對用戶名 %s 的請求失敗。</string>
    <string name="voting">表決中：</string>
    <string name="this_username_has_already_been_requested">該用戶名已被要求，但您也可以要求它，並讓網路投票決定您是否可以擁有它</string>
    <string name="request_details">索取詳情</string>
    <string name="request_details_subtitle">請參閱下面的帖子以驗證該用戶名的所有權</string>
    <string name="vote_to_approve">投票通過</string>
    <string name="identity">身分</string>
    <string name="results">結果</string>
    <string name="link">連結</string>
    <string name="link_not_provided">未提供</string>
    <string name="cancel_approval">取消批准</string>
    <string name="verify_your_identity">驗證您的身分以增加獲得您所要求的使用者名稱的機會</string>
    <string name="if_somebody">如果其他人要求與您相同的用戶名，我們將讓網路決定向誰提供該用戶名</string>
    <string name="the_link_will_be_visible">您發送的連結僅對網路所有者可見</string>
    <string name="verify_your_identity_voting">驗證您的身份</string>
    <string name="copy_the_text">複製文字</string>
    <string name="please_vote_to_approve">請投票批准我所要求的達世幣用戶名 - %s</string>
    <string name="prove_your_identity">證明您的身份</string>
    <string name="make_a_post_with_the_text">在知名社交媒體或訊息平台上發布包含上述文字的帖子，以驗證您是所請求用戶名的原始所有者，並貼上下面的鏈接</string>
    <string name="paste_the_link">貼上連結</string>
    <string name="voting_key_title">輸入您的投票密鑰</string>
    <string name="voting_key_hint">主節點投票私鑰</string>
    <string name="voting_key_input_error">您輸入了無效的密鑰</string>
    <string name="voting_key_add">新增您的投票鍵</string>
    <string name="voting_key_add_subtitle">以下 IP 位址(等)與此錢包關聯</string>
    <string name="masternode_ip">主節點IP位址</string>
    <string name="multiple_votes_cast">%d 由於您的錢包中儲存了多個投票密鑰，因此將進行投票</string>
    <string name="add_masternode_key">新增主節點投票金鑰</string>
    <string name="vote_submitted">您的投票已提交</string>
    <string name="vote_cancelled">您的投票已被取消</string>
    <string name="quick_vote">快速投票</string>
    <string name="quick_vote_subtitle">點擊 \"為所有人投票\" 按鈕，您將自動為首先提交的所有已過濾用戶名 (%d) 投票</string>
    <string name="vote_for_all">給所有人投票</string>
    <string name="voting_period_active">用戶名投票期活躍</string>
    <string name="there_was_a_network_error">網路錯誤，您可以重試，無需額外費用</string>
    <string name="requested_username_has_been">已請求用戶名。</string>
    <string name="requested_voting_duration"> %s的結果。</string>
    <string name="cancel_request">取消申请</string>
    <string name="after_the_voting">投票結束後，我們將通知您投票結果</string>
    <string name="none">沒有</string>
    <string name="verify_now">立即驗證</string>
    <string name="if_you_tap_cancel">如果您點擊“取消請求”，您仍然有機會要求另一個用戶名，而無需再次付款</string>
    <string name="do_you_really_want_to_cancel">您確定要取消使用者名稱申請嗎？</string>
    <string name="if_you_tap_cancel_request">如果您點擊“取消請求”，您仍然有機會要求另一個用戶名，而無需再次付款</string>
    <string name="cant_open">打不開</string>
    <string name="invalid_link">連結無效</string>
    <string name="welcome_request_username_min_balance_disclaimer_all">你有 %s Dash。某些用戶名的費用高達 %s Dash。</string>
    <string name="welcome_request_username_min_balance_disclaimer_noncontested">您需要擁有超過 %s 的 Dash 才能建立用戶名稱。</string>
    <string name="request_username_min_balance_disclaimer">要在達世幣網路上請求用戶名，您需要擁有超過 %s 個達世幣</string>

    <!-- CoinJoin -->
    <string name="coinjoin">CoinJoin</string>
    <string name="turned_off">已關閉</string>
    <string name="coinjoin_info_subtitle">混合您的達世幣將使您交易的私隱度更高</string>
    <string name="coinjoin_description_1">開啟此功能後，您將只能使用已混合的達世幣。該功能可以隨時關閉。</string>
    <string name="coinjoin_description_2">新收到的達世幣將在錢包打開時自動混合</string>
    <string name="coinjoin_description_3">打開此功能將導致更高的電池使用率</string>
    <string name="coinjoin_mixing_level_title">選擇混合級別</string>
    <string name="coinjoin_mixing_level_subtitle">您可以隨時變更或停止混合級別</string>
    <string name="coinjoin_mixing_transactions">混合交易</string>
    <string name="coinjoin_transaction_group">這些都是混合關聯交易。</string>
    <string name="intermediate">中間的</string>
    <string name="advanced">進階</string>
    <string name="intermediate_level_card_decs">擁有極高技術水平的高級用戶可以確定您的交易歷史記錄</string>
    <string name="advanced_level_card_decs">即使對於具有任何技術專業水平的高級用戶來說，要確定您的交易歷史記錄都是非常困難的</string>
    <string name="coinjoin_intermediate_time">最多 30 分鐘</string>
    <string name="coinjoin_advanced_time">多小時</string>
    <string name="coinjoin_start">開始混合</string>
    <string name="coinjoin_stop">停止混合</string>
    <string name="coinjoin_mixing">混合</string>
    <string name="coinjoin_paused">混合暫停</string>
    <string name="coinjoin_not_started">尚未開始</string>
    <string name="coinjoin_progress">%s (%d%%) %s of %s</string>
    <string name="coinjoin_progress_balance">%1$s of %2$s</string>
    <string name="coinjoin_progress_finished">充分混合</string>
    <string name="coinjoin_change_level_confirmation">您確定要變更隱私等級嗎？</string>
    <string name="coinjoin_stop_mixing_title">您確定要停止混合嗎？</string>
    <string name="coinjoin_stop_mixing_message">任何已混合的資金將與您未混合的資金合併</string>
    <string name="coinjoin_mixed_balance">已混合資金結餘:</string>

    <!-- credit balance messages / buttons -->
    <string name="credit_balance_empty_warning_title">您的信用餘額偏低</string>
    <string name="credit_balance_low_warning_title">您的信用餘額已完全耗盡</string>
    <string name="credit_balance_empty_warning_message">您可以繼續使用 DashPay 進行付款，但在充值積分之前，您無法更新您的個人資料或添加更多聯絡人</string>
    <string name="credit_balance_low_warning_message">充值您的積分以繼續更改您的個人資料並添加聯絡人</string>
    <string name="credit_balance_button_maybe_later">以後再算</string>
    <string name="credit_balance_button_buy">購買積分</string>
    <string name="credit_balance_insufficient_error_message">您沒有足夠的資金來購買積分</string>
    <string name="buy_credits_estimated_items">%s - %d 個聯絡人/ %d 個個人資料更新</string>

    <string name="request_username_username_voting_message">+ 什麼是用戶名投票\?</string>
    <string name="request_username_character_requirement">僅限字母、數字和連字符</string>
    <string name="request_username_balance_requirement">您需要 0.25 DASH 才能建立此使用這個用戶名</string>
    <string name="request_username_length_requirement">名稱介乎3 到 23 個字元之間</string>
    <string name="request_username_confirm">我接受</string>
<<<<<<< HEAD
    <string name="username_vote_one_left_message">您已為此用戶名投票 %d 次。您只能對該用戶名再投一票。</string>
    <string name="username_vote_one_left">還剩一票</string>
    <string name="username_vote_none_left_message">您已為此用戶名投票 %d 次。您不能再為此用戶名投票。</string>
    <string name="username_vote_none_left">沒有剩餘選票</string>
    <string name="request_username_blocked">請求的使用者名稱已被阻止</string>
    <string name="request_username_lost_vote">請求的用戶名已提供給其他人</string>
    <string name="request_username_blocked_message">用戶名 %s 被達世幣網路阻止。請請求另一個用戶名重試。</string>
    <string name="request_username_lost_vote_message">根據投票過程，達世幣網路決定將用戶名 %s 分配給其他人。請請求另一個用戶名重試。</string>
    <string name="mix_dash_mix">混合資金結餘</string>
    <string name="mix_dash_title">混合你的達世幣</string>
    <string name="mix_dash_message">為了防止其他人看到您的付款對象，建議您在建立使用者名稱之前混合您的餘額。</string>
</resources>
=======
    </resources>
>>>>>>> 1556014b
<|MERGE_RESOLUTION|>--- conflicted
+++ resolved
@@ -269,12 +269,9 @@
     <string name="usernames_blocked_title">某些使用者名稱可能會被阻止</string>
     <string name="usernames_blocked_subtitle">如果有足夠的網路確定使用者認為名稱不合適，他們可以阻止它</string>
     <string name="username_voting">用戶名投票</string>
-<<<<<<< HEAD
     <string name="voting_duplicates_only_title">預設過濾器設定</string>
     <string name="voting_duplicates_only_message">預設過濾器僅顯示您未投票的重複用戶名，但您可以透過更改過濾器來查看所有有爭議的用戶名</string>
-=======
     <string name="username_voting_subtitle">作為主節點擁有者，您可以投票批准所要求的用戶名，然後用戶才能建立它。</string>
->>>>>>> 1556014b
     <string name="all">所有</string>
     <string name="n_usernames">%d 使用者名稱</string>
     <string name="n_requests">%d 請求</string>
@@ -300,14 +297,9 @@
         <item>已阻止投票</item>
     </string-array>
 
-<<<<<<< HEAD
     <string name="block_vote_count">%d 區塊</string>
     <string name="request_your_username">建立您的用戶名</string>
     <string name="request_your_hint">請注意，您未來將無法更改它</string>
-=======
-    <string name="request_your_username">建立您的用戶名</string>
-    <string name="request_your_hint">請注意，您將來將無法更改它</string>
->>>>>>> 1556014b
     <string name="request_username">申请用戶名</string>
     <string name="request_voting_range">達世幣網路將對該用戶名進行投票。我們將在 %s通知您結果。</string>
     <string name="request_username_available">使用者名稱可用</string>
@@ -315,11 +307,8 @@
     <string name="request_username_taken">使用者名稱已被佔用</string>
     <string name="request_username_taken_results">使用者名稱已被其他使用者佔用</string>
     <string name="requesting_your_username_title">建立您的用戶名</string>
-<<<<<<< HEAD
     <string name="requesting_your_username_message">達世幣網路正在請求您的用戶名 %s 。這可能需要花一些時間。</string>
     <string name="creating_your_username_message">您的用戶名 %s 正在達世幣網路上創建。這可能需要花一些時間。</string>
-=======
->>>>>>> 1556014b
     <string name="requesting_your_username_error_title">您的使用者名稱請求失敗</string>
     <string name="requesting_your_username_error_message">由於某種原因，對用戶名 %s 的請求失敗。</string>
     <string name="voting">表決中：</string>
@@ -416,7 +405,6 @@
     <string name="request_username_balance_requirement">您需要 0.25 DASH 才能建立此使用這個用戶名</string>
     <string name="request_username_length_requirement">名稱介乎3 到 23 個字元之間</string>
     <string name="request_username_confirm">我接受</string>
-<<<<<<< HEAD
     <string name="username_vote_one_left_message">您已為此用戶名投票 %d 次。您只能對該用戶名再投一票。</string>
     <string name="username_vote_one_left">還剩一票</string>
     <string name="username_vote_none_left_message">您已為此用戶名投票 %d 次。您不能再為此用戶名投票。</string>
@@ -428,7 +416,4 @@
     <string name="mix_dash_mix">混合資金結餘</string>
     <string name="mix_dash_title">混合你的達世幣</string>
     <string name="mix_dash_message">為了防止其他人看到您的付款對象，建議您在建立使用者名稱之前混合您的餘額。</string>
-</resources>
-=======
-    </resources>
->>>>>>> 1556014b
+</resources>