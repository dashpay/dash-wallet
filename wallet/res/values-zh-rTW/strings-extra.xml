<?xml version='1.0' encoding='UTF-8'?>
<resources>

    <string name="onboarding_create_wallet">創建一個新錢包</string>
    <string name="onboarding_recover_wallet">從恢復詞組還原錢包</string>
    <string name="onboarding_restore_wallet">從文件還原錢包</string>
    <string name="onboarding_load_wallet_error">無法加載錢包!</string>

    <string name="set_pin_create_new_wallet">創建一個新錢包</string>
    <string name="set_pin_upgrade_wallet">升級錢包</string>
    <string name="set_pin_restore_wallet">回復錢包</string>
    <string name="set_pin_enter_pin">輸入舊密碼</string>
    <string name="set_pin_set_pin">設置密碼</string>
    <string name="set_pin_confirm_pin">確認密碼</string>
    <string name="set_pin_encrypting">正在加密錢包</string>
    <string name="set_pin_decrypting">正在解密錢包</string>
    <string name="set_pin_verifying_pin">驗證密碼</string>
    <string name="set_pin_message">每次使用時，都需要使用此密碼來解鎖您的應用程式。</string>
    <string name="set_pin_confirm_pin_incorrect">密碼不正確</string>
    
    <string name="home_balance_hide_hint">點按即可隱藏餘額</string>

    <string name="dialog_confirm_confirm">確認:</string>
    <string name="dialog_confirm_pay_to">發給</string>
    <string name="dialog_confirm_secured_by">由擔保</string>
    <string name="dialog_confirm_fee">網絡費用</string>
    <string name="dialog_confirm_total">總共</string>

    <!-- Home Screen: Shortcut Button: 2 lines, 9 characters across -->
    <string name="shortcut_secure_now">備份</string>
    <!-- Home Screen: Shortcut Button: 2 lines, 9 characters across -->
    <string name="shortcut_scan_to_pay">掃描</string>
    <!-- Home Screen: Shortcut Button: 2 lines, 9 characters across -->
    <string name="shortcut_pay_to_address">付款</string>
    <!-- Home Screen: Shortcut Button: 2 lines, 9 characters across -->
    <string name="shortcut_buy_sell">購買 &amp; 出售</string>
    <!-- Home Screen: Shortcut Button: 2 lines, 9 characters across -->
    <string name="shortcut_receive">接收</string>
    <!-- Home Screen: Shortcut Button: 2 lines, 9 characters across -->
    <string name="shortcut_import_key">導入私鑰</string>
    <!-- Home Screen: Shortcut Button: 2 lines, 9 characters across -->
    <string name="shortcut_add_shortcut">添加捷徑</string>

    <!-- Lock Screen: Button: 2 lines, 9 characters across -->
    <string name="lock_action_quick_receive">快速接收</string>
    <!-- Lock Screen: Button: 2 lines, 9 characters across -->
    <string name="lock_action_login_with_pin">用密碼登錄</string>
    <!-- Lock Screen: Button: 2 lines, 9 characters across -->
    <string name="lock_action_login_with_fingerprint">用指紋登錄</string>
    <!-- Lock Screen: Button: 2 lines, 9 characters across -->
    <string name="lock_action_scan_to_pay">掃描發送</string>
    <!-- Lock Screen: Text above the PIN Entry area -->
    <string name="lock_enter_pin">輸入 PIN</string>
    <string name="lock_unlock_with_fingerprint">使用指紋解鎖</string>

    <string name="perm_lock_info">錢包已永久被鎖上</string>
    <string name="perm_lock_wipe_wallet">擦拭錢包</string>
    <string name="perm_lock_close_app">關閉</string>

    <string name="scan_to_pay_error_dialog_title">掃描發送</string>
    <string name="scan_to_pay_error_dialog_message">在剪貼板中不是有效的達世幣位址或URL請求:\n\n%s</string>
    <string name="scan_to_pay_error_dialog_message_no_data">在剪貼板中不是有效的達世幣位址或URL請求。</string>

    <string name="receive_title">接收</string>
    <string name="receive_enter_amount_message">指定收款金額</string>

    <string name="pay_title">付款</string>
    <string name="history_title">歷史</string>
    <string name="more_title">更多</string>
    <string name="settings_title">設定</string>
    <string name="security_title">安全性</string>
    <string name="recover_wallet_title">恢復錢包</string>
    <string name="tools_title">工具</string>

    <string name="payments_title">付款方式</string>
    <string name="payments_tab_pay_label">付款</string>
    <string name="payments_tab_receive_label">接收</string>
    <string name="payments_pay_by_qr_title">發送者</string>
    <string name="payments_pay_by_qr_sub_title">掃描二維碼</string>
    <string name="payments_pay_to_clipboard_title">發送到復制的位址</string>
    <string name="payments_pay_to_clipboard_sub_title">未能復制位址</string>

    <string name="forgot_pin_title">忘記密碼了嗎?</string>
    <string name="forgot_pin_message">您可以在恢復詞組的幫助下設置新的密碼。</string>
    <string name="forgot_pin_instruction_1">輸入恢復詞組以恢復您的錢包</string>
    <string name="forgot_pin_instruction_2">設置一個新的密碼</string>
    <string name="forgot_pin_instruction_3">使用新的密碼來登錄並訪問您的錢包</string>
    <string name="forgot_pin_warning">如果您忘記了密碼並丟失了恢復詞組，則無法找回錢包和資金。</string>
    <string name="forgot_pin_recover">輸入恢復詞組</string>
    <string name="forgot_pin_passphrase_doesnt_match">此恢復詞組與這個錢包所設定的詞組不符。</string>

    <string name="send_coins_auto_lock_feasible">此交易應立即被結算，無需支付額外費用</string>
    <string name="send_coins_auto_lock_not_feasible">此交易可能需要幾分鐘才能結算。 支付額外的 %1$s%2$s費用來立即完成該交易嗎?</string>
    <string name="send_coins_instant_send_not_feasible">此交易可能需要幾分鐘才能結算。</string>

    <string name="options_paste_from_clipboard_title">從剪貼簿貼上</string>

    <string name="transaction_row_message_own_instantx_lock_request_notsent">付款尚未傳輸。</string>
    <string name="transaction_row_message_sent_to_single_peer">此款項經已完成發送。</string>

    <string name="regular_transaction_info_message">此交易並沒有即時結算。</string>

    <string name="wallet_options_disconnect">離線</string>

    <string name="network_monitor_masternodes_title">主節點</string>
    <string name="export_keys_dialog_title_to_seed">查看恢復詞組</string>
    <string name="import_keys_dialog_title_from_seed">從恢復詞組中復原</string>
    <string name="backup_to_seed_wallet_dialog_message">這是你的恢復詞組。 請寫下來。</string>
    <string name="backup_wallet_to_seed_dialog_warning">不要讓任何人看到你的恢復詞組，否則他們可以花你達世幣。</string>
    <string name="backup_to_seed_wallet_dialog_enter_pin_message">您的錢包受個人密碼保護。輸入您的PIN碼並按 顯示 查看您的恢復詞組。</string>
    <string name="import_keys_from_seed_dialog_message">在這裡輸入你的恢復詞組。</string>
    <string name="import_export_keys_dialog_password_phrase">恢復詞組在這裡。</string>
    <string name="preferences_report_issue_summary">收集有關您問題的信息，並將您的報告以電子郵件發方式發送給開發人員。</string>
    <string name="navigation_configuration">配置</string>
    <string name="request_coins_clipboard_address_msg">達世幣位址複製到剪貼板</string>
    <string name="backup_wallet_to_seed_show_recovery_phrase">顯示</string>
    <string name="restore_wallet_from_invalid_seed_warning_message">\"%s\" 不是恢復詞組的字詞</string>
    <string name="restore_wallet_from_invalid_seed_not_twelve_words">恢復詞組必須包含 12 個字</string>
    <string name="restore_wallet_from_invalid_seed_bad_checksum">錯誤恢復詞組</string>
    <string name="restore_wallet_from_invalid_seed_failure">錢包無法還原:\n\n%s\n\n錯誤的恢復詞組?</string>

    <string name="send_coins_options_fee_category_zero">不支付交易費用</string>
    <string name="send_coins_fragment_hint_fee_zero">不支付任何交易費用。 只有在你不關心確認時間的情況下才使用“不支付交易費用”。</string>

    <!-- Deep Links:  Message pops up when another app requests information from this app -->
    <string name="wallet_uri_handler_public_key_request_dialog_msg">應用程式 %s 想要獲得您的主公鑰。 這可以用來跟踪你的錢包，但這不能用來移動你的達世幣。</string>
    <!-- Deep Links:  Message pops up when another app requests information from this app -->
    <string name="wallet_uri_handler_address_request_dialog_msg">應用程式 %s 正在請求一個位址，以便它能支付給你。 你想授權嗎?</string>

    <string name="wallet_lock_unlock">解鎖</string>
    <string name="wallet_lock_unlock_wallet">解鎖錢包</string>
    <string name="wallet_lock_unlock_to_see_txs_title">錢包己被鎖上</string>
    <string name="wallet_lock_unlock_to_see_txs_txt">點擊上面的鎖定圖標解鎖你的錢包並查看交易記錄。</string>
    <string name="wallet_lock_unlock_dialog_title">解鎖你的錢包</string>
    <string name="wallet_lock_unlock_dialog_message">您的錢包受個人密碼保護。輸入您的PIN碼並按 解鎖以繼續。</string>
    <string name="wallet_lock_reset_wallet_title">重置錢包</string>
    <string name="wallet_lock_reset_wallet_message">你確定嗎?  您的錢包將被刪除，而您的所有達世幣都將會丟失。\n\n你只能透過備份文件或恢復詞組來找回你的達世幣。</string>

    <string name="wallet_lock_wallet_disabled">錢包被禁用</string>
    <string name="wallet_lock_try_again">請在 %1$d %2$s 後再試</string>
    <string name="wallet_lock_reset">重設</string>
    <string name="wallet_lock_wrong_pin">錯誤的 PIN碼! %s</string>
    <string name="wallet_last_attempt">最後一次 PIN 嘗試</string>
    <string name="wallet_last_attempt_message">再次失敗的話將需要我的恢復詞組來恢復我的錢包</string>

    <plurals name="wallet_lock_attempts_remaining">
        <item quantity="other">剩餘%d 次嘗試機會</item>
    </plurals>

    <plurals name="minute">
        <item quantity="other">分鐘</item>
    </plurals>

    <plurals name="hour">
        <item quantity="other">小時</item>
    </plurals>

    <string name="upgrade">升級</string>
    <string name="encrypt_new_key_chain_dialog_title">升級你的錢包</string>
    <string name="encrypt_new_key_chain_dialog_message">您的錢包將升級為支援從更多的應用程式導入和導出功能。</string>
    <string name="encrypt_new_key_chain_enter_pin_dialog_message">您必須輸入PIN碼才能完成升級過程。</string>
    <string name="pin_code_required_dialog_message">這個程序現在需要一個PIN碼來發送交易和查看餘額。</string>
    <string name="backup_wallet_seed_private_key_written_down_box">我已經記下了恢復密語</string>

    <string name="change_exchange_currency_code_message">您的本地貨幣是 %1$s，但在此應用中您的貨幣設置為%2$s。您是否要將其更改為 %1$s 還是保留使用 %2$s?</string>
    <string name="change_to">變更為 %s</string>
    <string name="leave_as">保留使用 %s</string>

    <string name="remind_later">稍後提醒</string>
    <string name="backup_now">立刻備份</string>

    <string name="notification_transactions_channel_name">交易</string>
    <string name="notification_transactions_channel_description">接收有關接收交易的警報。</string>
    <string name="notification_synchronization_channel_name">同步</string>
    <string name="notification_synchronization_channel_description">應用程序與網絡同步時顯示通知。</string>
    <string name="notification_generic_channel_name">一般通知</string>
    <string name="notification_generic_channel_description">其他達世幣錢包活動</string>
    <string name="notification_push_channel_name">推送通知</string>
    <string name="notification_push_channel_description">顯示達世幣發送給您的推送通知</string>
    <string name="notification_settings_title">通知</string>
    <string name="notification_explainer_title">達世幣錢包想向您發送通知</string>
    <string name="notification_explainer_message">通知可能包括警報、聲音和圖標標記。這些可以在電話設置中進行設置。</string>

    <string name="net_type_indicator" />

    <string name="unlock_with_fingerprint">使用指紋解鎖。</string>
    <string name="unlock_with_fingerprint_error">無法識別指紋，請再試一次。</string>
    <string name="unlock_with_fingerprint_error_max_attempts">超出最大指紋嘗試次數 請稍後再試。</string>
    <string name="or_unlock_with_fingerprint">或者使用指紋解鎖。</string>
    <string name="enable_fingerprint">啟用指紋解鎖</string>
    <string name="touch_fingerprint_sensor">觸控指紋感應器</string>
    <string name="touch_fingerprint_to_enable">觸摸指紋傳感器以啟用指紋解鎖。</string>
    <string name="fingerprint_changed_title">指紋數據已更改</string>
    <string name="fingerprint_changed_message">我們檢測到您的指紋身份驗證數據發生了變化。 您這次需要使用密碼。</string>
    <string name="exchange_rate_missing">這筆付款太舊，無法獲得它的法定價值。</string>

    <string name="preferences_enable_payment_request_summary">使用支付協議來進行二維碼啟動的付款</string>
    <string name="preferences_enable_payment_request_title">BIP70 用於掃描付費</string>

    <string name="verify_continue">繼續</string>
    <string name="verify_backup_wallet">備用錢包</string>
    <string name="verify_show_recovery_phrase">顯示恢復詞組</string>
    <string name="verify_info_title">備份您的恢復詞組</string>
    <string name="verify_info_subtitle">如果此設備丟失、損壞或從該設備上卸載達世幣錢包，您將需要此恢復詞組來找回您的資金。</string>
    <string name="verify_info_title_1">Dash Core Group 不存儲恢復詞組</string>
    <string name="verify_info_subtitle_1">任何知道您的恢復詞組的人都可以使用您的資金。</string>
    <string name="verify_info_title_2">沒有恢復詞組，您將無法恢復錢包</string>
    <string name="verify_info_subtitle_2">把它寫在安全的地方，不要給任何人看到。</string>
    <string name="verify_seed_buttons_tip">請以正確的順序點按您的恢復詞組中的單詞</string>
    <string name="verify_seed_success_title">已成功驗證</string>
    <string name="verify_seed_success_message">您的錢包現在已經安全了。 您可以隨時使用恢復詞組在另一台設備上恢復帳戶。</string>
    <string name="verify_no_screenshot_title">不要截圖</string>
    <string name="verify_no_screenshot_message">相反，在安全的地方寫下恢復詞組。</string>
    <string name="verify_why_no_screenshot">為什麼我不應該截圖?</string>
    <string name="verify_warning_title">警告</string>
    <string name="verify_warning_message">此恢復詞組能讓您動用錢包中的資金。</string>
    <string name="verify_warning_screenshots_title">不要截圖</string>
    <string name="verify_warning_screenshots_message">其他應用和設備可輕易讀取屏幕截圖。</string>
    <string name="verify_warning_do_not_show">不要讓任何人看到你的恢復詞組。</string>
    <string name="verify_warning_do_not_type">切勿在密碼管理器或其他地方鍵入恢復詞組。</string>
    <string name="view_seed_done">完成</string>
    <string name="view_seed_title">恢復詞組</string>
    <string name="transaction_result_view_on_explorer">在區塊瀏覽器中查看</string>
    <string name="transaction_result_tax_category">稅種</string>
    <string name="transaction_result_tax_category_loading">載入中...</string>
    <string name="tax_category_income">收入</string>
    <string name="tax_category_expense">支出</string>
    <string name="tax_category_transfer_in">轉入</string>
    <string name="tax_category_transfer_out">轉出</string>
    <string name="transaction_result_paid_successfully">發送成功</string>
    <string name="transaction_result_sent_to">發給</string>
    <string name="transaction_date_and_time">日期</string>
    <string name="transaction_close">關閉</string>
    <string name="transaction_details_amount_received">收到的金額</string>
    <string name="transaction_details_amount_sent">發送金額</string>
    <string name="transaction_details_sent_from">來自</string>
    <string name="transaction_details_sent_to">發給</string>
    <string name="transaction_details_received_at">在......收到</string>
    <string name="transaction_details_moved_from">從移動</string>
    <string name="transaction_details_moved_internally_to">內部移至</string>
    <string name="transaction_failed_details">交易失敗</string>
    <string name="transaction_failed_resolve">這可以通過以下方式解決</string>
    <string name="transaction_failed_rescan">重新掃描區塊鏈</string>
    <string name="transaction_failed_in_conflict">如果錢包安裝在兩台設備上，這是可能的。</string>

    <string name="authenticate_fingerprint_title">認證</string>
    <string name="authenticate_fingerprint_message">確認指紋以繼續</string>
    <string name="authenticate_pin_message">輸入您的密碼以繼續</string>
    <string name="authenticate_switch_to_fingerprint">使用指紋</string>
    <string name="authenticate_switch_to_pin">使用密碼</string>

    <string name="menu_buy_and_sell_title">購買 &amp; 出售達世幣</string>
    <string name="menu_buy_and_sell_subtitle">與第三方交易所連結</string>
    <string name="liquid_unavailable">Liquid 與達世幣錢包的整合功能已經不能再使用</string>
    <string name="liquid_unavailable_details">如果您對您在 Liquid 的達世幣持倉有任何疑問，請聯繫 Liquid 支援中心</string>
    <string name="menu_security_title">安全性</string>
    <string name="menu_security_subtitle">查看恢復詞組, 備份錢包…</string>
    <string name="menu_settings_title">設定</string>
    <string name="menu_settings_subtitle">預設貨幣，捷徑，關於…</string>
    <string name="menu_tools_title">工具</string>
    <string name="menu_tools_subtitle">導入私鑰…</string>
    <string name="menu_local_currency">本地貨幣</string>
    <string name="menu_rescan_blockchain">重新掃瞄區塊鏈</string>
    <string name="menu_contact_support_title">聯繫支援服務</string>
    <string name="menu_contact_support_subtitle">報告問題</string>
    <string name="menu_explore_title">瀏覽</string>
    <string name="menu_explore_subtitle">在超過 155,000 家商家處使用達世幣購物</string>

    <string name="tools_address_book">地址簿</string>
    <string name="tools_import_private_key">導入私鑰</string>
    <string name="tools_network_monitor">網路監視器</string>
    <string name="tools_show_xpub">擴展的公鑰</string>

    <string name="about_help_us_improve">幫助我們改善您的體驗</string>
    <string name="about_review_and_rate">對應用程式進行評價和評分</string>
    <string name="about_contact_support">聯繫支援服務</string>
    <string name="about_fork_disclaimer">這是一個從比特幣錢包分叉的開源應用程序</string>
    <string name="about_copyright">版權所有 © 2023 Dash Core Group</string>
    <string name="about_license">GNU通用公共許可證 v3.0</string>
    <string name="about_version_name">達世幣錢包 %s</string>
    <string name="about_last_explore_device_sync">上一次探索設備同步</string>
    <string name="about_last_explore_server_update">上一次探索服務器更新</string>
    <string name="about_firebase_installation_id">Firebase 安裝 ID</string>
    <string name="about_fcm_token">Firebase 雲消息代幣</string>
    <string name="about_last_explore_dash_update_error">無法獲取</string>
    <string name="about_last_explore_dash_sync_never">從不</string>
    <string name="about_explore_failed_sync">同步失敗 %s</string>
    <string name="about_explore_preloaded_on">預裝於 %s</string>

    <string name="block">區塊</string>
    <string name="time">時間</string>
    <string name="hash">哈希值</string>
    <string name="block_info">區塊信息</string>

    <string name="scan_private_key">掃描私鑰</string>
    <string name="scan_private_key_intro_1">您將要從另一個紙錢包中導入達資金到世幣錢包中。</string>
    <string name="scan_private_key_intro_2">這會將所有資金從該錢包中轉移到此設備上的錢包中。</string>
    <string name="scan_private_key_intro_3">當交易確認後，另一個錢包的結餘將會消失，並且出於安全原因不應重複使用該錢包。</string>
    <string name="confirm">確認:</string>

    <string name="advanced_security_security_level">安全等級</string>
    <string name="auto_logout">自動登出</string>
    <string name="spending_confirmation">支付確認</string>
    <string name="logout_after">登出後</string>
    <string name="immediately">馬上</string>
    <string name="twenty_four_hours">24小時</string>
    <string name="one_minute">1分鐘</string>
    <string name="five_minute">5分鐘</string>
    <string name="one_hour">1小時</string>
    <string name="biometric_limit">生物識別限制</string>
    <string name="spending_confirmation_hint_zero">總是需要輸入密碼才能進行付款</string>
    <string name="spending_confirmation_hint_above_zero">您可以使用生物特徵認證對以下付款進行認證</string>

    <string name="security_none">沒有</string>
    <string name="security_low">低</string>
    <string name="security_medium">中位數</string>
    <string name="security_high">高</string>
    <string name="security_very_high">非常高</string>
    <string name="max">最大值</string>

    <string name="skip">略過</string>
    <string name="get_started">開始使用</string>
    <string name="welcome_screen_title_1_new_install">歡迎</string>
    <string name="welcome_screen_title_1_upgrade">我們升級了</string>
    <string name="welcome_screen_subtitle_1">跨所有設備的直觀熟悉的體驗</string>
    <string name="welcome_screen_title_2">輕鬆付款</string>
    <string name="welcome_screen_subtitle_2">易於使用的付款流程，可立即付款並能即時確認付款</string>
    <string name="welcome_screen_title_3">更多控制選項</string>
    <string name="welcome_screen_subtitle_3">能夠讓您完全控制並根據您的個人需要自定義錢包</string>

    <string name="sync_status_wait">請等待同步完成</string>
    <string name="sync_status_syncing_sub_title">與達世幣區塊鏈</string>
    <string name="sync_status_unable_to_connect">無法連接</string>
    <string name="sync_status_check_connection">Check your connection</string>
    <string name="sync_status_sync_title">同步</string>
    <string name="sync_status_sync_completed">完成</string>

    <string name="appwidget_wallet_not_ready">請設置您的錢包</string>

    <string name="payment_request_please_wait_message">連接到支付服務器</string>
    <string name="payment_request_unable_to_connect">無法連接</string>
    <string name="payment_request_unable_to_send">無法發送</string>
    <string name="payment_request_please_try_again">請再試一遍</string>
    <string name="payment_request_try_again">再試一次</string>
    <string name="payment_request_expired_title">付款請求已過期</string>
    <string name="payment_request_close">關閉</string>
    <string name="payment_request_skip">略過</string>
    <string name="payment_request_paid_to">付給</string>

    <string name="import_image_not_valid_qr_code">無效的二維碼</string>
    <string name="import_image_please_use_valid_qr_code">請使用有效的達世幣二維碼</string>
    <string name="import_image_no_private_key_copied">沒有複製到私鑰</string>
    <string name="import_image_import_valid_private_key">複製一個有效的私鑰並從中導入達世幣</string>
    <string name="import_image_invalid_private">無效的私鑰</string>

    <string name="today">今天</string>
    <string name="yesterday">昨天</string>

    <string name="syncing">同步中</string>
    <string name="syncing_balance">正在同步餘額</string>
    <string name="transaction_count">%d 交易</string>
    <string name="all_transactions">所有</string>
    <string name="received_transactions">己收到</string>
    <string name="sent_transactions">發送</string>
    <string name="set_pin_error_missing_wallet_title">缺少錢包錯誤</string>
    <string name="set_pin_error_missing_wallet_message">錢包不見了。請將此報告給支援平台。</string>
    <string name="wallet_encryption_error_title">錢包創建錯誤</string>
    <string name="wallet_encryption_error_message">創建錢包時出現問題。請將此報告給支援平台。</string>
    <string name="wallet_not_encrypted_error_message">您的錢包有問題。\n\n如果您的錢包中沒有達世幣，請卸載並重新安裝此應用。然後創建一個新錢包。\n\n如果您有恢復詞組或備份文件，請卸載此應用並重新安裝。\n\n否則，請向支援平台報告。</string>

    <string name="reset_wallet_title">您確定要重置錢包嗎？</string>
    <string name="reset_wallet_message">如果您重置錢包，訪問它的唯一方法是使用恢復詞組來恢復錢包。</string>
    <string name="positive_reset_text">是的，重置錢包</string>
    <string name="launch_reset_wallet_title">你的結餘為正數</string>
    <string name="launch_reset_wallet_message">如果您重置您的錢包，如果您沒有備份您的恢復詞組，您將失去所有資金。</string>
    <string name="continue_reset">繼續</string>
    <string name="launch_reset_wallet_extra_message">備份您的恢復詞組</string>
    <string name="start_reset_wallet_title">你可能失去 %s</string>
    <string name="reset_wallet_text">重置錢包</string>
    <string name="reclassify_transactions_title">重新分類您的交易</string>
    <string name="reclassify_transactions_title_message">這些分類將反映在可用於導入稅務報告服務的 CSV 導出中。</string>
    <string name="reclassify_transactions_question">我在哪裡可以更改稅種?</string>
    <string name="reclassify_transactions_outgoing_title">發出去的交易</string>
    <string name="reclassify_transactions_by_default_message">在預設情況下將被標記為</string>
    <string name="reclassify_transactions_incoming_title">進來的交易</string>
    <string name="reclassify_transactions_change_it_message">您可以將其更改為</string>
    <string name="reclassify_transactions_linked_accounts_title">關聯賬戶</string>
    <string name="reclassify_transactions_linked_accounts_message">在預設情況下，所有進出您關聯賬戶的交易（交易所、質押等）都將被標記為轉賬。</string>
    <string name="reclassify_transactions_change_explanation">從主頁選擇任何交易並在交易詳情頁面更改類別。</string>

    <string name="masternode_keys_title">主節點密鑰</string>
    <string name="masternode_key_type_owner">擁有者公鑰</string>
    <string name="masternode_key_type_voting">投票公鑰</string>
    <string name="masternode_key_type_operator">操作員公鑰</string>
<<<<<<< HEAD
    <string name="masternode_key_type_platform">HPMN 操作員公鑰</string>
=======
    <string name="masternode_key_type_platform">Evolution 節點 ID 金鑰</string>
>>>>>>> 4aca9b04
    <string name="masternode_key_type_total">%d 密鑰</string>
    <string name="masternode_key_type_used">%d 己使用</string>
    <string name="masternode_key_pair_index">密鑰對%d</string>
    <string name="masternode_key_address">地址</string>
    <string name="masternode_key_id">密鑰 Id</string>
    <string name="masternode_key_public">公鑰</string>
    <string name="masternode_key_public_legacy">公鑰 (legacy)</string>
    <string name="masternode_key_private_hex">私鑰</string>
    <string name="masternode_key_private_wif">私鑰 WIF</string>
    <string name="masternode_key_used">IP: %s</string>
    <string name="masternode_key_ip_address_unknown">未知的</string>
    <string name="masternode_key_not_used">尚未使用</string>
    <string name="masternode_key_revoked">已撤銷</string>
    <string name="masternode_key_private_public_base64">私鑰 / 公鑰 (base64)</string>
</resources><|MERGE_RESOLUTION|>--- conflicted
+++ resolved
@@ -17,7 +17,7 @@
     <string name="set_pin_verifying_pin">驗證密碼</string>
     <string name="set_pin_message">每次使用時，都需要使用此密碼來解鎖您的應用程式。</string>
     <string name="set_pin_confirm_pin_incorrect">密碼不正確</string>
-    
+
     <string name="home_balance_hide_hint">點按即可隱藏餘額</string>
 
     <string name="dialog_confirm_confirm">確認:</string>
@@ -392,11 +392,7 @@
     <string name="masternode_key_type_owner">擁有者公鑰</string>
     <string name="masternode_key_type_voting">投票公鑰</string>
     <string name="masternode_key_type_operator">操作員公鑰</string>
-<<<<<<< HEAD
-    <string name="masternode_key_type_platform">HPMN 操作員公鑰</string>
-=======
     <string name="masternode_key_type_platform">Evolution 節點 ID 金鑰</string>
->>>>>>> 4aca9b04
     <string name="masternode_key_type_total">%d 密鑰</string>
     <string name="masternode_key_type_used">%d 己使用</string>
     <string name="masternode_key_pair_index">密鑰對%d</string>
