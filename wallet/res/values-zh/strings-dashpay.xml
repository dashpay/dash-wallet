<?xml version='1.0' encoding='UTF-8'?>
<resources  xmlns:tools="http://schemas.android.com/tools">

    <string name="choose_your_username">选择您的 <b>Dash
用户名</b></string>
    <string name="identity_min_3_chars">3-23个字符之间</string>
    <string name="identity_alphanum_only">仅限字母, 数字和连字符</string>
    <string name="identity_hyphen_rule">首尾必须是字母或数字</string>
    <string name="identity_username_validating">正在验证用户名...</string>
    <string name="identity_username_available">用户名可用</string>
    <string name="identity_username_taken">用户名已被使用</string>
    <string name="platform_communication_error">与Dash 平台通信错误</string>
    <string name="register">注册</string>

    <string name="new_account_confirm_button_text">确认并付款</string>
    <string name="invitation_confirm_button_text">确认</string>
    <string name="new_account_confirm_accept">我同意</string>
    <string name="new_account_confirm_upgrade_fee">升级费用</string>
    <string name="new_account_confirm_message">您已经选择了%s作为您的用户名. 请注意用户名一旦注册, 便无法再更改.</string>
    <string name="invitation_confirm_title">邀请费用</string>
    <string name="invitation_confirm_message">每个邀请都将获得该金额的资助, 以便收款人可以在Dash网络上快速创建他们的用户名</string>
    <string name="invitation_init_title">邀请</string>
    <string name="invitation_init_header">邀请您的朋友和家人</string>
    <string name="invitation_init_message">帮助您的亲友加入Dash网络. 邀请他们进入社交银行.</string>
    <string name="invitation_init_button_text">创建新的邀请</string>
    <string name="invitation_notifications_hint">邀请您的朋友和家人加入Dash网络</string>
    <string name="invitation_notifications_hint1">邀请他人加入Dash网络</string>
    <string name="invitation_notifications_hint1_or">或</string>
    <string name="invitation_created_title">邀请</string>
    <string name="invitation_created_successfully">成功创建邀请</string>
    <string name="invitation_created_tag_title">标记仅供参考</string>
    <string name="invitation_created_tag">例: 爸吧</string>
    <string name="invitation_created_preview">预览链接</string>
    <string name="invitation_created_copy_link">复制邀请链接</string>
    <string name="invitation_created_send_invitation">发送邀请</string>
    <string name="invitation_created_send_invitation_again">重新发送</string>
    <string name="invitation_created_maybe_later">以后再说</string>
    <string name="invitation_preview_title">立刻加入</string>
    <string name="invitation_preview_message">您已被%s邀请. 开始使用 Dash 加密数字货币.</string>
    <string name="invitation_preview_close">关闭</string>
    <string name="invitation_cant_afford_title">钱包余额不足</string>
    <string name="invitation_cant_afford_message">您需要至少%s Dash 来创建一个邀请</string>
    <string name="invitation_creating_error_title">创建邀请时出错</string>
    <string name="invitation_creating_error_message">创建您的邀请时出现了一个问题. 请重试一次.</string>
    <string name="invitation_creating_error_message_not_synced">等待同步以完成并再试一次.</string>
    <string name="invitation_creating_progress_title">正在创建邀请</string>
    <string name="invitation_verifying_progress_title">正在验证邀请</string>
    <string name="invitation_share_message">邀请仅单次使用. 请不要分享到群中.</string>
    <string name="invitation_share_title">DashPay 邀请</string>
    <string name="invitation_already_claimed_title">邀请已被认领</string>
    <string name="invitation_already_claimed_message">您来自%s的邀请已被接受</string>
    <string name="invitation_invalid_invite_title">无效邀请</string>
    <string name="invitation_invalid_invite_message">您来自%s的邀请无效</string>
    <string name="invitation_username_already_found_title">已找到的用户名</string>
    <string name="invitation_username_already_found_message">由于您已经有了 Dash用户名, 因此无法认领此邀请</string>
    <string name="invitation_onboarding_has_began_error_title">登入错误</string>
    <string name="invitation_onboarding_has_began_error">登入正在进行, 请在完成钱包创建后接受您的邀请.</string>
    <string name="invitation_accept_title_1">获取您的用户名</string>
    <string name="invitation_accept_title_2">添加您的朋友和家人</string>
    <string name="invitation_accept_message_2">邀请您的家人, 通过搜索用户名找到您的朋友</string>
    <string name="invitation_accept_title_3">个性化</string>
    <string name="invitation_accept_message_3">上传您的照片, 个性化您的身份信息</string>
    <string name="invitation_accept_continue">继续</string>
    <string name="invitation_contact_request_sent_message">一个好友请求已被发送到%s因为他们邀请了您.</string>

    <string name="username_being_created">您的用户名%s已经在 Dash 网络被创建</string>
    <string name="username_being_requested">您的用户名%s正在 Dash 网络中被请求</string>

    <string name="processing_let_me_know">完成后通知我</string>
    <string name="processing_home_title">正在升级到进化版</string>
    <string name="processing_home_step_1" tools:ignore="TypographyFractions">(1/3) 正在处理付款</string>
    <string name="processing_home_step_2">(2/3) ID 创建中</string>
    <string name="processing_home_step_2_restoring">(2/3) ID 找回中</string>
    <string name="processing_home_step_3" tools:ignore="TypographyFractions">(3/3) 正在注册用户名</string>
    <string name="processing_home_step_3_requesting" tools:ignore="TypographyFractions">(3/3) 用户名请求中</string>
    <string name="processing_home_step_3_restoring">(3/3) 用户名找回中</string>
    <string name="processing_done_title">您好 %s,</string>
    <string name="processing_done_subtitle">您的账户已就绪</string>
    <string name="processing_voting_subtitle">对于您的用户名投票已开始</string>
    <string name="processing_error_title">错误升级</string>
    <string name="processing_error_title_from_invite">来自邀请的升级出错</string>
    <string name="processing_error_retry">重试</string>
    <string name="processing_username_unavailable_title">用户名不可用</string>
    <string name="processing_username_unavailable_subtitle">请选择另一个</string>

    <string name="dashpay_upgrade_fee">升级费用</string>
    <string name="dashpay_invite_fee">邀请费用</string>
    <string name="dashpay_topup_fee">充值费用</string>
    <string name="search_user_find_a_user">在Dash网络上查找用户</string>
    <string name="search_for_a_user">在Dash网络上搜索用户</string>
    <string name="search_user_input_placeholder">这里输入用户名来搜索</string>
    <string name="add_new_contact">添加新朋友</string>
    <string name="send_contact_request">发送朋友申请</string>
    <string name="sending_contact_request">发送好友申请</string>
    <string name="sending_contact_request_short">邀请</string>
    <string name="accepting_contact_request">正在接受好友请求</string>
    <string name="accepting_contact_request_short">正在接受</string>
    <string name="search_user_no_results">没有找到匹配用户</string>
    <string name="search_user_loading">在 Dash 网络正在搜索用户名 <b>"%"</b> </string>
    <string name="contact_request_pending">朋友申请等待中</string>
    <string name="pay">支付</string>
    <string name="contact_request_received_title">%s已被邀请成为好友</string>
    <string name="contact_request_accept">同意</string>
    <string name="contact_request_ignore">忽略</string>

    <string name="contacts_no_results">没有匹配的联系人</string>

    <string name="contacts_title">通讯录</string>
    <string name="contacts_send_to_contact_title">发送给一个联系人</string>
    <string name="contacts_search_for">搜索朋友</string>
    <string name="contact_requests_title">朋友申请</string>
    <string name="contacts_add_new_contact">添加新的联系人</string>
    <string name="contacts_contact_requests_count">好友申请 (%d)</string>
    <string name="contacts_contact_requests">朋友申请</string>
    <string name="contacts_contact_requests_view">查看全部</string>
    <string name="contacts_my_contacts">我的通讯录</string>
    <string name="contacts_sort_order">排列方式:</string>
    <string-array name="contacts_sort">
        <item>名称</item>
    </string-array>

    <string name="notifications_title">通知</string>
    <string name="notifications_title_with_count">通知 (%d)</string>
    <string name="notifications_profile_activity">活动</string>
    <string name="notifications_new">新的</string>
    <string name="notifications_earlier">先前的</string>
    <string name="notifications_none_new">没有新的通知</string>
    <string name="notifications_contact_has_accepted">%s已通过了您的好友请求.</string>
    <string name="notifications_you_have_accepted">您已接受来自%s的好友请求</string>
    <string name="notifications_you_sent">您发送了好友请求到%s</string>
    <string name="notifications_you_received">%s向您发送了好友请求</string>

    <string name="identity_complete_message">您的用户名%s已成功在 Dash 网络被创建</string>
    <string name="request_complete_message">您的用户名%s已成功在 Dash 网络被请求</string>

    <string name="scan_to_pay_username_dialog_message">不是一个有效的 Dash 用户名或身份\n\n%s</string>
    <string name="send_coins_to_username">正在发送至</string>
    <string name="contact_history_disclaimer">添加 % 作为您的联系人来 <b>直接向其用户名付款</b> 并 <b>保留相互的交易历史记录</b></string>
    <string name="contact_history_disclaimer_pending">一旦 % 接受了您的好友请求您可以 <b>直接向其用户名付款</b></string>
    <string name="stranger_activity_disclaimer_text">直接向地址支付的款项不会保留在活动中.</string>
    <string name="error_loading_identity">加载身份出错</string>

    <string name="edit_profile">编辑个人资料</string>
    <string name="display_name">显示名称</string>
    <string name="about_me">关于我</string>
    <string name="char_count">%1$d/%2$d 字符</string>
    <!-- overrides default TextInputLayout value. Do not change the name -->
    <string name="save">保存</string>
    <string name="edit_profile_take_picture">使用照相机拍照</string>
    <string name="edit_profile_choose_picture">从图库中选择</string>
    <string name="upgrade_to_evolution_title">加入 DashPay</string>
    <string name="upgrade_to_evolution_message">创建您的用户名, 搜索朋友和家人的用户名并添加到您的通讯录中</string>
    <string name="image_cropper_title">移动并缩放您的照片以找到最适合的效果</string>
    <string name="select">选择</string>
    <string name="unable_to_load_image">无法加载图片.</string>
    <string name="profile_picture_upload_error_title">上传错误</string>
    <string name="profile_picture_upload_error_message">无法上传您的照片.\n请再试一次.</string>
    <string name="profile_picture_upload_try_again">再试一次</string>
    <string name="profile_picture_uploading_title">请稍等</string>
    <string name="profile_picture_uploading_message">正在上传您的图片到网络</string>
    <string name="picture_upload_policy">上传图片政策</string>
    <string name="imgur_policy_1">您选择的图片将匿名上传到 Imgur.</string>
    <string name="imgur_policy_2">上传的图片可以被所有人查看.</string>
    <string name="imgur_policy_3">只要您有权访问此钱包, 您就可以随时删除上传的图片.</string>
    <string name="profile_picture_delete_title">您确定吗\?</string>
    <string name="profile_picture_delete_message">此图片将不在 Dash 网络上被使用</string>
    <string name="agree">同意</string>
    <string name="yes">是的</string>
    <string name="no">不是</string>

    <string name="updating_profile">在Dash网络更新个人资料</string>
    <string name="google_drive_policy_one">没有账户信息被储存在 Dash 网络或 DashPay钱包.</string>
    <string name="google_drive_policy_two">上传的图片可以被所有人查看.</string>
    <string name="google_drive_policy_three">只要您能够访问此设备的钱包便可以随时删除或更改图片.</string>

    <string name="upload_image_message">正在上传您的图片到网络</string>
    <string name="upload_image_please_wait">请稍等</string>
    <string name="upload_image_error_message">无法上传您的图片. 请再试一次.</string>
    <string name="upload_image_upload_error">上传错误</string>

    <string name="edit_profile_google_drive">Google Drive</string>
    <string name="edit_profile_imgur">Imgur</string>
    <string name="google_drive_failed_authorization">Google Drive 验证失败.</string>


    <string name="error_updating_profile_try_again">再试一次</string>
    <string name="error_updating_profile_cancel">取消</string>
    <string name="error_updating_profile_msg">更新个人资料出错</string>
    <string name="error_updating_profile_code">代码: %s</string>
    <string name="edit_profile_public_url">公共链接</string>
    <string name="public_url_enter_url">粘贴您的图片链接</string>
    <string name="public_url_error_message">无法获取图像. 请输入有效的图像URL.</string>
    <string name="public_url_message">您可以在网络上指定任何公开可用的URL, 以便用户可以在 Dash 网络上看到它.</string>
    <string name="public_url_more_info">更多信息</string>
    <string name="public_url_fetching_image">获取图像</string>

    <string name="gravatar">头像</string>
    <string name="gravatar_email_prompt">输入您的Gravatar邮箱 ID</string>
    <string name="gravatar_fetching">正在获取您的头像</string>
    <string name="gravatar_email_sample">sample\@email.com</string>
    <string name="gravatar_disclaimer">您的电子邮箱不会存储在 DashPay钱包或任何服务器上. 它用于获取您的 Gravatar账户详细信息, 之后会被丢弃.</string>
    <string name="gravatar_email_error">无法获取您的头像. 请输入有效的头像邮箱 ID.</string>

    <string name="where_to_store_your_picture">您想把您的照片存储在哪\?</string>
    <string name="external_storage_disclaimer">您的图片始终在您的掌控中. Dash 不会存储您的任何数据, 包括您的个人资料图片.</string>
    <string name="select_source_sign_in_required">需要登录</string>
    <string name="select_source_google_drive">Google Drive</string>
    <string name="select_source_no_sign_in_required">无需账户</string>

    <string name="join_dashpay_subtitle">创建用户名, 添加您的好友...</string>
    <string name="join_dashpay_more_subtitle">创建您的用户名, 查找您的好友并添加他们到您的联系人</string>
    <string name="join">加入</string>

    <string name="more_suggestions">更多建议</string>
    <string name="users_that_matches">匹配的用户</string>
    <string name="not_in_your_contacts">他当前未在您联系人中</string>
    <string name="no_matching_contacts">联系人中未找到相匹配用户</string>
    <string name="suggestions_empty_result_part_1">没有与此用户名匹配的用户</string>
    <string name="suggestions_empty_result_part_2">在您的联系人中</string>
    <string name="save_changes">保存更改</string>
    <string name="save_profile_reminder_text">您向保存对个人资料所作的修改吗\?</string>
    <string name="invitation_notification_text">邀请您的朋友和家人加入Dash网络.</string>
    <string name="dashpay_min_balance_disclaimer">您需要至少 <b>%s</b> 来开始</string>
    <string name="dashpay_insuffient_credits">没有足够的积分来执行此操作.</string>

    <string name="about_developer_mode">开发者模式启动: 所有功能启动!</string>
    <string name="about_developer_mode_disabled">开发者模式停用.</string>
    <string name="invite_history_create_new_invite">创建新的邀请</string>
    <string name="invitations_history_header">邀请记录</string>
    <string name="invitations_filter_title">过滤邀请</string>
    <string name="invite_history_empty">没创建任何邀请.</string>
    <string name="invite_history_empty_claimed">没有被接受的邀请.</string>
    <string name="invite_history_empty_pending">没有等待中的请求.</string>
    <string name="invitation_details_invite_used_by">邀请已用于</string>
    <string name="invitation_details_invite_without_username">邀请已接受. 用户名注册等待中.</string>
    <string-array name="invite_filter">
        <item>所有</item>
        <item>等待中</item>
        <item>已认领</item>
    </string-array>

    <!-- Private memo -->
    <string name="private_memo">私人笔记</string>
    <string name="add_note">添加笔记</string>
    <string name="edit_note">编辑笔记</string>
    <string name="note">笔记</string>

    <string name="select_privacy_preferences">选择您的用户名隐私偏好</string>
    <string name="please_note_cant_change_this_later">请注意您在之后无法再进行更改</string>
    <string name="Intermediate_level_WIFI_Warning">中等隐私级别需要稳定的网络连接</string>
    <string name="Advanced_level_WIFI_Warning">高等隐私级别需要稳定的网络连接</string>
    <string name="privcay_level_WIFI_warning_desc">建议连接到Wi-Fi网络以避免任何资金损失</string>
    <string name="continue_anyway">仍然继续</string>
    <string name="welcome_to_dash_pay">欢迎来到 DashPay</string>
    <string name="pay_to_usernames">以用户名支付. 无需使用字母数字地址.</string>
    <string name="create_a_username">创建一个用户名</string>
    <string name="add_your_friends_family">添加您的朋友 &amp; 家人</string>
    <string name="invite_your_family">邀请您的家人, 通过搜索用户名找到您的朋友.</string>
    <string name="personalise_profile">个性化的个人资料</string>
    <string name="upload_your_picture">上传您的照片, 个性化您的身份信息.</string>
    <string name="in_case_lose_your_passphrase">如果您丢失了您的密码, 您将会失去您申请用户名的权力.</string>
    <string name="keep_your_passphrase_safe">保证您的密码安全</string>
    <string name="pay_now">现在付款, 若未通过, 您可创建另一个用户名无需再次付款</string>
    <string name="case_your_request_is_not_approved">如果您的申请没有被通过</string>
    <string name="voting_requirement_title">仅在一些情况下需要投票</string>
    <string name="dash_network_must_vote_to_approve">在用户名被创建前, Dash网络必须投票来通过您的申请.</string>
    <string name="what_is_username_voting">什么是用户名投票\?</string>
    <string name="usernames_blocked_title">一些用户名会被禁止</string>
    <string name="usernames_blocked_subtitle">如果足够的网络节点认为此用户名不合适, 他们能够屏蔽它</string>
    <string name="username_voting">用户名投票</string>
<<<<<<< HEAD
=======
    <string name="username_voting_subtitle">作为主节点用户, 您可以在用户能够创建用户名之前投票通过申请的用户名.</string>
>>>>>>> 1556014b
    <string name="all">所有</string>
    <string name="n_usernames">%d 用户名</string>
    <string name="n_requests">%d 请求</string>
    <string name="search_by_username">以用户名搜索</string>
    <string name="type">类型</string>
    <string name="only_duplicates">仅重复项</string>
    <string name="only_links">仅以链接申请</string>
    <string name="only_links_short">伴有链接</string>
    <string name="date">日期: %s</string>
    <string name="votes">投票数: %s</string>

    <string-array name="usernames_sort_by_options">
        <item>新到旧</item>
        <item>旧到新</item>
        <item>从高到低</item>
        <item>低到高</item>
    </string-array>

    <string-array name="usernames_type_options">
        <item>所有</item>
        <item>我已通过的</item>
        <item>我已否决的</item>
    </string-array>

    <string name="request_your_username">创建您的用户名</string>
    <string name="request_username">申请用户名</string>
    <string name="request_voting_range">Dash 网络将对此用户名进行投票. 我们将通知您之后的结果 %s.</string>
    <string name="request_username_available">用户名可用</string>
    <string name="request_username_unavailable">用户名不可用或被禁止</string>
    <string name="request_username_taken">用户名已被使用</string>
    <string name="requesting_your_username_title">正在创建您的用户名</string>
    <string name="requesting_your_username_error_title">您的用户名请求失败</string>
    <string name="voting">投票:</string>
    <string name="this_username_has_already_been_requested">这个用户名已经被申请, 但您仍可以申请并让网络投票决定您是否可以获得它</string>
    <string name="request_details">申请的细节</string>
    <string name="request_details_subtitle">查看下方内容来验证此用户名的所有权</string>
    <string name="vote_to_approve">投票通过</string>
    <string name="identity">身份</string>
    <string name="results">结果</string>
    <string name="link">链接</string>
    <string name="link_not_provided">未提供</string>
    <string name="cancel_approval">取消通过</string>
    <string name="verify_your_identity">验证您的身份来增加您获得所申请用户名的机会</string>
    <string name="if_somebody">如果其他人像您一样也申请了相同的用户名, 我们将让网络决定谁能够得到它.</string>
    <string name="the_link_will_be_visible">您发送的链接将仅对网络所有者可见</string>
    <string name="verify_your_identity_voting">验证您的身份</string>
    <string name="copy_the_text">复制文本</string>
    <string name="please_vote_to_approve">请投票通过我所申请的 Dash 用户名 - %s</string>
    <string name="prove_your_identity">证明您的身份</string>
    <string name="make_a_post_with_the_text">在知名社交媒体或信息平台使用上述文本发布一个帖子以证明您是所申请用户名的原始持有者, 并将链接粘贴在下方</string>
    <string name="paste_the_link">粘贴链接</string>
    <string name="voting_key_title">输入您的投票私钥</string>
    <string name="voting_key_input_error">您已输入了无效的密钥</string>
    <string name="voting_key_add">添加您的投票私钥</string>
    <string name="voting_key_add_subtitle">下列的 (多个) IP 地址与这个钱包相关联</string>
    <string name="masternode_ip">主节点 IP 地址</string>
    <string name="multiple_votes_cast">由于您的钱包存储了多个投票私钥, 您可以进行多次 %d 投票</string>
    <string name="add_masternode_key">添加主节点投票私钥</string>
    <string name="vote_submitted">您的投票已被提交</string>
    <string name="vote_cancelled">您的投票已被取消</string>
    <string name="quick_vote">快速投票</string>
    <string name="quick_vote_subtitle">通过点击“投给所有”按钮, 您将自动为所有最先提交的过滤用户名 (%d) 投票</string>
    <string name="vote_for_all">投给所有</string>
    <string name="voting_period_active">用户名投票活跃周期</string>
    <string name="there_was_a_network_error">产生了一个网络错误, 您可以再试一次无需额外费用</string>
    <string name="requested_username_has_been">用户名已被请求.</string>
    <string name="requested_voting_duration">结果在 %s.</string>
    <string name="cancel_request">取消申请</string>
    <string name="after_the_voting">当投票结束后我们将向您通知结果</string>
    <string name="none">无</string>
    <string name="verify_now">现在验证</string>
    <string name="if_you_tap_cancel">如果您点击 “取消申请”, 您仍然可以再申请另一个用户名无需再次付款</string>
    <string name="do_you_really_want_to_cancel">您真的想要取消用户名申请\?</string>
    <string name="if_you_tap_cancel_request">如果您点击 “取消申请”, 您仍然可以再申请另一个用户名无需再次付款</string>
    <string name="cant_open">无法打开</string>
    <string name="invalid_link">无效的链接</string>
    <string name="welcome_request_username_min_balance_disclaimer_all">您拥有 %s Dash. 一些用户名会至多花费 %s Dash.</string>
    <string name="welcome_request_username_min_balance_disclaimer_noncontested">您需要拥有超过 %s Dash来创建一个用户名.</string>
    <string name="request_username_min_balance_disclaimer">在 Dash 网络上申请一个用户名, 您需要持有超过 %s Dash</string>

    <!-- CoinJoin -->
    <string name="coinjoin">CoinJoin</string>
    <string name="turned_off">已关闭</string>
    <string name="coinjoin_info_subtitle">通过混合您的Dash将使您的交易更具隐私性</string>
    <string name="coinjoin_description_1">这项功能被打开时, 您将只能花费已经混币的 Dash. 这项功能可以随时被关闭.</string>
    <string name="coinjoin_description_2">当钱包打开时新接收的 Dash 将自动被混币</string>
    <string name="coinjoin_description_3">打开这项功能将导致更高的电池使用率</string>
    <string name="coinjoin_mixing_level_title">选择混币级别</string>
    <string name="coinjoin_mixing_level_subtitle">您可以随时改变或停止混币级别</string>
    <string name="coinjoin_mixing_transactions">混币交易</string>
    <string name="coinjoin_transaction_group">这些是与混币相关的交易.</string>
    <string name="intermediate">常规</string>
    <string name="advanced">进阶</string>
    <string name="intermediate_level_card_decs">具有高水平技术专长的进阶用户可以决定您的交易历史记录</string>
    <string name="advanced_level_card_decs">具有任何水平技术专长的进阶用户都很难决定您的交易历史记录</string>
    <string name="coinjoin_intermediate_time">最多30分钟</string>
    <string name="coinjoin_advanced_time">多小时</string>
    <string name="coinjoin_start">开始混币</string>
    <string name="coinjoin_stop">停止混币</string>
    <string name="coinjoin_mixing">混币</string>
    <string name="coinjoin_paused">混币暂停</string>
    <string name="coinjoin_not_started">尚未开始</string>
    <string name="coinjoin_progress">%s中的 %s (%d%%) %s</string>
    <string name="coinjoin_progress_balance">%2$s中的%1$s</string>
    <string name="coinjoin_progress_finished">完全混币</string>
    <string name="coinjoin_change_level_confirmation">您确定要改变隐私级别吗\?</string>
    <string name="coinjoin_stop_mixing_title">您确定要停止混币吗\?</string>
    <string name="coinjoin_stop_mixing_message">任何已混币的资金将会与您未混币的资金相加</string>
    <string name="coinjoin_mixed_balance">混币余额:</string>

    <!-- credit balance messages / buttons -->
    <string name="credit_balance_empty_warning_title">您的积分余额不足</string>
    <string name="credit_balance_low_warning_title">您的积分余额已用尽</string>
    <string name="credit_balance_empty_warning_message">您可以继续使用 DashPay 进行支付, 但在充值积分余额之前您无法更新个人资料或添加更多联系人</string>
    <string name="credit_balance_low_warning_message">充值您的积分余额, 以继续更改个人资料和添加联系人</string>
    <string name="credit_balance_button_maybe_later">以后再说</string>
    <string name="credit_balance_button_buy">购买积分</string>
    <string name="credit_balance_insufficient_error_message">您没有足够的资金购买积分</string>
    <string name="buy_credits_estimated_items">%s - %d 联系人 / %d 个人资料更新</string>

    <string name="request_username_username_voting_message">+ 什么是用户名投票\?</string>
    <string name="request_username_character_requirement">仅限字母, 数字和连字符</string>
    <string name="request_username_balance_requirement">您需要拥有 0.25 DASH 来创建此用户名</string>
    <string name="request_username_length_requirement">3-23个字符之间</string>
    <string name="request_username_confirm">我同意</string>
    </resources><|MERGE_RESOLUTION|>--- conflicted
+++ resolved
@@ -268,10 +268,7 @@
     <string name="usernames_blocked_title">一些用户名会被禁止</string>
     <string name="usernames_blocked_subtitle">如果足够的网络节点认为此用户名不合适, 他们能够屏蔽它</string>
     <string name="username_voting">用户名投票</string>
-<<<<<<< HEAD
-=======
     <string name="username_voting_subtitle">作为主节点用户, 您可以在用户能够创建用户名之前投票通过申请的用户名.</string>
->>>>>>> 1556014b
     <string name="all">所有</string>
     <string name="n_usernames">%d 用户名</string>
     <string name="n_requests">%d 请求</string>
