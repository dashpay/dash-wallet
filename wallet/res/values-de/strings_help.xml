<?xml version='1.0' encoding='UTF-8'?>
<resources>

	<string name="help_wallet">
<![CDATA[
		<p>
<<<<<<< HEAD
			Im linken oberen Teil des Bildschirms wird Deine Darkcoin-Adresse angezeigt, mit der Du Zahlungen von anderen Teilnehmern empfangen kannst.
			Mit einem Tap auf die Adresse wird eine neue Adresse generiert.
=======
			Im linken oberen Teil des Bildschirms wird dein aktuelles Guthaben in Bitcoin und einer ausgewählten Währung angezeigt.
			Mit einem Tap darauf gelangst du in die Liste der verfügbaren Währungen, ein weiterer Tap auf eine der Währungen setzt sie als Standardwährung.
>>>>>>> 31fe793b
		</p>
		<p>
			Der QR-Code auf dem oberen rechten Teil des Displays enthält ebenfalls Deine Darkcoin-Adresse und kann von einem anderen Teilnehmer eingescannt werden.
			Mit einem Tap auf den QR-Code wird dieser vergrößert.
		</p>
		<p>
<<<<<<< HEAD
			In der Mitte des Bildschirms wird Dein aktuelles Darkcoin-Guthaben angezeigt.
			Außerdem wird der entsprechende Wert in einer ausgewählten Währung angezeigt.
			Ein Tap auf die Guthabenanzeige öffnet eine Liste mit allen verfügbaren Währungen, ein weiterer Tap auf eine der verfügbaren Währungen setzt die ausgewählte Währung als Standardwährung.
		</p>
		<p>
=======
>>>>>>> 31fe793b
			Im unteren Teil des Bildschirms wird die Transaktionsliste angezeigt, die anfangs leer ist.
			Unbestätigte Transaktionen werden grau angezeigt, bis sie bestätigt sind.
			Mit einem Tap auf einen Eintrag kann man die Sender- oder Empfängeradresse zum Adressbuch hinzufügen.
			Mit einer Wischgeste nach links oder rechts werden die Anzeigefilter für die Transaktionsliste aktiviert.
		</p>
		<p>
			In der Titelzeile finden sich Knöpfe zum Anfordern oder Versenden von Zahlungen.
			Im Optionsmenü sind weitere Aktionen versteckt.
		</p>
	]]>
	</string>
	<string name="help_request_coins">
<![CDATA[
		<p>
			In diesem Dialogfeld kann eine Zahlung von einem anderen Teilnehmer angefordert werden, der dafür Darkcoin Wallet auf seinem Gerät installiert haben sollte.
		</p>
		<p>
			Dafür muss der angeforderte Betrag eingegeben werden.
		</p>
		<p>
			Der anschließend generierte QR-Code kann vom Sender eingescannt werden.
			Alternativ kann die Zahlungsanforderung über die Aktionsleiste mit dem Teilen-Button verschickt werden.
			Der Empfänger kann durch einen Tap auf die empfangene URL die Zahlung einleiten.
		</p>
		<p>
			Bei beiden Varianten wird bei dem anderen Teilnehmer ein Zahlungsdialog geöffnet, bei dem sämtliche Felder bereits ausgefüllt sind.
			Wenn alle Angaben korrekt sind, kann die Zahlung kann durch eine einfache Bestätigung ausgeführt werden.
		</p>
	]]>
	</string>
	<string name="help_send_coins">
<![CDATA[
		<p>
			Dieses Dialogfeld wird geöffnet, wenn der Zahlungsprozess initiiert wurde.
			Dies geschieht entweder durch einen Tap auf "Zahlung senden" auf der Startseite oder einen Tap auf eine Darkcoin-URL im mobilen Browser.
		</p>
		<p>
			Im ersten Feld muss die Empfängeradresse eingegeben werden.
			Wenn eine Adresse im Adressbuch gespeichert wurde, wird diese automatisch vervollständigt.
			Es kann ebenfalls ein QR-Code mit Darkcoin-Adressen oder Zahlungsanforderungen eingescannt werden, indem man den QR-Button in der Aktionsleiste tappt.
		</p>
		<p>
			Im nächsten Feld wird das verschickbare Darkcoin-Guthaben angezeigt.
			Falls dieses Guthaben vom angezeigten Guthaben auf der Hauptseite abweicht, sind noch nicht alle Transaktionen bestätigt.
		</p>
		<p>
			Anschließend kann der zu versendende Betrag eingegeben werden.
		</p>
		<p>
			Eine Zahlung kann auch offline eingegeben werden.
			Sie wird bei einem Neustart von Darkcoin Wallet ausgeführt.
			Wenn eine Zahlung so schnell wie möglich bestätigt werden soll, ist eine gute Verbindung (z.B. über WLAN) vonnöten.
		</p>
		<p>
			Achtung:
			Zahlungen sind irreversibel!
			Die Empfängeradresse sollte deswegen vor Bestätigung der Zahlung unbedingt auf Richtigkeit überprüft werden.
		</p>
	]]>
	</string>
	<string name="help_safety">
<![CDATA[
		<p>
			<b>Wichtige Sicherheitshinweise:</b>
		</p>
		<p>
			Darkcoins werden lokal auf dem Gerät gespeichert.
			<b>Wenn das Gerät verloren geht, gehen alle Darkcoins verloren.</b>
		</p>
		<p>
			Das bedeutet, <b>du musst deine Wallet sichern</b>!
			Nutze dafür die Sicherungs-Funktion in der App anstatt einer externen Backup-App.
			Hebe deine Sicherung gut auf und vergiß das Passwort nicht.
		</p>
		<p>
			<b>Vor der Deinstallation</b> (oder dem Löschen der App-Daten/Formatierung des Geräts), <b>müssen alle Darkcoins auf eine andere Wallet übertragen werden</b>.
			Auf dem Gerät verbleibende Darkcoins gehen verloren.
		</p>
		<p>
			<b>Zahlungen können nicht rückgängig gemacht werden</b>.
			Wenn Darkcoins ins Unbekannte geschickt werden, gibt es kaum Möglichkeit, sie zurückzuholen.
		</p>
		<p>
			<b>Halte dein Mobilgerät sicher!</b>
			Roote dein Gerät nicht.
			Installiere nur Apps, denen du vollkommen vertraust.
			Bösartige Apps könnten versuchen, die in der Wallet gespeicherten Darkcoins zu stehlen.
		</p>
		<p>
			Minimiere das Risiko!
			Speichere nur <b>Beträge für den täglichen Gebrauch</b>.
		</p>
	]]>
	</string>

</resources><|MERGE_RESOLUTION|>--- conflicted
+++ resolved
@@ -4,27 +4,14 @@
 	<string name="help_wallet">
 <![CDATA[
 		<p>
-<<<<<<< HEAD
-			Im linken oberen Teil des Bildschirms wird Deine Darkcoin-Adresse angezeigt, mit der Du Zahlungen von anderen Teilnehmern empfangen kannst.
-			Mit einem Tap auf die Adresse wird eine neue Adresse generiert.
-=======
 			Im linken oberen Teil des Bildschirms wird dein aktuelles Guthaben in Bitcoin und einer ausgewählten Währung angezeigt.
 			Mit einem Tap darauf gelangst du in die Liste der verfügbaren Währungen, ein weiterer Tap auf eine der Währungen setzt sie als Standardwährung.
->>>>>>> 31fe793b
 		</p>
 		<p>
 			Der QR-Code auf dem oberen rechten Teil des Displays enthält ebenfalls Deine Darkcoin-Adresse und kann von einem anderen Teilnehmer eingescannt werden.
 			Mit einem Tap auf den QR-Code wird dieser vergrößert.
 		</p>
 		<p>
-<<<<<<< HEAD
-			In der Mitte des Bildschirms wird Dein aktuelles Darkcoin-Guthaben angezeigt.
-			Außerdem wird der entsprechende Wert in einer ausgewählten Währung angezeigt.
-			Ein Tap auf die Guthabenanzeige öffnet eine Liste mit allen verfügbaren Währungen, ein weiterer Tap auf eine der verfügbaren Währungen setzt die ausgewählte Währung als Standardwährung.
-		</p>
-		<p>
-=======
->>>>>>> 31fe793b
 			Im unteren Teil des Bildschirms wird die Transaktionsliste angezeigt, die anfangs leer ist.
 			Unbestätigte Transaktionen werden grau angezeigt, bis sie bestätigt sind.
 			Mit einem Tap auf einen Eintrag kann man die Sender- oder Empfängeradresse zum Adressbuch hinzufügen.
