--- conflicted
+++ resolved
@@ -347,11 +347,7 @@
     <string name="button_copy">Kopieren</string>
     <string name="button_copy_request">Anfrage kopieren</string>
     <string name="button_paste">Einfügen</string>
-<<<<<<< HEAD
-    <string name="button_set_as_default">Als Standard festsetzen</string>
-=======
     <string name="button_set_as_default">Als Standard setzen</string>
->>>>>>> 9c34b81f
     <string name="button_request_coins">Dash anfordern</string>
     <string name="button_send_coins">Dash senden</string>
     <string name="button_pay">Senden</string>
