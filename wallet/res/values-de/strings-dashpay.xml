<?xml version='1.0' encoding='UTF-8'?>
<resources  xmlns:tools="http://schemas.android.com/tools">

    <string name="choose_your_username">Wähle deinen <b>Dash
Benutzernamen</b></string>
    <string name="identity_min_3_chars">Zwischen 3 und 23 Zeichen</string>
    <string name="identity_alphanum_only">Nur Buchstaben, Zahlen und Bindestriche</string>
    <string name="identity_hyphen_rule">Muss mit einem Buchstaben oder einer Zahl beginnen und enden</string>
    <string name="identity_username_validating">Validiere Benutzernamen...</string>
    <string name="identity_username_available">Benutzername verfügbar</string>
    <string name="identity_username_taken">Benutzername bereits vergeben</string>
    <string name="platform_communication_error">Verbindungsproblem mit Dash Platform</string>
    <string name="register">Registrieren</string>

    <string name="new_account_confirm_button_text">Bestätigen &amp; Bezahlen</string>
    <string name="invitation_confirm_button_text">Bestätigen</string>
    <string name="new_account_confirm_accept">Ich akzeptiere</string>
    <string name="new_account_confirm_upgrade_fee">Upgradegebühr</string>
    <string name="new_account_confirm_message">Du hast %s als Benutzernamen ausgewählt. Bitte beachte, dass der Benutzername nach der Registrierung NICHT mehr geändert werden kann.</string>
    <string name="invitation_confirm_title">Einladungsgebühr</string>
    <string name="invitation_confirm_message">Jede Einladung wird mit diesem Betrag versehen damit der Empfänger schnell einen eigenen Nutzernamen im Dash-Netzwerk beanspruchen kann</string>
    <string name="invitation_init_title">Einladen</string>
    <string name="invitation_init_header">Lade Freund und Familie ein</string>
    <string name="invitation_init_message">Hilf Freunden und Familie dem Dash-Netzwerk beizutreten. Lade sie in die Welt des Social Bankings ein.</string>
    <string name="invitation_init_button_text">Neue Einladung erstellen</string>
    <string name="invitation_notifications_hint">Lade deine Freunde und Familie zum Dash-Netzwerk ein.</string>
    <string name="invitation_notifications_hint1">Lade jemanden zum Dash-Netzwerk ein</string>
    <string name="invitation_notifications_hint1_or">oder</string>
    <string name="invitation_created_title">Einladung</string>
    <string name="invitation_created_successfully">Einladung erfolgreich erstellt</string>
    <string name="invitation_created_tag_title">Für deine Referenz markieren</string>
    <string name="invitation_created_tag">zB: Papa</string>
    <string name="invitation_created_preview">Einladung begutachten</string>
    <string name="invitation_created_copy_link">Einladungslink kopieren</string>
    <string name="invitation_created_send_invitation">Einladung senden</string>
    <string name="invitation_created_send_invitation_again">Erneut senden</string>
    <string name="invitation_created_maybe_later">Vielleicht später</string>
    <string name="invitation_preview_title">Trete jetzt bei</string>
    <string name="invitation_preview_message">Du wurdest von %s eingeladen. Beginne damit, die Kryptowährung Dash zu nutzen.</string>
    <string name="invitation_preview_close">Schließen</string>
    <string name="invitation_cant_afford_title">Wallet Guthaben nicht ausreichend</string>
    <string name="invitation_cant_afford_message">Du benötigst mindestens %s Dash um eine Einladung erstellen zu können.</string>
    <string name="invitation_creating_error_title">Bei der Erstellung der Einladung ist ein Fehler aufgetreten.</string>
    <string name="invitation_creating_error_message">Es gab ein Problem bei der Erstellung deiner Einladung. Bitte versuche es erneut.</string>
    <string name="invitation_creating_error_message_not_synced">Warte bis die Synchronisierung abgeschlossen ist und versuche es erneut.</string>
    <string name="invitation_creating_progress_title">Einladung wird erstellt</string>
    <string name="invitation_verifying_progress_title">Einladung wird verifiziert</string>
    <string name="invitation_share_message">Einladungen können nur einmalig verwendet werden. Bitte teile sie nicht öffentlich.</string>
    <string name="invitation_share_title">DashPay-Einladung</string>
    <string name="invitation_already_claimed_title">Einladung beansprucht</string>
    <string name="invitation_already_claimed_message">Deine Einladung von %s wurde bereits beansprucht.</string>
    <string name="invitation_invalid_invite_title">Ungültige Einladung</string>
    <string name="invitation_invalid_invite_message">Deine Einladung ist %s ist ungültig.</string>
    <string name="invitation_username_already_found_title">Nutzername bereits gefunden</string>
    <string name="invitation_username_already_found_message">Du kannst diese Einladung nicht beanspruchen, da du bereits einen Dash-Benutzernamen besitzt.</string>
    <string name="invitation_onboarding_has_began_error_title">Fehler beim Onboarding</string>
    <string name="invitation_onboarding_has_began_error">Das Onboarding wird durchgeführt. Bitte beanspruche deine Einladung, nachdem du deine Wallet erstellt hast.</string>
    <string name="invitation_accept_title_1">Erhalte deinen Nutzernamen</string>
    <string name="invitation_accept_title_2">Füge Freunde und Familie hinzu</string>
    <string name="invitation_accept_message_2">Lade Freund und Familie ein, indem du ihre Nutzernamen suchst</string>
    <string name="invitation_accept_title_3">Anpassen</string>
    <string name="invitation_accept_message_3">Lade dein Bild hoch, personalisiere deine Identität</string>
    <string name="invitation_accept_continue">Fortfahren</string>
    <string name="invitation_contact_request_sent_message">Da du von %s eingeladen wurdest, hat diese Person eine Kontaktanfrage erhalten.</string>

    <string name="username_being_created">Dein Benutzername %s wird nun im Dash-Netzwerk erstellt.</string>
    <string name="username_being_requested">Dein Benutzername %s wird nun im Dash-Netzwerk angefragt.</string>

    <string name="processing_let_me_know">Lasse mich wissen, wenn der Prozess abgeschlossen ist.</string>
    <string name="processing_home_title">Upgrading zu Evolution</string>
    <string name="processing_home_step_1" tools:ignore="TypographyFractions">(1/3) Verarbeite Zahlung</string>
    <string name="processing_home_step_2">(2/3) ID erstellen</string>
    <string name="processing_home_step_2_restoring">(2/3) ID wiederherstellen</string>
    <string name="processing_home_step_3" tools:ignore="TypographyFractions">(3/3) Registriere Benutzernamen</string>
    <string name="processing_home_step_3_requesting" tools:ignore="TypographyFractions">(3/3) Benutzername anfordern</string>
    <string name="processing_home_step_3_restoring">(3/3) Benutzername wiederherstellen</string>
    <string name="processing_done_title">Hallo %s,</string>
    <string name="processing_done_subtitle">Dein Konto ist fertig.</string>
    <string name="processing_voting_subtitle">Die Abstimmung für deinen Benutzernamen hat begonnen.</string>
    <string name="processing_error_title">Fehler beim Aktualisieren</string>
    <string name="processing_error_title_from_invite">Fehler beim Upgraden der Einladung</string>
    <string name="processing_error_retry">Wiederholen</string>
    <string name="processing_username_unavailable_title">Benutzername nicht verfügbar</string>
    <string name="processing_username_unavailable_subtitle">Bitte wähle einen anderen Namen</string>

    <string name="dashpay_upgrade_fee">Upgradegebühr</string>
    <string name="dashpay_invite_fee">Einladungsgebühr</string>
    <string name="dashpay_topup_fee">Aufladegebühr</string>
    <string name="search_user_find_a_user">Finde einen Benutzer des Dash-Netzwerks</string>
    <string name="search_for_a_user">Benutzer des Dash-Netzwerks suchen</string>
    <string name="search_user_input_placeholder">Den zu suchenden Benutzernamen hier eintragen</string>
    <string name="add_new_contact">Neuen Kontakt hinzufügen</string>
    <string name="send_contact_request">Kontaktanfrage senden</string>
    <string name="sending_contact_request">Kontaktanfrage senden</string>
    <string name="sending_contact_request_short">Eingeladen</string>
    <string name="accepting_contact_request">Kontaktanfrage annehmen</string>
    <string name="accepting_contact_request_short">Annehmen</string>
    <string name="search_user_no_results">Es gibt keine Benutzer, die dazu passen</string>
    <string name="search_user_loading">Suche nach dem Benutzernamen <b>"%"</b> im Dash-Network</string>
    <string name="contact_request_pending">Kontaktanfrage ausstehend</string>
    <string name="pay">Zahlen</string>
    <string name="contact_request_received_title">%s hat eine Freundschaftsanfrage gesendet</string>
    <string name="contact_request_accept">Akzeptieren</string>
    <string name="contact_request_ignore">Ignorieren</string>

    <string name="contacts_no_results">Bei den Kontakten gibt es keine Übereinstimmung</string>

    <string name="contacts_title">Kontakte</string>
    <string name="contacts_send_to_contact_title">Zu einem Kontakt senden</string>
    <string name="contacts_search_for">Kontakt suchen</string>
    <string name="contact_requests_title">Kontaktanfrage</string>
    <string name="contacts_add_new_contact">Neuen Kontakt hinzufügen</string>
    <string name="contacts_contact_requests_count">Kontaktanfragen (%d)</string>
    <string name="contacts_contact_requests">Kontaktanfrage</string>
    <string name="contacts_contact_requests_view">Alle ansehen</string>
    <string name="contacts_my_contacts">Meine Kontakte</string>
    <string name="contacts_sort_order">Sortieren nach:</string>
    <string-array name="contacts_sort">
        <item>Name</item>
    </string-array>

    <string name="notifications_title">Benachrichtigungen</string>
    <string name="notifications_title_with_count">Benachrichtigungen (%d)</string>
    <string name="notifications_profile_activity">Aktivität</string>
    <string name="notifications_new">Neu</string>
    <string name="notifications_earlier">Früher</string>
    <string name="notifications_none_new">Es gibt keine neuen Benachrichtigungen</string>
    <string name="notifications_contact_has_accepted">%s hat deine Kontaktanfrage bestätigt.</string>
    <string name="notifications_you_have_accepted">Du hast die Kontaktanfrage von %s angenommen.</string>
    <string name="notifications_you_sent">Du hast eine Kontaktanfrage zu %s gesendet.</string>
    <string name="notifications_you_received">%s hat dir eine Kontaktanfrage gesendet.</string>

    <string name="identity_complete_message">Dein Benutzername %s wurde erfolgreich im Dash-Netzwerk erstellt.</string>
    <string name="request_complete_message">Dein Benutzername %s wurde erfolgreich im Dash-Netzwerk angefordert.</string>

    <string name="scan_to_pay_username_dialog_message">Kein/e gültiger Dash Benutzername oder Identität\n\n%s</string>
    <string name="send_coins_to_username">Senden an</string>
    <string name="contact_history_disclaimer">Füge % als einen Kontakt hinzu <b>Zahle direkt an einen Benutzernamen</b> und<b>Gegenseitige Transaktionshistorie aufbewahren</b></string>
    <string name="contact_history_disclaimer_pending">Sobald % deine Anfrage akzeptiert, kannst du <b>Direkt an den Benutzernamen zahlen</b></string>
    <string name="stranger_activity_disclaimer_text">Direkt an Adressen geleistete Zahlungen werden nicht in der Aktivität aufbewahrt.</string>
    <string name="error_loading_identity">Fehler beim Laden der Identität</string>

    <string name="edit_profile">Profil bearbeiten</string>
    <string name="display_name">Name anzeigen</string>
    <string name="about_me">Über mich</string>
    <string name="char_count">%1$d/%2$d Zeichen</string>
    <!-- overrides default TextInputLayout value. Do not change the name -->
    <string name="save">Speichern</string>
    <string name="edit_profile_take_picture">Foto mit Kamera aufnehmen</string>
    <string name="edit_profile_choose_picture">Aus der Galerie wählen</string>
    <string name="upgrade_to_evolution_title">DashPay beitreiten</string>
    <string name="upgrade_to_evolution_message">Erstelle deinen Benutzernamen, finde Freunde und Familie mit ihren Benutzernamen und füge sie zu deinen Kontakten hinzu</string>
    <string name="image_cropper_title">Verschiebe und zoome dein Foto, um die perfekte Passform zu finden</string>
    <string name="select">Auswählen</string>
    <string name="unable_to_load_image">Bild konnte nicht geladen werden.</string>
    <string name="profile_picture_upload_error_title">Upload-Fehler</string>
    <string name="profile_picture_upload_error_message">Der Upload deines Bildes war nicht möglich.\nVersuche es noch einmal.</string>
    <string name="profile_picture_upload_try_again">Wiederholen</string>
    <string name="profile_picture_uploading_title">Bitte warten</string>
    <string name="profile_picture_uploading_message">Dein Bild wird dem Netzwerk hinzugefügt</string>
    <string name="picture_upload_policy">Richtlinie zum Hochladen von Bildern</string>
    <string name="imgur_policy_1">Das ausgewählte Bild wird anonym auf Imgur hochgeladen.</string>
    <string name="imgur_policy_2">Hochgeladene Bilder können von jedem eingesehen werden.</string>
    <string name="imgur_policy_3">Das hochgeladene Bild kann entfernt werden, solange du Zugang zu dieser Wallet besitzt.</string>
    <string name="profile_picture_delete_title">Sind Sie sicher\?</string>
    <string name="profile_picture_delete_message">Dieses Bild wird nicht mehr im Dash-Netzwerk verwendet.</string>
    <string name="agree">Zustimmen</string>
    <string name="yes">Ja</string>
    <string name="no">Nein</string>

    <string name="updating_profile">Profil im Dash-Netzwerk wird aktualisiert</string>
    <string name="google_drive_policy_one">Kontoinformationen werden nicht im Dash-Netzwerk oder in der DashPay Wallet gespeichert.</string>
    <string name="google_drive_policy_two">Hochgeladene Bilder können von jedem eingesehen werden.</string>
    <string name="google_drive_policy_three">Du kannst das Bild löschen oder ändern solange du Zugang zu der Wallet auf deinem Gerät besitzt.</string>

    <string name="upload_image_message">Dein Bild wird dem Netzwerk hinzugefügt</string>
    <string name="upload_image_please_wait">Bitte warten</string>
    <string name="upload_image_error_message">Dein Bild kann nicht hochgeladen werden. Bitte versuche es erneut.</string>
    <string name="upload_image_upload_error">Upload-Fehler</string>

    <string name="edit_profile_google_drive">Google Drive</string>
    <string name="edit_profile_imgur">Imgur</string>
    <string name="google_drive_failed_authorization">Die Freigabe für Google Drive ist fehlgeschlagen.</string>


    <string name="error_updating_profile_try_again">Erneut versuchen</string>
    <string name="error_updating_profile_cancel">Abbrechen</string>
    <string name="error_updating_profile_msg">Fehler beim Updaten des Profils</string>
    <string name="error_updating_profile_code">Code: %s</string>
    <string name="edit_profile_public_url">Öffentliche URL</string>
    <string name="public_url_enter_url">Füge deine Bild-URL ein</string>
    <string name="public_url_error_message">Bild kann nicht abgerufen werden. Bitte geben Sie eine gültige Bild-URL ein.</string>
    <string name="public_url_message">Du kannst jede URL angeben, die öffentlich im Internet verfügbar ist, sodass Nutzer im Dash-Network diese sehen können.</string>
    <string name="public_url_more_info">Mehr Informationen</string>
    <string name="public_url_fetching_image">Bild abrufen</string>

    <string name="gravatar">Gravatar</string>
    <string name="gravatar_email_prompt">Trage deine Gravatar E-Mail ID ein</string>
    <string name="gravatar_fetching">Dein Gravatar abrufen</string>
    <string name="gravatar_email_sample">sample\@email.com</string>
    <string name="gravatar_disclaimer">Deine E-Mail wird nicht in der DashPay Wallet oder auf anderen Servern gespeichert. Sie wird lediglich dazu genutzt um die Gravatar Kontodetails abzurufen. Danach wird die E-Mail entfernt.</string>
    <string name="gravatar_email_error">Dein Gravatar kann nicht abgerufen werden. Bitte gib eine gültige Gravatar-E-Mail-ID ein.</string>

    <string name="where_to_store_your_picture">Wo möchtest du dein Bild speichern\?</string>
    <string name="external_storage_disclaimer">Du behältst immer die Kontrolle über deine Bilder. Dash speichert keine Daten, auch nicht deine Profilbilder.</string>
    <string name="select_source_sign_in_required">Anmeldung erforderlich</string>
    <string name="select_source_google_drive">Google Drive</string>
    <string name="select_source_no_sign_in_required">Keine Konto notwendig</string>

    <string name="join_dashpay_subtitle">Benutzernamen erstellen, Freunde hinzufügen...</string>
    <string name="join_dashpay_more_subtitle">Erstelle deinen Benutzernamen, finde Freunde und füge sie zu deinen Kontakten hinzu</string>
    <string name="join">Beitreten</string>

    <string name="more_suggestions">Mehr Vorschläge</string>
    <string name="users_that_matches">Benutzer, die übereinstimmen</string>
    <string name="not_in_your_contacts">die sich derzeit nicht in deinen Kontakten befinden</string>
    <string name="no_matching_contacts">Keine passenden Benutzer in deinen Kontakten</string>
    <string name="suggestions_empty_result_part_1">Es gibt keine Benutzer, die mit diesem Namen übereinstimmen</string>
    <string name="suggestions_empty_result_part_2">in deinen Kontakten</string>
    <string name="save_changes">Änderungen speichern</string>
    <string name="save_profile_reminder_text">Möchtest du die Profiländerungen speichern\?</string>
    <string name="invitation_notification_text">Lade deine Freunde und Familie zum Dash-Netzwerk ein.</string>
    <string name="dashpay_min_balance_disclaimer">Du benötigst mindestens <b>%s</b> um beginnen zu können</string>
    <string name="dashpay_insuffient_credits">Du hast nicht genügend Credits, um die Aktion durchzuführen.</string>

    <string name="about_developer_mode">Entwicklermodus aktiviert: alle Funktionen aktiviert!</string>
    <string name="about_developer_mode_disabled">Entwicklermodus deaktiviert.</string>
    <string name="invite_history_create_new_invite">Neue Einladung erstellen</string>
    <string name="invitations_history_header">Einladungshistorie</string>
    <string name="invitations_filter_title">Einladungen filtern</string>
    <string name="invite_history_empty">Es wurden keine Einladungen erstellt.</string>
    <string name="invite_history_empty_claimed">Es wurden keine Einladungen beansprucht.</string>
    <string name="invite_history_empty_pending">Es gibt keine ausstehende Einladungen.</string>
    <string name="invitation_details_invite_used_by">Einladung genutzt von</string>
    <string name="invitation_details_invite_without_username">Einladung beansprucht. Registrierung des Benutzernamens steht noch aus.</string>
    <string-array name="invite_filter">
        <item>Alles</item>
        <item>Ausstehend</item>
        <item>Beansprucht</item>
    </string-array>

    <!-- Private memo -->
    <string name="private_memo">Private Notiz</string>
    <string name="add_note">Notiz hinzufügen</string>
    <string name="edit_note">Notiz bearbeiten</string>
    <string name="note">Notiz</string>

    <string name="select_privacy_preferences">Wähle die Privatsphäre-Einstellungen deines Benutzernamens</string>
    <string name="please_note_cant_change_this_later">Bitte beachte, dass du dies später nicht mehr ändern kannst</string>
    <string name="Intermediate_level_WIFI_Warning">Ein durchschnittliches Privatsphäre-Level erfordert eine zuverlässige Internetverbindung</string>
    <string name="Advanced_level_WIFI_Warning">Ein fortschrittliches Privatsphäre-Level erfordert eine zuverlässige Internetverbindung</string>
    <string name="privcay_level_WIFI_warning_desc">Es wird empfohlen sich mit einem WiFi-Netzwerk zu verbinden, um Guthabenverlust zu vermeiden</string>
    <string name="continue_anyway">Trotzdem fortfahren</string>
    <string name="welcome_to_dash_pay">Willkommen bei Dash Pay</string>
    <string name="pay_to_usernames">Direkt an Nutzernamen zahlen. Keine alphanumerischen Adressen mehr.</string>
    <string name="create_a_username">Nutzernamen erstellen.</string>
    <string name="add_your_friends_family">Füge deine Freunde und Familie hinzu.</string>
    <string name="invite_your_family">Lade deine Familie und Freunde ein, indem du nach ihren Nutzernamen suchst.</string>
    <string name="personalise_profile">Profil personalisieren</string>
    <string name="upload_your_picture">Lade ein Bild hoch und personalisiere deine Identität.</string>
    <string name="in_case_lose_your_passphrase">Solltest du keinen Zugriff mehr auf deine Passphrase besitzen, verlierst du auch das Recht auf deinen gewählten Nutzernamen.</string>
    <string name="keep_your_passphrase_safe">Bewahre deine Passphrase sicher auf.</string>
    <string name="pay_now">Bezahle jetzt. Wenn dein Nutzername nicht genehmigt wird, kannst du kostenlos einen anderen Namen erstellen.</string>
    <string name="case_your_request_is_not_approved">Falls deine Anfrage nicht genehmigt wird.</string>
    <string name="voting_requirement_subtitle">Jeder Benutzername, der die Nummern 2-9 beinhaltet oder länger als 20 Zeichen ist, wird automatisch genehmigt</string>
    <string name="voting_requirement_title">Abstimmung ist nur in manchen Fällen notwendig</string>
    <string name="dash_network_must_vote_to_approve">Das Dash-Netzwerk muss deinen Nutzernamen genehmigen, bevor dieser erstellt werden kann.</string>
    <string name="what_is_username_voting">Was ist das Abstimmen über Nutzernamen\?</string>
    <string name="usernames_blocked_title">Manche Benutzernamen können blockiert werden</string>
    <string name="usernames_blocked_subtitle">Wenn genügend Mitglieder des Netzwerkes feststellen, dass ein Benutzername unangemessen ist, könne diese ihn sperren</string>
    <string name="username_voting">Abstimmung über Benutzernamen</string>
<<<<<<< HEAD
    <string name="voting_duplicates_only_title">Standardmäßige Filtereinstellung</string>
    <string name="voting_duplicates_only_message">Die standardmäßige Filtereinstellung zeigt nur doppelte Benutzernamen über die noch NICHT abgestimmt wurde. Um alle strittigen Benutzernamen sehen zu können, ändere den Filter.</string>
=======
    <string name="username_voting_subtitle">Als Masternode-Besitzer kannst du abstimmen, um beantragte Benutzernamen zu bewilligen, bevor andere Nutzer diese erstellen können.</string>
>>>>>>> 1556014b
    <string name="all">Alles</string>
    <string name="n_usernames">%d Benutzernamen</string>
    <string name="n_requests">%d Anfragen</string>
    <string name="search_by_username">Nach Nutzernamen suchen</string>
    <string name="type">Art</string>
    <string name="only_duplicates">Nur Duplikate</string>
    <string name="only_links">Nur Anfragen mit Links</string>
    <string name="only_links_short">Mit Links</string>
    <string name="date">Datum: %s</string>
    <string name="votes">Stimmen: %s</string>

    <string-array name="usernames_sort_by_options">
        <item>Neu nach alt</item>
        <item>Alt nach neu</item>
        <item>Absteigend</item>
        <item>Aufsteigend</item>
    </string-array>

    <string-array name="usernames_type_options">
        <item>Alles</item>
        <item>Ich habe zugestimmt.</item>
        <item>Ich habe nicht zugestimmt.</item>
        <item>Beinhalted blockierte Votes</item>
    </string-array>

    <string name="block_vote_count">%d Block(s)</string>
    <string name="request_your_username">Benutzernamen erstellen</string>
    <string name="request_your_hint">Bitte beachte, dass du dies in der Zukunft nicht mehr ändern kannst</string>
    <string name="request_username">Nutzernamen beantragen</string>
    <string name="request_voting_range">Das Dash-Netzwerk wird über diesen Benutzernamen abstimmen. Wir werden dich über das Ergebnis am %s benachrichtigen.</string>
    <string name="request_username_available">Benutzername ist verfügbar</string>
    <string name="request_username_unavailable">Benutzername ist nicht verfügbar oder gesperrt</string>
    <string name="request_username_taken">Benutzername ist vergeben</string>
    <string name="request_username_taken_results">Benutzername wurde von einem anderen Nutzer beansprucht</string>
    <string name="requesting_your_username_title">Benutzernamen erstellen</string>
<<<<<<< HEAD
    <string name="requesting_your_username_message">Dein Benutzername %s wird im Dash-Netzwerk angefordert. Dies kann einige Zeit in Anspruch nehmen.</string>
    <string name="creating_your_username_message">Dein Benutzername %s wird im Dash-Netzwerk erstellt. Dies kann einige Zeit in Anspruch nehmen.</string>
    <string name="requesting_your_username_error_title">Deine Anfrage für einen Benutzernamen ist fehlgeschlagen</string>
    <string name="requesting_your_username_error_message">Aus unerfindlichen Gründen ist die Anfrage für den Benutzernamen %s fehlgeschlagen. </string>
=======
    <string name="requesting_your_username_error_title">Deine Anfrage für einen Benutzernamen ist fehlgeschlagen</string>
>>>>>>> 1556014b
    <string name="voting">Abstimmung:</string>
    <string name="this_username_has_already_been_requested">Dieser Nutzername wurde bereits angefragt, aber du kannst ihn auch beantragen. Das Netzwerk wird darüber abstimmen, wer ihn erhält.</string>
    <string name="request_details">Details anfordern</string>
    <string name="request_details_subtitle">Überprüfe den unten stehenden Beitrag, um den Besitz dieses Benutzernamens zu verifizieren</string>
    <string name="vote_to_approve">Abstimmung über die Genehmigung</string>
    <string name="identity">Identität</string>
    <string name="results">Ergebnisse</string>
    <string name="link">Link</string>
    <string name="link_not_provided">Nicht vorhanden</string>
    <string name="cancel_approval">Zustimmung entziehen.</string>
    <string name="verify_your_identity">Überprüfe deine Identität, um die Chancen zu erhöhen, deinen gewünschten Nutzernamen zu erhalten.</string>
    <string name="if_somebody">Wenn jemand anderes den gleichen Nutzernamen beantragt wie du, wird das Netzwerk darüber entscheiden, wer den Namen erhält.</string>
    <string name="the_link_will_be_visible">Der Link, den du sendest, ist nur für die Betreiber des Netzwerkes sichtbar</string>
    <string name="verify_your_identity_voting">Überprüfe deine Identität</string>
    <string name="copy_the_text">Text kopieren</string>
    <string name="please_vote_to_approve">Bitte stimme für die Genehmigung meines beantragen Dash Benutzernamens - %s</string>
    <string name="prove_your_identity">Deine Identität nachweisen</string>
    <string name="make_a_post_with_the_text">Verfasse einen Beitrag mit dem obigen Text auf einer bekannten Social Media- oder Messaging-Plattform und füge den unten stehenden Link ein, um zu überprüfen, ob du der ursprüngliche Besitzer des gewünschten Benutzernamens bist</string>
    <string name="paste_the_link">Link einfügen</string>
    <string name="voting_key_title">Gebe deinen Voting-Schlüssel ein.</string>
    <string name="voting_key_hint">Privater Masternode Voting-Schlüssel</string>
    <string name="voting_key_input_error">Du hast einen ungültigen Schlüssel eingegeben.</string>
    <string name="voting_key_add">Füge deine Abstimmungs-Schlüssel hinzu</string>
    <string name="voting_key_add_subtitle">Die folgende(n) IP-Adresse(n) sind mit dieser Wallet verbunden</string>
    <string name="masternode_ip">Masternode IP-Adresse</string>
    <string name="multiple_votes_cast">%d die Stimmen werden abgegeben, da du mehrere Abstimmungs-Schlüssel in deiner Wallet gespeichert hast</string>
    <string name="add_masternode_key">Masternode Voting-Schlüssel hinzufügen</string>
    <string name="vote_submitted">Deine Stimme wurde abgegeben.</string>
    <string name="vote_cancelled">Deine Stimmabgabe wurde abgebrochen.</string>
    <string name="quick_vote">Schnelles Abstimmen</string>
    <string name="quick_vote_subtitle">Wenn du die Schaltfläche \"Für alle abstimmen\" tippst, stimmst du automatisch für alle gefilterten Benutzernamen (%d), die zuerst eingereicht wurden</string>
    <string name="vote_for_all">Stimme für alle</string>
    <string name="voting_period_active">Abstimmungszeitraum für Benutzernamen aktiv</string>
    <string name="there_was_a_network_error">Ein Netzwerkfehler ist aufgetreten. Du kannst es ohne zusätzliche Kosten erneut versuchen.</string>
    <string name="requested_username_has_been">Benutzername wurde beantragt.</string>
    <string name="requested_voting_duration">Ergebnisse für %s.</string>
    <string name="cancel_request">Anfrage abbrechen</string>
    <string name="after_the_voting">Nachdem die Abstimmung endet, wirst du über das Ergebnis benachrichtigt werden.</string>
    <string name="none">Kein</string>
    <string name="verify_now">Jetzt verifizieren</string>
    <string name="if_you_tap_cancel">Wenn du \"Anfrage abbrechen\" tippst, kannst du immer noch einen anderen Nutzernamen auswählen, ohne erneut dafür zu zahlen.</string>
    <string name="do_you_really_want_to_cancel">Willst du die Nutzernamen-Anfrage wirklich abbrechen\?</string>
    <string name="if_you_tap_cancel_request">Wenn du \"Anfrage abbrechen\" tippst, kannst du immer noch einen anderen Nutzernamen auswählen, ohne erneut dafür zu zahlen.</string>
    <string name="cant_open">Kann nicht geöffnet werden</string>
    <string name="invalid_link">Der Link ist ungültig</string>
    <string name="welcome_request_username_min_balance_disclaimer_all">Du hast %s Dash. Manche Benutzernamen kosten bis zu %s Dash.</string>
    <string name="welcome_request_username_min_balance_disclaimer_noncontested">Du benötigst mehr als %s Dash, um einen Benutzernamen zu erstellen.</string>
    <string name="request_username_min_balance_disclaimer">Um einen Benutzernamen im Dash-Netzwerk anzufordern, muss du mehr als %s Dash besitzen</string>

    <!-- CoinJoin -->
    <string name="coinjoin">CoinJoin</string>
    <string name="turned_off">Ausgeschaltet</string>
    <string name="coinjoin_info_subtitle">Das Mixen deiner Dash macht deine Transaktionen anonymer.</string>
    <string name="coinjoin_description_1">Wenn dieses Feature aktiv ist, kannst du nur gemixte Dash ausgeben. Du kannst es aber jederzeit wieder abstellen.</string>
    <string name="coinjoin_description_2">Kürzlich erhaltene Dash werden automatisch gemixt, wenn die Wallet geöffnet wird.</string>
    <string name="coinjoin_description_3">Das Anschalten dieses Features wird deinen Akkuverbrauch erhöhen.</string>
    <string name="coinjoin_mixing_level_title">Mixing-Level auswählen</string>
    <string name="coinjoin_mixing_level_subtitle">Du kannst das Mixing-Level jederzeit ändern oder auch stoppen</string>
    <string name="coinjoin_mixing_transactions">Gemixte Transaktionen</string>
    <string name="coinjoin_transaction_group">Diese Transaktionen wurden gemixt.</string>
    <string name="intermediate">Standard</string>
    <string name="advanced">Erweitert</string>
    <string name="intermediate_level_card_decs">Erfahrene Nutzer, die einen hohen Grad an technischer Expertise haben, können deine Transaktionshistorie bestimmen.</string>
    <string name="advanced_level_card_decs">Es wäre selbst für erfahrene Nutzer sehr schwer, deinen Transaktionsverlauf zu bestimmen.</string>
    <string name="coinjoin_intermediate_time">Bis zu 30 Minuten</string>
    <string name="coinjoin_advanced_time">Mehrere Stunden</string>
    <string name="coinjoin_start">Mixen starten</string>
    <string name="coinjoin_stop">Mixen beenden</string>
    <string name="coinjoin_mixing">Mixing</string>
    <string name="coinjoin_paused">Mixing pausiert</string>
    <string name="coinjoin_not_started">Nicht gestartet</string>
    <string name="coinjoin_progress">%s (%d%%) %s von %s</string>
    <string name="coinjoin_progress_balance">%1$s von %2$s</string>
    <string name="coinjoin_progress_finished">Vollständig gemixt</string>
    <string name="coinjoin_change_level_confirmation">Möchtest du die Einstellung der Privatsphäre wirklich ändern\?</string>
    <string name="coinjoin_stop_mixing_title">Möchtest du wirklich aufhören zu mixen\?</string>
    <string name="coinjoin_stop_mixing_message">Alle gemixten Guthaben werden mit nicht gemixten Guthaben kombiniert.</string>
    <string name="coinjoin_mixed_balance">Gemixtes Guthaben</string>

    <!-- credit balance messages / buttons -->
    <string name="credit_balance_empty_warning_title">Dein Credit-Guthaben ist niedrig</string>
    <string name="credit_balance_low_warning_title">Dein Credit-Guthaben ist vollständig aufgebraucht</string>
    <string name="credit_balance_empty_warning_message">Du kannst DashPay weiterhin für Zahlungen nutzen, aber es ist nicht möglich dein Profil zu updaten oder weitere Kontakt hinzuzufügen, sofern du dein Credit-Guthaben nicht aufgeladen hast</string>
    <string name="credit_balance_low_warning_message">Lade deine Credits auf, um weiterhin Änderungen an deinem Profil durchführen und Kontakte hinzufügen zu können</string>
    <string name="credit_balance_button_maybe_later">Vielleicht später</string>
    <string name="credit_balance_button_buy">Credits kaufen</string>
    <string name="credit_balance_insufficient_error_message">Du hast nicht genügend Guthaben, um Credits zu kaufen</string>
    <string name="buy_credits_estimated_items">%s - %d Kontakte/ %d Profilupdates</string>

    <string name="request_username_username_voting_message">+ was ist die Abstimmung über Benutzernamen\?</string>
    <string name="request_username_character_requirement">Nur Buchstaben, Zahlen und Bindestriche</string>
    <string name="request_username_balance_requirement">Du benötigst 0,25 DASH um einen Benutzernamen erstellen zu können</string>
    <string name="request_username_length_requirement">Zwischen 3 und 23 Zeichen</string>
    <string name="request_username_confirm">Ich akzeptiere</string>
<<<<<<< HEAD
    <string name="username_vote_one_left_message">Du hast bereits %d Mal für diesen Benutzernamen abgestimmt. Du kannst nur noch einmal für diesen Benutzernamen abstimmen.</string>
    <string name="username_vote_one_left">Ein Vote übrig</string>
    <string name="username_vote_none_left_message">Du hast bereits %d Mal für diesen Benutzernamen abgestimmt. Du kannst nur noch einmal für diesen Benutzernamen abstimmen.</string>
    <string name="username_vote_none_left">Kein Vote übrig</string>
    <string name="request_username_blocked">Angefragter Benutzername wurde blockiert</string>
    <string name="request_username_lost_vote">Angefragter Benutzername wurde an eine andere Person vergeben</string>
    <string name="request_username_blocked_message">Der Benutzername %s wurde vom Dash Netzwerk blockiert. Bitte versuche es erneut, aber mit einem anderen Benutzernamen.</string>
    <string name="request_username_lost_vote_message">Aufgrund des Voting-Prozesses hat das Dash Netzwerk entschieden, den Benutzernamen %s an jemand anderen zu vergeben. Bitte versuche es erneut mit einem anderen Benutzernamen.</string>
    <string name="mix_dash_mix">Gemixtes Guthaben</string>
    <string name="mix_dash_title">Mixe deine Dash</string>
    <string name="mix_dash_message">Um zu verhindern, dass andere Personen sehen können, an wen du Zahlungen vornimmst, wird empfohlen, dein Guthaben zu mixen, bevor du deinen Benutzernamen erstellst.</string>
</resources>
=======
    </resources>
>>>>>>> 1556014b
<|MERGE_RESOLUTION|>--- conflicted
+++ resolved
@@ -269,12 +269,9 @@
     <string name="usernames_blocked_title">Manche Benutzernamen können blockiert werden</string>
     <string name="usernames_blocked_subtitle">Wenn genügend Mitglieder des Netzwerkes feststellen, dass ein Benutzername unangemessen ist, könne diese ihn sperren</string>
     <string name="username_voting">Abstimmung über Benutzernamen</string>
-<<<<<<< HEAD
+    <string name="username_voting_subtitle">Als Masternode-Besitzer kannst du abstimmen, um beantragte Benutzernamen zu bewilligen, bevor andere Nutzer diese erstellen können.</string>
     <string name="voting_duplicates_only_title">Standardmäßige Filtereinstellung</string>
     <string name="voting_duplicates_only_message">Die standardmäßige Filtereinstellung zeigt nur doppelte Benutzernamen über die noch NICHT abgestimmt wurde. Um alle strittigen Benutzernamen sehen zu können, ändere den Filter.</string>
-=======
-    <string name="username_voting_subtitle">Als Masternode-Besitzer kannst du abstimmen, um beantragte Benutzernamen zu bewilligen, bevor andere Nutzer diese erstellen können.</string>
->>>>>>> 1556014b
     <string name="all">Alles</string>
     <string name="n_usernames">%d Benutzernamen</string>
     <string name="n_requests">%d Anfragen</string>
@@ -310,14 +307,10 @@
     <string name="request_username_taken">Benutzername ist vergeben</string>
     <string name="request_username_taken_results">Benutzername wurde von einem anderen Nutzer beansprucht</string>
     <string name="requesting_your_username_title">Benutzernamen erstellen</string>
-<<<<<<< HEAD
     <string name="requesting_your_username_message">Dein Benutzername %s wird im Dash-Netzwerk angefordert. Dies kann einige Zeit in Anspruch nehmen.</string>
     <string name="creating_your_username_message">Dein Benutzername %s wird im Dash-Netzwerk erstellt. Dies kann einige Zeit in Anspruch nehmen.</string>
     <string name="requesting_your_username_error_title">Deine Anfrage für einen Benutzernamen ist fehlgeschlagen</string>
     <string name="requesting_your_username_error_message">Aus unerfindlichen Gründen ist die Anfrage für den Benutzernamen %s fehlgeschlagen. </string>
-=======
-    <string name="requesting_your_username_error_title">Deine Anfrage für einen Benutzernamen ist fehlgeschlagen</string>
->>>>>>> 1556014b
     <string name="voting">Abstimmung:</string>
     <string name="this_username_has_already_been_requested">Dieser Nutzername wurde bereits angefragt, aber du kannst ihn auch beantragen. Das Netzwerk wird darüber abstimmen, wer ihn erhält.</string>
     <string name="request_details">Details anfordern</string>
@@ -412,7 +405,6 @@
     <string name="request_username_balance_requirement">Du benötigst 0,25 DASH um einen Benutzernamen erstellen zu können</string>
     <string name="request_username_length_requirement">Zwischen 3 und 23 Zeichen</string>
     <string name="request_username_confirm">Ich akzeptiere</string>
-<<<<<<< HEAD
     <string name="username_vote_one_left_message">Du hast bereits %d Mal für diesen Benutzernamen abgestimmt. Du kannst nur noch einmal für diesen Benutzernamen abstimmen.</string>
     <string name="username_vote_one_left">Ein Vote übrig</string>
     <string name="username_vote_none_left_message">Du hast bereits %d Mal für diesen Benutzernamen abgestimmt. Du kannst nur noch einmal für diesen Benutzernamen abstimmen.</string>
@@ -424,7 +416,4 @@
     <string name="mix_dash_mix">Gemixtes Guthaben</string>
     <string name="mix_dash_title">Mixe deine Dash</string>
     <string name="mix_dash_message">Um zu verhindern, dass andere Personen sehen können, an wen du Zahlungen vornimmst, wird empfohlen, dein Guthaben zu mixen, bevor du deinen Benutzernamen erstellst.</string>
-</resources>
-=======
-    </resources>
->>>>>>> 1556014b
+    </resources>