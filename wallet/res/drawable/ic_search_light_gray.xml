<vector xmlns:android="http://schemas.android.com/apk/res/android"
    android:width="24dp"
    android:height="24dp"
    android:viewportWidth="24"
    android:viewportHeight="24"
<<<<<<< HEAD
    android:tint="@color/steel_gray_900">
  <path
      android:fillColor="@color/steel_gray_900"
=======
    android:tint="@color/steel_gray_500">
  <path
      android:fillColor="@color/steel_gray_500"
>>>>>>> c3b5ae96
      android:pathData="M15.5,14h-0.79l-0.28,-0.27C15.41,12.59 16,11.11 16,9.5 16,5.91 13.09,3 9.5,3S3,5.91 3,9.5 5.91,16 9.5,16c1.61,0 3.09,-0.59 4.23,-1.57l0.27,0.28v0.79l5,4.99L20.49,19l-4.99,-5zM9.5,14C7.01,14 5,11.99 5,9.5S7.01,5 9.5,5 14,7.01 14,9.5 11.99,14 9.5,14z"/>
</vector><|MERGE_RESOLUTION|>--- conflicted
+++ resolved
@@ -3,14 +3,8 @@
     android:height="24dp"
     android:viewportWidth="24"
     android:viewportHeight="24"
-<<<<<<< HEAD
-    android:tint="@color/steel_gray_900">
-  <path
-      android:fillColor="@color/steel_gray_900"
-=======
     android:tint="@color/steel_gray_500">
   <path
       android:fillColor="@color/steel_gray_500"
->>>>>>> c3b5ae96
       android:pathData="M15.5,14h-0.79l-0.28,-0.27C15.41,12.59 16,11.11 16,9.5 16,5.91 13.09,3 9.5,3S3,5.91 3,9.5 5.91,16 9.5,16c1.61,0 3.09,-0.59 4.23,-1.57l0.27,0.28v0.79l5,4.99L20.49,19l-4.99,-5zM9.5,14C7.01,14 5,11.99 5,9.5S7.01,5 9.5,5 14,7.01 14,9.5 11.99,14 9.5,14z"/>
 </vector>