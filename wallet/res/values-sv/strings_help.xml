<?xml version='1.0' encoding='UTF-8'?>
<resources>
  <string name="help_wallet">
<![CDATA[
		<p>
<<<<<<< HEAD
			I den övre vänstra delen av skärmen kan du se den Darkcoin adress som andra behöver för att kunna skicka Darkcoins till dig.
			Tryck med fingret på adressen för att skaffa dig en ny Darkcoin adress.
		</p>
		<p>
			QR koden till höger innehåller din Darkcoin adress och kan scannas av de som vill skicka dig Darkcoins.
			Tryck med fingret på QR koden så visas en större version av den.
		</p>
		<p>
			I mitten av skärmen visas plånbokens värde.
			Plånbokens värde visas också i en vald lokal valuta.
			Tryck med fingret på balansen så visas plånbokens värde i fler lokala valutor, och om du trycker på en av dem med fingret så blir det den nya valda valutan.
=======
			I den övre delen av skärmen visas ditt saldo i bitcoin samt värdet i en vald nationell valuta.
			Tryck för att lista nationella valutor, och välj en av valutorna för att visa den som standard.
		</p>
		<p>
			QR-koden till höger inehåller din bitcoinaddress och kan scannas av den som vill skicka bitcoin till dig.
			Tryck med fingret på QR-koden för att få en större version av den.
>>>>>>> 31fe793b
		</p>
		<p>
			Nedre delen av skärmen visar en lista med dina transaktioner, och från början är den naturligtvis tom.
			Pågående transaktioner är gråa tills de är bekräftande.
			Tryck med fingret på en transaktion så kan du spara avsändarens eller mottagarens adress till din adressbok.
			Dra med fingret åt vänster eller höger för att filtrera listan.
		</p>
		<p>
<<<<<<< HEAD
			Du kan sända eller ta emot Darkcoins genom att trycka med fingret på knapparna i aktivitetslistan.
=======
			Du kan skicka eller ta emot bitcoin genom att trycka på knapparna i aktivitetslistan.
>>>>>>> 31fe793b
			Fler val är möjliga i menyn.
		</p>
	]]>
	</string>
  <string name="help_request_coins">
<![CDATA[
		<p>
<<<<<<< HEAD
			Med denna dialog kan du ta emot Darkcoins från någon annan (som redan har Darkcoin Wallet installerad på sin telefon).
		</p>
		<p>
			Först anger du hur många Darkcoins du vill att de skickar.
		</p>
		<p>
			Sedan kan den andra personen scanna QR koden.
			Eller så använder du "Dela" knappen i aktivitetslistan för att skicka din uppmaning att skicka Darkcoins.
			Den andra personen behöver sedan bara klicka på den Darkcoin URL du skickat.
		</p>
		<p>
			Sedan kommer den andra personen att få se en dialogruta där alla fält redan är ifyllda.
			Om han eller hon sedan accapterar transaktionen så skickas Darkcoins till dig.
=======
			Med denna dialog kan du ta emot bitcoin från någon annan (som redan har Bitcoin Wallet installerad på sin telefon).
		</p>
		<p>
			Först anger du hur många bitcoin du vill att de skickar.
		</p>
		<p>
			Sedan kan den andra personen scanna QR-koden.
			Eller så använder du \"Dela\" knappen i aktivitetslistan för att skicka din uppmaning att skicka bitcoin.
			Den andra personen behöver sedan bara klicka på den Bitcoin-URL du skickat.
		</p>
		<p>
			Sedan kommer den andra personen att få se en dialogruta där alla fält redan är ifyllda.
			Om han eller hon sedan accapterar transaktionen så skickas bitcoin till dig.
>>>>>>> 31fe793b
		</p>
	]]>
	</string>
  <string name="help_send_coins">
<![CDATA[
		<p>
<<<<<<< HEAD
			Du har påbörjat skickandet av Darkcoins.
			Du kom hit endera från huvudskärmen eller genom att klicka på en Darkcoin URL i din webbläsare.
=======
			Du har påbörjat skickandet av bitcoin.
			Du kom hit från huvudskärmen eller genom att klicka på en Bitcoin-URL i din webbläsare.
>>>>>>> 31fe793b
		</p>
		<p>
			Ange först vilken Darkcoin adress du vill skicka till.
			Adressen kan automatiskt fyllas i om den börjar med någon av adresserna i din adressbok.
<<<<<<< HEAD
			Du kan också scanna en QR kod innehållande en Darkcoin adress, genom att trycka på QR knappen i aktivitetslistan.
		</p>
		<p>
			Sedan kan du se hur många Darkcoins du för tillfället kan skicka.
			Om det antalet skiljer sig från det som visas på huvudskärmen, så beror det på hittills obekräftade överföringar som du ännu inte får använda.
		</p>
		<p>
			Slutligen anger du hur många Darkcoins du vill skicka vill betalar.
		</p>
		<p>
			Du kan skapa en transaktion även om du inte är online.
			Den kommer att skickas nästa gång Darkcoin Wallet startas.
			Om du vill att en transaktion ska processas så fort som möjligt, se till att ha bra koppling till internet (exempelvis ett WLAN).
=======
			Du kan också scanna en QR-kod innehållande en Bitcoin-adress, genom att trycka på QR knappen i aktivitetslistan.
		</p>
		<p>
			Sedan kan du se hur många bitcoin du för tillfället kan skicka.
			Om det antalet skiljer sig från det som visas på huvudskärmen, så beror det på hittills obekräftade överföringar som du ännu inte får använda.
		</p>
		<p>
			Slutligen anger du hur många bitcoin du skicka.
		</p>
		<p>
			Du kan skapa en transaktion även om du inte är online.
			Den kommer att skickas nästa gång Bitcoin Wallet startas.
			Om du vill att en transaktion ska hanteras så fort som möjligt, se till att ha bra uppkoppling till internet (exempelvis ett WLAN).
>>>>>>> 31fe793b
		</p>
		<p>
			Notera:
			Transaktioner kan inte stoppas!
			Kontrollera alltid adressen du skickar till.
		</p>
	]]>
	</string>
  <string name="help_safety">
<![CDATA[
		<p>
<<<<<<< HEAD
			<b>Några ord om säkerhet och Darkcoins:</n>
		</p>
		<p>
			Dina Darkcoins i Darkcoin Wallet sparas på din Android telefon.
			<b>Om du tappar bort din telefon, så tappar du bort dina Darkcoins.</b>
			Precis som pengar i din vanliga plånbok.
		</p>
		<p>
			<b>Innan du avinstallerar Darkcoin Wallet</b> (eller tar bort appens data/rensar din telefon), <b>skicka dina Darkcoins till en annan plånbok</b>.
			Alla kvarvarande Darkcoins kommer att försvinna.
		</p>
		<p>
			<b>Transaktioner kan inte stoppas</b>.
			Efter att du skickat Darkcoins finns det inget sätt att få dem tillbaka, annat än om du vet vem mottagaren är, och han/hon skickar dem tillbaka.
=======
			<b>Några ord om säkerhet och bitcoin:</n>
		</p>
		<p>
			Dina bitcoin i Bitcoin Wallet sparas på din Android telefon.
			<b>Om du tappar bort din telefon, så tappar du bort dina bitcoin.</b>
			Precis som pengar i din vanliga plånbok.
		</p>
		<p>
			<b>Innan du avinstallerar Bitcoin Wallet</b> (eller tar bort appens data/rensar din telefon), <b>skicka dina bitcoin till en annan wallet</b>.
			Alla kvarvarande bitcoin kommer att försvinna.
		</p>
		<p>
			<b>Transaktioner kan inte stoppas</b>.
			Efter att du skickat bitcoin finns det inget sätt att få dem tillbaka, annat än om du vet vem mottagaren är, och han/hon skickar dem tillbaka.
>>>>>>> 31fe793b
		</p>
		<p>
			<b>Se till att skydda din telefon!</b>
			Installera endast appar du helt litar på.
			En elak app kan försöka stjäla din wallet.
		</p>
		<p>
			Utsätt dig inte för onödig risk!
			<b>Använd bara Darkcoin Wallet med mindre belopp</b> för daglig användning.
		</p>
	]]>
	</string>
</resources><|MERGE_RESOLUTION|>--- conflicted
+++ resolved
@@ -3,26 +3,12 @@
   <string name="help_wallet">
 <![CDATA[
 		<p>
-<<<<<<< HEAD
-			I den övre vänstra delen av skärmen kan du se den Darkcoin adress som andra behöver för att kunna skicka Darkcoins till dig.
-			Tryck med fingret på adressen för att skaffa dig en ny Darkcoin adress.
-		</p>
-		<p>
-			QR koden till höger innehåller din Darkcoin adress och kan scannas av de som vill skicka dig Darkcoins.
-			Tryck med fingret på QR koden så visas en större version av den.
-		</p>
-		<p>
-			I mitten av skärmen visas plånbokens värde.
-			Plånbokens värde visas också i en vald lokal valuta.
-			Tryck med fingret på balansen så visas plånbokens värde i fler lokala valutor, och om du trycker på en av dem med fingret så blir det den nya valda valutan.
-=======
 			I den övre delen av skärmen visas ditt saldo i bitcoin samt värdet i en vald nationell valuta.
 			Tryck för att lista nationella valutor, och välj en av valutorna för att visa den som standard.
 		</p>
 		<p>
 			QR-koden till höger inehåller din bitcoinaddress och kan scannas av den som vill skicka bitcoin till dig.
 			Tryck med fingret på QR-koden för att få en större version av den.
->>>>>>> 31fe793b
 		</p>
 		<p>
 			Nedre delen av skärmen visar en lista med dina transaktioner, och från början är den naturligtvis tom.
@@ -31,11 +17,7 @@
 			Dra med fingret åt vänster eller höger för att filtrera listan.
 		</p>
 		<p>
-<<<<<<< HEAD
-			Du kan sända eller ta emot Darkcoins genom att trycka med fingret på knapparna i aktivitetslistan.
-=======
 			Du kan skicka eller ta emot bitcoin genom att trycka på knapparna i aktivitetslistan.
->>>>>>> 31fe793b
 			Fler val är möjliga i menyn.
 		</p>
 	]]>
@@ -43,21 +25,6 @@
   <string name="help_request_coins">
 <![CDATA[
 		<p>
-<<<<<<< HEAD
-			Med denna dialog kan du ta emot Darkcoins från någon annan (som redan har Darkcoin Wallet installerad på sin telefon).
-		</p>
-		<p>
-			Först anger du hur många Darkcoins du vill att de skickar.
-		</p>
-		<p>
-			Sedan kan den andra personen scanna QR koden.
-			Eller så använder du "Dela" knappen i aktivitetslistan för att skicka din uppmaning att skicka Darkcoins.
-			Den andra personen behöver sedan bara klicka på den Darkcoin URL du skickat.
-		</p>
-		<p>
-			Sedan kommer den andra personen att få se en dialogruta där alla fält redan är ifyllda.
-			Om han eller hon sedan accapterar transaktionen så skickas Darkcoins till dig.
-=======
 			Med denna dialog kan du ta emot bitcoin från någon annan (som redan har Bitcoin Wallet installerad på sin telefon).
 		</p>
 		<p>
@@ -71,39 +38,18 @@
 		<p>
 			Sedan kommer den andra personen att få se en dialogruta där alla fält redan är ifyllda.
 			Om han eller hon sedan accapterar transaktionen så skickas bitcoin till dig.
->>>>>>> 31fe793b
 		</p>
 	]]>
 	</string>
   <string name="help_send_coins">
 <![CDATA[
 		<p>
-<<<<<<< HEAD
-			Du har påbörjat skickandet av Darkcoins.
-			Du kom hit endera från huvudskärmen eller genom att klicka på en Darkcoin URL i din webbläsare.
-=======
 			Du har påbörjat skickandet av bitcoin.
 			Du kom hit från huvudskärmen eller genom att klicka på en Bitcoin-URL i din webbläsare.
->>>>>>> 31fe793b
 		</p>
 		<p>
 			Ange först vilken Darkcoin adress du vill skicka till.
 			Adressen kan automatiskt fyllas i om den börjar med någon av adresserna i din adressbok.
-<<<<<<< HEAD
-			Du kan också scanna en QR kod innehållande en Darkcoin adress, genom att trycka på QR knappen i aktivitetslistan.
-		</p>
-		<p>
-			Sedan kan du se hur många Darkcoins du för tillfället kan skicka.
-			Om det antalet skiljer sig från det som visas på huvudskärmen, så beror det på hittills obekräftade överföringar som du ännu inte får använda.
-		</p>
-		<p>
-			Slutligen anger du hur många Darkcoins du vill skicka vill betalar.
-		</p>
-		<p>
-			Du kan skapa en transaktion även om du inte är online.
-			Den kommer att skickas nästa gång Darkcoin Wallet startas.
-			Om du vill att en transaktion ska processas så fort som möjligt, se till att ha bra koppling till internet (exempelvis ett WLAN).
-=======
 			Du kan också scanna en QR-kod innehållande en Bitcoin-adress, genom att trycka på QR knappen i aktivitetslistan.
 		</p>
 		<p>
@@ -117,7 +63,6 @@
 			Du kan skapa en transaktion även om du inte är online.
 			Den kommer att skickas nästa gång Bitcoin Wallet startas.
 			Om du vill att en transaktion ska hanteras så fort som möjligt, se till att ha bra uppkoppling till internet (exempelvis ett WLAN).
->>>>>>> 31fe793b
 		</p>
 		<p>
 			Notera:
@@ -129,22 +74,6 @@
   <string name="help_safety">
 <![CDATA[
 		<p>
-<<<<<<< HEAD
-			<b>Några ord om säkerhet och Darkcoins:</n>
-		</p>
-		<p>
-			Dina Darkcoins i Darkcoin Wallet sparas på din Android telefon.
-			<b>Om du tappar bort din telefon, så tappar du bort dina Darkcoins.</b>
-			Precis som pengar i din vanliga plånbok.
-		</p>
-		<p>
-			<b>Innan du avinstallerar Darkcoin Wallet</b> (eller tar bort appens data/rensar din telefon), <b>skicka dina Darkcoins till en annan plånbok</b>.
-			Alla kvarvarande Darkcoins kommer att försvinna.
-		</p>
-		<p>
-			<b>Transaktioner kan inte stoppas</b>.
-			Efter att du skickat Darkcoins finns det inget sätt att få dem tillbaka, annat än om du vet vem mottagaren är, och han/hon skickar dem tillbaka.
-=======
 			<b>Några ord om säkerhet och bitcoin:</n>
 		</p>
 		<p>
@@ -159,7 +88,6 @@
 		<p>
 			<b>Transaktioner kan inte stoppas</b>.
 			Efter att du skickat bitcoin finns det inget sätt att få dem tillbaka, annat än om du vet vem mottagaren är, och han/hon skickar dem tillbaka.
->>>>>>> 31fe793b
 		</p>
 		<p>
 			<b>Se till att skydda din telefon!</b>
