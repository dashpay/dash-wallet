--- conflicted
+++ resolved
@@ -30,9 +30,6 @@
 	<string name="send_coins_options_fee_category_zero">Sem Taxa</string>
 	<string name="send_coins_fragment_hint_fee_zero">Nenhuma taxa será paga. Use \'sem taxa\' somente se você não se importa com o tempo de confirmação.</string>
 
-<<<<<<< HEAD
-	<string name="uphold_buy_dash_activity_title">Comprar Dash</string>
-=======
 	<string name="wallet_uri_handler_public_key_request_dialog_msg">A App %s gostaria de receber sua Chave Pública Mestre. Isso pode ser usado para monitorar sua carteira, isso não pode ser usado para mover seus Dash.</string>
 	<string name="wallet_uri_handler_address_request_dialog_msg">A App %s está solicitando um endereço para te pagar. Deseja autorizar?</string>
 
@@ -71,6 +68,4 @@
 	<string name="encrypt_new_key_chain_enter_pin_dialog_message">Você deve inserir seu PIN para finalizar o processo de atualização.</string>
 	<string name="pin_code_required_dialog_message">Este app agora requer um PIN para gastos e também para ver seu saldo e transações.</string>
 
->>>>>>> 25823291
-
 </resources>