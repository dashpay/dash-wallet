--- conflicted
+++ resolved
@@ -148,8 +148,6 @@
     <string name="wallet_lock_wrong_pin">رقم سري خاطئ %s</string>
     <string name="wallet_last_attempt">آخر محاولة رقم التعريف الشخصي</string>
     <string name="wallet_last_attempt_message">ستتطلب المحاولة الفاشلة الأخرى عبارة المرور الخاصة بي لاستعادة محفظتي</string>
-<<<<<<< HEAD
-=======
 
     <plurals name="wallet_lock_attempts_remaining">
         <item quantity="zero">%dالمحاولات المتبقية</item>
@@ -177,7 +175,6 @@
         <item quantity="many">ساعات</item>
         <item quantity="other">ساعات</item>
     </plurals>
->>>>>>> 9c34b81f
 
     <string name="encrypt_new_key_chain_upgrade_button">ترقية</string>
     <string name="encrypt_new_key_chain_dialog_title">ترقية محفظتك</string>
