--- conflicted
+++ resolved
@@ -620,11 +620,8 @@
     <include app:graph="@navigation/nav_explore" />
     <include app:graph="@navigation/nav_coinbase" />
     <include app:graph="@navigation/nav_voting" />
-<<<<<<< HEAD
+    <!--include app:graph="@navigation/nav_settings" /-->
+    <!--include app:graph="@navigation/nav_metadata_settings" /-->
     <include app:graph="@navigation/nav_create_invite" />
     <include app:graph="@navigation/nav_invite_history" />
-=======
-    <!--include app:graph="@navigation/nav_settings" /-->
-    <!--include app:graph="@navigation/nav_metadata_settings" /-->
->>>>>>> 56c8d22b
 </navigation>