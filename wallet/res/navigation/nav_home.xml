<?xml version="1.0" encoding="utf-8"?><!--
  ~ Copyright 2022 Dash Core Group.
  ~
  ~ This program is free software: you can redistribute it and/or modify
  ~ it under the terms of the GNU General Public License as published by
  ~ the Free Software Foundation, either version 3 of the License, or
  ~ (at your option) any later version.
  ~
  ~ This program is distributed in the hope that it will be useful,
  ~ but WITHOUT ANY WARRANTY; without even the implied warranty of
  ~ MERCHANTABILITY or FITNESS FOR A PARTICULAR PURPOSE.  See the
  ~ GNU General Public License for more details.
  ~
  ~ You should have received a copy of the GNU General Public License
  ~ along with this program.  If not, see <http://www.gnu.org/licenses/>.
  -->
<navigation xmlns:android="http://schemas.android.com/apk/res/android"
    xmlns:app="http://schemas.android.com/apk/res-auto"
    xmlns:tools="http://schemas.android.com/tools"
    android:id="@+id/nav_home"
    app:startDestination="@id/walletFragment">

    <fragment
        android:id="@+id/walletFragment"
        android:name="de.schildbach.wallet.ui.main.WalletFragment"
        android:label="Home"
        tools:layout="@layout/home_content">

        <argument
            android:name="ShowNavBar"
            android:defaultValue="true" />

        <action
            android:id="@+id/home_to_buySell"
            app:destination="@id/buySellFragment"
            app:enterAnim="@anim/slide_in_bottom"
            app:exitAnim="@anim/activity_stay"
            app:popExitAnim="@anim/slide_out_left" />

        <action
            android:id="@+id/home_to_contacts"
            app:destination="@id/contactsFragment" />
    </fragment>

    <fragment
        android:id="@+id/paymentsFragment"
        android:name="de.schildbach.wallet.ui.payments.PaymentsFragment"
        android:label="Payments"
        tools:layout="@layout/fragment_payments">

        <argument
            android:name="active_tab"
            app:argType="integer" />

        <deepLink app:uri="android-app://hashengineering.darkcoin.wallet/payments/{active_tab}"/>

        <action
<<<<<<< HEAD
            android:id="@+id/payments_to_contacts"
            app:destination="@id/contactsFragment" />
    </fragment>

    <fragment
        android:id="@+id/contactsFragment"
        android:name="de.schildbach.wallet.ui.dashpay.ContactsFragment"
        android:label="Contacts"
        tools:layout="@layout/fragment_contacts_root">

        <action
            android:id="@+id/contacts_to_evoUpgrade"
            app:popUpTo="@id/contactsFragment"
            app:popUpToInclusive="true"
            app:destination="@id/evoUpgradeFragment" />

        <action
            android:id="@+id/contacts_to_contacts"
            app:destination="@id/contactsFragment" />

        <argument
            android:name="ShowNavBar"
            android:defaultValue="true" />

        <argument
            android:name="mode"
            app:argType="de.schildbach.wallet.ui.dashpay.ContactsScreenMode"
            android:defaultValue="SEARCH_CONTACTS" />
    </fragment>

    <fragment
        android:id="@+id/evoUpgradeFragment"
        android:name="de.schildbach.wallet.ui.dashpay.UpgradeToEvolutionFragment"
        android:label="UpgradeToEvolution"
        tools:layout="@layout/fragment_upgrade_to_evolution">

        <argument
            android:name="ShowNavBar"
            android:defaultValue="true" />
=======
            android:id="@+id/payments_to_receive"
            app:destination="@id/receiveFragment"
            app:enterAnim="@anim/slide_in_bottom"
            app:popExitAnim="@anim/fade_out" />
>>>>>>> 7c9f39e0
    </fragment>

    <dialog

        android:id="@+id/TransactionFragment"
        android:name="de.schildbach.wallet.ui.transactions.TransactionDetailsDialogFragment"
        android:label="Payments"
        tools:layout="@layout/transaction_details_dialog">

        <argument
            android:name="tx_id"
            app:argType="string" />

        <deepLink app:uri="android-app://hashengineering.darkcoin.wallet/transactions/{tx_id}"/>
    </dialog>

    <fragment
        android:id="@+id/receiveFragment"
        android:name="de.schildbach.wallet.ui.payments.ReceiveFragment"
        android:label="Receive"
        tools:layout="@layout/fragment_receive"/>

    <fragment
        android:id="@+id/exploreFragment"
        android:name="de.schildbach.wallet.ui.explore.ExploreFragment"
        android:label="Explore"
        tools:layout="@layout/fragment_explore">

        <argument
            android:name="ShowNavBar"
            android:defaultValue="true" />

        <action
            android:id="@+id/explore_to_search"
            app:destination="@id/nav_explore"
            app:enterAnim="@anim/slide_in_right"
            app:exitAnim="@anim/activity_stay"
            app:popExitAnim="@anim/slide_out_left">

            <argument
                android:name="type"
                android:defaultValue="Merchants"
                app:argType="org.dash.wallet.features.exploredash.ui.explore.ExploreTopic" />
        </action>

        <action
            android:id="@+id/explore_to_buySell"
            app:destination="@id/buySellFragment"
            app:enterAnim="@anim/slide_in_right"
            app:exitAnim="@anim/activity_stay"
            app:popExitAnim="@anim/slide_out_left" />

        <action
            android:id="@+id/explore_to_faucet"
            app:destination="@id/exploreTestNetFragment"
            app:enterAnim="@anim/slide_in_right"
            app:exitAnim="@anim/activity_stay"
            app:popExitAnim="@anim/slide_out_left" />
    </fragment>

    <fragment
        android:id="@+id/exploreTestNetFragment"
        android:name="org.dash.wallet.features.exploredash.ui.ExploreTestNetFragment"
        android:label="fragment_testnet"
        tools:layout="@layout/fragment_explore_testnet">

        <argument
            android:name="ShowNavBar"
            android:defaultValue="true" />
    </fragment>

    <fragment
        android:id="@+id/moreFragment"
        android:name="de.schildbach.wallet.ui.more.MoreFragment"
        android:label="More"
        tools:layout="@layout/fragment_more">

        <argument
            android:name="ShowNavBar"
            android:defaultValue="true" />

        <action
            android:id="@+id/more_to_buySell"
            app:destination="@id/buySellFragment"
            app:enterAnim="@anim/slide_in_right"
            app:exitAnim="@anim/activity_stay"
            app:popExitAnim="@anim/slide_out_left" />

        <action
            android:id="@+id/more_to_security"
            app:destination="@id/securityFragment"
            app:enterAnim="@anim/slide_in_right"
            app:exitAnim="@anim/activity_stay"
            app:popExitAnim="@anim/slide_out_left" />
    </fragment>

    <fragment
        android:id="@+id/buySellFragment"
        android:name="de.schildbach.wallet.ui.buy_sell.BuyAndSellIntegrationsFragment"
        android:label="BuyAndSell"
        tools:layout="@layout/fragment_buy_sell_integrations">

        <action
            android:id="@+id/buySell_to_overview"
            app:destination="@id/integrationOverviewFragment"
            app:enterAnim="@anim/slide_in_bottom"
            app:exitAnim="@anim/activity_stay"
            app:popExitAnim="@anim/slide_out_left" />
    </fragment>

    <fragment
        android:id="@+id/integrationOverviewFragment"
        android:name="de.schildbach.wallet.ui.buy_sell.IntegrationOverviewFragment"
        android:label="IntegrationOverview"
        tools:layout="@layout/fragment_integration_overview">

        <argument
            android:name="service"
            android:defaultValue="COINBASE"
            app:argType="de.schildbach.wallet.data.ServiceType" />
    </fragment>

    <fragment
        android:id="@+id/securityFragment"
        android:name="de.schildbach.wallet.ui.more.SecurityFragment"
        android:label="Security"
        tools:layout="@layout/fragment_security">

        <action
            android:id="@+id/security_to_showSeed"
            app:destination="@id/showSeedFragment"
            app:enterAnim="@anim/slide_in_right"
            app:exitAnim="@anim/activity_stay"
            app:popExitAnim="@anim/slide_out_left" />
    </fragment>

    <fragment
        android:id="@+id/showSeedFragment"
        android:name="de.schildbach.wallet.ui.verify.ShowSeedFragment"
        android:label="ShowSeed"
        tools:layout="@layout/fragment_show_seed">

        <argument
            android:name="seed"
            app:argType="string[]"
            app:nullable="true"
            android:defaultValue="@null" />

        <argument
            android:name="standalone"
            app:argType="boolean"
            android:defaultValue="false" />
    </fragment>

    <include app:graph="@navigation/nav_explore" />
</navigation><|MERGE_RESOLUTION|>--- conflicted
+++ resolved
@@ -55,9 +55,14 @@
         <deepLink app:uri="android-app://hashengineering.darkcoin.wallet/payments/{active_tab}"/>
 
         <action
-<<<<<<< HEAD
             android:id="@+id/payments_to_contacts"
             app:destination="@id/contactsFragment" />
+
+        <action 
+            android:id="@+id/payments_to_receive"
+            app:destination="@id/receiveFragment"
+            app:enterAnim="@anim/slide_in_bottom"
+            app:popExitAnim="@anim/fade_out" />
     </fragment>
 
     <fragment
@@ -95,12 +100,6 @@
         <argument
             android:name="ShowNavBar"
             android:defaultValue="true" />
-=======
-            android:id="@+id/payments_to_receive"
-            app:destination="@id/receiveFragment"
-            app:enterAnim="@anim/slide_in_bottom"
-            app:popExitAnim="@anim/fade_out" />
->>>>>>> 7c9f39e0
     </fragment>
 
     <dialog
