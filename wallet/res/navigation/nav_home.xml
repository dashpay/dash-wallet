<?xml version="1.0" encoding="utf-8"?><!--
  ~ Copyright 2022 Dash Core Group.
  ~
  ~ This program is free software: you can redistribute it and/or modify
  ~ it under the terms of the GNU General Public License as published by
  ~ the Free Software Foundation, either version 3 of the License, or
  ~ (at your option) any later version.
  ~
  ~ This program is distributed in the hope that it will be useful,
  ~ but WITHOUT ANY WARRANTY; without even the implied warranty of
  ~ MERCHANTABILITY or FITNESS FOR A PARTICULAR PURPOSE.  See the
  ~ GNU General Public License for more details.
  ~
  ~ You should have received a copy of the GNU General Public License
  ~ along with this program.  If not, see <http://www.gnu.org/licenses/>.
  -->
<navigation xmlns:android="http://schemas.android.com/apk/res/android"
    xmlns:app="http://schemas.android.com/apk/res-auto"
    xmlns:tools="http://schemas.android.com/tools"
    android:id="@+id/nav_home"
    app:startDestination="@id/walletFragment">

    <fragment
        android:id="@+id/walletFragment"
        android:name="de.schildbach.wallet.ui.main.WalletFragment"
        android:label="Home"
        tools:layout="@layout/home_content">

        <argument
            android:name="ShowNavBar"
            android:defaultValue="true" />

        <action
            android:id="@+id/home_to_buySell"
            app:destination="@id/buySellFragment"
            app:enterAnim="@anim/slide_in_bottom"
            app:exitAnim="@anim/activity_stay"
            app:popExitAnim="@anim/slide_out_left" />

        <action
            android:id="@+id/home_to_contacts"
            app:destination="@id/contactsFragment" />

        <action
            android:id="@+id/home_to_notifications"
            app:destination="@id/showNotificationsFragment">

            <argument
                android:name="mode"
                android:defaultValue="2" />
        </action>

        <action
            android:id="@+id/home_to_addressInput"
            app:destination="@id/addressInputFragment"
            app:enterAnim="@anim/slide_in_right"
            app:exitAnim="@anim/activity_stay"
            app:popExitAnim="@anim/slide_out_left" />
    </fragment>

    <fragment
        android:id="@+id/paymentsFragment"
        android:name="de.schildbach.wallet.ui.payments.PaymentsFragment"
        android:label="Payments"
        tools:layout="@layout/fragment_payments">

        <argument
            android:name="active_tab"
            app:argType="integer" />

        <deepLink app:uri="android-app://hashengineering.darkcoin.wallet/payments/{active_tab}"/>

        <action
            android:id="@+id/payments_to_contacts"
            app:destination="@id/contactsFragment" />

        <action
            android:id="@+id/payments_to_receive"
            app:destination="@id/receiveFragment"
            app:enterAnim="@anim/slide_in_bottom"
            app:popExitAnim="@anim/fade_out" />

        <action
            android:id="@+id/payments_to_addressInput"
            app:destination="@id/addressInputFragment"
            app:enterAnim="@anim/slide_in_right"
            app:exitAnim="@anim/activity_stay"
            app:popExitAnim="@anim/slide_out_left" />
    </fragment>

    <fragment
        android:id="@+id/contactsFragment"
        android:name="de.schildbach.wallet.ui.dashpay.ContactsFragment"
        android:label="Contacts"
        tools:layout="@layout/fragment_contacts_root">

        <action
            android:id="@+id/contacts_to_evoUpgrade"
            app:popUpTo="@id/contactsFragment"
            app:popUpToInclusive="true"
            app:destination="@id/evoUpgradeFragment" />

        <action
            android:id="@+id/contacts_to_contacts"
            app:destination="@id/contactsFragment" />

        <argument
            android:name="ShowNavBar"
            android:defaultValue="true" />

        <argument
            android:name="mode"
            app:argType="de.schildbach.wallet.ui.dashpay.ContactsScreenMode"
            android:defaultValue="SEARCH_CONTACTS" />
    </fragment>

    <fragment
        android:id="@+id/evoUpgradeFragment"
        android:name="de.schildbach.wallet.ui.dashpay.UpgradeToEvolutionFragment"
        android:label="UpgradeToEvolution"
        tools:layout="@layout/fragment_upgrade_to_evolution">

        <argument
            android:name="ShowNavBar"
            android:defaultValue="true" />
    </fragment>

    <dialog

        android:id="@+id/TransactionFragment"
        android:name="de.schildbach.wallet.ui.transactions.TransactionDetailsDialogFragment"
        android:label="Payments"
        tools:layout="@layout/transaction_details_dialog">

        <argument
            android:name="tx_id"
            app:argType="string" />

        <deepLink app:uri="android-app://hashengineering.darkcoin.wallet/transactions/{tx_id}"/>
    </dialog>

    <fragment
        android:id="@+id/receiveFragment"
        android:name="de.schildbach.wallet.ui.payments.ReceiveFragment"
        android:label="Receive"
        tools:layout="@layout/fragment_receive"/>

    <fragment
        android:id="@+id/exploreFragment"
        android:name="de.schildbach.wallet.ui.explore.ExploreFragment"
        android:label="Explore"
        tools:layout="@layout/fragment_explore">

        <argument
            android:name="ShowNavBar"
            android:defaultValue="true" />

        <action
            android:id="@+id/explore_to_search"
            app:destination="@id/nav_explore"
            app:enterAnim="@anim/slide_in_right"
            app:exitAnim="@anim/activity_stay"
            app:popExitAnim="@anim/slide_out_left">

            <argument
                android:name="type"
                android:defaultValue="Merchants"
                app:argType="org.dash.wallet.features.exploredash.ui.explore.ExploreTopic" />
        </action>

        <action
            android:id="@+id/explore_to_buySell"
            app:destination="@id/buySellFragment"
            app:enterAnim="@anim/slide_in_right"
            app:exitAnim="@anim/activity_stay"
            app:popExitAnim="@anim/slide_out_left" />

        <action
            android:id="@+id/explore_to_faucet"
            app:destination="@id/exploreTestNetFragment"
            app:enterAnim="@anim/slide_in_right"
            app:exitAnim="@anim/activity_stay"
            app:popExitAnim="@anim/slide_out_left" />
    </fragment>

    <fragment
        android:id="@+id/exploreTestNetFragment"
        android:name="org.dash.wallet.features.exploredash.ui.ExploreTestNetFragment"
        android:label="fragment_testnet"
        tools:layout="@layout/fragment_explore_testnet">

        <argument
            android:name="ShowNavBar"
            android:defaultValue="true" />
    </fragment>

    <fragment
        android:id="@+id/moreFragment"
        android:name="de.schildbach.wallet.ui.more.MoreFragment"
        android:label="More"
        tools:layout="@layout/fragment_more">

        <argument
            android:name="ShowNavBar"
            android:defaultValue="true" />

        <action
            android:id="@+id/more_to_buySell"
            app:destination="@id/buySellFragment"
            app:enterAnim="@anim/slide_in_right"
            app:exitAnim="@anim/activity_stay"
            app:popExitAnim="@anim/slide_out_left" />

        <action
            android:id="@+id/more_to_usernameVoting"
            app:destination="@id/nav_voting"
            app:enterAnim="@anim/slide_in_right"
            app:exitAnim="@anim/activity_stay"
            app:popExitAnim="@anim/slide_out_left" />

        <action
            android:id="@+id/more_to_security"
            app:destination="@id/securityFragment"
            app:enterAnim="@anim/slide_in_right"
            app:exitAnim="@anim/activity_stay"
            app:popExitAnim="@anim/slide_out_left" />

        <action
            android:id="@+id/more_to_tools"
            app:destination="@id/toolsFragment"
            app:enterAnim="@anim/slide_in_right"
            app:exitAnim="@anim/activity_stay"
            app:popExitAnim="@anim/slide_out_left" />
    </fragment>

    <fragment
        android:id="@+id/toolsFragment"
        android:name="de.schildbach.wallet.ui.more.ToolsFragment"
        android:label="Tools"
        tools:layout="@layout/fragment_more">

        <action
            android:id="@+id/tools_to_masternode_keys"
            app:destination="@id/masternodeKeyTypeFragment"
            app:enterAnim="@anim/slide_in_right"
            app:exitAnim="@anim/activity_stay"
            app:popExitAnim="@anim/slide_out_left" />

    </fragment>

    <fragment
        android:id="@+id/masternodeKeyTypeFragment"
        android:name="de.schildbach.wallet.ui.more.masternode_keys.MasternodeKeysFragment"
        android:label="Masternode Keys"
        tools:layout="@layout/fragment_masternode_key_types">

        <action
            android:id="@+id/masternode_key_type_to_masternode_keychain"
            app:destination="@id/masternodeKeyChainFragment"
            app:enterAnim="@anim/slide_in_right"
            app:exitAnim="@anim/activity_stay"
            app:popExitAnim="@anim/slide_out_left" >

            <argument
                android:name="type"
                android:defaultValue="OWNER"
                app:argType="de.schildbach.wallet.ui.more.masternode_keys.MasternodeKeyType" />
        </action>

    </fragment>

    <fragment
        android:id="@+id/masternodeKeyChainFragment"
        android:name="de.schildbach.wallet.ui.more.masternode_keys.MasternodeKeyChainFragment"
        android:label="Masternode KeyChain"
        tools:layout="@layout/fragment_masternode_key_chain"/>

    <fragment
        android:id="@+id/buySellFragment"
        android:name="de.schildbach.wallet.ui.buy_sell.BuyAndSellIntegrationsFragment"
        android:label="BuyAndSell"
        tools:layout="@layout/fragment_buy_sell_integrations">

        <action
            android:id="@+id/buySell_to_overview"
            app:destination="@id/integrationOverviewFragment"
            app:enterAnim="@anim/slide_in_right"
            app:exitAnim="@anim/activity_stay"
            app:popExitAnim="@anim/slide_out_left" />

        <action
            android:id="@+id/buySell_to_coinbase"
            app:destination="@id/nav_coinbase"
            app:enterAnim="@anim/slide_in_right"
            app:exitAnim="@anim/activity_stay"
            app:popExitAnim="@anim/slide_out_left" />

        <action
            android:id="@+id/buySell_to_uphold"
            app:destination="@id/upholdPortalFragment"
            app:enterAnim="@anim/slide_in_right"
            app:exitAnim="@anim/activity_stay"
            app:popExitAnim="@anim/slide_out_left" />
    </fragment>

    <fragment
        android:id="@+id/integrationOverviewFragment"
        android:name="de.schildbach.wallet.ui.buy_sell.IntegrationOverviewFragment"
        android:label="IntegrationOverview"
        tools:layout="@layout/fragment_integration_overview">

        <argument
            android:name="service"
            android:defaultValue="COINBASE"
            app:argType="de.schildbach.wallet.data.ServiceType" />

        <action
            android:id="@+id/overview_to_coinbase"
            app:popUpTo="@id/buySellFragment"
            app:destination="@id/nav_coinbase"
            app:enterAnim="@anim/slide_in_right"
            app:exitAnim="@anim/activity_stay"
            app:popExitAnim="@anim/slide_out_left" />
    </fragment>

    <fragment
        android:id="@+id/upholdPortalFragment"
        android:name="org.dash.wallet.integrations.uphold.ui.UpholdPortalFragment"
        android:label="upholdPortalFragment"
        tools:layout="@layout/fragment_integration_portal" />

    <fragment
        android:id="@+id/securityFragment"
        android:name="de.schildbach.wallet.ui.more.SecurityFragment"
        android:label="Security"
        tools:layout="@layout/fragment_security">

        <action
            android:id="@+id/security_to_showSeed"
            app:destination="@id/showSeedFragment"
            app:enterAnim="@anim/slide_in_right"
            app:exitAnim="@anim/activity_stay"
            app:popExitAnim="@anim/slide_out_left" />
    </fragment>

    <fragment
        android:id="@+id/showSeedFragment"
        android:name="de.schildbach.wallet.ui.verify.ShowSeedFragment"
        android:label="ShowSeed"
        tools:layout="@layout/fragment_show_seed">

        <argument
            android:name="seed"
            app:argType="string[]"
            app:nullable="true"
            android:defaultValue="@null" />

        <argument
            android:name="standalone"
            app:argType="boolean"
            android:defaultValue="false" />
    </fragment>

    <fragment
        android:id="@+id/showNotificationsFragment"
        android:name="de.schildbach.wallet.ui.dashpay.NotificationsFragment"
        android:label="ShowSeed"
        tools:layout="@layout/fragment_notifications">

        <argument
            android:name="mode"
            app:argType="integer"
            android:defaultValue="2" />
    </fragment>

    <fragment
        android:id="@+id/addressInputFragment"
        android:name="de.schildbach.wallet.ui.send.AddressInputFragment"
        android:label="Address Input"
        tools:layout="@layout/fragment_address_input" />

    <include app:graph="@navigation/nav_explore" />
<<<<<<< HEAD
    <include app:graph="@navigation/nav_voting" />
=======
    <include app:graph="@navigation/nav_coinbase" />
>>>>>>> 078b4558
</navigation><|MERGE_RESOLUTION|>--- conflicted
+++ resolved
@@ -380,9 +380,6 @@
         tools:layout="@layout/fragment_address_input" />
 
     <include app:graph="@navigation/nav_explore" />
-<<<<<<< HEAD
+    <include app:graph="@navigation/nav_coinbase" />
     <include app:graph="@navigation/nav_voting" />
-=======
-    <include app:graph="@navigation/nav_coinbase" />
->>>>>>> 078b4558
 </navigation>