--- conflicted
+++ resolved
@@ -108,7 +108,13 @@
             app:popExitAnim="@anim/slide_out_left" />
 
         <action
-<<<<<<< HEAD
+            android:id="@+id/more_to_security"
+            app:destination="@id/securityFragment"
+            app:enterAnim="@anim/slide_in_right"
+            app:exitAnim="@anim/activity_stay"
+            app:popExitAnim="@anim/slide_out_left" />
+
+        <action
             android:id="@+id/more_to_tools"
             app:destination="@id/toolsFragment"
             app:enterAnim="@anim/slide_in_right"
@@ -170,13 +176,6 @@
             android:name="ShowNavBar"
             android:defaultValue="false" />
 
-=======
-            android:id="@+id/more_to_security"
-            app:destination="@id/securityFragment"
-            app:enterAnim="@anim/slide_in_right"
-            app:exitAnim="@anim/activity_stay"
-            app:popExitAnim="@anim/slide_out_left" />
->>>>>>> c616f549
     </fragment>
 
     <fragment
