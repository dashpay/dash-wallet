<?xml version="1.0" encoding="utf-8"?><!--
  ~ Copyright 2022 Dash Core Group.
  ~
  ~ This program is free software: you can redistribute it and/or modify
  ~ it under the terms of the GNU General Public License as published by
  ~ the Free Software Foundation, either version 3 of the License, or
  ~ (at your option) any later version.
  ~
  ~ This program is distributed in the hope that it will be useful,
  ~ but WITHOUT ANY WARRANTY; without even the implied warranty of
  ~ MERCHANTABILITY or FITNESS FOR A PARTICULAR PURPOSE.  See the
  ~ GNU General Public License for more details.
  ~
  ~ You should have received a copy of the GNU General Public License
  ~ along with this program.  If not, see <http://www.gnu.org/licenses/>.
  -->
<navigation xmlns:android="http://schemas.android.com/apk/res/android"
    xmlns:app="http://schemas.android.com/apk/res-auto"
    xmlns:tools="http://schemas.android.com/tools"
    android:id="@+id/nav_home"
    app:startDestination="@id/walletFragment">

    <fragment
        android:id="@+id/walletFragment"
        android:name="de.schildbach.wallet.ui.main.WalletFragment"
        android:label="Home"
        tools:layout="@layout/home_content">

        <argument
            android:name="ShowNavBar"
            android:defaultValue="true" />

        <action
            android:id="@+id/home_to_buySell"
            app:destination="@id/buySellFragment"
            app:enterAnim="@anim/slide_in_bottom"
            app:exitAnim="@anim/activity_stay"
            app:popExitAnim="@anim/slide_out_left" />

        <action
<<<<<<< HEAD
            android:id="@+id/home_to_contacts"
            app:destination="@id/contactsFragment" />

        <action
            android:id="@+id/home_to_notifications"
            app:destination="@id/showNotificationsFragment">

            <argument
                android:name="mode"
                android:defaultValue="2" />
        </action>
=======
            android:id="@+id/home_to_addressInput"
            app:destination="@id/addressInputFragment"
            app:enterAnim="@anim/slide_in_right"
            app:exitAnim="@anim/activity_stay"
            app:popExitAnim="@anim/slide_out_left" />
>>>>>>> 4aca9b04
    </fragment>

    <fragment
        android:id="@+id/paymentsFragment"
        android:name="de.schildbach.wallet.ui.payments.PaymentsFragment"
        android:label="Payments"
        tools:layout="@layout/fragment_payments">

        <argument
            android:name="active_tab"
            app:argType="integer" />

        <deepLink app:uri="android-app://hashengineering.darkcoin.wallet/payments/{active_tab}"/>

        <action
            android:id="@+id/payments_to_contacts"
            app:destination="@id/contactsFragment" />

        <action 
            android:id="@+id/payments_to_receive"
            app:destination="@id/receiveFragment"
            app:enterAnim="@anim/slide_in_bottom"
            app:popExitAnim="@anim/fade_out" />

        <action
            android:id="@+id/payments_to_addressInput"
            app:destination="@id/addressInputFragment"
            app:enterAnim="@anim/slide_in_right"
            app:exitAnim="@anim/activity_stay"
            app:popExitAnim="@anim/slide_out_left" />
    </fragment>

    <fragment
        android:id="@+id/contactsFragment"
        android:name="de.schildbach.wallet.ui.dashpay.ContactsFragment"
        android:label="Contacts"
        tools:layout="@layout/fragment_contacts_root">

        <action
            android:id="@+id/contacts_to_evoUpgrade"
            app:popUpTo="@id/contactsFragment"
            app:popUpToInclusive="true"
            app:destination="@id/evoUpgradeFragment" />

        <action
            android:id="@+id/contacts_to_contacts"
            app:destination="@id/contactsFragment" />

        <argument
            android:name="ShowNavBar"
            android:defaultValue="true" />

        <argument
            android:name="mode"
            app:argType="de.schildbach.wallet.ui.dashpay.ContactsScreenMode"
            android:defaultValue="SEARCH_CONTACTS" />
    </fragment>

    <fragment
        android:id="@+id/evoUpgradeFragment"
        android:name="de.schildbach.wallet.ui.dashpay.UpgradeToEvolutionFragment"
        android:label="UpgradeToEvolution"
        tools:layout="@layout/fragment_upgrade_to_evolution">

        <argument
            android:name="ShowNavBar"
            android:defaultValue="true" />
    </fragment>

    <dialog

        android:id="@+id/TransactionFragment"
        android:name="de.schildbach.wallet.ui.transactions.TransactionDetailsDialogFragment"
        android:label="Payments"
        tools:layout="@layout/transaction_details_dialog">

        <argument
            android:name="tx_id"
            app:argType="string" />

        <deepLink app:uri="android-app://hashengineering.darkcoin.wallet/transactions/{tx_id}"/>
    </dialog>

    <fragment
        android:id="@+id/receiveFragment"
        android:name="de.schildbach.wallet.ui.payments.ReceiveFragment"
        android:label="Receive"
        tools:layout="@layout/fragment_receive"/>

    <fragment
        android:id="@+id/exploreFragment"
        android:name="de.schildbach.wallet.ui.explore.ExploreFragment"
        android:label="Explore"
        tools:layout="@layout/fragment_explore">

        <argument
            android:name="ShowNavBar"
            android:defaultValue="true" />

        <action
            android:id="@+id/explore_to_search"
            app:destination="@id/nav_explore"
            app:enterAnim="@anim/slide_in_right"
            app:exitAnim="@anim/activity_stay"
            app:popExitAnim="@anim/slide_out_left">

            <argument
                android:name="type"
                android:defaultValue="Merchants"
                app:argType="org.dash.wallet.features.exploredash.ui.explore.ExploreTopic" />
        </action>

        <action
            android:id="@+id/explore_to_buySell"
            app:destination="@id/buySellFragment"
            app:enterAnim="@anim/slide_in_right"
            app:exitAnim="@anim/activity_stay"
            app:popExitAnim="@anim/slide_out_left" />

        <action
            android:id="@+id/explore_to_faucet"
            app:destination="@id/exploreTestNetFragment"
            app:enterAnim="@anim/slide_in_right"
            app:exitAnim="@anim/activity_stay"
            app:popExitAnim="@anim/slide_out_left" />
    </fragment>

    <fragment
        android:id="@+id/exploreTestNetFragment"
        android:name="org.dash.wallet.features.exploredash.ui.ExploreTestNetFragment"
        android:label="fragment_testnet"
        tools:layout="@layout/fragment_explore_testnet">

        <argument
            android:name="ShowNavBar"
            android:defaultValue="true" />
    </fragment>

    <fragment
        android:id="@+id/moreFragment"
        android:name="de.schildbach.wallet.ui.more.MoreFragment"
        android:label="More"
        tools:layout="@layout/fragment_more">

        <argument
            android:name="ShowNavBar"
            android:defaultValue="true" />

        <action
            android:id="@+id/more_to_buySell"
            app:destination="@id/buySellFragment"
            app:enterAnim="@anim/slide_in_right"
            app:exitAnim="@anim/activity_stay"
            app:popExitAnim="@anim/slide_out_left" />

        <action
            android:id="@+id/more_to_usernameVoting"
            app:destination="@id/nav_voting"
            app:enterAnim="@anim/slide_in_right"
            app:exitAnim="@anim/activity_stay"
            app:popExitAnim="@anim/slide_out_left" />

        <action
            android:id="@+id/more_to_security"
            app:destination="@id/securityFragment"
            app:enterAnim="@anim/slide_in_right"
            app:exitAnim="@anim/activity_stay"
            app:popExitAnim="@anim/slide_out_left" />

        <action
            android:id="@+id/more_to_tools"
            app:destination="@id/toolsFragment"
            app:enterAnim="@anim/slide_in_right"
            app:exitAnim="@anim/activity_stay"
            app:popExitAnim="@anim/slide_out_left" />
    </fragment>

    <fragment
        android:id="@+id/toolsFragment"
        android:name="de.schildbach.wallet.ui.more.ToolsFragment"
        android:label="Tools"
        tools:layout="@layout/fragment_more">

<<<<<<< HEAD
        <argument
            android:name="ShowNavBar"
            android:defaultValue="false" />

=======
>>>>>>> 4aca9b04
        <action
            android:id="@+id/tools_to_masternode_keys"
            app:destination="@id/masternodeKeyTypeFragment"
            app:enterAnim="@anim/slide_in_right"
            app:exitAnim="@anim/activity_stay"
            app:popExitAnim="@anim/slide_out_left" />

    </fragment>

    <fragment
        android:id="@+id/masternodeKeyTypeFragment"
        android:name="de.schildbach.wallet.ui.more.masternode_keys.MasternodeKeysFragment"
        android:label="Masternode Keys"
        tools:layout="@layout/fragment_masternode_key_types">

<<<<<<< HEAD
        <argument
            android:name="ShowNavBar"
            android:defaultValue="false" />

=======
>>>>>>> 4aca9b04
        <action
            android:id="@+id/masternode_key_type_to_masternode_keychain"
            app:destination="@id/masternodeKeyChainFragment"
            app:enterAnim="@anim/slide_in_right"
            app:exitAnim="@anim/activity_stay"
            app:popExitAnim="@anim/slide_out_left" >

            <argument
                android:name="type"
                android:defaultValue="OWNER"
                app:argType="de.schildbach.wallet.ui.more.masternode_keys.MasternodeKeyType" />
        </action>

<<<<<<< HEAD
    </fragment>

    <fragment
        android:id="@+id/masternodeKeyChainFragment"
        android:name="de.schildbach.wallet.ui.more.masternode_keys.MasternodeKeyChainFragment"
        android:label="Masternode KeyChain"
        tools:layout="@layout/fragment_masternode_key_chain">

        <argument
            android:name="ShowNavBar"
            android:defaultValue="false" />

=======
>>>>>>> 4aca9b04
    </fragment>

    <fragment
        android:id="@+id/masternodeKeyChainFragment"
        android:name="de.schildbach.wallet.ui.more.masternode_keys.MasternodeKeyChainFragment"
        android:label="Masternode KeyChain"
        tools:layout="@layout/fragment_masternode_key_chain"/>

    <fragment
        android:id="@+id/buySellFragment"
        android:name="de.schildbach.wallet.ui.buy_sell.BuyAndSellIntegrationsFragment"
        android:label="BuyAndSell"
        tools:layout="@layout/fragment_buy_sell_integrations">

        <action
            android:id="@+id/buySell_to_overview"
            app:destination="@id/integrationOverviewFragment"
            app:enterAnim="@anim/slide_in_bottom"
            app:exitAnim="@anim/activity_stay"
            app:popExitAnim="@anim/slide_out_left" />

        <action
            android:id="@+id/buySell_to_uphold"
            app:destination="@id/upholdPortalFragment"
            app:enterAnim="@anim/slide_in_bottom"
            app:popEnterAnim="@anim/activity_stay"
            app:exitAnim="@anim/activity_stay"
            app:popExitAnim="@anim/slide_out_left" />
    </fragment>

    <fragment
        android:id="@+id/integrationOverviewFragment"
        android:name="de.schildbach.wallet.ui.buy_sell.IntegrationOverviewFragment"
        android:label="IntegrationOverview"
        tools:layout="@layout/fragment_integration_overview">

        <argument
            android:name="service"
            android:defaultValue="COINBASE"
            app:argType="de.schildbach.wallet.data.ServiceType" />
    </fragment>

    <fragment
        android:id="@+id/upholdPortalFragment"
        android:name="org.dash.wallet.integration.uphold.ui.UpholdPortalFragment"
        android:label="upholdPortalFragment"
        tools:layout="@layout/fragment_integration_portal" />

    <fragment
        android:id="@+id/securityFragment"
        android:name="de.schildbach.wallet.ui.more.SecurityFragment"
        android:label="Security"
        tools:layout="@layout/fragment_security">

        <action
            android:id="@+id/security_to_showSeed"
            app:destination="@id/showSeedFragment"
            app:enterAnim="@anim/slide_in_right"
            app:exitAnim="@anim/activity_stay"
            app:popExitAnim="@anim/slide_out_left" />
    </fragment>

    <fragment
        android:id="@+id/showSeedFragment"
        android:name="de.schildbach.wallet.ui.verify.ShowSeedFragment"
        android:label="ShowSeed"
        tools:layout="@layout/fragment_show_seed">

        <argument
            android:name="seed"
            app:argType="string[]"
            app:nullable="true"
            android:defaultValue="@null" />

        <argument
            android:name="standalone"
            app:argType="boolean"
            android:defaultValue="false" />
    </fragment>

    <fragment
<<<<<<< HEAD
        android:id="@+id/showNotificationsFragment"
        android:name="de.schildbach.wallet.ui.dashpay.NotificationsFragment"
        android:label="ShowSeed"
        tools:layout="@layout/fragment_notifications">

        <argument
            android:name="mode"
            app:argType="integer"
            android:defaultValue="2" />
    </fragment>
=======
        android:id="@+id/addressInputFragment"
        android:name="de.schildbach.wallet.ui.send.AddressInputFragment"
        android:label="Address Input"
        tools:layout="@layout/fragment_address_input" />
>>>>>>> 4aca9b04

    <include app:graph="@navigation/nav_explore" />
    <include app:graph="@navigation/nav_voting" />
</navigation><|MERGE_RESOLUTION|>--- conflicted
+++ resolved
@@ -38,7 +38,6 @@
             app:popExitAnim="@anim/slide_out_left" />
 
         <action
-<<<<<<< HEAD
             android:id="@+id/home_to_contacts"
             app:destination="@id/contactsFragment" />
 
@@ -50,13 +49,13 @@
                 android:name="mode"
                 android:defaultValue="2" />
         </action>
-=======
+
+        <action
             android:id="@+id/home_to_addressInput"
             app:destination="@id/addressInputFragment"
             app:enterAnim="@anim/slide_in_right"
             app:exitAnim="@anim/activity_stay"
             app:popExitAnim="@anim/slide_out_left" />
->>>>>>> 4aca9b04
     </fragment>
 
     <fragment
@@ -75,7 +74,7 @@
             android:id="@+id/payments_to_contacts"
             app:destination="@id/contactsFragment" />
 
-        <action 
+        <action
             android:id="@+id/payments_to_receive"
             app:destination="@id/receiveFragment"
             app:enterAnim="@anim/slide_in_bottom"
@@ -240,13 +239,6 @@
         android:label="Tools"
         tools:layout="@layout/fragment_more">
 
-<<<<<<< HEAD
-        <argument
-            android:name="ShowNavBar"
-            android:defaultValue="false" />
-
-=======
->>>>>>> 4aca9b04
         <action
             android:id="@+id/tools_to_masternode_keys"
             app:destination="@id/masternodeKeyTypeFragment"
@@ -262,13 +254,6 @@
         android:label="Masternode Keys"
         tools:layout="@layout/fragment_masternode_key_types">
 
-<<<<<<< HEAD
-        <argument
-            android:name="ShowNavBar"
-            android:defaultValue="false" />
-
-=======
->>>>>>> 4aca9b04
         <action
             android:id="@+id/masternode_key_type_to_masternode_keychain"
             app:destination="@id/masternodeKeyChainFragment"
@@ -282,21 +267,6 @@
                 app:argType="de.schildbach.wallet.ui.more.masternode_keys.MasternodeKeyType" />
         </action>
 
-<<<<<<< HEAD
-    </fragment>
-
-    <fragment
-        android:id="@+id/masternodeKeyChainFragment"
-        android:name="de.schildbach.wallet.ui.more.masternode_keys.MasternodeKeyChainFragment"
-        android:label="Masternode KeyChain"
-        tools:layout="@layout/fragment_masternode_key_chain">
-
-        <argument
-            android:name="ShowNavBar"
-            android:defaultValue="false" />
-
-=======
->>>>>>> 4aca9b04
     </fragment>
 
     <fragment
@@ -378,7 +348,6 @@
     </fragment>
 
     <fragment
-<<<<<<< HEAD
         android:id="@+id/showNotificationsFragment"
         android:name="de.schildbach.wallet.ui.dashpay.NotificationsFragment"
         android:label="ShowSeed"
@@ -389,12 +358,12 @@
             app:argType="integer"
             android:defaultValue="2" />
     </fragment>
-=======
+
+    <fragment
         android:id="@+id/addressInputFragment"
         android:name="de.schildbach.wallet.ui.send.AddressInputFragment"
         android:label="Address Input"
         tools:layout="@layout/fragment_address_input" />
->>>>>>> 4aca9b04
 
     <include app:graph="@navigation/nav_explore" />
     <include app:graph="@navigation/nav_voting" />
