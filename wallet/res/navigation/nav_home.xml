--- conflicted
+++ resolved
@@ -293,9 +293,6 @@
         tools:layout="@layout/fragment_address_input" />
 
     <include app:graph="@navigation/nav_explore" />
-<<<<<<< HEAD
+    <include app:graph="@navigation/nav_coinbase" />
     <include app:graph="@navigation/nav_maya" />
-=======
-    <include app:graph="@navigation/nav_coinbase" />
->>>>>>> b958570a
 </navigation>