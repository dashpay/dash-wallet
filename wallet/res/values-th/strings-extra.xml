--- conflicted
+++ resolved
@@ -17,7 +17,7 @@
     <string name="set_pin_verifying_pin">กำลังตรวจสอบเลขรหัสส่วนตัว</string>
     <string name="set_pin_message">ต้องใช้ PIN นี้เพื่อปลดล็อคแอพของคุณทุกครั้งที่ใช้</string>
     <string name="set_pin_confirm_pin_incorrect">PIN ไม่ถูกต้อง</string>
-    
+
     <string name="home_balance_hide_hint">กดเพื่อซ่อนยอดคงเหลือ</string>
 
     <string name="dialog_confirm_confirm">ยืนยัน</string>
@@ -392,11 +392,7 @@
     <string name="masternode_key_type_owner">เจ้าของกุญแจ</string>
     <string name="masternode_key_type_voting">Voting Keys</string>
     <string name="masternode_key_type_operator">ตัวดำเนินการกุญแจ</string>
-<<<<<<< HEAD
-    <string name="masternode_key_type_platform">คีย์ตัวดำเนินการ HPMN</string>
-=======
     <string name="masternode_key_type_platform">วิวัฒนาการรหัส Node ID</string>
->>>>>>> 4aca9b04
     <string name="masternode_key_type_total">%d คีย์</string>
     <string name="masternode_key_type_used">%d ใช้แล้ว</string>
     <string name="masternode_key_pair_index">Keypair %d</string>
