--- conflicted
+++ resolved
@@ -22,11 +22,7 @@
   <string name="help_send_coins">
 <![CDATA[
 		<p>
-<<<<<<< HEAD
-			Έχετε ξεκινήσει τον διαδικασία αποστολής κερμάτων. Ήρθατε εδώ, είτε μέσα από την κύρια οθόνη ή κάνοντας κλικ σε ένα URL Dash στο browser του κινητού σας.
-=======
 			Έχετε ξεκινήσει τη διαδικασία αποστολής κερμάτων. Ήρθατε εδώ, είτε μέσα από την κύρια οθόνη ή κάνοντας κλικ σε ένα URL Bitcoin στο browser του κινητού σας.
->>>>>>> c097f8d6
 		</p>
 		<p>
 			Πρώτον, εισάγετε το Dash διεύθυνση του παραλήπτη. Η διεύθυνση θα συμπληρωθεί αυτόματα από τις υπάρχουσες καταχωρίσεις στο βιβλίο διευθύνσεών σας. Μπορείτε επίσης να σαρώσετε QR κωδικούς με διευθύνσεις Dash ή αιτήσεων Dash πατώντας το κουμπί QR στη γραμμή δράσης.
