--- conflicted
+++ resolved
@@ -17,7 +17,7 @@
     <string name="set_pin_verifying_pin">Επαλήθευση PIN</string>
     <string name="set_pin_message">Αυτός ο κωδικός PIN θα χρειαστεί να ξεκλειδώσετε την εφαρμογή σας κάθε φορά που την χρησιμοποιείτε.</string>
     <string name="set_pin_confirm_pin_incorrect">Λανθασμένο PIN</string>
-    
+
     <string name="home_balance_hide_hint">Πατήστε για να κρύψετε το υπόλοιπο</string>
 
     <string name="dialog_confirm_confirm">Επιβεβαίωση</string>
@@ -395,10 +395,6 @@
     <string name="masternode_key_type_owner">Κλειδιά Κατόχου</string>
     <string name="masternode_key_type_voting">Κλειδιά ψήφου</string>
     <string name="masternode_key_type_operator">Κλειδιά Χειριστή</string>
-<<<<<<< HEAD
-    <string name="masternode_key_type_platform">HPMN Κλειδιά Χειριστή</string>
-=======
->>>>>>> 4aca9b04
     <string name="masternode_key_type_total">%d κλειδιά</string>
     <string name="masternode_key_type_used">%d χρησιμοποιείται</string>
     <string name="masternode_key_pair_index">Ζεύγος κλειδιών %d</string>
