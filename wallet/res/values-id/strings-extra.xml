--- conflicted
+++ resolved
@@ -148,8 +148,6 @@
     <string name="wallet_lock_wrong_pin">PIN salah! %s</string>
     <string name="wallet_last_attempt">Upaya PIN terakhir</string>
     <string name="wallet_last_attempt_message">Upaya lain yang gagal akan membutuhkan frasa sandi saya untuk memulihkan dompet</string>
-<<<<<<< HEAD
-=======
 
     <plurals name="wallet_lock_attempts_remaining">
         <item quantity="other">%d upaya tersisa </item>
@@ -162,7 +160,6 @@
     <plurals name="hour">
         <item quantity="other">jam</item>
     </plurals>
->>>>>>> 9c34b81f
 
     <string name="encrypt_new_key_chain_upgrade_button">Tingkatkan</string>
     <string name="encrypt_new_key_chain_dialog_title">Tingkatkan dompet anda</string>
