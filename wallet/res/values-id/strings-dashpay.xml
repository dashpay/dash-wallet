--- conflicted
+++ resolved
@@ -1,12 +1,7 @@
 <?xml version='1.0' encoding='UTF-8'?>
 <resources  xmlns:tools="http://schemas.android.com/tools">
 
-<<<<<<< HEAD
     <string name="choose_your_username">Pilih  <b>Nama pengguna Dash</b> anda</string>
-=======
-    <string name="choose_your_username">Pilih  <b>Nama pengguna
-Dash</b> anda</string>
->>>>>>> 1556014b
     <string name="identity_min_3_chars">Antara 3 dan 23 karakter</string>
     <string name="identity_alphanum_only">Hanya huruf, angka, dan tanda hubung</string>
     <string name="identity_hyphen_rule">Harus dimulai dan diakhiri dengan huruf atau angka</string>
@@ -266,20 +261,14 @@
     <string name="keep_your_passphrase_safe">Simpan frasa sandi Anda dengan aman</string>
     <string name="pay_now">Bayar sekarang dan jika tidak disetujui, Anda dapat membuat nama lain tanpa membayar lagi</string>
     <string name="case_your_request_is_not_approved">Jika permintaan Anda tidak disetujui</string>
-<<<<<<< HEAD
-=======
+    <string name="voting_requirement_title">Pemungutan suara hanya diperlukan dalam beberapa kasus</string>
     <string name="voting_requirement_subtitle">Nama pengguna apa pun yang memiliki angka 2–9 atau lebih dari 20 karakter akan disetujui secara otomatis</string>
->>>>>>> 1556014b
-    <string name="voting_requirement_title">Pemungutan suara hanya diperlukan dalam beberapa kasus</string>
     <string name="dash_network_must_vote_to_approve">Jaringan Dash harus memilih untuk menyetujui nama pengguna Anda sebelum dibuat.</string>
     <string name="what_is_username_voting">Apa itu voting nama pengguna\?</string>
     <string name="usernames_blocked_title">Beberapa nama pengguna dapat diblokir</string>
     <string name="usernames_blocked_subtitle">Jika cukup banyak jaringan yang menentukan bahwa nama pengguna tidak pantas, mereka dapat memblokirnya</string>
     <string name="username_voting">Voting nama pengguna</string>
-<<<<<<< HEAD
-=======
     <string name="username_voting_subtitle">Sebagai pemilik masternode, Anda dapat memilih untuk menyetujui nama pengguna yang diminta sebelum pengguna dapat membuatnya.</string>
->>>>>>> 1556014b
     <string name="all">Semua</string>
     <string name="n_usernames">%d nama pengguna</string>
     <string name="n_requests">%d permintaan</string>
@@ -305,10 +294,7 @@
     </string-array>
 
     <string name="request_your_username">Buat Nama Pengguna anda</string>
-<<<<<<< HEAD
-=======
     <string name="request_your_hint">Mohon diperhatikan bahwa Anda tidak akan dapat mengubahnya di masa mendatang</string>
->>>>>>> 1556014b
     <string name="request_username">Minta Nama Pengguna</string>
     <string name="request_voting_range">Jaringan Dash akan memberikan suara pada nama pengguna ini. Kami akan memberitahukan Anda hasilnya pada %s.</string>
     <string name="request_username_available">Nama pengguna tersedia</string>
