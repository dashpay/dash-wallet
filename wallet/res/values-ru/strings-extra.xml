<?xml version='1.0' encoding='UTF-8'?>
<resources>

    <string name="onboarding_create_wallet">Создать новый кошелёк</string>
    <string name="onboarding_recover_wallet">Восстановить кошелёк из фразы восстановления</string>
    <string name="onboarding_restore_wallet">Восстановить кошелёк из файла</string>
    <string name="onboarding_load_wallet_error">Не удалось загрузить кошелёк!</string>

    <string name="set_pin_create_new_wallet">Создать новый кошелёк</string>
    <string name="set_pin_upgrade_wallet">Обновить кошелёк</string>
    <string name="set_pin_restore_wallet">Восстановить кошелёк</string>
    <string name="set_pin_enter_pin">Введите старый PIN</string>
    <string name="set_pin_set_pin">Установить PIN</string>
    <string name="set_pin_confirm_pin">Подтвердите PIN</string>
    <string name="set_pin_encrypting">Шифрование кошелька</string>
    <string name="set_pin_decrypting">Расшифровка кошелька</string>
    <string name="set_pin_verifying_pin">Подтверждение PIN-кода</string>
    <string name="set_pin_message">Этот PIN нужно будет вводить для разблокировки приложения при каждом его использовании.</string>
    <string name="set_pin_confirm_pin_incorrect">Неверный PIN</string>

    <string name="home_available_balance">Доступный баланс</string>
    <string name="home_balance_hidden">Баланс скрыт</string>
    <string name="home_balance_show_hint">Нажмите, чтобы показать баланс</string>
    <string name="home_balance_hide_hint">Нажмите, чтобы скрыть баланс</string>

    <string name="dialog_confirm_confirm">Подтвердить</string>
    <string name="dialog_confirm_pay_to">Отправить</string>
    <string name="dialog_confirm_secured_by">Защищено</string>
    <string name="dialog_confirm_fee">Комиссия сети</string>
    <string name="dialog_confirm_total">Всего</string>

    <!-- Home Screen: Shortcut Button: 2 lines, 9 characters across -->
    <string name="shortcut_secure_now">Сохраните кошелёк</string>
    <!-- Home Screen: Shortcut Button: 2 lines, 9 characters across -->
    <string name="shortcut_scan_to_pay">Оплатить по QR-коду</string>
    <!-- Home Screen: Shortcut Button: 2 lines, 9 characters across -->
    <string name="shortcut_pay_to_address">Отправить на адрес</string>
    <!-- Home Screen: Shortcut Button: 2 lines, 9 characters across -->
    <string name="shortcut_buy_sell">Купить / Продать</string>
    <!-- Home Screen: Shortcut Button: 2 lines, 9 characters across -->
    <string name="shortcut_receive">Получить</string>
    <!-- Home Screen: Shortcut Button: 2 lines, 9 characters across -->
    <string name="shortcut_import_key">Импорт ключа</string>
    <!-- Home Screen: Shortcut Button: 2 lines, 9 characters across -->
    <string name="shortcut_add_shortcut">Добавить</string>

    <!-- Lock Screen: Button: 2 lines, 9 characters across -->
    <string name="lock_action_quick_receive">Получить быстро</string>
    <!-- Lock Screen: Button: 2 lines, 9 characters across -->
    <string name="lock_action_login_with_pin">Войти с помощью PIN-кода</string>
    <!-- Lock Screen: Button: 2 lines, 9 characters across -->
    <string name="lock_action_login_with_fingerprint">Войти с помощью Отпечатка</string>
    <!-- Lock Screen: Button: 2 lines, 9 characters across -->
    <string name="lock_action_scan_to_pay">Сканировать</string>
    <!-- Lock Screen: Text above the PIN Entry area -->
    <string name="lock_enter_pin">Введите PIN</string>
    <string name="lock_unlock_with_fingerprint">Используйте свой отпечаток пальца, чтобы разблокировать</string>

    <string name="perm_lock_info">Кошелёк заблокирован навсегда</string>
    <string name="perm_lock_wipe_wallet">Удалить кошелёк</string>
    <string name="perm_lock_close_app">Закрыть</string>

    <string name="scan_to_pay_error_dialog_title">Сканировать</string>
    <string name="scan_to_pay_error_dialog_message">Некорректный адрес Dash или URL запрос в буфере обмена:\n\n%s</string>
    <string name="scan_to_pay_error_dialog_message_no_data">Некорректный адрес Dash или URL запрос в буфере обмена.</string>
    <string name="pay_to_confirm_address">Вы хотите отправить средства на этот адрес Dash?</string>

    <string name="receive_title">Получить</string>
    <string name="receive_enter_amount_message">Введите сумму для получения</string>
    <string name="receive_enter_amount_button">Введите сумму</string>
    <string name="receive_share_button">Поделиться</string>

    <string name="pay_title">Отправить</string>
    <string name="history_title">История</string>
    <string name="more_title">Больше</string>
    <string name="settings_title">Настройки</string>
    <string name="security_title">Безопасность</string>
    <string name="recover_wallet_title">Восстановить кошелек</string>
    <string name="tools_title">Инструменты</string>

    <string name="payments_title">Платежи</string>
    <string name="payments_tab_pay_label">Отправить</string>
    <string name="payments_tab_receive_label">Получить</string>
    <string name="payments_pay_by_qr_title">Оплатить по</string>
    <string name="payments_pay_by_qr_sub_title">QR-коду</string>
    <string name="payments_pay_to_clipboard_title">Отправить на скопированный адрес</string>
    <string name="payments_pay_to_clipboard_sub_title">Нет адреса</string>

    <string name="forgot_pin_title">Забыли PIN-код?</string>
    <string name="forgot_pin_message">Вы можете задать новый PIN-код с помощью фразы восстановления.</string>
    <string name="forgot_pin_instruction_1">Введите фразу восстановления для восстановления вашего кошелька</string>
    <string name="forgot_pin_instruction_2">Задайте новый PIN-код</string>
    <string name="forgot_pin_instruction_3">Войдите в кошелёк, используя новый PIN-код</string>
    <string name="forgot_pin_warning">Если Вы забыли PIN-код и потеряли фразу восстановления, Вы не сможете получить доступ к кошельку и средствам. </string>
    <string name="forgot_pin_recover">Введите фразу восстановления</string>
    <string name="forgot_pin_passphrase_doesnt_match">Эта фраза восстановления не совпадает с заданной при создании этого кошелька.</string>

    <string name="send_coins_auto_lock_feasible">Эта транзакция будет подтверждена немедленно без дополнительной комиссии</string>
    <string name="send_coins_auto_lock_not_feasible">Подтверждение может занять несколько минут. Провести мгновенно за %1$s%2$s?</string>
    <string name="send_coins_instant_send_not_feasible">Подтверждение может занять несколько минут.</string>

    <string name="options_paste_from_clipboard_title">Вставить из буфера обмена</string>

    <string name="transaction_row_message_own_instantx_lock_request_notsent">Этот платёж ещё не был передан в сеть.</string>
    <string name="transaction_row_message_sent_to_single_peer">Платёж был передан в сеть.</string>

    <string name="regular_transaction_info_message">Транзакция не была подтверждена мгновенно.</string>

    <string name="wallet_options_disconnect">Отключить</string>

    <string name="network_monitor_masternodes_title">Мастерноды</string>
    <string name="export_keys_dialog_title_to_seed">Посмотреть фразу восстановления</string>
    <string name="import_keys_dialog_title_from_seed">Восстановить из фразы восстановления</string>
    <string name="backup_to_seed_wallet_dialog_message">Это Ваша фраза восстановления. Пожалуйста, запишите и сохраните её.</string>
    <string name="backup_wallet_to_seed_dialog_warning">НЕ РАСКРЫВАЙТЕ никому свою фразу восстановления: она даёт доступ ко всем Вашим средствам.</string>
    <string name="backup_to_seed_wallet_dialog_enter_pin_message">Ваш кошелёк защищён ПИН-кодом. Введите свой ПИН и нажмите \"Показать\" для просмотра фразы восстановления.</string>
    <string name="import_keys_from_seed_dialog_message">Введите свою фразу восстановления.</string>
    <string name="import_export_keys_dialog_password_phrase">Ваша фраза восстановления.</string>
    <string name="preferences_report_issue_summary">Изложите в подробностях вашу проблему и отправьте на электронный адрес разработчиков.</string>
    <string name="navigation_configuration">Конфигурация</string>
    <string name="request_coins_clipboard_address_msg">Адрес скопирован в буфер обмена</string>
    <string name="backup_wallet_to_seed_show_recovery_phrase">Показать</string>
    <string name="restore_wallet_from_invalid_seed_warning_message">«%s» не является словом из фразы восстановления</string>
    <string name="restore_wallet_from_invalid_seed_not_twelve_words">Фраза восстановления должна состоять из 12 слов</string>
    <string name="restore_wallet_from_invalid_seed_bad_checksum">Некорректная фраза восстановления</string>
    <string name="restore_wallet_from_invalid_seed_failure">Кошелёк не может быть восстановлен:\n\n%s\n\nПроверьте правильность фразы восстановления.</string>

    <string name="send_coins_options_fee_category_zero">Бесплатно</string>
    <string name="send_coins_fragment_hint_fee_zero">Без комиссии. Используйте эту опцию, только если Вас не волнует время прохождения транзакции.</string>

    <!-- Deep Links:  Message pops up when another app requests information from this app -->
    <string name="wallet_uri_handler_public_key_request_dialog_msg">Приложение %s просит Вас предоставить свой публичный мастер-ключ. Этот ключ может быть использован для слежения за Вашим кошельком, но его нельзя использовать для перемещения Ваших средств.</string>
    <!-- Deep Links:  Message pops up when another app requests information from this app -->
    <string name="wallet_uri_handler_address_request_dialog_msg">Приложение %s запрашивает адрес чтобы заплатить Вам. Вы разрешаете это?</string>

    <string name="wallet_lock_unlock">Открыть</string>
    <string name="wallet_lock_unlock_wallet">Открыть кошелёк</string>
    <string name="wallet_lock_unlock_to_see_txs_title">Кошелёк закрыт</string>
    <string name="wallet_lock_unlock_to_see_txs_txt">Коснитесь иконки сверху, чтобы открыть свой кошелёк и увидеть историю транзакций.</string>
    <string name="wallet_lock_unlock_dialog_title">Открыть ваш кошелёк</string>
    <string name="wallet_lock_unlock_dialog_message">Ваш кошелёк защищён ПИН-кодом. Введите свой ПИН-код и нажмите \"Открыть\".</string>
    <string name="wallet_lock_reset_wallet_title">Сбросить кошелек</string>
    <string name="wallet_lock_reset_wallet_message">Вы уверены? Ваш кошелёк будет удалён, а доступ к средствам утерян.\n\nВаш кошелёк Dash можно будет восстановить только с помощью файла восстановления или фразы восстановления.</string>

    <string name="wallet_lock_wallet_disabled">Кошелёк отключён</string>
    <string name="wallet_lock_try_again">Попробуйте снова через %1$d%2$s</string>
    <string name="wallet_lock_reset">Сбросить</string>
    <string name="wallet_lock_wrong_pin">Неправильный ПИН-код! %s</string>
    <string name="wallet_last_attempt">Последняя попытка ввести PIN</string>
    <string name="wallet_last_attempt_message">После ещё одной неудачной попытки для восстановления кошелька потребуется фраза восстановления</string>
<<<<<<< HEAD
=======

    <plurals name="wallet_lock_attempts_remaining">
        <item quantity="one">Осталось попыток: %d</item>
        <item quantity="few">Осталось попыток: %d</item>
        <item quantity="many">Осталось попыток: %d</item>
        <item quantity="other">Осталось попыток: %d</item>
    </plurals>

    <plurals name="minute">
        <item quantity="one">мин</item>
        <item quantity="few">мин</item>
        <item quantity="many">мин</item>
        <item quantity="other">минуты</item>
    </plurals>

    <plurals name="hour">
        <item quantity="one">ч</item>
        <item quantity="few">ч</item>
        <item quantity="many">ч</item>
        <item quantity="other">часы</item>
    </plurals>
>>>>>>> 9c34b81f

    <string name="encrypt_new_key_chain_upgrade_button">Обновление</string>
    <string name="encrypt_new_key_chain_dialog_title">Обновление Вашего кошелька</string>
    <string name="encrypt_new_key_chain_dialog_message">Ваш кошелёк получит обновление, чтобы поддерживать обмен данными с другими приложениями.</string>
    <string name="encrypt_new_key_chain_enter_pin_dialog_message">Вам необходимо ввести свой ПИН-код для завершения процедуры обновления.</string>
    <string name="pin_code_required_dialog_message">Это приложение требует ПИН-код для проведения транзакций и просмотра истории платежей.</string>
    <string name="backup_wallet_seed_private_key_written_down_box">Я записал фразу восстановления</string>

    <string name="change_exchange_currency_code_message">Ваша локальная валюта %1$s, но в этом приложении в качестве Вашей валюты по умолчанию выбрана %2$s. Вы хотите поменять выбор на %1$s или оставить %2$s?</string>
    <string name="change_to">Поменять на %s</string>
    <string name="leave_as">Оставить %s</string>

    <string name="remind_later">Напомнить позже</string>
    <string name="backup_now">Восстановить сейчас</string>

    <string name="notification_transactions_channel_name">Транзакции</string>
    <string name="notification_transactions_channel_description">Получать оповещения о входящих транзакциях.</string>
    <string name="notification_synchronization_channel_name"> Синхронизация</string>
    <string name="notification_synchronization_channel_description">Показывает уведомление, когда приложение синхронизируется с сетью.</string>
<<<<<<< HEAD
=======
    <string name="notification_generic_channel_name">Общие уведомления</string>
    <string name="notification_generic_channel_description">Прочие события Dash Wallet</string>
>>>>>>> 9c34b81f
    <string name="notification_push_channel_name">Пуш-уведомления</string>
    <string name="notification_push_channel_description">Показывать пуш-уведомления от Dash</string>
    <string name="notification_settings_title">Уведомления</string>
    <string name="notification_explainer_title">Dash Wallet хочет отправлять вам уведомления</string>
    <string name="notification_explainer_message">В уведомлениях могут быть оповещения, звуки или иконки. Их можно настроить в Настройках телефона.</string>

    <string name="net_type_indicator" />

    <string name="unlock_with_fingerprint">Используйте свой отпечаток пальца, чтобы разблокировать.</string>
    <string name="unlock_with_fingerprint_error">Не удалось распознать отпечаток пальца, пожалуйста, повторите попытку.</string>
    <string name="unlock_with_fingerprint_error_max_attempts">Превышено максимальное количество попыток разблокировки с помощью отпечатка пальцев. Пожалуйста, попробуйте позже.</string>
    <string name="or_unlock_with_fingerprint">Или используйте свой отпечаток пальца, чтобы разблокировать.</string>
    <string name="enable_fingerprint">Включить разблокировку с помощью отпечатка пальца.</string>
    <string name="touch_fingerprint_sensor">Коснитесь датчика отпечатков пальцев.</string>
    <string name="touch_fingerprint_to_enable">Коснитесь датчика отпечатков пальцев, чтобы разблокировать с помощью отпечатка пальца.</string>
    <string name="fingerprint_changed_title">Данные об отпечатке изменены</string>
    <string name="fingerprint_changed_message">Мы обнаружили изменение данных об отпечатке. В этот раз для входа нужно ввести PIN-код. </string>
    <string name="exchange_rate_missing">Это давний платёж, фиатный эквивалент недоступен.</string>

    <string name="preferences_enable_payment_request_summary">Используйте платёжный протокол для платежей через QR-код</string>
    <string name="preferences_enable_payment_request_title">BIP70 для функции \"сканируй и плати\"</string>

    <string name="verify_continue">Продолжить</string>
    <string name="verify_backup_wallet">Резервное копирование кошелька</string>
    <string name="verify_show_recovery_phrase">Показать фразу восстановления</string>
    <string name="verify_secure_now">Сохраните кошелёк</string>
    <string name="verify_it_is_important">Это важно</string>
    <string name="verify_it_is_important_subtitle">Сейчас мы покажем секретный ключ к Вашему кошельку.</string>
    <string name="verify_info_text_1">Эта фраза восстановления - Ваш доступ к средствам на этом кошельке.</string>
    <string name="verify_info_text_2">Мы НЕ ХРАНИМ эту фразу восстановления.</string>
    <string name="verify_info_text_3">Вам понадобится эта фраза восстановления для доступа к Вашим средствам, если это устройство будет утеряно, повреждено или приложение Dash Wallet будет случайно удалено.</string>
    <string name="verify_skip">Пропустить</string>
    <string name="verify_secure_now_btn">Сохранить кошелек</string>
    <string name="verify_secure_now_message">Если Вы потеряете это устройство, то Вы потеряете доступ к Вашим средствам. Сохраните Вашу фразу восстановления, чтобы иметь возможность восстановить кошелек на другом устройстве.</string>
    <string name="verify_seed_title">Пожалуйста, запишите её</string>
    <string name="verify_seed_write_down_confirmation">Я записал</string>
    <string name="verify_seed_buttons_tip">Пожалуйста, нажмите на слова из Вашей фразы восстановления в правильном порядке</string>
    <string name="verify_seed_success_title">Успешно подтверждено</string>
    <string name="verify_seed_success_message">Ваш кошелёк защищён. Вы можете использовать фразу восстановления в любое время, чтобы получить доступ к Вашему кошельку на другом устройстве.</string>
    <string name="verify_no_screenshot_title">Не делайте скриншот</string>
    <string name="verify_no_screenshot_message">Пожалуйста, запишите фразу восстановления в надёжном месте.</string>
    <string name="verify_why_no_screenshot">Почему я не могу сделать скриншот?</string>
    <string name="verify_warning_title">Предупреждение</string>
    <string name="verify_warning_message">Эта фраза восстановления - Ваш доступ к средствам на этом кошельке.</string>
    <string name="verify_warning_screenshots_title">НЕ ДЕЛАЙТЕ скриншоты</string>
    <string name="verify_warning_screenshots_message">Скриншоты видны другим приложениям и устройствам.</string>
    <string name="verify_warning_do_not_show">НЕ ПОКАЗЫВАЙТЕ никому вашу фразу восстановления.</string>
    <string name="verify_warning_do_not_type">НИКОГДА не вводите Вашу фразу восстановления в менеджеры паролей или другие приложения.</string>
    <string name="view_seed_done">Готово</string>
    <string name="view_seed_title">Фраза восстановления</string>
    <string name="transaction_result_view_on_explorer">Посмотреть в Block Explorer</string>
    <string name="transaction_result_paid_successfully">Успешно отправлено</string>
    <string name="transaction_result_sent_to">Отправлено</string>
    <string name="transaction_date_and_time">Дата</string>
    <string name="transaction_close">Закрыть</string>
    <string name="transaction_details_amount_received">Полученная сумма</string>
    <string name="transaction_details_amount_sent">Отправленная сумма</string>
    <string name="transaction_details_sent_from">Отправлено с</string>
    <string name="transaction_details_sent_to">Отправлено</string>
    <string name="transaction_details_received_at">Получено на</string>
    <string name="transaction_details_moved_from">Перемещено из</string>
    <string name="transaction_details_moved_internally_to">Внутренний перевод на</string>

    <string name="authenticate_fingerprint_title">Аутентифицировать</string>
    <string name="authenticate_fingerprint_message">Подтвердите отпечаток пальца, чтобы продолжить</string>
    <string name="authenticate_pin_message">Введите PIN-код, чтобы продолжить</string>
    <string name="authenticate_switch_to_fingerprint">Использовать отпечаток пальца</string>
    <string name="authenticate_switch_to_pin">Используйте PIN-код</string>

    <string name="menu_buy_and_sell_title">Купить &amp; Продать Dash</string>
    <string name="menu_buy_and_sell_subtitle">Подключиться к сторонним биржам</string>
    <string name="menu_security_title">Безопасность</string>
    <string name="menu_security_subtitle">Показать кодовую фразу, сделать резервную копию кошелька...</string>
    <string name="menu_settings_title">Настройки</string>
    <string name="menu_settings_subtitle">Валюта по умолчанию, ярлыки, о программе…</string>
    <string name="menu_tools_title">Инструменты</string>
    <string name="menu_tools_subtitle">Импортировать приватный ключ…</string>
    <string name="menu_local_currency">Валюта</string>
    <string name="menu_rescan_blockchain">Пересканировать блокчейн</string>
    <string name="menu_contact_support_title">Связаться с поддержкой</string>
    <string name="menu_contact_support_subtitle">Сообщить о проблеме</string>
    <string name="menu_explore_title">Исследовать</string>
    <string name="menu_explore_subtitle">Покупайте за DASH в более чем 155 000 магазинах</string>

    <string name="tools_address_book">Адресная книга</string>
    <string name="tools_import_private_key">Импорт ключа</string>
    <string name="tools_network_monitor">Сетевой монитор</string>
    <string name="tools_show_xpub">Расширенный  публичный ключ</string>

    <string name="about_help_us_improve">Помогите нам стать лучше</string>
    <string name="about_review_and_rate">Оставить отзыв &amp; Оценить приложение</string>
    <string name="about_contact_support">Связаться с поддержкой</string>
    <string name="about_fork_disclaimer">Это приложение с открытым кодом, основанное на Bitcoin Wallet</string>
    <string name="about_copyright">Все права защищены © 2022 Dash Core</string>
    <string name="about_license">GNU General Public License v3.0</string>
    <string name="about_version_name">Dash Wallet %s</string>
    <string name="about_last_explore_dash_sync">Данные Explore Dash были обновлены %1$s\nПоследняя синхронизация:%2$s</string>
    <string name="about_last_explore_dash_update_error">Невозможно получить</string>
    <string name="about_last_explore_dash_sync_never">никогда</string>

    <string name="block">Блок</string>
    <string name="time">Время</string>
    <string name="hash">Хэш</string>
    <string name="block_info">Информация о блоке</string>

    <string name="scan_private_key">Сканировать приватный ключ</string>
    <string name="scan_private_key_intro_1">Вы собираетесь перенести все средства из другого кошелька Dash.</string>
    <string name="scan_private_key_intro_2">Все средства будут перемещены на Ваш кошелёк на этом устройстве.</string>
    <string name="scan_private_key_intro_3">Когда эта транзакция будет подтверждена, кошелёк будет бесполезен и не должен быть повторно использован в целях безопасности.</string>
    <string name="confirm">Подтвердить</string>

    <string name="advanced_security_security_level">Уровень безопасности</string>
    <string name="auto_logout">Авто-выход</string>
    <string name="spending_confirmation">Подтверждения</string>
    <string name="logout_after">Выходить через</string>
    <string name="immediately">Немедленно</string>
    <string name="twenty_four_hours">24 часа</string>
    <string name="one_minute">1 мин</string>
    <string name="five_minute">5 мин</string>
    <string name="one_hour">1 час</string>
    <string name="biometric_limit">Лимит для биометрической аутентификации</string>
    <string name="spending_confirmation_hint_zero">Всегда требовать PIN для совершения платежа</string>
    <string name="spending_confirmation_hint_above_zero">Ниже вы можете пройти биометрическую аутентификацию для перевода средств</string>

    <string name="security_none">Отсутствует</string>
    <string name="security_low">Низкий</string>
    <string name="security_medium">Средний</string>
    <string name="security_high">Высокий</string>
    <string name="security_very_high">Очень высокий</string>
    <string name="max">Макс</string>

    <string name="enter_amount_available">доступно</string>

    <string name="skip">пропустить</string>
    <string name="get_started">Начать</string>
    <string name="welcome_screen_title_1_new_install">Добро пожаловать</string>
    <string name="welcome_screen_title_1_upgrade">Мы обновились</string>
    <string name="welcome_screen_subtitle_1">Интуитивный и привычный интерфейс на всех Ваших устройствах</string>
    <string name="welcome_screen_title_2">Платите с легкостью</string>
    <string name="welcome_screen_subtitle_2">Платите и получайте переводы мгновенно с помощью простых в использовании механизмов платежей</string>
    <string name="welcome_screen_title_3">Больше контроля</string>
    <string name="welcome_screen_subtitle_3">Полный контроль и настройки кошелька для Ваших нужд</string>

    <string name="sync_status_wait">Пожалуйста, подождите завершения синхронизации</string>
    <string name="sync_status_syncing_sub_title">с Dash блокчейн</string>
    <string name="sync_status_unable_to_connect">Не удалось подключиться</string>
    <string name="sync_status_check_connection">Проверьте ваше интернет-соединение</string>
    <string name="sync_status_sync_title">Синхронизация</string>
    <string name="sync_status_sync_completed">Завершено</string>

    <string name="appwidget_wallet_not_ready">Пожалуйста, настройте свой кошелек</string>

    <string name="payment_request_please_wait_message">Подключение к платёжному серверу</string>
    <string name="payment_request_unable_to_connect">Невозможно подключиться</string>
    <string name="payment_request_unable_to_send">Невозможно отправить</string>
    <string name="payment_request_please_try_again">Попробуйте еще раз</string>
    <string name="payment_request_try_again">Попробуйте ещё раз</string>
    <string name="payment_request_problem_title">Платёж не был подтверждён</string>
    <string name="payment_request_problem_message">Ваш платёж не может быть обработан сервером. Пожалуйста, свяжитесь с продавцом</string>
    <string name="payment_request_expired_title">Запрос на оплату истёк</string>
    <string name="payment_request_close">Закрыть</string>
    <string name="payment_request_skip">Пропустить</string>
    <string name="payment_request_paid_to">Оплатить</string>

    <string name="import_image_not_valid_qr_code">Недействительный QR-код</string>
    <string name="import_image_please_use_valid_qr_code">Пожалуйста, используйте корректный QR-код Dash</string>
    <string name="import_image_no_private_key_copied">Приватный ключ не скопирован</string>
    <string name="import_image_import_valid_private_key">Скопируйте действующий приватный ключ, чтобы с его помощью импортировать Dash</string>
    <string name="import_image_invalid_private">Неверный приватный ключ</string>

    <string name="syncing">Синхронизация</string>
    <string name="syncing_balance">Синхронизация баланса</string>

    <string name="all_transactions">Все</string>
    <string name="received_transactions">Получено</string>
    <string name="sent_transactions">Отправлено</string>
    <string name="set_pin_error_missing_wallet_title">Ошибка: отсутствует кошелёк</string>
    <string name="set_pin_error_missing_wallet_message">Кошелёк отсутствует. Пожалуйста, обратитесь в Службу поддержки.</string>
    <string name="wallet_encryption_error_title">Ошибка при создании кошелька</string>
    <string name="wallet_encryption_error_message">При создании кошелька возникла проблема. Пожалуйста, обратитесь в Службу поддержки.</string>
    <string name="wallet_not_encrypted_error_message">С вашим кошельком возникла проблема.\n\nЕсли в вашем кошельке нет Dash, тогда удалите и установите это приложение заново. Затем создайте новый кошелёк.\n\nЕсли у вас есть фраза восстановления или резервная копия, тогда удалите это приложение и установите его заново.\n\nВ иных случаях обратитесь в Службу поддержки.</string>

<<<<<<< HEAD
    <string name="continue_reset">Продолжить</string>
=======
    <string name="reset_wallet_title">Вы уверены, что хотите сбросить кошелёк?</string>
    <string name="reset_wallet_message">Если вы переустановите кошелёк, то сможете восстановить доступ к нему только с помощью фразы восстановления.</string>
    <string name="positive_reset_text">Да, сбросить кошелёк</string>
    <string name="launch_reset_wallet_title">У вас есть средства на счете</string>
    <string name="launch_reset_wallet_message">При сбросе кошелька вы потеряете все эти средства, если не сохранили фразу восстановления.</string>
    <string name="continue_reset">Продолжить</string>
    <string name="launch_reset_wallet_extra_message">Сохранить фразу восстановления</string>
    <string name="start_reset_wallet_title">Вы можете потерять %s</string>
>>>>>>> 9c34b81f
    <string name="reset_wallet_text">Сбросить кошелек</string>
</resources><|MERGE_RESOLUTION|>--- conflicted
+++ resolved
@@ -148,8 +148,6 @@
     <string name="wallet_lock_wrong_pin">Неправильный ПИН-код! %s</string>
     <string name="wallet_last_attempt">Последняя попытка ввести PIN</string>
     <string name="wallet_last_attempt_message">После ещё одной неудачной попытки для восстановления кошелька потребуется фраза восстановления</string>
-<<<<<<< HEAD
-=======
 
     <plurals name="wallet_lock_attempts_remaining">
         <item quantity="one">Осталось попыток: %d</item>
@@ -171,7 +169,6 @@
         <item quantity="many">ч</item>
         <item quantity="other">часы</item>
     </plurals>
->>>>>>> 9c34b81f
 
     <string name="encrypt_new_key_chain_upgrade_button">Обновление</string>
     <string name="encrypt_new_key_chain_dialog_title">Обновление Вашего кошелька</string>
@@ -191,11 +188,8 @@
     <string name="notification_transactions_channel_description">Получать оповещения о входящих транзакциях.</string>
     <string name="notification_synchronization_channel_name"> Синхронизация</string>
     <string name="notification_synchronization_channel_description">Показывает уведомление, когда приложение синхронизируется с сетью.</string>
-<<<<<<< HEAD
-=======
     <string name="notification_generic_channel_name">Общие уведомления</string>
     <string name="notification_generic_channel_description">Прочие события Dash Wallet</string>
->>>>>>> 9c34b81f
     <string name="notification_push_channel_name">Пуш-уведомления</string>
     <string name="notification_push_channel_description">Показывать пуш-уведомления от Dash</string>
     <string name="notification_settings_title">Уведомления</string>
@@ -378,9 +372,6 @@
     <string name="wallet_encryption_error_message">При создании кошелька возникла проблема. Пожалуйста, обратитесь в Службу поддержки.</string>
     <string name="wallet_not_encrypted_error_message">С вашим кошельком возникла проблема.\n\nЕсли в вашем кошельке нет Dash, тогда удалите и установите это приложение заново. Затем создайте новый кошелёк.\n\nЕсли у вас есть фраза восстановления или резервная копия, тогда удалите это приложение и установите его заново.\n\nВ иных случаях обратитесь в Службу поддержки.</string>
 
-<<<<<<< HEAD
-    <string name="continue_reset">Продолжить</string>
-=======
     <string name="reset_wallet_title">Вы уверены, что хотите сбросить кошелёк?</string>
     <string name="reset_wallet_message">Если вы переустановите кошелёк, то сможете восстановить доступ к нему только с помощью фразы восстановления.</string>
     <string name="positive_reset_text">Да, сбросить кошелёк</string>
@@ -389,6 +380,5 @@
     <string name="continue_reset">Продолжить</string>
     <string name="launch_reset_wallet_extra_message">Сохранить фразу восстановления</string>
     <string name="start_reset_wallet_title">Вы можете потерять %s</string>
->>>>>>> 9c34b81f
     <string name="reset_wallet_text">Сбросить кошелек</string>
 </resources>