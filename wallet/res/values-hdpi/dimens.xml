<?xml version="1.0" encoding="utf-8"?>
<resources>

    <dimen name="app_bar_title_margin_start">48dp</dimen>
    <dimen name="app_bar_balance_font_size">12sp</dimen>
    <dimen name="app_bar_balance_local_font_size">10sp</dimen>
    <dimen name="app_bar_slogan_font_size">10sp</dimen>
    <dimen name="app_bar_logo_width">73dp</dimen>
    <dimen name="app_bar_logo_height">22dp</dimen>

<<<<<<< HEAD
    <dimen name="welcome_screenshot_height">320dp</dimen>
    <dimen name="welcome_screenshot_vertical_margin">24dp</dimen>
    <dimen name="welcome_screen_title_size">24sp</dimen>
    <dimen name="welcome_screen_subtitle_size">15sp</dimen>
    <dimen name="welcome_screen_skip_size">12sp</dimen>
    <dimen name="welcome_screen_title_margin_top">20dp</dimen>
=======
    <dimen name="lock_screen_bottom_guideline_margin">0dp</dimen>
    <dimen name="pin_preview_textview_padding">4dp</dimen>
    <dimen name="lock_screen_content_margin_bottom">16dp</dimen>
    <dimen name="about_logo_margin_top">24dp</dimen>
    <dimen name="about_text_margin">14dp</dimen>
    <dimen name="about_button_margin">10dp</dimen>

    <item name="pay_amount_vert_guideline_percent" format="float" type="dimen">0.33</item>
    <dimen name="pay_amount_dash_symbol_size">26dp</dimen>
    <dimen name="pay_input_symbol_text_size">28sp</dimen>
    <dimen name="pay_calc_amount_dash_size">16dp</dimen>
    <dimen name="pay_calc_amount_symbol_size">18sp</dimen>

    <item name="quick_action_button_image_size" format="float" type="dimen">0.33</item>
    <dimen name="quick_action_button_text_size">9sp</dimen>

    <dimen name="transaction_fee_text_size">12sp</dimen>
>>>>>>> 802cde0a

</resources><|MERGE_RESOLUTION|>--- conflicted
+++ resolved
@@ -8,14 +8,13 @@
     <dimen name="app_bar_logo_width">73dp</dimen>
     <dimen name="app_bar_logo_height">22dp</dimen>
 
-<<<<<<< HEAD
     <dimen name="welcome_screenshot_height">320dp</dimen>
     <dimen name="welcome_screenshot_vertical_margin">24dp</dimen>
     <dimen name="welcome_screen_title_size">24sp</dimen>
     <dimen name="welcome_screen_subtitle_size">15sp</dimen>
     <dimen name="welcome_screen_skip_size">12sp</dimen>
     <dimen name="welcome_screen_title_margin_top">20dp</dimen>
-=======
+
     <dimen name="lock_screen_bottom_guideline_margin">0dp</dimen>
     <dimen name="pin_preview_textview_padding">4dp</dimen>
     <dimen name="lock_screen_content_margin_bottom">16dp</dimen>
@@ -33,6 +32,5 @@
     <dimen name="quick_action_button_text_size">9sp</dimen>
 
     <dimen name="transaction_fee_text_size">12sp</dimen>
->>>>>>> 802cde0a
 
 </resources>