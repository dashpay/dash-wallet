--- conflicted
+++ resolved
@@ -212,22 +212,19 @@
         <item name="colorControlActivated">@color/dash_blue</item>
     </style>
 
-<<<<<<< HEAD
-    <style name="WhiteBackground">
-=======
     <style name="ScreenshotWarningPanel">
         <item name="android:background">@drawable/rounded_background</item>
         <item name="android:theme">@style/ScreenshotWarningBackground</item>
     </style>
 
     <style name="ScreenshotWarningBackground">
->>>>>>> b3c6b4ca
         <item name="primaryColor">@android:color/white</item>
         <item name="secondaryColor">@android:color/white</item>
     </style>
 
-    <style name="ScreenshotWarningBackground" parent="WhiteBackground">
-        <item name="cornerRadius">10dp</item>
+    <style name="WhiteBackground">
+        <item name="primaryColor">@android:color/white</item>
+        <item name="secondaryColor">@android:color/white</item>
     </style>
 
     <style name="VerifySeedTextViewBackground" parent="WhiteBackground">
