<?xml version="1.0" encoding="utf-8"?>
<resources>

    <style name="SplashActivity.Theme" parent="My.Theme">
        <item name="windowActionBar">false</item>
        <item name="windowNoTitle">true</item>
        <item name="android:windowBackground">@drawable/splash_activity_background</item>
        <item name="android:windowTranslucentStatus">true</item>
        <item name="android:windowTranslucentNavigation">true</item>
    </style>

    <style name="LockScreenActivity.Theme" parent="SplashActivity.Theme">
        <item name="android:windowBackground">@drawable/splash_activity_background</item>
    </style>

    <style name="LockScreenActivity.Child.Theme" parent="SplashActivity.Theme">
        <item name="android:windowBackground">@color/bg_less_bright</item>
    </style>

    <style name="My.Theme.ChildActivity" parent="@style/My.Theme.NoActionBar">
        <item name="android:windowAnimationStyle">@style/ActivityAnimation</item>
    </style>

    <style name="ActivityAnimation" parent="@android:style/Animation.Activity">
        <item name="android:activityOpenEnterAnimation">@anim/fade_in</item>
        <item name="android:activityOpenExitAnimation">@anim/fade_out</item>
        <item name="android:activityCloseEnterAnimation">@anim/fade_in</item>
        <item name="android:activityCloseExitAnimation">@anim/fade_out</item>
    </style>

    <style name="VerifySeedTextView" parent="MontserratRegular">
        <item name="android:layout_width">0dp</item>
        <item name="android:layout_height">wrap_content</item>
        <item name="android:layout_marginStart">14dp</item>
        <item name="android:layout_marginLeft">14dp</item>
        <item name="android:layout_marginTop">15dp</item>
        <item name="android:layout_marginEnd">14dp</item>
        <item name="android:layout_marginRight">14dp</item>
        <item name="android:background">@drawable/rounded_background</item>
        <item name="android:theme">@style/VerifySeedTextViewBackground</item>
        <item name="android:gravity">center</item>
        <item name="android:lineSpacingMultiplier">1.7</item>
        <item name="android:paddingTop">18dp</item>
        <item name="android:paddingBottom">24dp</item>
        <item name="android:paddingStart">38dp</item>
        <item name="android:paddingEnd">38dp</item>
        <item name="android:textColor">@color/colorPrimary</item>
        <item name="android:textSize">17sp</item>
    </style>

    <style name="VerifySeedWord" parent="MontserratRegular">
        <item name="android:layout_width">wrap_content</item>
        <item name="android:layout_height">wrap_content</item>
        <item name="android:layout_margin">@dimen/verify_seed_word_margin</item>
        <item name="android:gravity">center</item>
        <item name="android:textColor">@color/colorPrimary</item>
        <item name="android:textSize">@dimen/verify_seed_word_text_size</item>
    </style>

    <style name="VerifySeedBox">
        <item name="android:layout_width">0dp</item>
        <item name="android:layout_height">wrap_content</item>
        <item name="android:layout_marginStart">14dp</item>
        <item name="android:layout_marginLeft">14dp</item>
        <item name="android:layout_marginTop">18dp</item>
        <item name="android:layout_marginEnd">14dp</item>
        <item name="android:layout_marginRight">14dp</item>
        <item name="android:background">@drawable/round_corners_white_bg</item>
        <item name="android:gravity">center</item>
        <item name="android:lineSpacingMultiplier">1.8</item>
        <item name="android:paddingLeft">38dp</item>
        <item name="android:paddingTop">14dp</item>
        <item name="android:paddingRight">38dp</item>
        <item name="android:paddingBottom">14dp</item>
    </style>

    <style name="VerifySeedTitle" parent="MontserratMedium.B">
        <item name="android:layout_width">wrap_content</item>
        <item name="android:layout_height">wrap_content</item>
        <item name="android:layout_marginTop">68dp</item>
        <item name="android:textColor">@android:color/black</item>
        <item name="android:textSize">20sp</item>
    </style>

    <style name="VerifySeedWordButton" parent="Button.Primary">
        <item name="android:background">@drawable/word_button_drawable</item>
        <item name="android:layout_width">wrap_content</item>
        <item name="android:layout_height">wrap_content</item>
        <item name="android:layout_margin">3dp</item>
        <item name="android:minWidth">0dp</item>
        <item name="android:paddingLeft">@dimen/verify_seed_word_button_padding</item>
        <item name="android:paddingRight">@dimen/verify_seed_word_button_padding</item>
        <item name="android:textSize">@dimen/verify_seed_word_text_button_size</item>
    </style>

    <style name="SuccessfulTransactionSeparator">
        <item name="android:layout_width">match_parent</item>
        <item name="android:layout_height">1dp</item>
        <item name="android:background">@color/menu_gray</item>
    </style>

    <style name="HorizontalLine">
        <item name="android:layout_width">match_parent</item>
        <item name="android:layout_height">1dp</item>
        <item name="android:background">@color/bg_list_selected</item>
    </style>

    <style name="SwitchCompat">
        <item name="colorControlActivated">@color/dash_blue</item>
    </style>
<<<<<<< HEAD
=======

    <style name="ScreenshotWarningPanel">
        <item name="android:background">@drawable/rounded_background</item>
        <item name="android:theme">@style/ScreenshotWarningBackground</item>
    </style>

    <style name="ScreenshotWarningBackground">
        <item name="primaryColor">@android:color/white</item>
        <item name="secondaryColor">@android:color/white</item>
        <item name="cornerRadius">10dp</item>
    </style>

    <style name="VerifySeedTextViewBackground">
        <item name="primaryColor">@android:color/white</item>
        <item name="secondaryColor">@android:color/white</item>
        <item name="cornerRadius">8dp</item>
    </style>
>>>>>>> bb993717
</resources><|MERGE_RESOLUTION|>--- conflicted
+++ resolved
@@ -108,9 +108,7 @@
     <style name="SwitchCompat">
         <item name="colorControlActivated">@color/dash_blue</item>
     </style>
-<<<<<<< HEAD
-=======
-
+    
     <style name="ScreenshotWarningPanel">
         <item name="android:background">@drawable/rounded_background</item>
         <item name="android:theme">@style/ScreenshotWarningBackground</item>
@@ -127,5 +125,4 @@
         <item name="secondaryColor">@android:color/white</item>
         <item name="cornerRadius">8dp</item>
     </style>
->>>>>>> bb993717
 </resources>