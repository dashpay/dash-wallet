<?xml version="1.0" encoding="utf-8"?>
<resources>

<<<<<<< HEAD
	<color name="colorPrimary">@color/strong_blue_new</color>
	<color name="colorPrimaryDark">#1961a0</color>
	<color name="colorAccent">#666666</color>

	<color name="strong_blue_new">#367bbe</color>
	<color name="strong_blue">#1c75bc</color>
	<color name="dark_blue">#1e487c</color>
	<color name="vivid_red">#ec2227</color>
	<color name="white">#ffffff</color>

	<color name="ripple_light">#40ffffff</color>

	<!-- foreground -->
	<color name="fg_significant">#ff000000</color>
	<color name="fg_less_significant">#ff666666</color>
	<color name="fg_insignificant">#ffbbbbbb</color>
	<color name="fg_value_positive">#ff008000</color>
	<color name="fg_value_negative">#ff990000</color>
	<color name="fg_error">#ffff0000</color>
	<color name="fg_network_significant">#ffffffff</color>
	<color name="fg_network_insignificant">#ffa0a0a0</color>
=======
    <!-- foreground -->
    <color name="fg_significant">#ff000000</color>
    <color name="fg_less_significant">#ff666666</color>
    <color name="fg_insignificant">#ffbbbbbb</color>
    <color name="fg_value_positive">#ff008000</color>
    <color name="fg_value_negative">#ff990000</color>
    <color name="fg_error">#ffff0000</color>
    <color name="fg_network_significant">#ffffffff</color>
    <color name="fg_network_insignificant">#ffa0a0a0</color>
    <color name="fg_shortcut">#ffa0a0a0</color>
>>>>>>> e7829a15

    <!-- background -->
    <color name="bg_bright">#ffffffff</color>
    <color name="bg_less_bright">#ffe8e8f0</color>
    <color name="bg_action_bar">#ff222222</color>
    <color name="bg_panel">#fff2f2f8</color>
    <color name="bg_form">@android:color/white</color>
    <color name="bg_list">#40ffffff</color>
    <color name="bg_list_selected">#40808090</color>
    <color name="bg_dialog_title">@android:color/transparent</color>
    <color name="bg_shortcut">#fff5f5f5</color>

    <!-- password strength -->
    <color name="fg_password_strength_weak">#ff0000</color>
    <color name="fg_password_strength_fair">#c06000</color>
    <color name="fg_password_strength_strong">#00a000</color>

    <!-- scanner -->
    <color name="scan_mask">#60000000</color>
    <color name="scan_laser">#cc0000</color>
    <color name="scan_dot">#ff6600</color>
    <color name="scan_result_view">#b0000000</color>
    <color name="scan_result_dots">#c099cc00</color>

</resources><|MERGE_RESOLUTION|>--- conflicted
+++ resolved
@@ -1,7 +1,6 @@
 <?xml version="1.0" encoding="utf-8"?>
 <resources>
 
-<<<<<<< HEAD
 	<color name="colorPrimary">@color/strong_blue_new</color>
 	<color name="colorPrimaryDark">#1961a0</color>
 	<color name="colorAccent">#666666</color>
@@ -23,18 +22,7 @@
 	<color name="fg_error">#ffff0000</color>
 	<color name="fg_network_significant">#ffffffff</color>
 	<color name="fg_network_insignificant">#ffa0a0a0</color>
-=======
-    <!-- foreground -->
-    <color name="fg_significant">#ff000000</color>
-    <color name="fg_less_significant">#ff666666</color>
-    <color name="fg_insignificant">#ffbbbbbb</color>
-    <color name="fg_value_positive">#ff008000</color>
-    <color name="fg_value_negative">#ff990000</color>
-    <color name="fg_error">#ffff0000</color>
-    <color name="fg_network_significant">#ffffffff</color>
-    <color name="fg_network_insignificant">#ffa0a0a0</color>
     <color name="fg_shortcut">#ffa0a0a0</color>
->>>>>>> e7829a15
 
     <!-- background -->
     <color name="bg_bright">#ffffffff</color>
