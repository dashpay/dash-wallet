<?xml version='1.0' encoding='UTF-8'?>
<resources>

    <string name="toast_wallet_reset">Your wallet was reset!\nIt will take some time to recover.</string>
    <string name="toast_start_storage_provider_selector_failed">No suitable cloud storage provider is installed.\nYou need something like \"Nextcloud\" or \"Google Drive\".</string>
    <string name="wallet_disclaimer_fragment_remind_safety">Use at your own risk. Read the &lt;u&gt;safety notes&lt;/u&gt;.</string>
    <string name="wallet_disclaimer_fragment_remind_backup">You need to back up your wallet!</string>
    <string name="blockchain_state_progress_hours">%1$s, %2$d hours behind</string>
    <string name="blockchain_state_progress_days">%1$s, %2$d days behind</string>
    <string name="blockchain_state_progress_weeks">%1$s, %2$d weeks behind</string>
    <string name="blockchain_state_progress_months">%1$s, %2$d months behind</string>
    <string name="blockchain_state_progress_downloading">Synchronizing with network</string>
    <string name="blockchain_state_progress_stalled">Synchronization stalled</string>
    <string name="blockchain_state_progress_problem_storage">Synchronizing: Storage problem</string>
    <string name="blockchain_state_progress_problem_network">Synchronizing: Network problem</string>
    <string name="wallet_address_fragment_clipboard_msg">Dash address copied to clipboard</string>
    <string name="wallet_address_dialog_fragment_hint">To protect your privacy, your address will change once it receives a payment.</string>
    <string name="wallet_balance_fragment_too_much">This amount is quite high for carrying in your pocket. Please move some to a safer place.</string>
    <string name="wallet_balance_fragment_replaying">Balance is unavailable during replay.</string>
    <string name="exchange_rates_activity_title">Local Currency</string>
    <string name="exchange_rates_fragment_empty_text">Could not load exchange rates.</string>
    <string name="exchange_rates_fragment_empty_search">Could not find exchange rate.</string>
    <string name="exchange_rates_fragment_default">(default)</string>
    <string name="exchange_rates_fragment_rate">Rate</string>
    <string name="exchange_rates_fragment_balance">Balance</string>
    <string name="exchange_rates_fragment_source">Price from %s</string>
    <string name="exchange_rates_options_search">Search exchange rate</string>
    <string name="exchange_rates_context_set_as_default_title">Set as default</string>
    <string name="wallet_transactions_fragment_empty_text">There are no transactions to display</string>
    <string name="wallet_transactions_row_warning_backup">Congratulations, you received your first payment! Have you already backed up your wallet, to protect against loss?</string>
    <string name="wallet_transactions_fragment_coinbase">mined</string>
    <string name="wallet_transactions_fragment_internal">internal</string>
    <string name="wallet_transactions_options_filter">Filter Transactions</string>
    <string name="wallet_transactions_options_filter_all">All payments</string>
    <string name="wallet_transactions_options_filter_received">Received payments</string>
    <string name="wallet_transactions_options_filter_sent">Sent payments</string>
    <string name="wallet_options_safety_menu">Safety</string>
    <string name="wallet_options_encrypt_keys_set">Set PIN</string>
    <string name="wallet_options_encrypt_keys_change">Change PIN</string>
    <string name="wallet_options_safety">Safety notes</string>
    <string name="wallet_low_storage_dialog_title">Internal device storage space low!</string>
    <string name="wallet_low_storage_dialog_msg">Dash Wallet uses internal storage for remembering transactions and blocks. If it runs out of space, it will stop working and your Dash will be at risk!\n\nDo you want to open the Application Manager to uninstall unneeded apps?</string>
    <string name="wallet_low_storage_dialog_button_apps">Manage apps</string>
    <string name="wallet_timeskew_dialog_title">Check date &amp; time settings</string>
    <string name="wallet_timeskew_dialog_msg">Your device time is off by %d minutes. You probably cannot send or receive Dash due to this problem.\n\nYou should check and if necessary correct your date, time and timezone settings.</string>
    <string name="send_coins_activity_title">Send Dash</string>
    <string name="send_coins_fragment_request_payment_request_progress">Fetching signature from %s…</string>
    <string name="send_coins_fragment_request_payment_request_failed_title">Fetching signature failed</string>
    <string name="send_coins_fragment_request_payment_request_wrong_signature">Wrong signature!</string>
    <string name="send_coins_fragment_payee_verified_by_unknown">unknown</string>
    <string name="send_coins_fragment_receiving_address_label">Send to</string>
    <string name="send_coins_fragment_receiving_address_hint">type address or name</string>
    <string name="send_coins_fragment_receiving_address_error">Invalid Dash address!</string>
    <string name="send_coins_fragment_receiving_address_own">You\'re about to send to yourself!</string>
    <string name="send_coins_fragment_receiving_address_complex">complex\naddress</string>
    <string name="send_coins_fragment_pending">(%s waiting for confirmation)</string>
    <string name="send_coins_fragment_amount_label">Amount to send</string>
    <string name="send_coins_fragment_pin_label">Enter PIN</string>
    <string name="send_coins_fragment_hint_fee_economic">A network fee of %s will be paid.</string>
    <string name="send_coins_fragment_hint_fee_priority">A priority fee of %s will be paid. If you care about low fees, use \'priority\' only if you need confirmation as soon as possible.</string>
    <string name="send_coins_fragment_hint_empty_wallet_failed">The amount of tiny payments in your wallet doesn\'t add up to a sendable value.</string>
    <string name="send_coins_fragment_hint_replaying">Currently payments are not possible because the wallet is not fully synced with the network</string>
    <string name="send_coins_fragment_direct_payment_enable">Send payment directly to the payee.</string>
    <string name="send_coins_fragment_direct_payment_ack">Your payment was successfully sent directly.</string>
    <string name="send_coins_fragment_direct_payment_nack">Your payment was rejected via direct connection.</string>
    <string name="send_coins_fragment_direct_payment_failed_title">Direct payment failed</string>
    <string name="send_coins_fragment_direct_payment_failed_msg">Your payment will still be broadcasted via the P2P network.</string>
    <string name="send_coins_fragment_button_send">Send</string>
    <string name="send_coins_fragment_button_back">Back</string>
    <string name="send_coins_fragment_insufficient_money_title">Not enough available coins</string>
    <string name="send_coins_fragment_insufficient_money_msg1">You\'re missing %s.</string>
    <string name="send_coins_fragment_insufficient_money_msg2">Do you want to send with all you have?</string>
    <string name="send_coins_fragment_empty_wallet_failed_title">Emptying of wallet failed</string>
    <string name="send_coins_fragment_state_decrypting">Decrypting…</string>
    <string name="send_coins_preparation_msg">Signing…</string>
    <string name="send_coins_sending_msg">Sending…</string>
    <string name="send_coins_sent_msg">Sent!</string>
    <string name="send_coins_failed_msg">Failed!</string>
    <string name="send_coins_error_msg">Problem sending coins!</string>
    <string name="send_coins_options_fee_category">Fee</string>
    <string name="send_coins_options_fee_category_economic">Economic</string>
    <string name="send_coins_options_fee_category_priority">Priority</string>
    <string name="send_coins_options_empty">Empty wallet</string>
    <string name="sweep_wallet_activity_title">Import Private Key</string>
    <string name="sweep_wallet_fragment_intro">You are about to sweep a paper wallet or coupon. This will move all coins from that paper to your wallet on this device. When the transaction is confirmed, the paper will be worthless and should not be re-used for safety reasons.</string>
    <string name="sweep_wallet_fragment_hint">Paper wallets are most commonly used for cold storage. Some ATMs print them on their paper slip rather than sending the coins to your mobile device directly. People sometimes use pre-charged paper wallets to pass value around (not recommended).</string>
    <string name="sweep_wallet_fragment_wallet_unknown">Start by scanning the private key of a paper wallet. Use the camera action button.</string>
    <string name="sweep_wallet_fragment_encrypted">This private key is protected with a password.</string>
    <string name="sweep_wallet_fragment_password">Password</string>
    <string name="sweep_wallet_fragment_bad_password">Bad password!</string>
    <string name="sweep_wallet_fragment_balance">Balance to sweep</string>
    <string name="sweep_wallet_fragment_button_decrypt">Decrypt</string>
    <string name="sweep_wallet_fragment_button_sweep">Sweep</string>
    <string name="sweep_wallet_fragment_decrypt_progress">Decrypting…\nTakes up to 2 minutes.</string>
    <string name="sweep_wallet_fragment_request_wallet_balance_progress">Loading balance…</string>
    <string name="sweep_wallet_fragment_request_wallet_balance_failed_title">Loading wallet balance failed</string>
    <string name="sweep_wallet_fragment_insufficient_money_title">Not enough coins</string>
    <string name="sweep_wallet_fragment_insufficient_money_msg">The amount of coins in the wallet is too small for sweeping.</string>
    <string name="sweep_wallet_options_reload">Reload balance</string>
    <string name="maintenance_dialog_title">Maintenance recommended</string>
    <string name="maintenance_dialog_message">You received %1$s to unsecure addresses. Would you like to move these coins to secure addresses? A small network fee of %2$s will be paid.</string>
    <string name="maintenance_dialog_state_decrypting">Decrypting…</string>
    <string name="maintenance_dialog_state_done">Done.</string>
    <string name="maintenance_dialog_button_move">Move</string>
    <string name="request_coins_activity_title">Request Dash</string>
    <string name="request_coins_fragment_amount_label">Requested amount (optional)</string>
    <string name="request_coins_fragment_accept_bluetooth_payment">Accept payment via Bluetooth for more reliable processing</string>
    <string name="request_coins_fragment_initiate_request_qr">Have this code scanned by the sender.</string>
    <string name="request_coins_fragment_initiate_request_nfc">Or tap an NFC enabled device.</string>
    <string name="request_coins_clipboard_msg">Dash request copied to clipboard</string>
    <string name="request_coins_no_local_app_msg">No other Dash app found</string>
    <string name="request_coins_options_local_app_title">Request from local app</string>
    <string name="address_book_activity_title">Address book</string>
    <string name="address_book_list_receiving_title">Your addresses</string>
    <string name="address_book_list_receiving_random">Old addresses</string>
    <string name="address_book_list_sending_title">Sending addresses</string>
    <string name="address_book_empty_text">No entries in address book</string>
    <string name="address_book_context_send_title">Send Dash to address</string>
    <string name="address_book_context_edit_title">Edit address</string>
    <string name="address_book_context_remove_title">Remove address</string>
    <string name="address_book_context_copy_to_clipboard_title">Copy to clipboard</string>
    <string name="address_book_options_paste_from_clipboard_title">Paste from clipboard</string>
    <string name="address_book_options_paste_from_clipboard_empty">Clipboard is empty</string>
    <string name="address_book_options_paste_from_clipboard_invalid">Data from clipboard is unrecognizable</string>
    <string name="address_book_options_paste_from_clipboard_own_address">The address on the clipboard is your own.</string>
    <string name="address_book_options_scan_title">Scan address</string>
    <string name="address_book_options_scan_invalid">Scanned data is unrecognizable</string>
    <string name="address_book_options_scan_own_address">The scanned address is your own.</string>
    <string name="address_book_row_message_compromised_key">This address might be compromised. You should not use it any more for receiving coins.</string>
    <string name="edit_address_book_entry_dialog_title_add">Add sending address</string>
    <string name="edit_address_book_entry_dialog_title_edit">Edit label of sending address</string>
    <string name="edit_address_book_entry_dialog_title_add_receive">Add label to your address</string>
    <string name="edit_address_book_entry_dialog_title_edit_receive">Edit label of your address</string>
    <string name="edit_address_book_entry_dialog_address_label">Address</string>
    <string name="edit_address_book_entry_dialog_label_label">Label</string>
    <string name="edit_address_book_entry_dialog_button_edit">Save</string>
    <string name="transaction_row_fee">Network fee</string>
    <string name="transaction_row_message_purpose_key_rotation">This transaction strengthens your wallet against theft. &lt;u&gt;More info.&lt;/u&gt;</string>
    <string name="transaction_row_message_purpose_raise_fee">This transaction raises the network fee for a previous payment.</string>
    <string name="transaction_row_message_own_unbroadcasted">This payment has not been transmitted yet.</string>
    <string name="transaction_row_message_received_direct">This payment has been received directly. There is a risk it might never become spendable.</string>
    <string name="transaction_row_message_received_unconfirmed_delayed">The confirmation of this payment is delayed, likely due to an overload of the Dash network.</string>
    <string name="transaction_row_message_received_unconfirmed_unlocked">This payment can be spent now without being confirmed.</string>
    <string name="transaction_row_message_received_in_conflict">This payment has an increased risk of being reversed by the sender! If you can, wait for confirmation.</string>
    <string name="transaction_row_message_received_dead">This payment has been reversed by the sender.</string>
    <string name="transaction_row_message_received_dust">This small amount can probably never be spent economically.</string>
    <string name="transaction_row_message_received_pay_to_many">This payment pays to many wallets besides yours, which makes the app slow down over time. If you can, try receiving payments which pay only to you.</string>
    <string name="transaction_row_message_received_rbf">This payment was delayed because the sender used an insecure transaction type.</string>
    <string name="transaction_row_status_received">Received</string>
    <string name="transaction_row_status_sent">Sent</string>
    <string name="transaction_row_status_sending">Sending</string>
    <string name="transaction_row_status_sent_internally">Internal</string>
    <string name="transaction_row_status_processing">Processing</string>
    <string name="transaction_row_status_confirming">Confirming</string>
    <string name="transaction_row_status_locked">Locked</string>
    <string name="transaction_row_status_error_sending">Error Sending</string>
    <string name="transaction_row_status_error_dead">Double spend</string>
    <string name="transaction_row_status_error_conflicting">In conflict</string>
    <string name="transaction_row_status_error_insufficient_fee">Insufficient fee</string>
    <string name="transaction_row_status_error_dust">Dust</string>
    <string name="transaction_row_status_error_non_standard">Nonstandard</string>
    <string name="transaction_row_status_error_malformed">Malformed</string>
    <string name="transaction_row_status_error_duplicate">Duplicate</string>
    <string name="transaction_row_status_error_obsolete">Obsolete</string>
    <string name="transaction_row_status_error_invalid">Invalid</string>
    <string name="transaction_row_status_error_other">Unknown</string>
    <!-- The first %s is the date and the second %s is the time.  e.g. On 29 December 2019 at 15:59 -->
    <string name="transaction_row_time_text">On %s at %s</string>
    <string name="transaction_row_status_masternode_registration">Masternode Registration</string>
    <string name="transaction_row_status_masternode_update_registrar">Masternode Update</string>
    <string name="transaction_row_status_masternode_update_service">Masternode Update</string>
    <string name="transaction_row_status_masternode_revoke">Masternode Revoke</string>
    <string name="transaction_row_status_masternode_reward">Masternode Reward</string>
    <string name="transaction_row_status_mining_reward">Mining Reward</string>
    <string name="network_monitor_activity_title">Network monitor</string>
    <string name="network_monitor_peer_list_title">Peers</string>
    <string name="network_monitor_block_list_title">Blocks</string>
    <string name="block_row_mining_difficulty_adjustment">Mining difficulty adjustment</string>
    <string name="block_row_mining_reward_adjustment">Mining reward halving</string>
    <string name="block_row_now">just now</string>
    <string name="peer_list_fragment_empty">No peers connected</string>
    <string name="peer_list_row_ping_time">⇆ %d&#x2009;ms</string>
    <string name="restore_wallet_permission_dialog_title">Read permission missing</string>
    <string name="restore_wallet_permission_dialog_message">In order to search for wallet backups on your external storage, you need to grant read permission.</string>
    <string name="import_keys_dialog_title">Restore wallet</string>
    <string name="import_keys_dialog_message">Pick a wallet backup file from external storage (%s):</string>
    <string name="restore_wallet_dialog_replace_warning">You are about to replace your current wallet. Any coins in the current wallet will be lost unless you\'ve got a separate backup of that.</string>
    <string name="import_keys_dialog_warning">Important: Do not load private keys from dubious sources! Others can gain control over your funds if you do.</string>
    <string name="import_keys_dialog_file_security_encrypted">password encrypted</string>
    <string name="import_keys_dialog_file_security_unencrypted">unencrypted</string>
    <string name="import_keys_dialog_file_security_external">external storage</string>
    <string name="import_keys_dialog_file_security_internal">app-private storage</string>
    <string name="import_keys_dialog_file_created_automatic">automatic backup %s</string>
    <string name="import_keys_dialog_file_created_manual">manually backed up %s</string>
    <string name="import_keys_dialog_button_import">Restore</string>
    <string name="restore_wallet_dialog_success">Wallet was restored.</string>
    <string name="restore_wallet_dialog_success_replay">Your wallet was successfully restored. Its balance will be determined next. This will take some time.</string>
    <string name="restore_wallet_dialog_success_encrypted">Warning: Your wallet is protected by a spending PIN. Make sure you still remember it before you receive to this wallet.</string>
    <string name="import_keys_dialog_failure">Wallet could not be restored:\n\n%s\n\nBad password?</string>
    <string name="export_keys_dialog_title">Back up wallet</string>
    <string name="backup_wallet_dialog_message">Your backup will be encrypted with the chosen password and written to external storage.</string>
    <string name="backup_wallet_dialog_warning_encrypted">Your wallet is protected by a spending PIN. Make sure you remember the PIN in addition to the backup password!</string>
    <string name="export_keys_dialog_button_export">Back up</string>
    <string name="export_keys_dialog_success"><![CDATA[<p>Your wallet has been backed up to <tt>%s</tt></p><p><b>If the only place your backup exists is on your device, you run the risk of losing both at the same time!</b></p><p>In any case, make sure you remember your backup password.</p>]]></string>
    <string name="export_keys_dialog_failure">Your wallet could not be backed up:\n%s</string>
    <string name="export_keys_dialog_button_archive">Archive</string>
    <string name="export_keys_dialog_mail_subject">Dash Wallet backup</string>
    <string name="export_keys_dialog_mail_text">The attached encrypted file contains Dash private keys and should be kept safe at all times. Don\'t forget the encryption password!</string>
    <string name="export_keys_dialog_mail_intent_chooser">Archive wallet using…</string>
    <string name="export_keys_dialog_mail_intent_failed">Archiving wallet failed.</string>
    <string name="import_export_keys_dialog_password">password</string>
    <string name="backup_wallet_dialog_password_again">again</string>
    <string name="backup_wallet_dialog_password_mismatch">mismatch!</string>
    <string name="import_export_keys_dialog_show">Show password</string>
    <string name="import_export_keys_dialog_failure_title">Error</string>
    <string name="import_keys_intent_filter_action">Restore wallet</string>
    <string name="encrypt_keys_dialog_title">Change PIN</string>
    <string name="encrypt_keys_dialog_message">Spending from your wallet will be protected with the chosen PIN.</string>
    <string name="encrypt_keys_dialog_warning">Important: You need to remember your PIN! Do not use common numbers (like birthdates).</string>
    <string name="encrypt_keys_dialog_password_old">Old PIN</string>
    <string name="encrypt_keys_dialog_password_strength_weak">weak</string>
    <string name="encrypt_keys_dialog_password_strength_fair">fair</string>
    <string name="encrypt_keys_dialog_password_strength_good">good</string>
    <string name="encrypt_keys_dialog_password_strength_strong">strong</string>
    <string name="encrypt_keys_dialog_show">Show PIN</string>
    <string name="encrypt_keys_dialog_state_encrypting">Encrypting…</string>
    <string name="encrypt_keys_dialog_state_decrypting">Decrypting…</string>
    <string name="encrypt_keys_dialog_state_done">Done</string>
    <string name="scan_camera_problem_dialog_title">Sorry</string>
    <string name="scan_camera_problem_dialog_message">The camera has a problem. You probably need to restart the device.</string>
    <string name="scan_camera_permission_dialog_title">Camera permission</string>
    <string name="scan_camera_permission_dialog_message">In order to scan QR codes, you need to grant permission to use the camera.</string>
    <string name="input_parser_io_error">Cannot read data:\n%s</string>
    <string name="input_parser_cannot_classify">Cannot recognize input:\n%s</string>
    <string name="input_parser_invalid_bitcoin_uri">Invalid Dash URI:\n%s</string>
    <string name="input_parser_invalid_address">Got invalid Dash address!\n(Mixing up mainnet/testnet?)</string>
    <string name="input_parser_unverifyable_paymentrequest">Cannot verify payment request:\n%s</string>
    <string name="input_parser_invalid_paymentrequest">Invalid payment request:\n%s</string>
    <string name="input_parser_invalid_transaction">Invalid transaction:\n%s</string>
    <string name="preferences_activity_title">Settings</string>
    <string name="preferences_category_diagnostics">Diagnostics</string>
    <string name="preferences_category_labs">Labs</string>
    <string name="preferences_precision_title">Denomination and precision</string>
    <string name="preferences_precision_summary">Unit to show amounts in. This does not affect computations.</string>
    <string name="preferences_precision_labels_8">DASH, 8 decimal places</string>
    <string name="preferences_precision_labels_6">DASH, 6 decimal places</string>
    <string name="preferences_precision_labels_4">DASH, 4 decimal places</string>
    <string name="preferences_precision_labels_2_3">mDASH, 2 decimal places</string>
    <string name="preferences_precision_labels_0_6">µDASH, no decimal places</string>
    <string name="preferences_own_name_title">Own name</string>
    <string name="preferences_own_name_summary">Name of yourself, to be added to payment requests. Try to keep it short.</string>
    <string name="preferences_send_coins_autoclose_title">Auto-close send coins dialog</string>
    <string name="preferences_send_coins_autoclose_summary">When the payment is made, the send dialog will close automatically.</string>
    <string name="preferences_connectivity_notification_title">Connectivity indicator</string>
    <string name="preferences_connectivity_notification_summary">Show current number of connected peers in the notification area.</string>
    <string name="preferences_trusted_peer_title">Trusted peer</string>
    <string name="preferences_trusted_peer_summary">IP or hostname of single peer to connect to.</string>
    <string name="preferences_trusted_peer_resolve_progress">Resolving…</string>
    <string name="preferences_trusted_peer_resolve_unknown_host">Unknown hostname!</string>
    <string name="preferences_trusted_peer_only_title">Skip regular peer discovery</string>
    <string name="preferences_trusted_peer_only_summary">Prevents connecting to any peers besides the trusted peer.</string>
    <string name="preferences_block_explorer_title">Block explorer</string>
    <string name="preferences_block_explorer_summary">External block explorer to use for browsing transactions, addresses and blocks.</string>
    <string name="preferences_data_usage_title">Data usage</string>
    <string name="preferences_data_usage_summary">Show options to restrict data usage on mobile networks.</string>
    <string name="preferences_remind_balance_title">Balance reminder</string>
    <string name="preferences_remind_balance_summary">After a couple of weeks of not being used, the app will notify if there are still coins in the wallet.</string>
    <string name="preferences_show_disclaimer_title">Show disclaimer</string>
    <string name="preferences_show_disclaimer_summary">Have you really read the safety notes? Did you already back up your wallet to a safe place?</string>
    <string name="preferences_report_issue_title">Report issue</string>
    <string name="preferences_initiate_reset_title">Rescan blockchain</string>
    <string name="preferences_initiate_reset_summary">Rescan blockchain, transactions and wallet balance. Replay will take a while, so only do this if you know why.</string>
    <string name="preferences_initiate_reset_dialog_message">Would you like to rescan the blockchain?\n\nThis will temporarily hide your wallet balance and remove transactions. Both will recover as the blockchain sync progresses. Make sure you\'ve got a reliable connection to the internet.</string>
    <string name="preferences_initiate_reset_dialog_positive">Rescan</string>
    <string name="preferences_extended_public_key_title">Show xpub</string>
    <string name="preferences_extended_public_key_summary">View the extended public key of your wallet, so it can be imported into other apps and services. Be careful: doing so will disclose your monetary privacy to that app.</string>
    <string name="bitmap_fragment_share">Share…</string>
    <string name="extended_public_key_fragment_title">Extended Public Key</string>
    <string name="extended_public_key_fragment_share">Share xpub…</string>
    <string name="report_issue_dialog_title_issue">Report issue</string>
    <string name="report_issue_dialog_title_crash">Previous crash detected</string>
    <string name="report_issue_dialog_title_transaction">Report issue with selected payment</string>
    <string name="report_issue_dialog_message_issue">Please describe your issue precisely enough to be reproduced. Use English language if you can.  Expect an email from Dash Support regarding your issue within 24 hours. </string>
    <string name="report_issue_dialog_message_crash">Would you like to send a crash report, helping to fix this issue in the future?</string>
    <string name="report_issue_dialog_description">issue description</string>
    <string name="report_issue_dialog_report">Report</string>
    <string name="report_issue_dialog_collect_device_info">Append device information</string>
    <string name="report_issue_dialog_collect_installed_packages">Append list of installed packages</string>
    <string name="report_issue_dialog_collect_application_log">Append application log</string>
    <string name="report_issue_dialog_collect_wallet_dump">Append wallet dump</string>
    <string name="report_issue_dialog_mail_intent_chooser">Send report using…</string>
    <string name="report_issue_dialog_mail_intent_failed">Sending report failed.</string>
    <string name="report_transaction_history_export">Export</string>
    <string name="report_transaction_history_title">CSV Export</string>
    <string name="report_transaction_history_not_synced_title">CSV Export</string>
    <string name="report_transaction_history_not_synced_message">Please wait until the wallet is fully synced before exporting your transaction history.</string>
    <string name="report_transaction_history_message">The full transaction history will be exported.\n\nAll payments will be considered as an expense and all incoming transactions will be income.  The owner of this wallet is responsible for making any cost basis adjustments in their chosen tax reporting system.</string>
    <string name="report_transaction_history_mail_intent_chooser">Send transaction history using…</string>
    <string name="report_transaction_history_dialog_mail_intent_failed">Sending transaction history failed.</string>

    <string name="about_title">About</string>
    <string name="about_version_title">Version</string>
    <string name="about_copyright_title">Copyright</string>
    <string name="about_license_title">License</string>
    <string name="about_source_title">Source code</string>
    <string name="about_category_credits">This app is using…</string>
    <string name="about_credits_bitcoinj_title">dashj %s, a Dash protocol implementation</string>
    <string name="about_credits_zxing_title">ZXing, a QR-code processing library</string>
    <string name="about_credits_icon_title">This app is using an icon by \'bitboy\'</string>
    <string name="about_credits_scrypt_title">Scrypt, implemented by Will Glozer and Colin Percival</string>
    <string name="about_market_app_title">Google Play page</string>
    <string name="about_market_app_summary">Review or rate the app</string>
    <string name="about_faq_title">FAQ</string>
    <string name="about_faq_summary">Frequently asked questions about the app</string>
    <string name="about_community_googleplus_title">Google+ community</string>
    <string name="about_community_googleplus_summary">Discuss about the app</string>
    <string name="notification_coins_received_msg">Received %s</string>
    <string name="notification_peers_connected_msg">%d peers connected</string>
    <string name="notification_inactivity_title">You\'ve still got Dash on this device!</string>
    <string name="notification_inactivity_message">You still have Dash on this device! Please be sure to write down your recovery phrase before you uninstall the Dash Wallet or you will lose your balance of %s.</string>
    <string name="notification_inactivity_action_dismiss">Remind me later</string>
    <string name="notification_inactivity_action_dismiss_forever">Don\'t remind me</string>
    <string name="appwidget_wallet_balance_title">Dash balance</string>

    <!-- generic buttons -->
    <string name="button_ok">OK</string>
    <string name="button_dismiss">Dismiss</string>
    <string name="button_cancel">Cancel</string>
    <string name="button_help">Help</string>
    <string name="button_add">Add</string>
    <string name="button_delete">Delete</string>
    <string name="button_set">Set</string>
    <string name="button_remove">Remove</string>
    <string name="button_edit">Edit</string>
    <string name="button_copy">Copy</string>
    <string name="button_copy_request">Copy request</string>
    <string name="button_paste">Paste</string>
    <string name="button_set_as_default">Set as default</string>
    <string name="button_request_coins">Request Dash</string>
    <string name="button_send_coins">Send Dash</string>
    <string name="button_pay">Send</string>
    <string name="button_scan">Scan</string>
    <string name="button_settings">Settings</string>
    <string name="action_show_qr">Show QR code</string>
    <string name="action_browse">Browse</string>

    <!-- generic strings -->
    <string name="time_today">today</string>
    <string name="address_unlabeled">(unlabeled)</string>
    <string name="private_key_password">PIN</string>
    <string name="private_key_bad_password">Bad PIN!</string>

    <!-- generic error messages -->
    <string name="error_io">I/O error: %s</string>
    <string name="error_parse">Parse error: %s</string>
    <string name="error_http">HTTP error %1$s:\n%2$s</string>
    <string name="error_bluetooth">Bluetooth error: %1$s</string>

    <string name="transaction_fragment_confirmations_label">Confirmations</string>

    <string name="dash_slogan">Instant - Private - Secure</string>
    <string name="dash_wallet">Wallet</string>

    <string name="activity_security_backup_wallet">Back Up Wallet to File</string>
    <string name="activity_security_view_recovery_phrase">View Recovery Phrase</string>
    <string name="activity_security_advanced">Advanced Security</string>
    <string name="activity_security_biometric_auth">Fingerprint Authentication</string>
    <string name="activity_security_hide_balance">Autohide Balance</string>
    <string name="reset_to_default">Reset to Default</string>

    <string name="payment_protocol_default_error_title">Payment error</string>
    <string name="payment_protocol_insufficient_funds_error_title">Insufficient Funds</string>
    <string name="payment_protocol_insufficient_funds_error_message">You do not have sufficient funds to complete this transaction</string>

    <string name="buy_and_sell_subtitle">Select a service to buy, sell, convert and transfer Dash</string>
    <string name="select_a_service">Select a Service</string>
    <string name="activity_buy_and_sell_dash_filter">Filter</string>
    <string name="clear_filter">Clear Filter</string>
    <string name="select_currency">Select Currency</string>
    <string name="reason">Reason</string>
<<<<<<< HEAD
    <string name="link_account">Link your account</string>
=======
    <string name="your_coinbase_session_has_expired">Your Coinbase session has expired</string>
    <string name="please_log_in_to_your_coinbase_account">Please log in to your Coinbase account</string>
    <string name="log_in">Log In</string>
>>>>>>> 6d70d651
</resources><|MERGE_RESOLUTION|>--- conflicted
+++ resolved
@@ -378,11 +378,8 @@
     <string name="clear_filter">Clear Filter</string>
     <string name="select_currency">Select Currency</string>
     <string name="reason">Reason</string>
-<<<<<<< HEAD
     <string name="link_account">Link your account</string>
-=======
     <string name="your_coinbase_session_has_expired">Your Coinbase session has expired</string>
     <string name="please_log_in_to_your_coinbase_account">Please log in to your Coinbase account</string>
     <string name="log_in">Log In</string>
->>>>>>> 6d70d651
 </resources>