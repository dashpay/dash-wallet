<?xml version='1.0' encoding='UTF-8'?>
<resources xmlns:tools="http://schemas.android.com/tools">

    <string name="onboarding_create_wallet">Create a New Wallet</string>
    <string name="onboarding_recover_wallet">Restore Wallet From Recovery Phrase</string>
    <string name="onboarding_restore_wallet">Restore Wallet From File</string>
    <string name="onboarding_load_wallet_error">Unable to load wallet!</string>

    <string name="set_pin_create_new_wallet">Create a New Wallet</string>
    <string name="set_pin_upgrade_wallet">Upgrade Wallet</string>
    <string name="set_pin_restore_wallet">Restore Wallet</string>
    <string name="set_pin_enter_pin">Enter old PIN</string>
    <string name="set_pin_set_pin">Set PIN</string>
    <string name="set_pin_confirm_pin">Confirm PIN</string>
    <string name="set_pin_encrypting">Encrypting wallet</string>
    <string name="set_pin_decrypting">Decrypting wallet</string>
    <string name="set_pin_verifying_pin">Verifying PIN</string>
    <string name="set_pin_message">This PIN will be required to unlock your app every time when you use it.</string>
    <string name="set_pin_confirm_pin_incorrect">Incorrect PIN</string>

    <string name="home_available_balance">Available balance</string>
    <string name="home_balance_hidden">Balance hidden</string>
    <string name="home_balance_show_hint">Tap to unhide balance</string>
    <string name="home_balance_hide_hint">Tap to hide balance</string>

    <string name="dialog_confirm_confirm">Confirm</string>
    <string name="dialog_confirm_pay_to">Send to</string>
    <string name="dialog_confirm_secured_by">Secured by</string>
    <string name="dialog_confirm_fee">Network fee</string>
    <string name="dialog_confirm_total">Total</string>
    <string name="dialog_confirm_accept_contact_request">Accept contact request</string>

    <!-- Home Screen: Shortcut Button: 2 lines, 9 characters across -->
    <string name="shortcut_secure_now">Secure Wallet Now</string>
    <!-- Home Screen: Shortcut Button: 2 lines, 9 characters across -->
    <string name="shortcut_action_join_dashpay">Join DashPay</string>
    <!-- Home Screen: Shortcut Button: 2 lines, 9 characters across -->
    <string name="shortcut_scan_to_pay">Scan to Send</string>
    <!-- Home Screen: Shortcut Button: 2 lines, 9 characters across -->
    <string name="shortcut_pay_to_address">Send to Address</string>
    <!-- Home Screen: Shortcut Button: 2 lines, 9 characters across -->
    <string name="shortcut_pay_to_contact">Send to Contact</string>
    <!-- Home Screen: Shortcut Button: 2 lines, 9 characters across -->
    <string name="shortcut_buy_sell">Buy / Sell Dash</string>
    <!-- Home Screen: Shortcut Button: 2 lines, 9 characters across -->
    <string name="shortcut_receive">Receive</string>
    <!-- Home Screen: Shortcut Button: 2 lines, 9 characters across -->
    <string name="shortcut_import_key">Import Private Key</string>
    <!-- Home Screen: Shortcut Button: 2 lines, 9 characters across -->
    <string name="shortcut_add_shortcut">Add Shortcut</string>

    <!-- Lock Screen: Button: 2 lines, 9 characters across -->
    <string name="lock_action_quick_receive">Quick Receive</string>
    <!-- Lock Screen: Button: 2 lines, 9 characters across -->
    <string name="lock_action_login_with_pin">Login with PIN</string>
    <!-- Lock Screen: Button: 2 lines, 9 characters across -->
    <string name="lock_action_login_with_fingerprint">Login with Fingerprint</string>
    <!-- Lock Screen: Button: 2 lines, 9 characters across -->
    <string name="lock_action_scan_to_pay">Scan to Send</string>
    <!-- Lock Screen: Text above the PIN Entry area -->
    <string name="lock_enter_pin">Enter PIN</string>
    <string name="lock_unlock_with_fingerprint">Use your fingerprint to unlock</string>

    <string name="perm_lock_info">Wallet permanently locked</string>
    <string name="perm_lock_wipe_wallet">Wipe Wallet</string>
    <string name="perm_lock_close_app">Close</string>

    <string name="scan_to_pay_error_dialog_title">Scan to Send</string>
    <string name="scan_to_pay_error_dialog_message">Not a valid Dash Address or URL request in clipboard:\n\n%s</string>
    <string name="scan_to_pay_error_dialog_message_no_data">Not a valid Dash Address or URL request in clipboard.</string>
    <string name="pay_to_confirm_address">Is this the Dash address you want to send payment to?</string>

    <string name="receive_title">Receive</string>
    <string name="receive_enter_amount_message">Specify the amount to be received</string>

    <string name="pay_title">Send</string>
    <string name="history_title">History</string>
    <string name="more_title">More</string>
    <string name="settings_title">Settings</string>
    <string name="security_title">Security</string>
    <string name="recover_wallet_title">Recover Wallet</string>
    <string name="tools_title">Tools</string>

    <string name="payments_title">Payments</string>
    <string name="payments_tab_pay_label">Send</string>
    <string name="payments_tab_receive_label">Receive</string>
    <string name="payments_pay_to_contact_title">Send to</string>
    <string name="payments_pay_to_contact_sub_title">A person in your contacts</string>
    <string name="payments_pay_to_contact_button">Select</string>
    <string name="payments_pay_by_qr_title">Send by</string>
    <string name="payments_pay_by_qr_sub_title">Scanning QR code</string>
    <string name="payments_pay_to_clipboard_title">Send to copied address</string>
    <string name="payments_pay_to_clipboard_sub_title">No address copied</string>

    <string name="forgot_pin_title">Forgot PIN?</string>
    <string name="forgot_pin_message">You can set a new PIN with the help of your recovery phrase.</string>
    <string name="forgot_pin_instruction_1">Enter recovery phrase to recover your wallet</string>
    <string name="forgot_pin_instruction_2">Set up a new PIN</string>
    <string name="forgot_pin_instruction_3">Login with your new PIN to access your wallet</string>
    <string name="forgot_pin_warning">If you have forgot your PIN and lost your recover phrase, you cannot get back access to your wallet and funds.</string>
    <string name="forgot_pin_recover">Enter recovery phrase</string>
    <string name="forgot_pin_passphrase_doesnt_match">The recovery phrase does not match what this wallet was set up with.</string>

    <string name="send_coins_auto_lock_feasible">This transaction should settle instantly at no extra fee</string>
    <string name="send_coins_auto_lock_not_feasible">This transaction may take several minutes to settle. Complete instantly for %1$s%2$s?</string>
    <string name="send_coins_instant_send_not_feasible">This transaction may take several minutes to settle.</string>

    <string name="options_paste_from_clipboard_title">Paste from clipboard</string>

    <string name="transaction_row_message_own_instantx_lock_request_notsent">This payment has not been transmitted yet.</string>
    <string name="transaction_row_message_sent_to_single_peer">This payment has been sent.</string>

    <string name="regular_transaction_info_message">This transaction was not settled instantly.</string>

    <string name="wallet_options_disconnect">Disconnect</string>

    <string name="network_monitor_masternodes_title">Masternodes</string>
    <string name="export_keys_dialog_title_to_seed">View Recovery Phrase</string>
    <string name="import_keys_dialog_title_from_seed">Restore from recovery phrase</string>
    <string name="backup_to_seed_wallet_dialog_message">This is your recovery phrase.  Please write it down.</string>
    <string name="backup_wallet_to_seed_dialog_warning">DO NOT let anyone see your recovery phrase or they can spend your Dash.</string>
    <string name="backup_to_seed_wallet_dialog_enter_pin_message">Your wallet is protected by a spending PIN.  Enter your PIN and press Show to view your recovery phrase.</string>
    <string name="import_keys_from_seed_dialog_message">Enter your recovery phrase here.</string>
    <string name="import_export_keys_dialog_password_phrase">Recovery phrase goes here.</string>
    <string name="preferences_report_issue_summary">Collect information about your issue and email your report to the developers.</string>
    <string name="navigation_configuration">Configuration</string>
    <string name="request_coins_clipboard_address_msg">Dash address copied to clipboard</string>
    <string name="backup_wallet_to_seed_show_recovery_phrase">Show</string>
    <string name="restore_wallet_from_invalid_seed_warning_message">\"%s\" is not a recovery phrase word</string>
    <string name="restore_wallet_from_invalid_seed_not_twelve_words">Recovery phrase must have 12 words</string>
    <string name="restore_wallet_from_invalid_seed_bad_checksum">Bad recovery phrase</string>
    <string name="restore_wallet_from_invalid_seed_failure">Wallet could not be restored:\n\n%s\n\nBad recovery phrase?</string>

    <string name="send_coins_options_fee_category_zero">No Fee</string>
    <string name="send_coins_fragment_hint_fee_zero">No fee of will be paid. Use \'no fee\' only if you don\'t care about confirmation time.</string>

    <!-- Deep Links:  Message pops up when another app requests information from this app -->
    <string name="wallet_uri_handler_public_key_request_dialog_msg">Application %s would like to receive your Master Public Key.  This can be used to keep track of your wallet, this can not be used to move your Dash.</string>
    <!-- Deep Links:  Message pops up when another app requests information from this app -->
    <string name="wallet_uri_handler_address_request_dialog_msg">Application %s is requesting an address so it can pay you.  Would you like to authorize this?</string>

    <string name="wallet_lock_unlock">Unlock</string>
    <string name="wallet_lock_unlock_wallet">Unlock wallet</string>
    <string name="wallet_lock_unlock_to_see_txs_title">Wallet locked.</string>
    <string name="wallet_lock_unlock_to_see_txs_txt">Tap the lock icon above to unlock your wallet and see the transaction history.</string>
    <string name="wallet_lock_unlock_dialog_title">Unlock your wallet</string>
    <string name="wallet_lock_unlock_dialog_message">Your wallet is protected by a spending PIN. Enter your PIN and press Unlock to continue.</string>
    <string name="wallet_lock_reset_wallet_title">Reset Wallet</string>
    <string name="wallet_lock_reset_wallet_message">Are you sure? Your wallet will be deleted and all your Dash will be lost.\n\nThe only way to recover your Dash is with a backup file or recovery phrase.</string>

    <string name="wallet_lock_wallet_disabled">Wallet disabled</string>
    <string name="wallet_lock_try_again">Try again in %1$d %2$s</string>
    <string name="wallet_lock_reset">Reset</string>
    <string name="wallet_lock_wrong_pin">Wrong PIN! %s</string>
    <string name="wallet_last_attempt">Last PIN attempt</string>
    <string name="wallet_last_attempt_message">Another failed attempt will require my passphrase to recover my wallet</string>

    <plurals name="wallet_lock_attempts_remaining">
        <item quantity="one">%d attempt remaining</item>
        <item quantity="other">%d attempts remaining</item>
    </plurals>

    <plurals name="minute">
        <item quantity="one">minute</item>
        <item quantity="other">minutes</item>
    </plurals>

    <plurals name="hour">
        <item quantity="one">hour</item>
        <item quantity="other">hours</item>
    </plurals>

    <string name="upgrade">Upgrade</string>
    <string name="encrypt_new_key_chain_dialog_title">Upgrade your wallet</string>
    <string name="encrypt_new_key_chain_dialog_message">Your wallet will be upgraded to support importing from and exporting to more apps.</string>
    <string name="encrypt_new_key_chain_enter_pin_dialog_message">You must enter your PIN to finish the upgrade process.</string>
    <string name="pin_code_required_dialog_message">This app now requires a PIN to spend and view the balance and transactions.</string>
    <string name="backup_wallet_seed_private_key_written_down_box">I have written down the recovery phrase</string>

    <string name="change_exchange_currency_code_message">Your local currency is %1$s, but in this app your default currency is set to %2$s. Would you like to change it to %1$s or leave it as %2$s?</string>
    <string name="change_to">Change to %s</string>
    <string name="leave_as">Leave as %s</string>

    <string name="protocol_version" translatable="false">%1$s\nprotocol: %2$d</string>

    <string name="remind_later">Remind later</string>
    <string name="backup_now">Backup now</string>

    <string name="notification_transactions_channel_name">Transactions</string>
    <string name="notification_transactions_channel_description">Receive alerts about incoming transactions.</string>
    <string name="notification_synchronization_channel_name">Synchronization</string>
    <string name="notification_synchronization_channel_description">Shows a notification when the app is synchronizing with the network.</string>
    <string name="notification_generic_channel_name">Generic notifications</string>
    <string name="notification_generic_channel_description">Other Dash Wallet events</string>
    <string name="notification_push_channel_name">Push Notifications</string>
    <string name="notification_push_channel_description">Shows push notifications sent to you by Dash</string>
    <string name="notification_settings_title">Notifications</string>
    <string name="notification_explainer_title">Dash Wallet would like to send you notifications</string>
    <string name="notification_explainer_message">Notifications may include alerts, sounds, and icon badges. These can be configured in phone Settings.</string>
    <string name="notification_dashpay_channel_name">DashPay</string>
    <string name="notification_dashpay_channel_description">Status of ongoing DashPay operations.</string>

    <string name="net_type_indicator" />

    <string name="unlock_with_fingerprint">Use your fingerprint to unlock.</string>
    <string name="unlock_with_fingerprint_error">Failed to recognize fingerprint, please try again.</string>
    <string name="unlock_with_fingerprint_error_max_attempts">Maximum fingerprint attempts exceeded. Please try again later.</string>
    <string name="or_unlock_with_fingerprint">Or use your fingerprint to unlock.</string>
    <string name="enable_fingerprint">Enable fingerprint</string>
    <string name="touch_fingerprint_sensor">Touch fingerprint sensor</string>
    <string name="touch_fingerprint_to_enable">Touch the fingerprint sensor to enable unlocking with fingerprint.</string>
    <string name="fingerprint_changed_title">Fingerprint data changed</string>
    <string name="fingerprint_changed_message">We detected a change in your fingerprint authentication data. You need to use PIN this time.</string>
    <string name="exchange_rate_missing">This payment is too old to get the fiat value.</string>

    <string name="preferences_enable_payment_request_summary">Use payment protocol for QR-code initiated payments</string>
    <string name="preferences_enable_payment_request_title">BIP70 for scan-to-pay</string>

    <string name="verify_continue">Continue</string>
    <string name="verify_backup_wallet">Backup Wallet</string>
    <string name="verify_show_recovery_phrase">Show Recovery Phrase</string>
    <string name="verify_secure_now">Secure Wallet Now</string>
    <string name="verify_it_is_important">It\'s important</string>
    <string name="verify_it_is_important_subtitle">We are about to show you the secret key to your wallet.</string>
    <string name="verify_info_text_1">This recovery phrase is your access to the funds in this wallet.</string>
    <string name="verify_info_text_2">We do NOT store this recovery phrase.</string>
    <string name="verify_info_text_3">You will need this recovery phrase to access your funds if this device is lost, damaged or if Dash Wallet ever is accidentally uninstalled from this device.</string>
    <string name="verify_skip">Skip</string>
    <string name="verify_secure_now_btn">Secure now</string>
    <string name="verify_secure_now_message">If you lose this device, you will lose your funds. Get your recovery phrase so that you can restore your wallet on another device.</string>
    <string name="verify_seed_title">Please write it down</string>
    <string name="verify_seed_write_down_confirmation">I wrote it down</string>
    <string name="verify_seed_buttons_tip">Please tap on the words from your recovery phrase in the right order</string>
    <string name="verify_seed_success_title">Verified Successfully</string>
    <string name="verify_seed_success_message">Your wallet is secured now. You can use your recovery phrase anytime to recover your account on another device.</string>
    <string name="verify_no_screenshot_title">Do not take a screenshot</string>
    <string name="verify_no_screenshot_message">Instead, write the recovery phrase in a secure place.</string>
    <string name="verify_why_no_screenshot">Why I should not take a screenshot?</string>
    <string name="verify_warning_title">Warning</string>
    <string name="verify_warning_message">This recovery phrase is your access to the funds in your wallet.</string>
    <string name="verify_warning_screenshots_title">Do NOT take screenshots</string>
    <string name="verify_warning_screenshots_message">Screenshots are visible to other apps and devices.</string>
    <string name="verify_warning_do_not_show">Do NOT let anyone see your recovery phrase.</string>
    <string name="verify_warning_do_not_type">Never type your recovery phrase into password managers or elsewhere.</string>
    <string name="view_seed_done">Done</string>
    <string name="view_seed_title">Recovery Phrase</string>
    <string name="transaction_result_view_on_explorer">View in Block Explorer</string>
    <string name="transaction_result_tax_category">Tax Category</string>
    <string name="transaction_result_tax_category_loading">Loading…</string>
    <string name="tax_category_income">Income</string>
    <string name="tax_category_expense">Expense</string>
    <string name="tax_category_transfer_in">Transfer-in</string>
    <string name="tax_category_transfer_out">Transfer-out</string>
    <string name="transaction_result_paid_successfully">Sent successfully</string>
    <string name="transaction_result_sent_to">Sent to</string>
    <string name="transaction_date_and_time">Date</string>
    <string name="transaction_close">Close</string>
    <string name="transaction_details_amount_received">Amount Received</string>
    <string name="transaction_details_amount_sent">Amount Sent</string>
    <string name="transaction_details_amount_sent_successfully">Sent Successfully</string>
    <string name="transaction_details_sent_from">Sent from</string>
    <string name="transaction_details_sent_to">Sent to</string>
    <string name="transaction_details_received_at">Received at</string>
    <string name="transaction_details_received_from">Received from</string>
    <string name="transaction_details_moved_from">Moved from</string>
    <string name="transaction_details_moved_internally_to">Internally moved to</string>
    <string name="transaction_failed_details">Transaction failed</string>

    <string name="authenticate_fingerprint_title">Authenticate</string>
    <string name="authenticate_fingerprint_message">Confirm fingerprint to continue</string>
    <string name="authenticate_pin_message">Enter your PIN to continue</string>
    <string name="authenticate_switch_to_fingerprint">Use Fingerprint</string>
    <string name="authenticate_switch_to_pin">Use PIN</string>

    <string name="menu_invite_title">Invite</string>
    <string name="menu_invite_subtitle">Help your friends and family join Dash</string>
    <string name="menu_buy_and_sell_title">Buy &amp; Sell Dash</string>
    <string name="menu_buy_and_sell_subtitle">Connect with third party exchanges</string>
    <string name="liquid" translatable="false">Liquid</string>
    <string name="liquid_unavailable">Liquid integration with Dash Wallet is no longer available</string>
    <string name="liquid_unavailable_details">If you have any questions regarding your Dash holdings at Liquid, please contact Liquid support center</string>
    <string name="menu_security_title">Security</string>
    <string name="menu_security_subtitle">View passphrase, backup wallet…</string>
    <string name="menu_settings_title">Settings</string>
    <string name="menu_settings_subtitle">Default currency, shortcuts, about…</string>
    <string name="menu_tools_title">Tools</string>
    <string name="menu_tools_subtitle">Import private key…</string>
    <string name="menu_local_currency">Local Currency</string>
    <string name="menu_rescan_blockchain">Rescan Blockchain</string>
    <string name="menu_contact_support_title">Contact Support</string>
    <string name="menu_contact_support_subtitle">Report an issue</string>
    <string name="menu_explore_title">Explore</string>
    <string name="menu_explore_subtitle">Shop with DASH at over 155,000 merchants</string>

    <string name="tools_address_book">Address Book</string>
    <string name="tools_import_private_key">Import Private Key</string>
    <string name="tools_network_monitor">Network Monitor</string>
    <string name="tools_show_xpub">Extended Public Key</string>

    <string name="about_help_us_improve">Help us improve your experience</string>
    <string name="about_review_and_rate">Review and rate the app</string>
    <string name="about_contact_support">Contact Support</string>
    <string name="about_fork_disclaimer">This is an open source app forked from Bitcoin Wallet</string>
    <string name="about_copyright">Copyright © 2022 Dash Core</string>
    <string name="about_license">GNU General Public License v3.0</string>
    <string name="about_github_link" translatable="false">https://github.com/dashevo/dash-wallet</string>
<<<<<<< HEAD
    <string name="about_version_name">DashPay %s</string>
    <string name="about_version_extra">code: %d / flavor: %s</string>
    <string name="about_last_explore_dash_sync">Explore Dash data updated at: %1$s\nLast sync: %2$s</string>
=======
    <string name="about_version_name">Dash Wallet %s</string>
    <string name="about_last_explore_device_sync">Last Explore device sync</string>
    <string name="about_last_explore_server_update">Last Explore server update</string>
    <string name="about_firebase_installation_id">Firebase installation ID</string>
    <string name="about_fcm_token">Firebase cloud messaging token</string>
>>>>>>> cc2bf09f
    <string name="about_last_explore_dash_update_error">cannot fetch</string>
    <string name="about_last_explore_dash_sync_never">never</string>
    <string name="about_explore_failed_sync">Failed to sync on %s</string>
    <string name="about_explore_preloaded_on">Pre-loaded on %s</string>

    <string name="block">Block</string>
    <string name="time">Time</string>
    <string name="hash">Hash</string>
    <string name="block_info">Block Info</string>

    <string name="scan_private_key">Scan Private Key</string>
    <string name="scan_private_key_intro_1">You are about to sweep funds from a Dash paper wallet.</string>
    <string name="scan_private_key_intro_2">This will move all coins from that wallet to your wallet on this device.</string>
    <string name="scan_private_key_intro_3">When the transaction is confirmed, the other wallet will be worthless and should not be re-used for safety reasons.</string>
    <string name="confirm">Confirm</string>

    <string name="advanced_security_security_level">Security Level</string>
    <string name="auto_logout">Auto Logout</string>
    <string name="spending_confirmation">Spending Confirmation</string>
    <string name="logout_after">Logout after</string>
    <string name="immediately">Immediately</string>
    <string name="twenty_four_hours">24 hours</string>
    <string name="one_minute">1 min</string>
    <string name="five_minute">5 min</string>
    <string name="one_hour">1 hour</string>
    <string name="biometric_limit">Biometric Limit</string>
    <string name="spending_confirmation_hint_zero">PIN is always required to make a payment</string>
    <string name="spending_confirmation_hint_above_zero">You can authenticate with Biometric Authentication for payments below</string>

    <string name="security_none">None</string>
    <string name="security_low">Low</string>
    <string name="security_medium">Medium</string>
    <string name="security_high">High</string>
    <string name="security_very_high">Very High</string>
    <string name="max">Max</string>

    <string name="enter_amount_available">available</string>

    <string name="skip">skip</string>
    <string name="get_started">Get Started</string>
    <string name="welcome_screen_title_1_new_install">Welcome</string>
    <string name="welcome_screen_title_1_upgrade">We Upgraded</string>
    <string name="welcome_screen_subtitle_1">An intuitive and familiar experience across all your devices</string>
    <string name="welcome_screen_title_2">Pay with Ease</string>
    <string name="welcome_screen_subtitle_2">Pay and get paid instantly with easy to use payment flows</string>
    <string name="welcome_screen_title_3">More Control</string>
    <string name="welcome_screen_subtitle_3">Have complete control and customize your wallet based on your needs</string>

    <string-array name="history_filter">
        <item>All</item>
        <item>Received</item>
        <item>Sent</item>
    </string-array>

    <string name="sync_status_wait">Please wait for the sync to complete</string>
    <string name="sync_status_syncing_sub_title">with Dash blockchain</string>
    <string name="sync_status_unable_to_connect">Unable to connect</string>
    <string name="sync_status_check_connection">Check your connection</string>
    <string name="sync_status_sync_title">Sync</string>
    <string name="sync_status_sync_completed">Completed</string>

    <string name="appwidget_wallet_not_ready">Please setup your wallet</string>

    <string name="payment_request_please_wait_message">Connecting to Payment Server</string>
    <string name="payment_request_unable_to_connect">Unable to Connect</string>
    <string name="payment_request_unable_to_send">Unable to Send</string>
    <string name="payment_request_please_try_again">Please try again</string>
    <string name="payment_request_try_again">Try Again</string>
    <string name="payment_request_problem_title">Payment was not acknowledged</string>
    <string name="payment_request_problem_message">Your payment could not be processed by the server, please inquire with the merchant</string>
    <string name="payment_request_expired_title">Payment Request Expired</string>
    <string name="payment_request_close">Close</string>
    <string name="payment_request_skip">Skip</string>
    <string name="payment_request_paid_to">Paid to</string>

    <string name="import_image_not_valid_qr_code">Not a valid QR Code</string>
    <string name="import_image_please_use_valid_qr_code">Please use a valid Dash QR Code</string>
    <string name="import_image_no_private_key_copied">No private key copied</string>
    <string name="import_image_import_valid_private_key">Copy a valid private key to import Dash from it</string>
    <string name="import_image_invalid_private">Invalid Private Key</string>
    <string name="okay">Okay</string>

    <string name="choose_your_username">Choose your <b>Dash\nUsername</b></string>
    <string name="identity_min_3_chars">Between 3 and 23 characters</string>
    <string name="identity_alphanum_only">Letters, numbers and hyphens only</string>
    <string name="identity_hyphen_rule">Must start and end with a letter or number</string>
    <string name="identity_username_validating">Validating username…</string>
    <string name="identity_username_available">Username available</string>
    <string name="identity_username_taken">Username taken</string>
    <string name="platform_communication_error">Communication error with Dash Platform</string>
    <string name="register">Register</string>

    <string name="new_account_confirm_button_text">Confirm &amp; Pay</string>
    <string name="invitation_confirm_button_text">Confirm</string>
    <string name="new_account_confirm_accept">I Accept</string>
    <string name="new_account_confirm_upgrade_fee">Upgrade Fee</string>
    <string name="new_account_confirm_message">You have chose %s as your username. Username cannot be changed once it is registered.</string>
    <string name="invitation_confirm_title">Invitation Fee</string>
    <string name="invitation_confirm_message">Each invitation will be funded with this amount so that the receiver can quickly create their username on the Dash Network</string>
    <string name="invitation_init_title">Invite</string>
    <string name="invitation_init_header">Invite your friends &amp; family</string>
    <string name="invitation_init_message">Help your friends and family join the Dash Network. Invite them to the world of social banking.</string>
    <string name="invitation_init_button_text">Create a new Invitation</string>
    <string name="invitation_notifications_hint">Invite your friends and family to the Dash Network</string>
    <string name="invitation_notifications_hint1">Invite Someone to join the Dash Network</string>
    <string name="invitation_notifications_hint1_or">or</string>
    <string name="invitation_created_title">Invitation</string>
    <string name="invitation_created_successfully">Invitation Created Successfully</string>
    <string name="invitation_created_tag_title">Tag for your reference</string>
    <string name="invitation_created_tag">eg: Dad</string>
    <string name="invitation_created_preview">Preview Invitation</string>
    <string name="invitation_created_copy_link">Copy Invitation Link</string>
    <string name="invitation_created_send_invitation">Send Invitation</string>
    <string name="invitation_created_send_invitation_again">Send again</string>
    <string name="invitation_created_maybe_later">Maybe later</string>
    <string name="invitation_preview_title">Join Now</string>
    <string name="invitation_preview_message">You have been invited by %s. Start using Dash cryptocurrency.</string>
    <string name="invitation_preview_close">Close</string>
    <string name="invitation_cant_afford_title">Insufficient Wallet Balance</string>
    <string name="invitation_cant_afford_message">You need at least %s Dash to create an invitation</string>
    <string name="invitation_creating_error_title">Error Creating Invitation</string>
    <string name="invitation_creating_error_message">There was a problem creating your invitation. Please try again.</string>
    <string name="invitation_creating_error_message_not_synced">Wait for syncing to complete and try again.</string>
    <string name="invitation_creating_progress_title">Creating invitation</string>
    <string name="invitation_verifying_progress_title">Verifying invitation</string>
    <string name="invitation_share_message">Invitations are single use only. Do not share with a group.</string>
    <string name="invitation_share_title">DashPay invitation</string>
    <string name="invitation_already_claimed_title">Invitation already claimed</string>
    <string name="invitation_already_claimed_message">Your invitation from %s has been already claimed</string>
    <string name="invitation_invalid_invite_title">Invalid Invitation</string>
    <string name="invitation_invalid_invite_message">Your invitation from %s is not valid</string>
    <string name="invitation_username_already_found_title">Username already found</string>
    <string name="invitation_username_already_found_message">You cannot claim this invite since you already have a Dash username</string>
    <string name="invitation_onboarding_has_began_error_title">Onboarding Error</string>
    <string name="invitation_onboarding_has_began_error">Onboarding is in process, please claim your invite after you have created your wallet.</string>
    <string name="invitation_accept_title_1">Get your Username</string>
    <string name="invitation_accept_message_1">Pay to usernames. No more alphanumeric addresses</string>
    <string name="invitation_accept_title_2">Add your Friends &amp; Family</string>
    <string name="invitation_accept_message_2">Invite your family, find your friends by searching their usernames</string>
    <string name="invitation_accept_title_3">Personalize</string>
    <string name="invitation_accept_message_3">Upload your picture, personalize your identity</string>
    <string name="invitation_accept_continue">Continue</string>
    <string name="invitation_contact_request_sent_message">A contact request has been sent to %s since they invited you.</string>

    <string name="onboard_from_invite_title">Let\'s Get Started</string>
    <string name="onboard_from_invite_subtitle">Welcome to DashPay</string>
    <string name="onboard_from_invite_step1">Step 1</string>
    <string name="onboard_from_invite_step2">Step 2</string>
    <string name="onboard_from_invite_step3">Step 3</string>
    <string name="onboard_from_invite_step1_title">Choose Your Username</string>
    <string name="onboard_from_invite_step2_title">Set Your PIN</string>
    <string name="onboard_from_invite_step3_title">Secure Your Wallet</string>

    <string name="restore_wallet_please_wait">Please Wait</string>
    <string name="restore_wallet_restoring">Your wallet is being restored</string>

    <string name="username_being_created">Your username %s is being created on the Dash Network</string>
    <string name="processing_let_me_know">Let me know when it\'s done</string>
    <string name="processing_home_title">Upgrading to Evolution</string>
    <string name="processing_home_step_1" tools:ignore="TypographyFractions">(1/3) Processing Payment</string>
    <string name="processing_home_step_2">(2/3) Creating ID</string>
    <string name="processing_home_step_2_restoring">(2/3) Recovering ID</string>
    <string name="processing_home_step_3" tools:ignore="TypographyFractions">(3/3) Registering Username</string>
    <string name="processing_home_step_3_restoring">(3/3) Recovering Username</string>
    <string name="processing_done_title">Hello %s,</string>
    <string name="processing_done_subtitle">Your account is ready</string>
    <string name="processing_error_title">Error Upgrading</string>
    <string name="processing_error_title_from_invite">Error Upgrading from invite</string>
    <string name="processing_error_retry">Retry</string>
    <string name="processing_username_unavailable_title">Username Unavailable</string>
    <string name="processing_username_unavailable_subtitle">Please choose another</string>

    <string name="dashpay_upgrade_fee">Upgrade Fee</string>
    <string name="dashpay_invite_fee">Invite Fee</string>
    <string name="dashpay_topup_fee">Topup Fee</string>
    <string name="search_user_find_a_user">Find a user on the Dash Network</string>
    <string name="search_for_a_user">Search for a User on the Dash Network</string>
    <string name="search_user_input_placeholder">enter the username to search here</string>
    <string name="add_new_contact">Add a New Contact</string>
    <string name="send_contact_request">Send Contact Request</string>
    <string name="sending_contact_request">Sending Contact Request</string>
    <string name="sending_contact_request_short">Inviting</string>
    <string name="accepting_contact_request">Accepting Contact Request</string>
    <string name="accepting_contact_request_short">Accepting</string>
    <string name="search_user_no_results">There are no users that match</string>
    <string name="search_user_loading">Searching for username <b>"%"</b> on the Dash Network</string>
    <string name="contact_request_pending">Contact Request Pending</string>
    <string name="pay">Pay</string>
    <string name="contact_request_received_title">%s has requested to be a friend</string>
    <string name="contact_request_accept">Accept</string>
    <string name="contact_request_ignore">Ignore</string>

    <string name="contacts_no_results">There are no contacts that match</string>

    <string name="contacts_title">Contacts</string>
    <string name="contacts_send_to_contact_title">Send to a Contact</string>
    <string name="contacts_search_for">Search for a contact</string>
    <string name="contact_requests_title">Contact Requests</string>
    <string name="contacts_add_new_contact">Add new contact</string>
    <string name="contacts_contact_requests_count">Contact Requests (%d)</string>
    <string name="contacts_contact_requests">Contact Requests</string>
    <string name="contacts_contact_requests_view">view all</string>
    <string name="contacts_my_contacts">My Contacts</string>
    <string name="contacts_sort_order">Sort by:</string>
    <string-array name="contacts_sort">
        <item>Name</item>
    </string-array>

    <string name="notifications_title">Notifications</string>
    <string name="notifications_title_with_count">Notifications (%d)</string>
    <string name="notifications_profile_activity">Activity</string>
    <string name="notifications_new">New</string>
    <string name="notifications_earlier">Earlier</string>
    <string name="notifications_none_new">There are no new notifications</string>
    <string name="notifications_contact_has_accepted">%s has accepted your contact request.</string>
    <string name="notifications_you_have_accepted">You have accepted the contact request from %s</string>
    <string name="notifications_you_sent">You sent a contact request to %s</string>
    <string name="notifications_you_received">%s has sent you a contact request</string>

    <string name="identity_complete_message">Your username %s has been successfully created on the Dash Network</string>

    <string name="scan_to_pay_username_dialog_message">Not a valid Dash Username or Identity\n\n%s</string>
    <string name="send_coins_to_username">Sending to</string>
    <string name="contact_history_disclaimer">Add % as your contact to &lt;b>Pay Directly to Username&lt;/b> and &lt;b>Retain Mutual Transaction History&lt;/b></string>
    <string name="contact_history_disclaimer_pending">Once % accepts your request you can &lt;b>Pay Directly to Username&lt;/b></string>
    <string name="stranger_activity_disclaimer_text">Payments made directly to addresses won’t be retained in activity.</string>

    <string name="edit_profile">Edit Profile</string>
    <string name="display_name">Display Name</string>
    <string name="about_me">About me</string>
    <string name="char_count">%1$d/%2$d characters</string>
    <string name="character_counter_pattern" tools:override="true" translatable="false">@string/char_count</string> <!-- overrides default TextInputLayout value. Do not change the name -->
    <string name="save">Save</string>
    <string name="edit_profile_take_picture">Take a Photo with Camera</string>
    <string name="edit_profile_choose_picture">Select from Gallery</string>
    <string name="upgrade_to_evolution_title">Join DashPay</string>
    <string name="upgrade_to_evolution_message">Create your Username, find friends &amp; family with their usernames and add them to your contacts</string>
    <string name="image_cropper_title">Move and Zoom your photo to find the perfect fit</string>
    <string name="select">Select</string>
    <string name="unable_to_load_image">Unable to load image.</string>
    <string name="profile_picture_upload_error_title">Upload Error</string>
    <string name="profile_picture_upload_error_message">Unable to upload your picture.\nPlease try again.</string>
    <string name="profile_picture_upload_try_again">Try again</string>
    <string name="profile_picture_uploading_title">Please Wait</string>
    <string name="profile_picture_uploading_message">Uploading your picture to the network</string>
    <string name="picture_upload_policy">Picture Upload Policy</string>
    <string name="imgur_policy_1">The image you select will be uploaded to Imgur anonymously.</string>
    <string name="imgur_policy_2">Image uploaded can be viewed publicly by anyone.</string>
    <string name="imgur_policy_3">You can always delete the image uploaded, as long as you have access to this wallet.</string>
    <string name="profile_picture_delete_title">Are you sure?</string>
    <string name="profile_picture_delete_message">This image will no longer be used on the Dash network</string>
    <string name="agree">Agree</string>
    <string name="yes">Yes</string>
    <string name="no">No</string>

    <string name="updating_profile">Updating Profile on Dash Network</string>
    <string name="google_drive_policy_one">No account information is stored on the Dash Network or by the DashPay wallet.</string>
    <string name="google_drive_policy_two">Image uploaded can be viewed publicly by anyone.</string>
    <string name="google_drive_policy_three">You can always delete or change the image as long as you have access to the wallet on this device.</string>

    <string name="upload_image_message">Uploading your picture to the network</string>
    <string name="upload_image_please_wait">Please Wait</string>
    <string name="upload_image_error_message">Unable to upload your picture. Please try again.</string>
    <string name="upload_image_upload_error">Upload Error</string>

    <string name="edit_profile_google_drive">Google Drive</string>
    <string name="edit_profile_imgur">Imgur</string>
    <string name="google_drive_failed_authorization">Google Drive authorization failed.</string>


    <string name="error_updating_profile_try_again">Try Again</string>
    <string name="error_updating_profile_cancel">Cancel</string>
    <string name="error_updating_profile_msg">Error updating profile</string>
    <string name="error_updating_profile_code">Code: %s</string>
    <string name="edit_profile_public_url">Public URL</string>
    <string name="public_url_enter_url">Paste your image URL</string>
    <string name="public_url_error_message">Unable to fetch image. Please enter a valid image URL.</string>
    <string name="public_url_message">You can specify any URL which is publicly available on the internet so users can see it on the Dash network.</string>
    <string name="public_url_more_info">More info</string>
    <string name="public_url_fetching_image">Fetching Image</string>

    <string name="gravatar">Gravatar</string>
    <string name="gravatar_email_prompt">Enter your Gravatar Email ID</string>
    <string name="gravatar_fetching">Fetching your Gravatar</string>
    <string name="gravatar_email_sample">sample@email.com</string>
    <string name="gravatar_disclaimer">Your Email is not stored in the DashPay wallet nor on any servers. It is used once to get your Gravatar account details and then discarded.</string>
    <string name="gravatar_email_error">Unable to fetch your Gravatar. Please enter a valid Gravatar email ID.</string>

    <string name="where_to_store_your_picture">Where would you like to store your picture?</string>
    <string name="external_storage_disclaimer">Your image will always be in your control. Dash does not store any of your data including your profile picture.</string>
    <string name="select_source_sign_in_required">Sign in required</string>
    <string name="select_source_google_drive">Google Drive</string>
    <string name="select_source_no_sign_in_required">No account required</string>

    <string name="join_dashpay_subtitle">Create Username, add your friends…</string>
    <string name="join_dashpay_more_subtitle">Create your Username, find your friends and add them to your contacts</string>
    <string name="join">Join</string>

    <string name="more_suggestions">More Suggestions</string>
    <string name="users_that_matches">Users that matches</string>
    <string name="not_in_your_contacts">who are currently not in your contacts</string>
    <string name="no_matching_contacts">No matching users in your contacts</string>
    <string name="suggestions_empty_result_part_1">There are no users that matches with the name</string>
    <string name="suggestions_empty_result_part_2">in your contacts</string>
    <string name="save_changes">Save Changes</string>
    <string name="save_profile_reminder_text">Would you like to save the changes you made to your profile?</string>
    <string name="invitation_notification_text">Invite your friends and family to join the Dash Network.</string>
    <string name="dashpay_min_balance_disclaimer">You need at least <b>0.01 Dash</b> to get started</string>
    <string name="dashpay_insuffient_credits">Insufficient credits to perform this action.</string>

    <string name="network_unavailable">Network Unavailable</string>
    <string name="network_error_contact_details">Unable to fetch contact details</string>
    <string name="network_error_user_search">Unable to search for a user</string>
    <string name="network_error_contact_suggestions">Unable to provide suggestions</string>
    <string name="network_error_unable_to_update_profile">Unable to update your profile</string>

    <string name="about_developer_mode">Developer mode activated: all features enabled!</string>
    <string name="about_developer_mode_disabled">Developer mode deactivated.</string>
    <string name="invite_history_create_new_invite">Create a new invitation</string>
    <string name="invitations_history_header">Invitations History</string>
    <string name="invitations_filter_title">Filter Invitations</string>
    <string name="invite_history_empty">No invites have been created.</string>
    <string name="invite_history_empty_claimed">There are no claimed invites.</string>
    <string name="invite_history_empty_pending">There are no pending invites.</string>
    <string name="invitation_details_invite_used_by">Invitation used by</string>
    <string name="invitation_details_invite_without_username">Invitation claimed.  Username registration pending.</string>
    <string-array name="invite_filter">
        <item>All</item>
        <item>Pending</item>
        <item>Claimed</item>
    </string-array>

    <string name="today">Today</string>
    <string name="yesterday">Yesterday</string>


    <string name="today">Today</string>
    <string name="yesterday">Yesterday</string>

    <string name="syncing">Syncing</string>
    <string name="syncing_balance">Syncing Balance</string>
    <string name="transaction_count">%d transactions</string>
    <string name="all_transactions">All</string>
    <string name="received_transactions">Received</string>
    <string name="sent_transactions">Sent</string>
<<<<<<< HEAD
    <string name="services_portal_subtitle_error" translatable="false">Keys are missing for these services. See CONFIGURATION FOR UPHOLD AND LIQUID in README.md for more information.</string>
    <string name="serious_error_title">Serious Error</string>
    <string name="serious_error_unknown">Please contact support.</string>
    <string name="serious_error_security_missing_iv" translatable="false">Invalid security state detected.\n\nSee if you can view your recovery phrase under the Security Settings. After that send a report to the support desk with Contact Support.\n\nLastly, restart this app and try again.</string>
=======
    <string name="services_portal_subtitle_error" translatable="false">Keys are missing for these services. See CONFIGURATION FOR UPHOLD AND COINBASE in README.md for more information.</string>
>>>>>>> cc2bf09f
    <string name="set_pin_error_missing_wallet_title">Missing Wallet Error</string>
    <string name="set_pin_error_missing_wallet_message">The wallet is missing.  Please report this to the Support Desk.</string>
    <string name="wallet_encryption_error_title">Wallet Creation Error</string>
    <string name="wallet_encryption_error_message">There is a problem creating the wallet.  Please report this to the Support Desk.</string>
    <string name="wallet_not_encrypted_error_message">There is a problem with your wallet.\n\nIf you have no Dash in this wallet, then uninstall and reinstall this app. Then create a new wallet.\n\nIf you have a recovery phrase or a backup file, then uninstall this app and reinstall it.\n\nOtherwise, please report this to the Support Desk.</string>

    <string name="fcm_notification_channel_id" translatable="false">dash.notifications.push</string>
    <string name="reset_wallet_title">Are you sure you want to reset the wallet?</string>
    <string name="reset_wallet_message"> If you reset your wallet the only way to get access to it is to recover the wallet with the recovery phrase.</string>
    <string name="positive_reset_text">Yes, Reset Wallet</string>
    <string name="launch_reset_wallet_title">You have a positive balance</string>
    <string name="launch_reset_wallet_message">If you reset your wallet you will lose all your funds if you have not backed up your recovery phrase.</string>
    <string name="continue_reset">Continue</string>
    <string name="launch_reset_wallet_extra_message">Back up your recovery phrase</string>
    <string name="start_reset_wallet_title">You may lose %s</string>
    <string name="reset_wallet_text">Reset Wallet</string>

    <!-- Private memo -->
    <string name="private_memo">Private Note</string>
    <string name="add_note">Add Note</string>
    <string name="edit_note">Edit Note</string>
    <string name="note">Note</string>

    <!-- Tax category -->
    <string name="reclassify_transactions_title">Reclassify Your Transactions</string>
    <string name="reclassify_transactions_title_message">These classifications will be reflected in the CSV Export that can be used to import into tax reporting services.</string>
    <string name="reclassify_transactions_question">Where can I change the tax category?</string>
    <string name="reclassify_transactions_outgoing_title">Outgoing transactions</string>
    <string name="reclassify_transactions_by_default_message">by default will be marked as</string>
    <string name="reclassify_transactions_incoming_title">Incoming transactions</string>
    <string name="reclassify_transactions_change_it_message">You can change it to</string>
    <string name="reclassify_transactions_linked_accounts_title">Linked accounts</string>
    <string name="reclassify_transactions_linked_accounts_message">by default all transactions to or from your linked accounts (exchanges, staking, etc) will be marked as transfers.</string>
    <string name="reclassify_transactions_change_explanation">Choose any transaction from the homepage and change the category on the transaction details page.</string>
</resources><|MERGE_RESOLUTION|>--- conflicted
+++ resolved
@@ -304,17 +304,11 @@
     <string name="about_copyright">Copyright © 2022 Dash Core</string>
     <string name="about_license">GNU General Public License v3.0</string>
     <string name="about_github_link" translatable="false">https://github.com/dashevo/dash-wallet</string>
-<<<<<<< HEAD
-    <string name="about_version_name">DashPay %s</string>
-    <string name="about_version_extra">code: %d / flavor: %s</string>
-    <string name="about_last_explore_dash_sync">Explore Dash data updated at: %1$s\nLast sync: %2$s</string>
-=======
     <string name="about_version_name">Dash Wallet %s</string>
     <string name="about_last_explore_device_sync">Last Explore device sync</string>
     <string name="about_last_explore_server_update">Last Explore server update</string>
     <string name="about_firebase_installation_id">Firebase installation ID</string>
     <string name="about_fcm_token">Firebase cloud messaging token</string>
->>>>>>> cc2bf09f
     <string name="about_last_explore_dash_update_error">cannot fetch</string>
     <string name="about_last_explore_dash_sync_never">never</string>
     <string name="about_explore_failed_sync">Failed to sync on %s</string>
@@ -650,24 +644,16 @@
     <string name="today">Today</string>
     <string name="yesterday">Yesterday</string>
 
-
-    <string name="today">Today</string>
-    <string name="yesterday">Yesterday</string>
-
     <string name="syncing">Syncing</string>
     <string name="syncing_balance">Syncing Balance</string>
     <string name="transaction_count">%d transactions</string>
     <string name="all_transactions">All</string>
     <string name="received_transactions">Received</string>
     <string name="sent_transactions">Sent</string>
-<<<<<<< HEAD
-    <string name="services_portal_subtitle_error" translatable="false">Keys are missing for these services. See CONFIGURATION FOR UPHOLD AND LIQUID in README.md for more information.</string>
+    <string name="services_portal_subtitle_error" translatable="false">Keys are missing for these services. See CONFIGURATION FOR UPHOLD AND COINBASE in README.md for more information.</string>
     <string name="serious_error_title">Serious Error</string>
     <string name="serious_error_unknown">Please contact support.</string>
     <string name="serious_error_security_missing_iv" translatable="false">Invalid security state detected.\n\nSee if you can view your recovery phrase under the Security Settings. After that send a report to the support desk with Contact Support.\n\nLastly, restart this app and try again.</string>
-=======
-    <string name="services_portal_subtitle_error" translatable="false">Keys are missing for these services. See CONFIGURATION FOR UPHOLD AND COINBASE in README.md for more information.</string>
->>>>>>> cc2bf09f
     <string name="set_pin_error_missing_wallet_title">Missing Wallet Error</string>
     <string name="set_pin_error_missing_wallet_message">The wallet is missing.  Please report this to the Support Desk.</string>
     <string name="wallet_encryption_error_title">Wallet Creation Error</string>
