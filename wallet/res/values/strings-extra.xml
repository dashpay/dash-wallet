<?xml version='1.0' encoding='UTF-8'?>
<resources xmlns:tools="http://schemas.android.com/tools">

    <string name="onboarding_create_wallet">Create a New Wallet</string>
    <string name="onboarding_recover_wallet">Restore Wallet From Recovery Phrase</string>
    <string name="onboarding_restore_wallet">Restore Wallet From File</string>
    <string name="onboarding_load_wallet_error">Unable to load wallet!</string>

    <string name="set_pin_create_new_wallet">Create a New Wallet</string>
    <string name="set_pin_upgrade_wallet">Upgrade Wallet</string>
    <string name="set_pin_restore_wallet">Restore Wallet</string>
    <string name="set_pin_enter_pin">Enter old PIN</string>
    <string name="set_pin_set_pin">Set PIN</string>
    <string name="set_pin_confirm_pin">Confirm PIN</string>
    <string name="set_pin_encrypting">Encrypting wallet</string>
    <string name="set_pin_decrypting">Decrypting wallet</string>
    <string name="set_pin_verifying_pin">Verifying PIN</string>
    <string name="set_pin_message">This PIN will be required to unlock your app every time when you use it.</string>
    <string name="set_pin_confirm_pin_incorrect">Incorrect PIN</string>
    
    <string name="home_balance_hide_hint">Tap to hide balance</string>

    <string name="dialog_confirm_confirm">Confirm</string>
    <string name="dialog_confirm_pay_to">Send to</string>
    <string name="dialog_confirm_secured_by">Secured by</string>
    <string name="dialog_confirm_fee">Network fee</string>
    <string name="dialog_confirm_total">Total</string>
    <string name="dialog_confirm_accept_contact_request">Accept contact request</string>

    <string name="shortcut_action_join_dashpay">Join DashPay</string>
    <!-- Home Screen: Shortcut Button: 2 lines, 9 characters across -->
    <string name="shortcut_secure_now">Backup</string>
    <!-- Home Screen: Shortcut Button: 2 lines, 9 characters across -->
    <string name="shortcut_scan_to_pay">Scan</string>
    <!-- Home Screen: Shortcut Button: 2 lines, 9 characters across -->
    <string name="shortcut_pay_to_address">Send</string>
    <!-- Home Screen: Shortcut Button: 2 lines, 9 characters across -->
    <string name="shortcut_pay_to_contact">Send to Contact</string>
    <!-- Home Screen: Shortcut Button: 2 lines, 9 characters across -->
    <string name="shortcut_buy_sell">Buy &amp; Sell</string>
    <!-- Home Screen: Shortcut Button: 2 lines, 9 characters across -->
    <string name="shortcut_receive">Receive</string>
    <!-- Home Screen: Shortcut Button: 2 lines, 9 characters across -->
    <string name="shortcut_import_key">Import Private Key</string>
    <!-- Home Screen: Shortcut Button: 2 lines, 9 characters across -->
    <string name="shortcut_add_shortcut">Add Shortcut</string>

    <!-- Lock Screen: Button: 2 lines, 9 characters across -->
    <string name="lock_action_quick_receive">Quick Receive</string>
    <!-- Lock Screen: Button: 2 lines, 9 characters across -->
    <string name="lock_action_login_with_pin">Login with PIN</string>
    <!-- Lock Screen: Button: 2 lines, 9 characters across -->
    <string name="lock_action_login_with_fingerprint">Login with Fingerprint</string>
    <!-- Lock Screen: Button: 2 lines, 9 characters across -->
    <string name="lock_action_scan_to_pay">Scan to Send</string>
    <!-- Lock Screen: Text above the PIN Entry area -->
    <string name="lock_enter_pin">Enter PIN</string>
    <string name="lock_unlock_with_fingerprint">Use your fingerprint to unlock</string>

    <string name="perm_lock_info">Wallet permanently locked</string>
    <string name="perm_lock_wipe_wallet">Wipe Wallet</string>
    <string name="perm_lock_close_app">Close</string>

    <string name="scan_to_pay_error_dialog_title">Scan to Send</string>
    <string name="scan_to_pay_error_dialog_message">Not a valid Dash Address or URL request in clipboard:\n\n%s</string>
    <string name="scan_to_pay_error_dialog_message_no_data">Not a valid Dash Address or URL request in clipboard.</string>

    <string name="receive_title">Receive</string>
    <string name="receive_enter_amount_message">Specify the amount to be received</string>

    <string name="pay_title">Send</string>
    <string name="history_title">History</string>
    <string name="more_title">More</string>
    <string name="settings_title">Settings</string>
    <string name="security_title">Security</string>
    <string name="recover_wallet_title">Recover Wallet</string>
    <string name="tools_title">Tools</string>

    <string name="payments_title">Payments</string>
    <string name="payments_tab_pay_label">Send</string>
    <string name="payments_tab_receive_label">Receive</string>
    <string name="payments_pay_to_contact_title">Send to</string>
    <string name="payments_pay_to_contact_sub_title">A person in your contacts</string>
    <string name="payments_pay_to_contact_button">Select</string>
    <string name="payments_pay_by_qr_title">Send by</string>
    <string name="payments_pay_by_qr_sub_title">Scanning QR code</string>
    <string name="payments_pay_to_clipboard_title">Send to copied address</string>
    <string name="payments_pay_to_clipboard_sub_title">No address copied</string>

    <string name="forgot_pin_title">Forgot PIN?</string>
    <string name="forgot_pin_message">You can set a new PIN with the help of your recovery phrase.</string>
    <string name="forgot_pin_instruction_1">Enter recovery phrase to recover your wallet</string>
    <string name="forgot_pin_instruction_2">Set up a new PIN</string>
    <string name="forgot_pin_instruction_3">Login with your new PIN to access your wallet</string>
    <string name="forgot_pin_warning">If you have forgot your PIN and lost your recover phrase, you cannot get back access to your wallet and funds.</string>
    <string name="forgot_pin_recover">Enter recovery phrase</string>
    <string name="forgot_pin_passphrase_doesnt_match">The recovery phrase does not match what this wallet was set up with.</string>

    <string name="send_coins_auto_lock_feasible">This transaction should settle instantly at no extra fee</string>
    <string name="send_coins_auto_lock_not_feasible">This transaction may take several minutes to settle. Complete instantly for %1$s%2$s?</string>
    <string name="send_coins_instant_send_not_feasible">This transaction may take several minutes to settle.</string>

    <string name="options_paste_from_clipboard_title">Paste from clipboard</string>

    <string name="transaction_row_message_own_instantx_lock_request_notsent">This payment has not been transmitted yet.</string>
    <string name="transaction_row_message_sent_to_single_peer">This payment has been sent.</string>

    <string name="regular_transaction_info_message">This transaction was not settled instantly.</string>

    <string name="wallet_options_disconnect">Disconnect</string>

    <string name="network_monitor_masternodes_title">Masternodes</string>
    <string name="export_keys_dialog_title_to_seed">View Recovery Phrase</string>
    <string name="import_keys_dialog_title_from_seed">Restore from recovery phrase</string>
    <string name="backup_to_seed_wallet_dialog_message">This is your recovery phrase.  Please write it down.</string>
    <string name="backup_wallet_to_seed_dialog_warning">DO NOT let anyone see your recovery phrase or they can spend your Dash.</string>
    <string name="backup_to_seed_wallet_dialog_enter_pin_message">Your wallet is protected by a spending PIN.  Enter your PIN and press Show to view your recovery phrase.</string>
    <string name="import_keys_from_seed_dialog_message">Enter your recovery phrase here.</string>
    <string name="import_export_keys_dialog_password_phrase">Recovery phrase goes here.</string>
    <string name="preferences_report_issue_summary">Collect information about your issue and email your report to the developers.</string>
    <string name="navigation_configuration">Configuration</string>
    <string name="request_coins_clipboard_address_msg">Dash address copied to clipboard</string>
    <string name="backup_wallet_to_seed_show_recovery_phrase">Show</string>
    <string name="restore_wallet_from_invalid_seed_warning_message">\"%s\" is not a recovery phrase word</string>
    <string name="restore_wallet_from_invalid_seed_not_twelve_words">Recovery phrase must have 12 words</string>
    <string name="restore_wallet_from_invalid_seed_bad_checksum">Bad recovery phrase</string>
    <string name="restore_wallet_from_invalid_seed_failure">Wallet could not be restored:\n\n%s\n\nBad recovery phrase?</string>

    <string name="send_coins_options_fee_category_zero">No Fee</string>
    <string name="send_coins_fragment_hint_fee_zero">No fee of will be paid. Use \'no fee\' only if you don\'t care about confirmation time.</string>

    <!-- Deep Links:  Message pops up when another app requests information from this app -->
    <string name="wallet_uri_handler_public_key_request_dialog_msg">Application %s would like to receive your Master Public Key.  This can be used to keep track of your wallet, this can not be used to move your Dash.</string>
    <!-- Deep Links:  Message pops up when another app requests information from this app -->
    <string name="wallet_uri_handler_address_request_dialog_msg">Application %s is requesting an address so it can pay you.  Would you like to authorize this?</string>

    <string name="wallet_lock_unlock">Unlock</string>
    <string name="wallet_lock_unlock_wallet">Unlock wallet</string>
    <string name="wallet_lock_unlock_to_see_txs_title">Wallet locked.</string>
    <string name="wallet_lock_unlock_to_see_txs_txt">Tap the lock icon above to unlock your wallet and see the transaction history.</string>
    <string name="wallet_lock_unlock_dialog_title">Unlock your wallet</string>
    <string name="wallet_lock_unlock_dialog_message">Your wallet is protected by a spending PIN. Enter your PIN and press Unlock to continue.</string>
    <string name="wallet_lock_reset_wallet_title">Reset Wallet</string>
    <string name="wallet_lock_reset_wallet_message">Are you sure? Your wallet will be deleted and all your Dash will be lost.\n\nThe only way to recover your Dash is with a backup file or recovery phrase.</string>

    <string name="wallet_lock_wallet_disabled">Wallet disabled</string>
    <string name="wallet_lock_try_again">Try again in %1$d %2$s</string>
    <string name="wallet_lock_reset">Reset</string>
    <string name="wallet_lock_wrong_pin">Wrong PIN! %s</string>
    <string name="wallet_last_attempt">Last PIN attempt</string>
    <string name="wallet_last_attempt_message">Another failed attempt will require my passphrase to recover my wallet</string>

    <plurals name="wallet_lock_attempts_remaining">
        <item quantity="one">%d attempt remaining</item>
        <item quantity="other">%d attempts remaining</item>
    </plurals>

    <plurals name="minute">
        <item quantity="one">minute</item>
        <item quantity="other">minutes</item>
    </plurals>

    <plurals name="hour">
        <item quantity="one">hour</item>
        <item quantity="other">hours</item>
    </plurals>

    <string name="upgrade">Upgrade</string>
    <string name="encrypt_new_key_chain_dialog_title">Upgrade your wallet</string>
    <string name="encrypt_new_key_chain_dialog_message">Your wallet will be upgraded to support importing from and exporting to more apps.</string>
    <string name="encrypt_new_key_chain_enter_pin_dialog_message">You must enter your PIN to finish the upgrade process.</string>
    <string name="pin_code_required_dialog_message">This app now requires a PIN to spend and view the balance and transactions.</string>
    <string name="backup_wallet_seed_private_key_written_down_box">I have written down the recovery phrase</string>

    <string name="change_exchange_currency_code_message">Your local currency is %1$s, but in this app your default currency is set to %2$s. Would you like to change it to %1$s or leave it as %2$s?</string>
    <string name="change_to">Change to %s</string>
    <string name="leave_as">Leave as %s</string>

    <string name="protocol_version" translatable="false">%1$s\nprotocol: %2$d</string>

    <string name="remind_later">Remind later</string>
    <string name="backup_now">Backup now</string>

    <string name="notification_transactions_channel_name">Transactions</string>
    <string name="notification_transactions_channel_description">Receive alerts about incoming transactions.</string>
    <string name="notification_synchronization_channel_name">Synchronization</string>
    <string name="notification_synchronization_channel_description">Shows a notification when the app is synchronizing with the network.</string>
    <string name="notification_generic_channel_name">Generic notifications</string>
    <string name="notification_generic_channel_description">Other Dash Wallet events</string>
    <string name="notification_push_channel_name">Push Notifications</string>
    <string name="notification_push_channel_description">Shows push notifications sent to you by Dash</string>
    <string name="notification_settings_title">Notifications</string>
    <string name="notification_explainer_title">Dash Wallet would like to send you notifications</string>
    <string name="notification_explainer_message">Notifications may include alerts, sounds, and icon badges. These can be configured in phone Settings.</string>
    <string name="notification_dashpay_channel_name">DashPay</string>
    <string name="notification_dashpay_channel_description">Status of ongoing DashPay operations.</string>

    <string name="net_type_indicator" />

    <string name="unlock_with_fingerprint">Use your fingerprint to unlock.</string>
    <string name="unlock_with_fingerprint_error">Failed to recognize fingerprint, please try again.</string>
    <string name="unlock_with_fingerprint_error_max_attempts">Maximum fingerprint attempts exceeded. Please try again later.</string>
    <string name="or_unlock_with_fingerprint">Or use your fingerprint to unlock.</string>
    <string name="enable_fingerprint">Enable fingerprint</string>
    <string name="touch_fingerprint_sensor">Touch fingerprint sensor</string>
    <string name="touch_fingerprint_to_enable">Touch the fingerprint sensor to enable unlocking with fingerprint.</string>
    <string name="fingerprint_changed_title">Fingerprint data changed</string>
    <string name="fingerprint_changed_message">We detected a change in your fingerprint authentication data. You need to use PIN this time.</string>
    <string name="exchange_rate_missing">This payment is too old to get the fiat value.</string>

    <string name="preferences_enable_payment_request_summary">Use payment protocol for QR-code initiated payments</string>
    <string name="preferences_enable_payment_request_title">BIP70 for scan-to-pay</string>

    <string name="verify_continue">Continue</string>
    <string name="verify_backup_wallet">Backup Wallet</string>
    <string name="verify_show_recovery_phrase">Show Recovery Phrase</string>
    <string name="verify_info_title">Backup your recovery phrase</string>
    <string name="verify_info_subtitle">You will need this recovery phrase to access your funds if this device is lost, damaged or if Dash Wallet is uninstalled from this device.</string>
    <string name="verify_info_title_1">Dash Core Group does NOT store this recovery phrase</string>
    <string name="verify_info_subtitle_1">Anyone that has your recovery phrase can access your funds.</string>
    <string name="verify_info_title_2">You will NOT be able to restore the wallet without a recovery phrase</string>
    <string name="verify_info_subtitle_2">Write it in a safe place and don’t show it to anyone.</string>
    <string name="verify_seed_buttons_tip">Please tap on the words from your recovery phrase in the right order</string>
    <string name="verify_seed_success_title">Verified Successfully</string>
    <string name="verify_seed_success_message">Your wallet is secured now. You can use your recovery phrase anytime to recover your account on another device.</string>
    <string name="verify_no_screenshot_title">Do not take a screenshot</string>
    <string name="verify_no_screenshot_message">Instead, write the recovery phrase in a secure place.</string>
    <string name="verify_why_no_screenshot">Why I should not take a screenshot?</string>
    <string name="verify_warning_title">Warning</string>
    <string name="verify_warning_message">This recovery phrase is your access to the funds in your wallet.</string>
    <string name="verify_warning_screenshots_title">Do NOT take screenshots</string>
    <string name="verify_warning_screenshots_message">Screenshots are visible to other apps and devices.</string>
    <string name="verify_warning_do_not_show">Do NOT let anyone see your recovery phrase.</string>
    <string name="verify_warning_do_not_type">Never type your recovery phrase into password managers or elsewhere.</string>
    <string name="view_seed_done">Done</string>
    <string name="view_seed_title">Recovery Phrase</string>
    <string name="transaction_result_view_on_explorer">View in Block Explorer</string>
    <string name="transaction_result_tax_category">Tax Category</string>
    <string name="transaction_result_tax_category_loading">Loading…</string>
    <string name="tax_category_income">Income</string>
    <string name="tax_category_expense">Expense</string>
    <string name="tax_category_transfer_in">Transfer-in</string>
    <string name="tax_category_transfer_out">Transfer-out</string>
    <string name="transaction_result_paid_successfully">Sent successfully</string>
    <string name="transaction_result_sent_to">Sent to</string>
    <string name="transaction_date_and_time">Date</string>
    <string name="transaction_close">Close</string>
    <string name="transaction_details_amount_received">Amount Received</string>
    <string name="transaction_details_amount_sent">Amount Sent</string>
    <string name="transaction_details_amount_sent_successfully">Sent Successfully</string>
    <string name="transaction_details_sent_from">Sent from</string>
    <string name="transaction_details_sent_to">Sent to</string>
    <string name="transaction_details_received_at">Received at</string>
    <string name="transaction_details_received_from">Received from</string>
    <string name="transaction_details_moved_from">Moved from</string>
    <string name="transaction_details_moved_internally_to">Internally moved to</string>
    <string name="transaction_failed_details">Transaction failed</string>
    <string name="transaction_failed_resolve">This could be resolved by</string>
    <string name="transaction_failed_rescan">rescanning the blockchain</string>
    <string name="transaction_failed_in_conflict">This is possible if the wallet is installed on two devices.</string>

    <string name="authenticate_fingerprint_title">Authenticate</string>
    <string name="authenticate_fingerprint_message">Confirm fingerprint to continue</string>
    <string name="authenticate_pin_message">Enter your PIN to continue</string>
    <string name="authenticate_switch_to_fingerprint">Use Fingerprint</string>
    <string name="authenticate_switch_to_pin">Use PIN</string>

    <string name="menu_invite_title">Invite</string>
    <string name="menu_invite_subtitle">Help your friends and family join Dash</string>
    <string name="menu_buy_and_sell_title">Buy &amp; Sell Dash</string>
    <string name="menu_buy_and_sell_subtitle">Connect with third party exchanges</string>
    <string name="liquid" translatable="false">Liquid</string>
    <string name="liquid_unavailable">Liquid integration with Dash Wallet is no longer available</string>
    <string name="liquid_unavailable_details">If you have any questions regarding your Dash holdings at Liquid, please contact Liquid support center</string>
    <string name="menu_security_title">Security</string>
    <string name="menu_security_subtitle">View passphrase, backup wallet…</string>
    <string name="menu_settings_title">Settings</string>
    <string name="menu_settings_subtitle">Default currency, shortcuts, about…</string>
    <string name="menu_tools_title">Tools</string>
    <string name="menu_tools_subtitle">Import private key…</string>
    <string name="menu_local_currency">Local Currency</string>
    <string name="menu_rescan_blockchain">Rescan Blockchain</string>
    <string name="menu_contact_support_title">Contact Support</string>
    <string name="menu_contact_support_subtitle">Report an issue</string>
    <string name="menu_explore_title">Explore</string>
    <string name="menu_explore_subtitle">Shop with DASH at over 155,000 merchants</string>

    <string name="tools_address_book">Address Book</string>
    <string name="tools_import_private_key">Import Private Key</string>
    <string name="tools_network_monitor">Network Monitor</string>
    <string name="tools_show_xpub">Extended Public Key</string>

    <string name="about_help_us_improve">Help us improve your experience</string>
    <string name="about_review_and_rate">Review and rate the app</string>
    <string name="about_contact_support">Contact Support</string>
    <string name="about_fork_disclaimer">This is an open source app forked from Bitcoin Wallet</string>
    <string name="about_copyright">Copyright © 2023 Dash Core Group</string>
    <string name="about_license">GNU General Public License v3.0</string>
    <string name="about_github_link" translatable="false">https://github.com/dashevo/dash-wallet</string>
    <string name="about_version_name">Dash Wallet %s</string>
    <string name="about_last_explore_device_sync">Last Explore device sync</string>
    <string name="about_last_explore_server_update">Last Explore server update</string>
    <string name="about_firebase_installation_id">Firebase installation ID</string>
    <string name="about_fcm_token">Firebase cloud messaging token</string>
    <string name="about_last_explore_dash_update_error">cannot fetch</string>
    <string name="about_last_explore_dash_sync_never">never</string>
    <string name="about_explore_failed_sync">Failed to sync on %s</string>
    <string name="about_explore_preloaded_on">Pre-loaded on %s</string>

    <string name="block">Block</string>
    <string name="time">Time</string>
    <string name="hash">Hash</string>
    <string name="block_info">Block Info</string>

    <string name="scan_private_key">Scan Private Key</string>
    <string name="scan_private_key_intro_1">You are about to sweep funds from a Dash paper wallet.</string>
    <string name="scan_private_key_intro_2">This will move all coins from that wallet to your wallet on this device.</string>
    <string name="scan_private_key_intro_3">When the transaction is confirmed, the other wallet will be worthless and should not be re-used for safety reasons.</string>
    <string name="confirm">Confirm</string>

    <string name="advanced_security_security_level">Security Level</string>
    <string name="auto_logout">Auto Logout</string>
    <string name="spending_confirmation">Spending Confirmation</string>
    <string name="logout_after">Logout after</string>
    <string name="immediately">Immediately</string>
    <string name="twenty_four_hours">24 hours</string>
    <string name="one_minute">1 min</string>
    <string name="five_minute">5 min</string>
    <string name="one_hour">1 hour</string>
    <string name="biometric_limit">Biometric Limit</string>
    <string name="spending_confirmation_hint_zero">PIN is always required to make a payment</string>
    <string name="spending_confirmation_hint_above_zero">You can authenticate with Biometric Authentication for payments below</string>

    <string name="security_none">None</string>
    <string name="security_low">Low</string>
    <string name="security_medium">Medium</string>
    <string name="security_high">High</string>
    <string name="security_very_high">Very High</string>
    <string name="max">Max</string>

    <string name="skip">skip</string>
    <string name="get_started">Get Started</string>
    <string name="welcome_screen_title_1_new_install">Welcome</string>
    <string name="welcome_screen_title_1_upgrade">We Upgraded</string>
    <string name="welcome_screen_subtitle_1">An intuitive and familiar experience across all your devices</string>
    <string name="welcome_screen_title_2">Pay with Ease</string>
    <string name="welcome_screen_subtitle_2">Pay and get paid instantly with easy to use payment flows</string>
    <string name="welcome_screen_title_3">More Control</string>
    <string name="welcome_screen_subtitle_3">Have complete control and customize your wallet based on your needs</string>

    <string-array name="history_filter">
        <item>All</item>
        <item>Received</item>
        <item>Sent</item>
    </string-array>

    <string name="sync_status_wait">Please wait for the sync to complete</string>
    <string name="sync_status_syncing_sub_title">with Dash blockchain</string>
    <string name="sync_status_unable_to_connect">Unable to connect</string>
    <string name="sync_status_check_connection">Check your connection</string>
    <string name="sync_status_sync_title">Sync</string>
    <string name="sync_status_sync_completed">Completed</string>

    <string name="appwidget_wallet_not_ready">Please setup your wallet</string>

    <string name="payment_request_please_wait_message">Connecting to Payment Server</string>
    <string name="payment_request_unable_to_connect">Unable to Connect</string>
    <string name="payment_request_unable_to_send">Unable to Send</string>
    <string name="payment_request_please_try_again">Please try again</string>
    <string name="payment_request_try_again">Try Again</string>
    <string name="payment_request_expired_title">Payment Request Expired</string>
    <string name="payment_request_close">Close</string>
    <string name="payment_request_skip">Skip</string>
    <string name="payment_request_paid_to">Paid to</string>

    <string name="import_image_not_valid_qr_code">Not a valid QR Code</string>
    <string name="import_image_please_use_valid_qr_code">Please use a valid Dash QR Code</string>
    <string name="import_image_no_private_key_copied">No private key copied</string>
    <string name="import_image_import_valid_private_key">Copy a valid private key to import Dash from it</string>
    <string name="import_image_invalid_private">Invalid Private Key</string>
    <string name="okay">Okay</string>

    <string name="choose_your_username">Choose your <b>Dash\nUsername</b></string>
    <string name="identity_min_3_chars">Between 3 and 23 characters</string>
    <string name="identity_alphanum_only">Letters, numbers and hyphens only</string>
    <string name="identity_hyphen_rule">Must start and end with a letter or number</string>
    <string name="identity_username_validating">Validating username…</string>
    <string name="identity_username_available">Username available</string>
    <string name="identity_username_taken">Username taken</string>
    <string name="platform_communication_error">Communication error with Dash Platform</string>
    <string name="register">Register</string>

    <string name="new_account_confirm_button_text">Confirm &amp; Pay</string>
    <string name="invitation_confirm_button_text">Confirm</string>
    <string name="new_account_confirm_accept">I Accept</string>
    <string name="new_account_confirm_upgrade_fee">Upgrade Fee</string>
    <string name="new_account_confirm_message">You have chose %s as your username. Username cannot be changed once it is registered.</string>
    <string name="invitation_confirm_title">Invitation Fee</string>
    <string name="invitation_confirm_message">Each invitation will be funded with this amount so that the receiver can quickly create their username on the Dash Network</string>
    <string name="invitation_init_title">Invite</string>
    <string name="invitation_init_header">Invite your friends &amp; family</string>
    <string name="invitation_init_message">Help your friends and family join the Dash Network. Invite them to the world of social banking.</string>
    <string name="invitation_init_button_text">Create a new Invitation</string>
    <string name="invitation_notifications_hint">Invite your friends and family to the Dash Network</string>
    <string name="invitation_notifications_hint1">Invite Someone to join the Dash Network</string>
    <string name="invitation_notifications_hint1_or">or</string>
    <string name="invitation_created_title">Invitation</string>
    <string name="invitation_created_successfully">Invitation Created Successfully</string>
    <string name="invitation_created_tag_title">Tag for your reference</string>
    <string name="invitation_created_tag">eg: Dad</string>
    <string name="invitation_created_preview">Preview Invitation</string>
    <string name="invitation_created_copy_link">Copy Invitation Link</string>
    <string name="invitation_created_send_invitation">Send Invitation</string>
    <string name="invitation_created_send_invitation_again">Send again</string>
    <string name="invitation_created_maybe_later">Maybe later</string>
    <string name="invitation_preview_title">Join Now</string>
    <string name="invitation_preview_message">You have been invited by %s. Start using Dash cryptocurrency.</string>
    <string name="invitation_preview_close">Close</string>
    <string name="invitation_cant_afford_title">Insufficient Wallet Balance</string>
    <string name="invitation_cant_afford_message">You need at least %s Dash to create an invitation</string>
    <string name="invitation_creating_error_title">Error Creating Invitation</string>
    <string name="invitation_creating_error_message">There was a problem creating your invitation. Please try again.</string>
    <string name="invitation_creating_error_message_not_synced">Wait for syncing to complete and try again.</string>
    <string name="invitation_creating_progress_title">Creating invitation</string>
    <string name="invitation_verifying_progress_title">Verifying invitation</string>
    <string name="invitation_share_message">Invitations are single use only. Do not share with a group.</string>
    <string name="invitation_share_title">DashPay invitation</string>
    <string name="invitation_already_claimed_title">Invitation already claimed</string>
    <string name="invitation_already_claimed_message">Your invitation from %s has been already claimed</string>
    <string name="invitation_invalid_invite_title">Invalid Invitation</string>
    <string name="invitation_invalid_invite_message">Your invitation from %s is not valid</string>
    <string name="invitation_username_already_found_title">Username already found</string>
    <string name="invitation_username_already_found_message">You cannot claim this invite since you already have a Dash username</string>
    <string name="invitation_onboarding_has_began_error_title">Onboarding Error</string>
    <string name="invitation_onboarding_has_began_error">Onboarding is in process, please claim your invite after you have created your wallet.</string>
    <string name="invitation_accept_title_1">Get your Username</string>
    <string name="invitation_accept_title_2">Add your Friends &amp; Family</string>
    <string name="invitation_accept_message_2">Invite your family, find your friends by searching their usernames</string>
    <string name="invitation_accept_title_3">Personalize</string>
    <string name="invitation_accept_message_3">Upload your picture, personalize your identity</string>
    <string name="invitation_accept_continue">Continue</string>
    <string name="invitation_contact_request_sent_message">A contact request has been sent to %s since they invited you.</string>

    <string name="onboard_from_invite_title">Let\'s Get Started</string>
    <string name="onboard_from_invite_subtitle">Welcome to DashPay</string>
    <string name="onboard_from_invite_step1">Step 1</string>
    <string name="onboard_from_invite_step2">Step 2</string>
    <string name="onboard_from_invite_step3">Step 3</string>
    <string name="onboard_from_invite_step1_title">Choose Your Username</string>
    <string name="onboard_from_invite_step2_title">Set Your PIN</string>
    <string name="onboard_from_invite_step3_title">Secure Your Wallet</string>

    <string name="restore_wallet_please_wait">Please Wait</string>
    <string name="restore_wallet_restoring">Your wallet is being restored</string>

    <string name="username_being_created">Your username %s is being created on the Dash Network</string>
    <string name="processing_let_me_know">Let me know when it\'s done</string>
    <string name="processing_home_title">Upgrading to Evolution</string>
    <string name="processing_home_step_1" tools:ignore="TypographyFractions">(1/3) Processing Payment</string>
    <string name="processing_home_step_2">(2/3) Creating ID</string>
    <string name="processing_home_step_2_restoring">(2/3) Recovering ID</string>
    <string name="processing_home_step_3" tools:ignore="TypographyFractions">(3/3) Registering Username</string>
    <string name="processing_home_step_3_restoring">(3/3) Recovering Username</string>
    <string name="processing_done_title">Hello %s,</string>
    <string name="processing_done_subtitle">Your account is ready</string>
    <string name="processing_error_title">Error Upgrading</string>
    <string name="processing_error_title_from_invite">Error Upgrading from invite</string>
    <string name="processing_error_retry">Retry</string>
    <string name="processing_username_unavailable_title">Username Unavailable</string>
    <string name="processing_username_unavailable_subtitle">Please choose another</string>

    <string name="dashpay_upgrade_fee">Upgrade Fee</string>
    <string name="dashpay_invite_fee">Invite Fee</string>
    <string name="dashpay_topup_fee">Topup Fee</string>
    <string name="search_user_find_a_user">Find a user on the Dash Network</string>
    <string name="search_for_a_user">Search for a User on the Dash Network</string>
    <string name="search_user_input_placeholder">enter the username to search here</string>
    <string name="add_new_contact">Add a New Contact</string>
    <string name="send_contact_request">Send Contact Request</string>
    <string name="sending_contact_request">Sending Contact Request</string>
    <string name="sending_contact_request_short">Inviting</string>
    <string name="accepting_contact_request">Accepting Contact Request</string>
    <string name="accepting_contact_request_short">Accepting</string>
    <string name="search_user_no_results">There are no users that match</string>
    <string name="search_user_loading">Searching for username <b>"%"</b> on the Dash Network</string>
    <string name="contact_request_pending">Contact Request Pending</string>
    <string name="pay">Pay</string>
    <string name="contact_request_received_title">%s has requested to be a friend</string>
    <string name="contact_request_accept">Accept</string>
    <string name="contact_request_ignore">Ignore</string>

    <string name="contacts_no_results">There are no contacts that match</string>

    <string name="contacts_title">Contacts</string>
    <string name="contacts_send_to_contact_title">Send to a Contact</string>
    <string name="contacts_search_for">Search for a contact</string>
    <string name="contact_requests_title">Contact Requests</string>
    <string name="contacts_add_new_contact">Add new contact</string>
    <string name="contacts_contact_requests_count">Contact Requests (%d)</string>
    <string name="contacts_contact_requests">Contact Requests</string>
    <string name="contacts_contact_requests_view">view all</string>
    <string name="contacts_my_contacts">My Contacts</string>
    <string name="contacts_sort_order">Sort by:</string>
    <string-array name="contacts_sort">
        <item>Name</item>
    </string-array>

    <string name="notifications_title">Notifications</string>
    <string name="notifications_title_with_count">Notifications (%d)</string>
    <string name="notifications_profile_activity">Activity</string>
    <string name="notifications_new">New</string>
    <string name="notifications_earlier">Earlier</string>
    <string name="notifications_none_new">There are no new notifications</string>
    <string name="notifications_contact_has_accepted">%s has accepted your contact request.</string>
    <string name="notifications_you_have_accepted">You have accepted the contact request from %s</string>
    <string name="notifications_you_sent">You sent a contact request to %s</string>
    <string name="notifications_you_received">%s has sent you a contact request</string>

    <string name="identity_complete_message">Your username %s has been successfully created on the Dash Network</string>

    <string name="scan_to_pay_username_dialog_message">Not a valid Dash Username or Identity\n\n%s</string>
    <string name="send_coins_to_username">Sending to</string>
    <string name="contact_history_disclaimer">Add % as your contact to &lt;b>Pay Directly to Username&lt;/b> and &lt;b>Retain Mutual Transaction History&lt;/b></string>
    <string name="contact_history_disclaimer_pending">Once % accepts your request you can &lt;b>Pay Directly to Username&lt;/b></string>
    <string name="stranger_activity_disclaimer_text">Payments made directly to addresses won’t be retained in activity.</string>
    <string name="error_loading_identity">Error loading identity</string>

    <string name="edit_profile">Edit Profile</string>
    <string name="display_name">Display Name</string>
    <string name="about_me">About me</string>
    <string name="char_count">%1$d/%2$d characters</string>
    <string name="character_counter_pattern" tools:override="true" translatable="false">@string/char_count</string> <!-- overrides default TextInputLayout value. Do not change the name -->
    <string name="save">Save</string>
    <string name="edit_profile_take_picture">Take a Photo with Camera</string>
    <string name="edit_profile_choose_picture">Select from Gallery</string>
    <string name="upgrade_to_evolution_title">Join DashPay</string>
    <string name="upgrade_to_evolution_message">Create your Username, find friends &amp; family with their usernames and add them to your contacts</string>
    <string name="image_cropper_title">Move and Zoom your photo to find the perfect fit</string>
    <string name="select">Select</string>
    <string name="unable_to_load_image">Unable to load image.</string>
    <string name="profile_picture_upload_error_title">Upload Error</string>
    <string name="profile_picture_upload_error_message">Unable to upload your picture.\nPlease try again.</string>
    <string name="profile_picture_upload_try_again">Try again</string>
    <string name="profile_picture_uploading_title">Please Wait</string>
    <string name="profile_picture_uploading_message">Uploading your picture to the network</string>
    <string name="picture_upload_policy">Picture Upload Policy</string>
    <string name="imgur_policy_1">The image you select will be uploaded to Imgur anonymously.</string>
    <string name="imgur_policy_2">Image uploaded can be viewed publicly by anyone.</string>
    <string name="imgur_policy_3">You can always delete the image uploaded, as long as you have access to this wallet.</string>
    <string name="profile_picture_delete_title">Are you sure?</string>
    <string name="profile_picture_delete_message">This image will no longer be used on the Dash network</string>
    <string name="agree">Agree</string>
    <string name="yes">Yes</string>
    <string name="no">No</string>

    <string name="updating_profile">Updating Profile on Dash Network</string>
    <string name="google_drive_policy_one">No account information is stored on the Dash Network or by the DashPay wallet.</string>
    <string name="google_drive_policy_two">Image uploaded can be viewed publicly by anyone.</string>
    <string name="google_drive_policy_three">You can always delete or change the image as long as you have access to the wallet on this device.</string>

    <string name="upload_image_message">Uploading your picture to the network</string>
    <string name="upload_image_please_wait">Please Wait</string>
    <string name="upload_image_error_message">Unable to upload your picture. Please try again.</string>
    <string name="upload_image_upload_error">Upload Error</string>

    <string name="edit_profile_google_drive">Google Drive</string>
    <string name="edit_profile_imgur">Imgur</string>
    <string name="google_drive_failed_authorization">Google Drive authorization failed.</string>


    <string name="error_updating_profile_try_again">Try Again</string>
    <string name="error_updating_profile_cancel">Cancel</string>
    <string name="error_updating_profile_msg">Error updating profile</string>
    <string name="error_updating_profile_code">Code: %s</string>
    <string name="edit_profile_public_url">Public URL</string>
    <string name="public_url_enter_url">Paste your image URL</string>
    <string name="public_url_error_message">Unable to fetch image. Please enter a valid image URL.</string>
    <string name="public_url_message">You can specify any URL which is publicly available on the internet so users can see it on the Dash network.</string>
    <string name="public_url_more_info">More info</string>
    <string name="public_url_fetching_image">Fetching Image</string>

    <string name="gravatar">Gravatar</string>
    <string name="gravatar_email_prompt">Enter your Gravatar Email ID</string>
    <string name="gravatar_fetching">Fetching your Gravatar</string>
    <string name="gravatar_email_sample">sample@email.com</string>
    <string name="gravatar_disclaimer">Your Email is not stored in the DashPay wallet nor on any servers. It is used once to get your Gravatar account details and then discarded.</string>
    <string name="gravatar_email_error">Unable to fetch your Gravatar. Please enter a valid Gravatar email ID.</string>

    <string name="where_to_store_your_picture">Where would you like to store your picture?</string>
    <string name="external_storage_disclaimer">Your image will always be in your control. Dash does not store any of your data including your profile picture.</string>
    <string name="select_source_sign_in_required">Sign in required</string>
    <string name="select_source_google_drive">Google Drive</string>
    <string name="select_source_no_sign_in_required">No account required</string>

    <string name="join_dashpay_subtitle">Create Username, add your friends…</string>
    <string name="join_dashpay_more_subtitle">Create your Username, find your friends and add them to your contacts</string>
    <string name="join">Join</string>

    <string name="more_suggestions">More Suggestions</string>
    <string name="users_that_matches">Users that matches</string>
    <string name="not_in_your_contacts">who are currently not in your contacts</string>
    <string name="no_matching_contacts">No matching users in your contacts</string>
    <string name="suggestions_empty_result_part_1">There are no users that matches with the name</string>
    <string name="suggestions_empty_result_part_2">in your contacts</string>
    <string name="save_changes">Save Changes</string>
    <string name="save_profile_reminder_text">Would you like to save the changes you made to your profile?</string>
    <string name="invitation_notification_text">Invite your friends and family to join the Dash Network.</string>
    <string name="dashpay_min_balance_disclaimer">You need at least <b>%s</b> to get started</string>
    <string name="dashpay_insuffient_credits">Insufficient credits to perform this action.</string>

    <string name="network_unavailable">Network Unavailable</string>
    <string name="network_error_contact_details">Unable to fetch contact details</string>
    <string name="network_error_user_search">Unable to search for a user</string>
    <string name="network_error_contact_suggestions">Unable to provide suggestions</string>
    <string name="network_error_unable_to_update_profile">Unable to update your profile</string>

    <string name="about_developer_mode">Developer mode activated: all features enabled!</string>
    <string name="about_developer_mode_disabled">Developer mode deactivated.</string>
    <string name="invite_history_create_new_invite">Create a new invitation</string>
    <string name="invitations_history_header">Invitations History</string>
    <string name="invitations_filter_title">Filter Invitations</string>
    <string name="invite_history_empty">No invites have been created.</string>
    <string name="invite_history_empty_claimed">There are no claimed invites.</string>
    <string name="invite_history_empty_pending">There are no pending invites.</string>
    <string name="invitation_details_invite_used_by">Invitation used by</string>
    <string name="invitation_details_invite_without_username">Invitation claimed.  Username registration pending.</string>
    <string-array name="invite_filter">
        <item>All</item>
        <item>Pending</item>
        <item>Claimed</item>
    </string-array>

    <string name="today">Today</string>
    <string name="yesterday">Yesterday</string>

    <string name="syncing">Syncing</string>
    <string name="syncing_balance">Syncing balance</string>
    <string name="transaction_count">%d transactions</string>
    <string name="all_transactions">All</string>
    <string name="received_transactions">Received</string>
    <string name="sent_transactions">Sent</string>
    <string name="services_portal_subtitle_error" translatable="false">Keys are missing for these services. See CONFIGURATION FOR UPHOLD AND COINBASE in README.md for more information.</string>
    <string name="serious_error_title">Serious Error</string>
    <string name="serious_error_unknown">Please contact support.</string>
    <string name="serious_error_security_missing_iv" translatable="false">Invalid security state detected.\n\nSee if you can view your recovery phrase under the Security Settings. After that send a report to the support desk with Contact Support.\n\nLastly, restart this app and try again.</string>
    <string name="set_pin_error_missing_wallet_title">Missing Wallet Error</string>
    <string name="set_pin_error_missing_wallet_message">The wallet is missing.  Please report this to the Support Desk.</string>
    <string name="wallet_encryption_error_title">Wallet Creation Error</string>
    <string name="wallet_encryption_error_message">There is a problem creating the wallet.  Please report this to the Support Desk.</string>
    <string name="wallet_not_encrypted_error_message">There is a problem with your wallet.\n\nIf you have no Dash in this wallet, then uninstall and reinstall this app. Then create a new wallet.\n\nIf you have a recovery phrase or a backup file, then uninstall this app and reinstall it.\n\nOtherwise, please report this to the Support Desk.</string>

    <string name="fcm_notification_channel_id" translatable="false">dash.notifications.push</string>
    <string name="reset_wallet_title">Are you sure you want to reset the wallet?</string>
    <string name="reset_wallet_message"> If you reset your wallet the only way to get access to it is to recover the wallet with the recovery phrase.</string>
    <string name="positive_reset_text">Yes, Reset Wallet</string>
    <string name="launch_reset_wallet_title">You have a positive balance</string>
    <string name="launch_reset_wallet_message">If you reset your wallet you will lose all your funds if you have not backed up your recovery phrase.</string>
    <string name="continue_reset">Continue</string>
    <string name="launch_reset_wallet_extra_message">Back up your recovery phrase</string>
    <string name="start_reset_wallet_title">You may lose %s</string>
    <string name="reset_wallet_text">Reset Wallet</string>

    <!-- Private memo -->
    <string name="private_memo">Private Note</string>
    <string name="add_note">Add Note</string>
    <string name="edit_note">Edit Note</string>
    <string name="note">Note</string>

    <!-- Tax category -->
    <string name="reclassify_transactions_title">Reclassify Your Transactions</string>
    <string name="reclassify_transactions_title_message">These classifications will be reflected in the CSV Export that can be used to import into tax reporting services.</string>
    <string name="reclassify_transactions_question">Where can I change the tax category?</string>
    <string name="reclassify_transactions_outgoing_title">Outgoing transactions</string>
    <string name="reclassify_transactions_by_default_message">by default will be marked as</string>
    <string name="reclassify_transactions_incoming_title">Incoming transactions</string>
    <string name="reclassify_transactions_change_it_message">You can change it to</string>
    <string name="reclassify_transactions_linked_accounts_title">Linked accounts</string>
    <string name="reclassify_transactions_linked_accounts_message">by default all transactions to or from your linked accounts (exchanges, staking, etc) will be marked as transfers.</string>
    <string name="reclassify_transactions_change_explanation">Choose any transaction from the homepage and change the category on the transaction details page.</string>

    <string name="masternode_keys_title">Masternode Keys</string>
    <string name="masternode_key_type_owner">Owner Keys</string>
    <string name="masternode_key_type_voting">Voting Keys</string>
    <string name="masternode_key_type_operator">Operator Keys</string>
<<<<<<< HEAD
    <string name="masternode_key_type_platform">HPMN Operator Keys</string>
=======
    <string name="masternode_key_type_platform">Evolution Node ID Keys</string>
>>>>>>> 4aca9b04
    <string name="masternode_key_type_total">%d keys</string>
    <string name="masternode_key_type_used">%d used</string>
    <string name="masternode_key_pair_index">Keypair %d</string>
    <string name="masternode_key_address">Address</string>
    <string name="masternode_key_id">Key Id</string>
    <string name="masternode_key_public">Public Key</string>
    <string name="masternode_key_public_legacy">Public Key (legacy)</string>
    <string name="masternode_key_private_hex">Private Key</string>
    <string name="masternode_key_private_wif">Private Key WIF</string>
    <string name="masternode_key_used">IP: %s</string>
    <string name="masternode_key_ip_address_unknown">Unknown</string>
    <string name="masternode_key_not_used">Not used</string>
    <string name="masternode_key_revoked">Revoked</string>
    <string name="masternode_key_private_public_base64">Private / Public Keys (base64)</string>
</resources><|MERGE_RESOLUTION|>--- conflicted
+++ resolved
@@ -682,11 +682,7 @@
     <string name="masternode_key_type_owner">Owner Keys</string>
     <string name="masternode_key_type_voting">Voting Keys</string>
     <string name="masternode_key_type_operator">Operator Keys</string>
-<<<<<<< HEAD
-    <string name="masternode_key_type_platform">HPMN Operator Keys</string>
-=======
     <string name="masternode_key_type_platform">Evolution Node ID Keys</string>
->>>>>>> 4aca9b04
     <string name="masternode_key_type_total">%d keys</string>
     <string name="masternode_key_type_used">%d used</string>
     <string name="masternode_key_pair_index">Keypair %d</string>
