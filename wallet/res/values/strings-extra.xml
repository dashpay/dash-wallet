<?xml version='1.0' encoding='UTF-8'?>
<resources xmlns:tools="http://schemas.android.com/tools">

    <string name="onboarding_create_wallet">Create a New Wallet</string>
    <string name="onboarding_recover_wallet">Restore Wallet From Recovery Phrase</string>
    <string name="onboarding_restore_wallet">Restore Wallet From File</string>
    <string name="onboarding_load_wallet_error">Unable to load wallet!</string>

    <string name="set_pin_create_new_wallet">Create a New Wallet</string>
    <string name="set_pin_restore_wallet">Restore Wallet</string>
    <string name="set_pin_enter_pin">Enter old PIN</string>
    <string name="set_pin_set_pin">Set PIN</string>
    <string name="set_pin_confirm_pin">Confirm PIN</string>
    <string name="set_pin_encrypting">Encrypting wallet</string>
    <string name="set_pin_decrypting">Decrypting wallet</string>
    <string name="set_pin_verifying_pin">Verifying PIN</string>
    <string name="set_pin_message">This PIN will be required to unlock your app every time when you use it.</string>

    <string name="home_available_balance">Available balance</string>
    <string name="home_balance_hidden">Balance hidden</string>
    <string name="home_balance_show_hint">Tap to unhide balance</string>
    <string name="home_balance_hide_hint">Tap to hide balance</string>

    <string name="dialog_confirm_confirm">Confirm</string>
    <string name="dialog_confirm_pay_to">Send to</string>
    <string name="dialog_confirm_secured_by">Secured by</string>
    <string name="dialog_confirm_fee">Network fee</string>
    <string name="dialog_confirm_total">Total</string>
    <string name="dialog_confirm_accept_contact_request">Accept contact request</string>

    <!-- Home Screen: Shortcut Button: 2 lines, 9 characters across -->
    <string name="shortcut_secure_now">Secure Wallet Now</string>
    <!-- Home Screen: Shortcut Button: 2 lines, 9 characters across -->
    <string name="shortcut_action_join_dashpay">Join DashPay</string>
    <!-- Home Screen: Shortcut Button: 2 lines, 9 characters across -->
    <string name="shortcut_scan_to_pay">Scan to Send</string>
    <!-- Home Screen: Shortcut Button: 2 lines, 9 characters across -->
    <string name="shortcut_pay_to_address">Send to Address</string>
    <!-- Home Screen: Shortcut Button: 2 lines, 9 characters across -->
    <string name="shortcut_pay_to_contact">Send to Contact</string>
    <!-- Home Screen: Shortcut Button: 2 lines, 9 characters across -->
    <string name="shortcut_buy_sell">Buy / Sell Dash</string>
    <!-- Home Screen: Shortcut Button: 2 lines, 9 characters across -->
    <string name="shortcut_receive">Receive</string>
    <!-- Home Screen: Shortcut Button: 2 lines, 9 characters across -->
    <string name="shortcut_import_key">Import Private Key</string>
    <!-- Home Screen: Shortcut Button: 2 lines, 9 characters across -->
    <string name="shortcut_add_shortcut">Add Shortcut</string>

    <!-- Lock Screen: Button: 2 lines, 9 characters across -->
    <string name="lock_action_quick_receive">Quick Receive</string>
    <!-- Lock Screen: Button: 2 lines, 9 characters across -->
    <string name="lock_action_login_with_pin">Login with PIN</string>
    <!-- Lock Screen: Button: 2 lines, 9 characters across -->
    <string name="lock_action_login_with_fingerprint">Login with Fingerprint</string>
    <!-- Lock Screen: Button: 2 lines, 9 characters across -->
    <string name="lock_action_scan_to_pay">Scan to Send</string>
    <!-- Lock Screen: Text above the PIN Entry area -->
    <string name="lock_enter_pin">Enter PIN</string>
    <string name="lock_unlock_with_fingerprint">Use your fingerprint to unlock</string>

    <string name="perm_lock_info">Wallet permanently locked</string>
    <string name="perm_lock_wipe_wallet">Wipe Wallet</string>
    <string name="perm_lock_close_app">Close</string>

    <string name="scan_to_pay_error_dialog_title">Scan to Send</string>
    <string name="scan_to_pay_error_dialog_message">Not a valid Dash Address or URL request in clipboard:\n\n%s</string>
    <string name="scan_to_pay_error_dialog_message_no_data">Not a valid Dash Address or URL request in clipboard.</string>

    <string name="receive_title">Receive</string>
    <string name="receive_enter_amount_message">Specify the amount to be received</string>
    <string name="receive_enter_amount_button">Specify Amount</string>
    <string name="receive_share_button">Share</string>
    <string name="receive_copied">Copied</string>

    <string name="pay_title">Send</string>
    <string name="history_title">History</string>
    <string name="more_title">More</string>
    <string name="settings_title">Settings</string>
    <string name="security_title">Security</string>
    <string name="recover_wallet_title">Recover Wallet</string>
    <string name="tools_title">Tools</string>

    <string name="payments_title">Payments</string>
    <string name="payments_tab_pay_label">Send</string>
    <string name="payments_tab_receive_label">Receive</string>
    <string name="payments_pay_to_contact_title">Send to</string>
    <string name="payments_pay_to_contact_sub_title">A person in your contacts</string>
    <string name="payments_pay_to_contact_button">Select</string>
    <string name="payments_pay_by_qr_title">Send by</string>
    <string name="payments_pay_by_qr_sub_title">Scanning QR code</string>
    <string name="payments_pay_to_clipboard_title">Send to copied address</string>
    <string name="payments_pay_to_clipboard_sub_title">No address copied</string>

    <string name="forgot_pin_title">Forgot PIN?</string>
    <string name="forgot_pin_message">You can set a new PIN with the help of your recovery phrase.</string>
    <string name="forgot_pin_instruction_1">Enter recovery phrase to recover your wallet</string>
    <string name="forgot_pin_instruction_2">Set up a new PIN</string>
    <string name="forgot_pin_instruction_3">Login with your new PIN to access your wallet</string>
    <string name="forgot_pin_warning">If you have forgot your PIN and lost your recover phrase, you cannot get back access to your wallet and funds.</string>
    <string name="forgot_pin_recover">Enter recovery phrase</string>
    <string name="forgot_pin_passphrase_doesnt_match">The recovery phrase does not match what this wallet was set up with.</string>

    <string name="send_coins_auto_lock_feasible">This transaction should settle instantly at no extra fee</string>
    <string name="send_coins_auto_lock_not_feasible">This transaction may take several minutes to settle. Complete instantly for %1$s%2$s?</string>
    <string name="send_coins_instant_send_not_feasible">This transaction may take several minutes to settle.</string>

    <string name="options_paste_from_clipboard_title">Paste from clipboard</string>

    <string name="transaction_row_message_own_instantx_lock_request_notsent">This payment has not been transmitted yet.</string>
    <string name="transaction_row_message_sent_to_single_peer">This payment has been sent.</string>

    <string name="regular_transaction_info_message">This transaction was not settled instantly.</string>

    <string name="wallet_options_disconnect">Disconnect</string>

    <string name="network_monitor_masternodes_title">Masternodes</string>
    <string name="export_keys_dialog_title_to_seed">View Recovery Phrase</string>
    <string name="import_keys_dialog_title_from_seed">Restore from recovery phrase</string>
    <string name="backup_to_seed_wallet_dialog_message">This is your recovery phrase.  Please write it down.</string>
    <string name="backup_wallet_to_seed_dialog_warning">DO NOT let anyone see your recovery phrase or they can spend your Dash.</string>
    <string name="backup_to_seed_wallet_dialog_enter_pin_message">Your wallet is protected by a spending PIN.  Enter your PIN and press Show to view your recovery phrase.</string>
    <string name="import_keys_from_seed_dialog_message">Enter your recovery phrase here.</string>
    <string name="import_export_keys_dialog_password_phrase">Recovery phrase goes here.</string>
    <string name="preferences_report_issue_summary">Collect information about your issue and email your report to the developers.</string>
    <string name="navigation_configuration">Configuration</string>
    <string name="button_copy_address">Copy address</string>
    <string name="request_coins_clipboard_address_msg">Dash address copied to clipboard</string>
    <string name="backup_wallet_to_seed_show_recovery_phrase">Show</string>
    <string name="restore_wallet_from_invalid_seed_warning_message">\"%s\" is not a recovery phrase word</string>
    <string name="restore_wallet_from_invalid_seed_not_twelve_words">Recovery phrase must have 12 words</string>
    <string name="restore_wallet_from_invalid_seed_bad_checksum">Bad recovery phrase</string>
    <string name="restore_wallet_from_invalid_seed_failure">Wallet could not be restored:\n\n%s\n\nBad recovery phrase?</string>

    <string name="send_coins_options_fee_category_zero">No Fee</string>
    <string name="send_coins_fragment_hint_fee_zero">No fee of will be paid. Use \'no fee\' only if you don\'t care about confirmation time.</string>

    <!-- Deep Links:  Message pops up when another app requests information from this app -->
    <string name="wallet_uri_handler_public_key_request_dialog_msg">Application %s would like to receive your Master Public Key.  This can be used to keep track of your wallet, this can not be used to move your Dash.</string>
    <!-- Deep Links:  Message pops up when another app requests information from this app -->
    <string name="wallet_uri_handler_address_request_dialog_msg">Application %s is requesting an address so it can pay you.  Would you like to authorize this?</string>

    <string name="wallet_lock_unlock">Unlock</string>
    <string name="wallet_lock_unlock_wallet">Unlock wallet</string>
    <string name="wallet_lock_unlock_to_see_txs_title">Wallet locked.</string>
    <string name="wallet_lock_unlock_to_see_txs_txt">Tap the lock icon above to unlock your wallet and see the transaction history.</string>
    <string name="wallet_lock_unlock_dialog_title">Unlock your wallet</string>
    <string name="wallet_lock_unlock_dialog_message">Your wallet is protected by a spending PIN. Enter your PIN and press Unlock to continue.</string>
    <string name="wallet_lock_reset_wallet_title">Reset Wallet</string>
    <string name="wallet_lock_reset_wallet_message">Are you sure? Your wallet will be deleted and all your Dash will be lost.\n\nThe only way to recover your Dash is with a backup file or recovery phrase.</string>

    <string name="wallet_lock_wallet_disabled">Wallet disabled</string>
    <string name="wallet_lock_try_again">Try again in %1$d %2$s</string>
    <string name="wallet_lock_reset">Reset</string>
    <string name="wallet_lock_wrong_pin">Wrong PIN! %s</string>

    <plurals name="wallet_lock_attempts_remaining">
        <item quantity="one">%d attempt remaining</item>
        <item quantity="other">%d attempts remaining</item>
    </plurals>

    <plurals name="minute">
        <item quantity="one">minute</item>
        <item quantity="other">minutes</item>
    </plurals>

    <plurals name="hour">
        <item quantity="one">hour</item>
        <item quantity="other">hours</item>
    </plurals>

    <string name="upgrade">Upgrade</string>
    <string name="encrypt_new_key_chain_dialog_title">Upgrade your wallet</string>
    <string name="encrypt_new_key_chain_dialog_message">Your wallet will be upgraded to support importing from and exporting to more apps.</string>
    <string name="encrypt_new_key_chain_enter_pin_dialog_message">You must enter your PIN to finish the upgrade process.</string>
    <string name="pin_code_required_dialog_message">This app now requires a PIN to spend and view the balance and transactions.</string>
    <string name="backup_wallet_seed_private_key_written_down_box">I have written down the recovery phrase</string>

    <string name="change_exchange_currency_code_message">Your local currency is %1$s, but in this app your default currency is set to %2$s. Would you like to change it to %1$s or leave it as %2$s?</string>
    <string name="change_to">Change to %s</string>
    <string name="leave_as">Leave as %s</string>

    <string name="protocol_version" translatable="false">%1$s\nprotocol: %2$d</string>

    <string name="remind_later">Remind later</string>
    <string name="backup_now">Backup now</string>

    <string name="notification_transactions_channel_name">Transactions</string>
    <string name="notification_transactions_channel_description">Receive alerts about incoming transactions.</string>
    <string name="notification_synchronization_channel_name">Synchronization</string>
    <string name="notification_synchronization_channel_description">Shows a notification when the app is synchronizing with the network.</string>
    <string name="notification_dashpay_channel_name">DashPay</string>
    <string name="notification_dashpay_channel_description">Status of ongoing DashPay operations.</string>

    <string name="net_type_indicator" />

    <string name="unlock_with_fingerprint">Use your fingerprint to unlock.</string>
    <string name="unlock_with_fingerprint_error">Failed to recognize fingerprint, please try again.</string>
    <string name="unlock_with_fingerprint_error_max_attempts">Maximum fingerprint attempts exceeded. Please try again later.</string>
    <string name="or_unlock_with_fingerprint">Or use your fingerprint to unlock.</string>
    <string name="enable_fingerprint">Enable fingerprint</string>
    <string name="touch_fingerprint_sensor">Touch fingerprint sensor</string>
    <string name="touch_fingerprint_to_enable">Touch the fingerprint sensor to enable unlocking with fingerprint.</string>
    <string name="fingerprint_changed_title">Fingerprint data changed</string>
    <string name="fingerprint_changed_message">We detected a change in your fingerprint authentication data. You need to use PIN this time.</string>
    <string name="exchange_rate_missing">This payment is too old to get the fiat value.</string>

    <string name="preferences_enable_payment_request_summary">Use payment protocol for QR-code initiated payments</string>
    <string name="preferences_enable_payment_request_title">BIP70 for scan-to-pay</string>

    <string name="verify_continue">Continue</string>
    <string name="verify">Verify</string>
    <string name="verify_backup_wallet">Backup Wallet</string>
    <string name="verify_show_recovery_phrase">Show Recovery Phrase</string>
    <string name="verify_secure_now">Secure Wallet Now</string>
    <string name="verify_it_is_important">It\'s important</string>
    <string name="verify_it_is_important_subtitle">We are about to show you the secret key to your wallet.</string>
    <string name="verify_info_text_1">This recovery phrase is your access to the funds in this wallet.</string>
    <string name="verify_info_text_2">We do NOT store this recovery phrase.</string>
    <string name="verify_info_text_3">You will need this recovery phrase to access your funds if this device is lost, damaged or if Dash Wallet ever is accidentally uninstalled from this device.</string>
    <string name="verify_skip">Skip</string>
    <string name="verify_secure_now_btn">Secure now</string>
    <string name="verify_secure_now_message">If you lose this device, you will lose your funds. Get your recovery phrase so that you can restore your wallet on another device.</string>
    <string name="verify_seed_title">Please write it down</string>
    <string name="verify_seed_write_down_confirmation">I wrote it down</string>
    <string name="verify_seed_buttons_tip">Please tap on the words from your recovery phrase in the right order</string>
    <string name="verify_seed_success_title">Verified Successfully</string>
    <string name="verify_seed_success_message">Your wallet is secured now. You can use your recovery phrase anytime to recover your account on another device.</string>
    <string name="verify_no_screenshot_title">Do not take a screenshot</string>
    <string name="verify_no_screenshot_message">Instead, write the recovery phrase in a secure place.</string>
    <string name="verify_why_no_screenshot">Why I should not take a screenshot?</string>
    <string name="verify_warning_title">Warning</string>
    <string name="verify_warning_message">This recovery phrase is your access to the funds in your wallet.</string>
    <string name="verify_warning_screenshots_title">Do NOT take screenshots</string>
    <string name="verify_warning_screenshots_message">Screenshots are visible to other apps and devices.</string>
    <string name="verify_warning_do_not_show">Do NOT let anyone see your recovery phrase.</string>
    <string name="verify_warning_do_not_type">Never type your recovery phrase into password managers or elsewhere.</string>
    <string name="view_seed_done">Done</string>
    <string name="view_seed_title">Recovery Phrase</string>
    <string name="transaction_result_view_on_explorer">View in Block Explorer</string>
    <string name="transaction_result_paid_successfully">Sent successfully</string>
    <string name="transaction_result_sent_to">Sent to</string>
    <string name="transaction_date_and_time">Date</string>
    <string name="transaction_close">Close</string>
    <string name="transaction_details_amount_received">Amount Received</string>
    <string name="transaction_details_amount_sent">Amount Sent</string>
    <string name="transaction_details_amount_sent_successfully">Sent Successfully</string>
    <string name="transaction_details_sent_from">Sent from</string>
    <string name="transaction_details_sent_to">Sent to</string>
    <string name="transaction_details_received_at">Received at</string>
    <string name="transaction_details_received_from">Received from</string>
    <string name="transaction_details_moved_from">Moved from</string>
    <string name="transaction_details_moved_internally_to">Internally moved to</string>

    <string name="authenticate_fingerprint_title">Authenticate</string>
    <string name="authenticate_fingerprint_message">Confirm fingerprint to continue</string>
    <string name="authenticate_pin_message">Enter your PIN to continue</string>
    <string name="authenticate_switch_to_fingerprint">Use Fingerprint</string>
    <string name="authenticate_switch_to_pin">Use PIN</string>

    <string name="menu_invite_title">Invite</string>
    <string name="menu_invite_subtitle">Help your friends and family join Dash</string>
    <string name="menu_buy_and_sell_title">Buy &amp; Sell Dash</string>
    <string name="menu_buy_and_sell_subtitle">Connect with third party exchanges</string>
    <string name="menu_security_title">Security</string>
    <string name="menu_security_subtitle">View passphrase, backup wallet…</string>
    <string name="menu_settings_title">Settings</string>
    <string name="menu_settings_subtitle">Default currency, shortcuts, about…</string>
    <string name="menu_tools_title">Tools</string>
    <string name="menu_tools_subtitle">Import private key…</string>
    <string name="menu_local_currency">Local Currency</string>
    <string name="menu_rescan_blockchain">Rescan Blockchain</string>
    <string name="menu_contact_support_title">Contact Support</string>
    <string name="menu_contact_support_subtitle">Report an issue</string>

    <string name="tools_address_book">Address Book</string>
    <string name="tools_import_private_key">Import Private Key</string>
    <string name="tools_network_monitor">Network Monitor</string>

    <string name="about_help_us_improve">Help us improve your experience</string>
    <string name="about_review_and_rate">Review &amp; Rate the app</string>
    <string name="about_contact_support">Contact Support</string>
    <string name="about_fork_disclaimer">This is an open source app forked from Bitcoin Wallet</string>
    <string name="about_copyright">Copyright © 2020 Dash Core</string>
    <string name="about_license">GNU General Public License v3.0</string>
    <string name="about_github_link" translatable="false">https://github.com/dashevo/dash-wallet</string>
    <string name="about_version_name">DashPay %s</string>
    <string name="about_version_extra">code: %d / flavor: %s</string>

    <string name="block">Block</string>
    <string name="time">Time</string>
    <string name="hash">Hash</string>
    <string name="block_info">Block Info</string>

    <string name="scan_private_key">Scan Private Key</string>
    <string name="scan_private_key_intro_1">You are about to sweep funds from a Dash paper wallet.</string>
    <string name="scan_private_key_intro_2">This will move all coins from that wallet to your wallet on this device.</string>
    <string name="scan_private_key_intro_3">When the transaction is confirmed, the other wallet will be worthless and should not be re-used for safety reasons.</string>
    <string name="confirm">Confirm</string>

    <string name="advanced_security_security_level">Security Level</string>
    <string name="auto_logout">Auto Logout</string>
    <string name="spending_confirmation">Spending Confirmation</string>
    <string name="logout_after">Logout after</string>
    <string name="immediately">Immediately</string>
    <string name="twenty_four_hours">24 hours</string>
    <string name="one_minute">1 min</string>
    <string name="five_minute">5 min</string>
    <string name="one_hour">1 hour</string>
    <string name="biometric_limit">Biometric Limit</string>
    <string name="spending_confirmation_hint_zero">PIN is always required to make a payment</string>
    <string name="spending_confirmation_hint_above_zero">You can authenticate with Biometric Authentication for payments below</string>

    <string name="security_none">None</string>
    <string name="security_low">Low</string>
    <string name="security_medium">Medium</string>
    <string name="security_high">High</string>
    <string name="security_very_high">Very High</string>
    <string name="max">Max</string>

    <string name="enter_amount_available">available</string>

    <string name="skip">skip</string>
    <string name="get_started">Get Started</string>
    <string name="welcome_screen_title_1_new_install">Welcome</string>
    <string name="welcome_screen_title_1_upgrade">We Upgraded</string>
    <string name="welcome_screen_subtitle_1">An intuitive and familiar experience across all your devices</string>
    <string name="welcome_screen_title_2">Pay with Ease</string>
    <string name="welcome_screen_subtitle_2">Pay and get paid instantly with easy to use payment flows</string>
    <string name="welcome_screen_title_3">More Control</string>
    <string name="welcome_screen_subtitle_3">Have complete control and customize your wallet based on your needs</string>

    <string-array name="history_filter">
        <item>All</item>
        <item>Received</item>
        <item>Sent</item>
    </string-array>

    <string name="sync_status_wait">Please wait for the sync to complete</string>
    <string name="sync_status_syncing_title">Syncing %1$d</string>
    <string name="sync_status_syncing_sub_title">with Dash blockchain</string>
    <string name="sync_status_unable_to_connect">Unable to connect</string>
    <string name="sync_status_check_connection">Check your connection</string>
    <string name="sync_status_sync_title">Sync</string>
    <string name="sync_status_sync_completed">Completed</string>

    <string name="appwidget_wallet_not_ready">Please setup your wallet</string>

    <string name="payment_request_please_wait_title">Please wait</string>
    <string name="payment_request_please_wait_message">Connecting to Payment Server</string>
    <string name="payment_request_unable_to_connect">Unable to Connect</string>
    <string name="payment_request_unable_to_send">Unable to Send</string>
    <string name="payment_request_please_try_again">Please try again</string>
    <string name="payment_request_try_again">Try Again</string>
    <string name="payment_request_problem_title">Payment was not acknowledged</string>
    <string name="payment_request_problem_message">Your payment could not be processed by the server, please inquire with the merchant</string>
    <string name="payment_request_expired_title">Payment Request Expired</string>
    <string name="payment_request_close">Close</string>
    <string name="payment_request_skip">Skip</string>
    <string name="payment_request_paid_to">Paid to</string>

    <string name="import_image_not_valid_qr_code">Not a valid QR Code</string>
    <string name="import_image_please_use_valid_qr_code">Please use a valid Dash QR Code</string>
    <string name="import_image_no_private_key_copied">No private key copied</string>
    <string name="import_image_import_valid_private_key">Copy a valid private key to import Dash from it</string>
    <string name="import_image_invalid_private">Invalid Private Key</string>
    <string name="okay">Okay</string>

    <string name="choose_your_username">Choose your <b>Dash\nUsername</b></string>
    <string name="identity_min_3_chars">Between 3 and 23 characters</string>
    <string name="identity_alphanum_only">Letters, numbers and hyphens only</string>
    <string name="identity_hyphen_rule">Must start and end with a letter or number</string>
    <string name="identity_username_validating">Validating username…</string>
    <string name="identity_username_available">Username available</string>
    <string name="identity_username_taken">Username taken</string>
    <string name="platform_communication_error">Communication error with Dash Platform</string>
    <string name="register">Register</string>

    <string name="new_account_confirm_button_text">Confirm &amp; Pay</string>
    <string name="invitation_confirm_button_text">Confirm</string>
    <string name="new_account_confirm_accept">I Accept</string>
    <string name="new_account_confirm_upgrade_fee">Upgrade Fee</string>
    <string name="new_account_confirm_message">You have chose %s as your username. Username cannot be changed once it is registered.</string>
    <string name="invitation_confirm_title">Invitation Fee</string>
    <string name="invitation_confirm_message">Each invitation will be funded with this amount so that the receiver can quickly create their username on the Dash Network</string>
    <string name="invitation_init_title">Invite</string>
    <string name="invitation_init_header">Invite your friends &amp; family</string>
    <string name="invitation_init_message">Help your friends and family join the Dash Network. Invite them to the world of social banking.</string>
    <string name="invitation_init_button_text">Create a new Invitation</string>
    <string name="invitation_notifications_hint">Invite your friends and family to the Dash Network</string>
    <string name="invitation_notifications_hint1">Invite Someone to join the Dash Network</string>
    <string name="invitation_notifications_hint1_or">or</string>
    <string name="invitation_created_title">Invitation</string>
    <string name="invitation_created_successfully">Invitation Created Successfully</string>
    <string name="invitation_created_tag_title">Tag for your reference</string>
    <string name="invitation_created_tag">eg: Dad</string>
    <string name="invitation_created_preview">Preview Invitation</string>
    <string name="invitation_created_copy_link">Copy Invitation Link</string>
    <string name="invitation_created_send_invitation">Send Invitation</string>
    <string name="invitation_created_send_invitation_again">Send again</string>
    <string name="invitation_created_maybe_later">Maybe later</string>
    <string name="invitation_preview_title">Join Now</string>
    <string name="invitation_preview_message">You have been invited by %s. Start using Dash cryptocurrency.</string>
    <string name="invitation_preview_close">Close</string>
    <string name="invitation_cant_afford_title">Insufficient Wallet Balance</string>
    <string name="invitation_cant_afford_message">You need at least %s Dash to create an invitation</string>
    <string name="invitation_creating_error_title">Error Creating Invitation</string>
    <string name="invitation_creating_error_message">There was a problem creating your invitation. Please try again.</string>
    <string name="invitation_creating_error_message_not_synced">Wait for syncing to complete and try again.</string>
    <string name="invitation_creating_progress_title">Creating invitation</string>
    <string name="invitation_verifying_progress_title">Verifying invitation</string>
    <string name="invitation_share_message">Invitations are single use only. Do not share with a group.</string>
    <string name="invitation_share_title">DashPay invitation</string>
    <string name="invitation_already_claimed_title">Invitation already claimed</string>
    <string name="invitation_already_claimed_message">Your invitation from %s has been already claimed</string>
    <string name="invitation_invalid_invite_title">Invalid Invitation</string>
    <string name="invitation_invalid_invite_message">Your invitation from %s is not valid</string>
    <string name="invitation_username_already_found_title">Username already found</string>
    <string name="invitation_username_already_found_message">You cannot claim this invite since you already have a Dash username</string>
    <string name="invitation_onboarding_has_began_error_title">Onboarding Error</string>
    <string name="invitation_onboarding_has_began_error">Onboarding is in process, please claim your invite after you have created your wallet.</string>
    <string name="invitation_accept_title_1">Get your Username</string>
    <string name="invitation_accept_message_1">Pay to usernames. No more alphanumeric addresses</string>
    <string name="invitation_accept_title_2">Add your Friends &amp; Family</string>
    <string name="invitation_accept_message_2">Invite your family, find your friends by searching their usernames</string>
    <string name="invitation_accept_title_3">Personalize</string>
    <string name="invitation_accept_message_3">Upload your picture, personalize your identity</string>
    <string name="invitation_accept_continue">Continue</string>
    <string name="invitation_contact_request_sent_message">A contact request has been sent to %s since they invited you.</string>

    <string name="onboard_from_invite_title">Let\'s Get Started</string>
    <string name="onboard_from_invite_subtitle">Welcome to DashPay</string>
    <string name="onboard_from_invite_step1">Step 1</string>
    <string name="onboard_from_invite_step2">Step 2</string>
    <string name="onboard_from_invite_step3">Step 3</string>
    <string name="onboard_from_invite_step1_title">Choose Your Username</string>
    <string name="onboard_from_invite_step2_title">Set Your PIN</string>
    <string name="onboard_from_invite_step3_title">Secure Your Wallet</string>

    <string name="restore_wallet_please_wait">Please Wait</string>
    <string name="restore_wallet_restoring">Your wallet is being restored</string>

    <string name="username_being_created">Your username %s is being created on the Dash Network</string>
    <string name="processing_let_me_know">Let me know when it\'s done</string>
    <string name="processing_home_title">Upgrading to Evolution</string>
    <string name="processing_home_step_1" tools:ignore="TypographyFractions">(1/3) Processing Payment</string>
    <string name="processing_home_step_2">(2/3) Creating ID</string>
    <string name="processing_home_step_2_restoring">(2/3) Recovering ID</string>
    <string name="processing_home_step_3" tools:ignore="TypographyFractions">(3/3) Registering Username</string>
    <string name="processing_home_step_3_restoring">(3/3) Recovering Username</string>
    <string name="processing_done_title">Hello %s,</string>
    <string name="processing_done_subtitle">Your account is ready</string>
    <string name="processing_error_title">Error Upgrading</string>
    <string name="processing_error_title_from_invite">Error Upgrading from invite</string>
    <string name="processing_error_retry">Retry</string>
    <string name="processing_username_unavailable_title">Username Unavailable</string>
    <string name="processing_username_unavailable_subtitle">Please choose another</string>

    <string name="dashpay_upgrade_fee">Upgrade Fee</string>
    <string name="dashpay_invite_fee">Invite Fee</string>
    <string name="dashpay_topup_fee">Topup Fee</string>
    <string name="search_user_find_a_user">Find a user on the Dash Network</string>
    <string name="search_for_a_user">Search for a User on the Dash Network</string>
    <string name="search_user_input_placeholder">enter the username to search here</string>
    <string name="add_new_contact">Add a New Contact</string>
    <string name="send_contact_request">Send Contact Request</string>
    <string name="sending_contact_request">Sending Contact Request</string>
    <string name="sending_contact_request_short">Inviting</string>
    <string name="accepting_contact_request">Accepting Contact Request</string>
    <string name="accepting_contact_request_short">Accepting</string>
    <string name="search_user_no_results">There are no users that match</string>
    <string name="search_user_loading">Searching for username <b>"%"</b> on the Dash Network</string>
    <string name="contact_request_pending">Contact Request Pending</string>
    <string name="pay">Pay</string>
    <string name="contact_request_received_title">%s has requested to be a friend</string>
    <string name="contact_request_accept">Accept</string>
    <string name="contact_request_ignore">Ignore</string>

    <string name="contacts_no_results">There are no contacts that match</string>

    <string name="contacts_title">Contacts</string>
    <string name="contacts_send_to_contact_title">Send to a Contact</string>
    <string name="contacts_search_for">Search for a contact</string>
    <string name="contact_requests_title">Contact Requests</string>
    <string name="contacts_add_new_contact">Add new contact</string>
    <string name="contacts_contact_requests_count">Contact Requests (%d)</string>
    <string name="contacts_contact_requests">Contact Requests</string>
    <string name="contacts_contact_requests_view">view all</string>
    <string name="contacts_my_contacts">My Contacts</string>
    <string name="contacts_sort_order">Sort by:</string>
    <string-array name="contacts_sort">
        <item>Name</item>
    </string-array>

    <!-- Explore screen -->
    <string name="explore_dash">Explore Dash</string>

    <!-- Explore TestNet -->
    <string name="explore_test_subtitle">Test Dash doesn’t have any value in the real world but you can send and receive it with other DashPay Alpha users.</string>
    <string name="explore_test_dash_title">How do I get Test Dash?</string>
    <string name="explore_test_dash_text_1">Test Dash is free and can be obtained from what is called a faucet.</string>
    <string name="explore_test_dash_text_2">Click on the button below to copy a Dash address from this wallet so you can get your test Dash..</string>
    <string name="explore_get_test_dash">Get Test Dash</string>

    <string name="notifications_title">Notifications</string>
    <string name="notifications_title_with_count">Notifications (%d)</string>
    <string name="notifications_profile_activity">Activity</string>
    <string name="notifications_new">New</string>
    <string name="notifications_earlier">Earlier</string>
    <string name="notifications_none_new">There are no new notifications</string>
    <string name="notifications_contact_has_accepted">%s has accepted your contact request.</string>
    <string name="notifications_you_have_accepted">You have accepted the contact request from %s</string>
    <string name="notifications_you_sent">You sent a contact request to %s</string>
    <string name="notifications_you_received">%s has sent you a contact request</string>

    <string name="identity_complete_message">Your username %s has been successfully created on the Dash Network</string>

    <string name="scan_to_pay_username_dialog_message">Not a valid Dash Username or Identity\n\n%s</string>
    <string name="send_coins_to_username">Sending to</string>
    <string name="contact_history_disclaimer">Add % as your contact to &lt;b>Pay Directly to Username&lt;/b> and &lt;b>Retain Mutual Transaction History&lt;/b></string>
    <string name="contact_history_disclaimer_pending">Once % accepts your request you can &lt;b>Pay Directly to Username&lt;/b></string>
    <string name="stranger_activity_disclaimer_text">Payments made directly to addresses won’t be retained in activity.</string>

    <string name="edit_profile">Edit Profile</string>
    <string name="display_name">Display Name</string>
    <string name="about_me">About me</string>
    <string name="char_count">%1$d/%2$d Characters</string>
    <string name="save">Save</string>
    <string name="edit_profile_take_picture">Take a Photo with Camera</string>
    <string name="edit_profile_choose_picture">Select from Gallery</string>
    <string name="upgrade_to_evolution_title">Join DashPay</string>
    <string name="upgrade_to_evolution_message">Create your Username, find friends &amp; family with their usernames and add them to your contacts</string>
    <string name="image_cropper_title">Move and Zoom your photo to find the perfect fit</string>
    <string name="select">Select</string>
    <string name="unable_to_load_image">Unable to load image.</string>
    <string name="profile_picture_upload_error_title">Upload Error</string>
    <string name="profile_picture_upload_error_message">Unable to upload your picture.\nPlease try again.</string>
    <string name="profile_picture_upload_try_again">Try again</string>
    <string name="profile_picture_uploading_title">Please Wait</string>
    <string name="profile_picture_uploading_message">Uploading your picture to the network</string>
    <string name="picture_upload_policy">Picture Upload Policy</string>
    <string name="imgur_policy_1">The image you select will be uploaded to Imgur anonymously.</string>
    <string name="imgur_policy_2">Image uploaded can be viewed publicly by anyone.</string>
    <string name="imgur_policy_3">You can always delete the image uploaded, as long as you have access to this wallet.</string>
    <string name="profile_picture_delete_title">Are you sure?</string>
    <string name="profile_picture_delete_message">This image will no longer be used on the Dash network</string>
    <string name="agree">Agree</string>
    <string name="yes">Yes</string>
    <string name="no">No</string>

    <string name="updating_profile">Updating Profile on Dash Network</string>
    <string name="google_drive_policy_one">No account information is stored on the Dash Network or by the DashPay wallet.</string>
    <string name="google_drive_policy_two">Image uploaded can be viewed publicly by anyone.</string>
    <string name="google_drive_policy_three">You can always delete or change the image as long as you have access to the wallet on this device.</string>

    <string name="upload_image_message">Uploading your picture to the network</string>
    <string name="upload_image_please_wait">Please Wait</string>
    <string name="upload_image_error_message">Unable to upload your picture. Please try again.</string>
    <string name="upload_image_upload_error">Upload Error</string>

    <string name="edit_profile_google_drive">Google Drive</string>
    <string name="edit_profile_imgur">Imgur</string>
    <string name="google_drive_failed_authorization">Google Drive authorization failed.</string>


    <string name="error_updating_profile_try_again">Try Again</string>
    <string name="error_updating_profile_cancel">Cancel</string>
    <string name="error_updating_profile_msg">Error updating profile</string>
    <string name="error_updating_profile_code">Code: %s</string>
    <string name="edit_profile_public_url">Public URL</string>
    <string name="public_url_enter_url">Paste your image URL</string>
    <string name="public_url_error_message">Unable to fetch image. Please enter a valid image URL.</string>
    <string name="public_url_message">You can specify any URL which is publicly available on the internet so users can see it on the Dash network.</string>
    <string name="public_url_more_info">More info</string>
    <string name="public_url_fetching_image">Fetching Image</string>

    <string name="gravatar">Gravatar</string>
    <string name="gravatar_email_prompt">Enter your Gravatar Email ID</string>
    <string name="gravatar_fetching">Fetching your Gravatar</string>
    <string name="gravatar_email_sample">sample@email.com</string>
    <string name="gravatar_disclaimer">Your Email is not stored in the DashPay wallet nor on any servers. It is used once to get your Gravatar account details and then discarded.</string>
    <string name="gravatar_email_error">Unable to fetch your Gravatar. Please enter a valid Gravatar email ID.</string>

    <string name="where_to_store_your_picture">Where would you like to store your picture?</string>
    <string name="external_storage_disclaimer">Your image will always be in your control. Dash does not store any of your data including your profile picture.</string>
    <string name="select_source_sign_in_required">Sign in required</string>
    <string name="select_source_google_drive">Google Drive</string>
    <string name="select_source_no_sign_in_required">No account required</string>

    <string name="join_dashpay_subtitle">Create Username, add your friends…</string>
    <string name="join_dashpay_more_subtitle">Create your Username, find your friends and add them to your contacts</string>
    <string name="join">Join</string>

    <string name="more_suggestions">More Suggestions</string>
    <string name="users_that_matches">Users that matches</string>
    <string name="not_in_your_contacts">who are currently not in your contacts</string>
    <string name="no_matching_contacts">No matching users in your contacts</string>
    <string name="suggestions_empty_result_part_1">There are no users that matches with the name</string>
    <string name="suggestions_empty_result_part_2">in your contacts</string>
    <string name="save_changes">Save Changes</string>
    <string name="save_profile_reminder_text">Would you like to save the changes you made to your profile?</string>
    <string name="invitation_notification_text">Invite your friends and family to join the Dash Network.</string>
    <string name="dashpay_min_balance_disclaimer">You need at least <b>0.01 Dash</b> to get started</string>
    <string name="dashpay_insuffient_credits">Insufficient credits to perform this action.</string>

    <string name="network_unavailable">Network Unavailable</string>
    <string name="network_error_contact_details">Unable to fetch contact details</string>
    <string name="network_error_user_search">Unable to search for a user</string>
    <string name="network_error_contact_suggestions">Unable to provide suggestions</string>
    <string name="network_error_unable_to_update_profile">Unable to update your profile</string>

    <string name="about_developer_mode">Developer mode activated: all features enabled!</string>
    <string name="about_developer_mode_disabled">Developer mode deactivated.</string>
    <string name="invite_history_create_new_invite">Create a new invitation</string>
    <string name="invitations_history_header">Invitations History</string>
    <string name="invitations_filter_title">Filter Invitations</string>
    <string name="invite_history_empty">No invites have been created.</string>
    <string name="invite_history_empty_claimed">There are no claimed invites.</string>
    <string name="invite_history_empty_pending">There are no pending invites.</string>
    <string name="invitation_details_invite_used_by">Invitation used by</string>
    <string name="invitation_details_invite_without_username">Invitation claimed.  Username registration pending.</string>
    <string-array name="invite_filter">
        <item>All</item>
        <item>Pending</item>
        <item>Claimed</item>
    </string-array>

    <string name="today">Today</string>
    <string name="yesterday">Yesterday</string>


    <string name="syncing">Syncing</string>
    <string name="syncing_balance">Syncing Balance</string>

    <string name="all_transactions">All</string>
    <string name="received_transactions">Received</string>
    <string name="sent_transactions">Sent</string>
<<<<<<< HEAD
    <string name="services_portal_subtitle_error" translatable="false">Keys are missing for these services. See CONFIGURATION FOR UPHOLD AND LIQUID in README.md for more information.</string>
=======

    <string name="serious_error_title">Serious Error</string>
    <string name="serious_error_unknown">Please contact support.</string>
    <string name="serious_error_security_missing_iv" translatable="false">Invalid security state detected.\n\nSee if you can view your recovery phrase under the Security Settings. After that send a report to the support desk with Contact Support.\n\nLastly, restart this app and try again.</string>
>>>>>>> a2fbc686
</resources><|MERGE_RESOLUTION|>--- conflicted
+++ resolved
@@ -635,12 +635,8 @@
     <string name="all_transactions">All</string>
     <string name="received_transactions">Received</string>
     <string name="sent_transactions">Sent</string>
-<<<<<<< HEAD
     <string name="services_portal_subtitle_error" translatable="false">Keys are missing for these services. See CONFIGURATION FOR UPHOLD AND LIQUID in README.md for more information.</string>
-=======
-
     <string name="serious_error_title">Serious Error</string>
     <string name="serious_error_unknown">Please contact support.</string>
     <string name="serious_error_security_missing_iv" translatable="false">Invalid security state detected.\n\nSee if you can view your recovery phrase under the Security Settings. After that send a report to the support desk with Contact Support.\n\nLastly, restart this app and try again.</string>
->>>>>>> a2fbc686
 </resources>