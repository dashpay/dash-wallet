--- conflicted
+++ resolved
@@ -454,17 +454,14 @@
     <string name="no">No</string>
 
     <string name="updating_profile">Updating Profile on Dash Network</string>
-<<<<<<< HEAD
     <string name="error_updating_profile_try_again">Try Again</string>
     <string name="error_updating_profile_cancel">Cancel</string>
     <string name="error_updating_profile_msg">Error updating your profile</string>
     <string name="error_updating_profile_code">Code: %s</string>
-=======
     <string name="where_to_store_your_picture">Where would you like to store your picture?</string>
     <string name="external_storage_disclaimer">Your image will always be in your control. Dash does not store any of your data including your profile picture.</string>
     <string name="select_source_sign_in_required">Sign in required</string>
     <string name="select_source_google_drive">Google Drive</string>
     <string name="select_source_no_sign_in_required">No account required</string>
->>>>>>> d4f336e6
 
 </resources>