<?xml version='1.0' encoding='UTF-8'?>
<resources xmlns:tools="http://schemas.android.com/tools">

    <string name="onboarding_create_wallet">Create a New Wallet</string>
    <string name="onboarding_recover_wallet">Restore Wallet From Recovery Phrase</string>
    <string name="onboarding_restore_wallet">Restore Wallet From File</string>
    <string name="onboarding_load_wallet_error">Unable to load wallet!</string>

    <string name="set_pin_create_new_wallet">Create a New Wallet</string>
    <string name="set_pin_restore_wallet">Restore Wallet</string>
    <string name="set_pin_enter_pin">Enter old PIN</string>
    <string name="set_pin_set_pin">Set PIN</string>
    <string name="set_pin_confirm_pin">Confirm PIN</string>
    <string name="set_pin_encrypting">Encrypting wallet</string>
    <string name="set_pin_decrypting">Decrypting wallet</string>
    <string name="set_pin_verifying_pin">Verifying PIN</string>
    <string name="set_pin_message">This PIN will be required to unlock your app every time when you use it.</string>

    <string name="home_available_balance">Available balance</string>
    <string name="home_balance_hidden">Balance hidden</string>
    <string name="home_balance_show_hint">Tap to unhide balance</string>
    <string name="home_balance_hide_hint">Tap to hide balance</string>

    <string name="dialog_confirm_confirm">Confirm</string>
    <string name="dialog_confirm_pay_to">Send to</string>
    <string name="dialog_confirm_secured_by">Secured by</string>
    <string name="dialog_confirm_fee">Network fee</string>
    <string name="dialog_confirm_total">Total</string>
    <string name="dialog_confirm_accept_contact_request">Accept contact request</string>

    <!-- Home Screen: Shortcut Button: 2 lines, 9 characters across -->
    <string name="shortcut_secure_now">Secure Wallet Now</string>
    <!-- Home Screen: Shortcut Button: 2 lines, 9 characters across -->
    <string name="shortcut_action_join_dashpay">Join DashPay</string>
    <!-- Home Screen: Shortcut Button: 2 lines, 9 characters across -->
    <string name="shortcut_scan_to_pay">Scan to Send</string>
    <!-- Home Screen: Shortcut Button: 2 lines, 9 characters across -->
    <string name="shortcut_pay_to_address">Send to Address</string>
    <!-- Home Screen: Shortcut Button: 2 lines, 9 characters across -->
    <string name="shortcut_pay_to_contact">Send to Contact</string>
    <!-- Home Screen: Shortcut Button: 2 lines, 9 characters across -->
    <string name="shortcut_buy_sell">Buy / Sell Dash</string>
    <!-- Home Screen: Shortcut Button: 2 lines, 9 characters across -->
    <string name="shortcut_receive">Receive</string>
    <!-- Home Screen: Shortcut Button: 2 lines, 9 characters across -->
    <string name="shortcut_import_key">Import Private Key</string>
    <!-- Home Screen: Shortcut Button: 2 lines, 9 characters across -->
    <string name="shortcut_add_shortcut">Add Shortcut</string>

    <!-- Lock Screen: Button: 2 lines, 9 characters across -->
    <string name="lock_action_quick_receive">Quick Receive</string>
    <!-- Lock Screen: Button: 2 lines, 9 characters across -->
    <string name="lock_action_login_with_pin">Login with PIN</string>
    <!-- Lock Screen: Button: 2 lines, 9 characters across -->
    <string name="lock_action_login_with_fingerprint">Login with Fingerprint</string>
    <!-- Lock Screen: Button: 2 lines, 9 characters across -->
    <string name="lock_action_scan_to_pay">Scan to Send</string>
    <!-- Lock Screen: Text above the PIN Entry area -->
    <string name="lock_enter_pin">Enter PIN</string>
    <string name="lock_unlock_with_fingerprint">Use your fingerprint to unlock</string>

    <string name="perm_lock_info">Wallet permanently locked</string>
    <string name="perm_lock_wipe_wallet">Wipe Wallet</string>
    <string name="perm_lock_close_app">Close</string>

    <string name="scan_to_pay_error_dialog_title">Scan to Send</string>
    <string name="scan_to_pay_error_dialog_message">Not a valid Dash Address or URL request in clipboard:\n\n%s</string>
    <string name="scan_to_pay_error_dialog_message_no_data">Not a valid Dash Address or URL request in clipboard.</string>

    <string name="receive_title">Receive</string>
    <string name="receive_enter_amount_message">Specify the amount to be received</string>
    <string name="receive_enter_amount_button">Specify Amount</string>
    <string name="receive_share_button">Share</string>
    <string name="receive_copied">Copied</string>

    <string name="pay_title">Send</string>
    <string name="history_title">History</string>
    <string name="more_title">More</string>
    <string name="settings_title">Settings</string>
    <string name="security_title">Security</string>
    <string name="recover_wallet_title">Recover Wallet</string>
    <string name="tools_title">Tools</string>

    <string name="payments_title">Payments</string>
    <string name="payments_tab_pay_label">Send</string>
    <string name="payments_tab_receive_label">Receive</string>
    <string name="payments_pay_to_contact_title">Send to</string>
    <string name="payments_pay_to_contact_sub_title">A person in your contacts</string>
    <string name="payments_pay_to_contact_button">Select</string>
    <string name="payments_pay_by_qr_title">Send by</string>
    <string name="payments_pay_by_qr_sub_title">Scanning QR code</string>
    <string name="payments_pay_to_clipboard_title">Send to copied address</string>
    <string name="payments_pay_to_clipboard_sub_title">No address copied</string>

    <string name="forgot_pin_title">Forgot PIN?</string>
    <string name="forgot_pin_message">You can set a new PIN with the help of your recovery phrase.</string>
    <string name="forgot_pin_instruction_1">Enter recovery phrase to recover your wallet</string>
    <string name="forgot_pin_instruction_2">Set up a new PIN</string>
    <string name="forgot_pin_instruction_3">Login with your new PIN to access your wallet</string>
    <string name="forgot_pin_warning">If you have forgot your PIN and lost your recover phrase, you cannot get back access to your wallet and funds.</string>
    <string name="forgot_pin_recover">Enter recovery phrase</string>
    <string name="forgot_pin_passphrase_doesnt_match">The recovery phrase does not match what this wallet was set up with.</string>

    <string name="send_coins_auto_lock_feasible">This transaction should settle instantly at no extra fee</string>
    <string name="send_coins_auto_lock_not_feasible">This transaction may take several minutes to settle. Complete instantly for %1$s%2$s?</string>
    <string name="send_coins_instant_send_not_feasible">This transaction may take several minutes to settle.</string>

    <string name="options_paste_from_clipboard_title">Paste from clipboard</string>

    <string name="transaction_row_message_own_instantx_lock_request_notsent">This payment has not been transmitted yet.</string>
    <string name="transaction_row_message_sent_to_single_peer">This payment has been sent.</string>

    <string name="regular_transaction_info_message">This transaction was not settled instantly.</string>

    <string name="wallet_options_disconnect">Disconnect</string>

    <string name="network_monitor_masternodes_title">Masternodes</string>
    <string name="export_keys_dialog_title_to_seed">View Recovery Phrase</string>
    <string name="import_keys_dialog_title_from_seed">Restore from recovery phrase</string>
    <string name="backup_to_seed_wallet_dialog_message">This is your recovery phrase.  Please write it down.</string>
    <string name="backup_wallet_to_seed_dialog_warning">DO NOT let anyone see your recovery phrase or they can spend your Dash.</string>
    <string name="backup_to_seed_wallet_dialog_enter_pin_message">Your wallet is protected by a spending PIN.  Enter your PIN and press Show to view your recovery phrase.</string>
    <string name="import_keys_from_seed_dialog_message">Enter your recovery phrase here.</string>
    <string name="import_export_keys_dialog_password_phrase">Recovery phrase goes here.</string>
    <string name="preferences_report_issue_summary">Collect information about your issue and email your report to the developers.</string>
    <string name="navigation_configuration">Configuration</string>
    <string name="button_copy_address">Copy address</string>
    <string name="request_coins_clipboard_address_msg">Dash address copied to clipboard</string>
    <string name="backup_wallet_to_seed_show_recovery_phrase">Show</string>
    <string name="restore_wallet_from_invalid_seed_warning_message">\"%s\" is not a recovery phrase word</string>
    <string name="restore_wallet_from_invalid_seed_not_twelve_words">Recovery phrase must have 12 words</string>
    <string name="restore_wallet_from_invalid_seed_bad_checksum">Bad recovery phrase</string>
    <string name="restore_wallet_from_invalid_seed_failure">Wallet could not be restored:\n\n%s\n\nBad recovery phrase?</string>

    <string name="send_coins_options_fee_category_zero">No Fee</string>
    <string name="send_coins_fragment_hint_fee_zero">No fee of will be paid. Use \'no fee\' only if you don\'t care about confirmation time.</string>

    <!-- Deep Links:  Message pops up when another app requests information from this app -->
    <string name="wallet_uri_handler_public_key_request_dialog_msg">Application %s would like to receive your Master Public Key.  This can be used to keep track of your wallet, this can not be used to move your Dash.</string>
    <!-- Deep Links:  Message pops up when another app requests information from this app -->
    <string name="wallet_uri_handler_address_request_dialog_msg">Application %s is requesting an address so it can pay you.  Would you like to authorize this?</string>

    <string name="wallet_lock_unlock">Unlock</string>
    <string name="wallet_lock_unlock_wallet">Unlock wallet</string>
    <string name="wallet_lock_unlock_to_see_txs_title">Wallet locked.</string>
    <string name="wallet_lock_unlock_to_see_txs_txt">Tap the lock icon above to unlock your wallet and see the transaction history.</string>
    <string name="wallet_lock_unlock_dialog_title">Unlock your wallet</string>
    <string name="wallet_lock_unlock_dialog_message">Your wallet is protected by a spending PIN. Enter your PIN and press Unlock to continue.</string>
    <string name="wallet_lock_reset_wallet_title">Reset Wallet</string>
    <string name="wallet_lock_reset_wallet_message">Are you sure? Your wallet will be deleted and all your Dash will be lost.\n\nThe only way to recover your Dash is with a backup file or recovery phrase.</string>

    <string name="wallet_lock_wallet_disabled">Wallet disabled</string>
    <string name="wallet_lock_try_again">Try again in %1$d %2$s</string>
    <string name="wallet_lock_reset">Reset</string>
    <string name="wallet_lock_wrong_pin">Wrong PIN! %s</string>

    <plurals name="wallet_lock_attempts_remaining">
        <item quantity="one">%d attempt remaining</item>
        <item quantity="other">%d attempts remaining</item>
    </plurals>

    <plurals name="minute">
        <item quantity="one">minute</item>
        <item quantity="other">minutes</item>
    </plurals>

    <plurals name="hour">
        <item quantity="one">hour</item>
        <item quantity="other">hours</item>
    </plurals>

    <string name="upgrade">Upgrade</string>
    <string name="encrypt_new_key_chain_dialog_title">Upgrade your wallet</string>
    <string name="encrypt_new_key_chain_dialog_message">Your wallet will be upgraded to support importing from and exporting to more apps.</string>
    <string name="encrypt_new_key_chain_enter_pin_dialog_message">You must enter your PIN to finish the upgrade process.</string>
    <string name="pin_code_required_dialog_message">This app now requires a PIN to spend and view the balance and transactions.</string>
    <string name="backup_wallet_seed_private_key_written_down_box">I have written down the recovery phrase</string>

    <string name="change_exchange_currency_code_message">Your local currency is %1$s, but in this app your default currency is set to %2$s. Would you like to change it to %1$s or leave it as %2$s?</string>
    <string name="change_to">Change to %s</string>
    <string name="leave_as">Leave as %s</string>

    <string name="protocol_version" translatable="false">%1$s\nprotocol: %2$d</string>

    <string name="remind_later">Remind later</string>
    <string name="backup_now">Backup now</string>

    <string name="notification_transactions_channel_name">Transactions</string>
    <string name="notification_transactions_channel_description">Receive alerts about incoming transactions.</string>
    <string name="notification_synchronization_channel_name">Synchronization</string>
    <string name="notification_synchronization_channel_description">Shows a notification when the app is synchronizing with the network.</string>
    <string name="notification_dashpay_channel_name">DashPay</string>
    <string name="notification_dashpay_channel_description">Status of ongoing DashPay operations.</string>

    <string name="net_type_indicator" />

    <string name="unlock_with_fingerprint">Use your fingerprint to unlock.</string>
    <string name="unlock_with_fingerprint_error">Failed to recognize fingerprint, please try again.</string>
    <string name="unlock_with_fingerprint_error_max_attempts">Maximum fingerprint attempts exceeded. Please try again later.</string>
    <string name="or_unlock_with_fingerprint">Or use your fingerprint to unlock.</string>
    <string name="enable_fingerprint">Enable fingerprint</string>
    <string name="touch_fingerprint_sensor">Touch fingerprint sensor</string>
    <string name="touch_fingerprint_to_enable">Touch the fingerprint sensor to enable unlocking with fingerprint.</string>
    <string name="fingerprint_changed_title">Fingerprint data changed</string>
    <string name="fingerprint_changed_message">We detected a change in your fingerprint authentication data. You need to use PIN this time.</string>
    <string name="exchange_rate_missing">This payment is too old to get the fiat value.</string>

    <string name="preferences_enable_payment_request_summary">Use payment protocol for QR-code initiated payments</string>
    <string name="preferences_enable_payment_request_title">BIP70 for scan-to-pay</string>

    <string name="verify_continue">Continue</string>
    <string name="verify">Verify</string>
    <string name="verify_backup_wallet">Backup Wallet</string>
    <string name="verify_show_recovery_phrase">Show Recovery Phrase</string>
    <string name="verify_secure_now">Secure Wallet Now</string>
    <string name="verify_it_is_important">It\'s important</string>
    <string name="verify_it_is_important_subtitle">We are about to show you the secret key to your wallet.</string>
    <string name="verify_info_text_1">This recovery phrase is your access to the funds in this wallet.</string>
    <string name="verify_info_text_2">We do not store this recovery phrase.</string>
    <string name="verify_info_text_3">You will need this recovery phrase to access your funds if this device is lost, damaged or if Dash Wallet ever is accidentally uninstalled from this device.</string>
    <string name="verify_skip">Skip</string>
    <string name="verify_secure_now_btn">Secure now</string>
    <string name="verify_secure_now_message">If you lose this device, you will lose your funds. Get your recovery phrase so that you can restore your wallet on another device.</string>
    <string name="verify_seed_title">Please write it down</string>
    <string name="verify_seed_write_down_confirmation">I wrote it down</string>
    <string name="verify_seed_buttons_tip">Please tap on the words from your recovery phrase in the right order</string>
    <string name="verify_seed_success_title">Verified Successfully</string>
    <string name="verify_seed_success_message">Your wallet is secured now. You can use your recovery phrase anytime to recover your account on another device.</string>
    <string name="view_seed_done">Done</string>
    <string name="view_seed_title">Recovery Phrase</string>
    <string name="transaction_result_view_on_explorer">View in Block Explorer</string>
    <string name="transaction_result_paid_successfully">Sent successfully</string>
    <string name="transaction_result_sent_to">Sent to</string>
    <string name="transaction_date_and_time">Date</string>
    <string name="transaction_close">Close</string>
    <string name="transaction_details_amount_received">Amount Received</string>
    <string name="transaction_details_amount_sent">Amount Sent</string>
    <string name="transaction_details_sent_from">Sent from</string>
    <string name="transaction_details_sent_to">Sent to</string>
    <string name="transaction_details_received_at">Received at</string>
    <string name="transaction_details_received_from">Received from</string>
    <string name="transaction_details_moved_from">Moved from</string>
    <string name="transaction_details_moved_internally_to">Internally moved to</string>

    <string name="authenticate_fingerprint_title">Authenticate</string>
    <string name="authenticate_fingerprint_message">Confirm fingerprint to continue</string>
    <string name="authenticate_pin_message">Enter your PIN to continue</string>
    <string name="authenticate_switch_to_fingerprint">Use Fingerprint</string>
    <string name="authenticate_switch_to_pin">Use PIN</string>

    <string name="menu_buy_and_sell_title">Buy &amp; Sell Dash</string>
    <string name="menu_buy_and_sell_subtitle">Connect with third party exchanges</string>
    <string name="menu_security_title">Security</string>
    <string name="menu_security_subtitle">View passphrase, backup wallet…</string>
    <string name="menu_settings_title">Settings</string>
    <string name="menu_settings_subtitle">Default currency, shortcuts, about…</string>
    <string name="menu_tools_title">Tools</string>
    <string name="menu_tools_subtitle">Import private key…</string>
    <string name="menu_local_currency">Local Currency</string>
    <string name="menu_rescan_blockchain">Rescan Blockchain</string>
    <string name="menu_contact_support_title">Contact Support</string>
    <string name="menu_contact_support_subtitle">Report an issue</string>

    <string name="tools_address_book">Address Book</string>
    <string name="tools_import_private_key">Import Private Key</string>
    <string name="tools_network_monitor">Network Monitor</string>

    <string name="about_help_us_improve">Help us improve your experience</string>
    <string name="about_review_and_rate">Review &amp; Rate the app</string>
    <string name="about_contact_support">Contact Support</string>
    <string name="about_fork_disclaimer">This is an open source app forked from Bitcoin Wallet</string>
    <string name="about_copyright">Copyright © 2020 Dash Core</string>
    <string name="about_license">GNU General Public License v3.0</string>
    <string name="about_github_link" translatable="false">https://github.com/dashevo/dash-wallet</string>
    <string name="about_version_name">Dash Wallet %s</string>

    <string name="block">Block</string>
    <string name="time">Time</string>
    <string name="hash">Hash</string>
    <string name="block_info">Block Info</string>

    <string name="scan_private_key">Scan Private Key</string>
    <string name="scan_private_key_intro_1">You are about to sweep funds from a Dash paper wallet.</string>
    <string name="scan_private_key_intro_2">This will move all coins from that wallet to your wallet on this device.</string>
    <string name="scan_private_key_intro_3">When the transaction is confirmed, the other wallet will be worthless and should not be re-used for safety reasons.</string>
    <string name="confirm">Confirm</string>

    <string name="advanced_security_security_level">Security Level</string>
    <string name="auto_logout">Auto Logout</string>
    <string name="spending_confirmation">Spending Confirmation</string>
    <string name="logout_after">Logout after</string>
    <string name="immediately">Immediately</string>
    <string name="twenty_four_hours">24 hours</string>
    <string name="one_minute">1 min</string>
    <string name="five_minute">5 min</string>
    <string name="one_hour">1 hour</string>
    <string name="biometric_limit">Biometric Limit</string>
    <string name="spending_confirmation_hint_zero">PIN is always required to make a payment</string>
    <string name="spending_confirmation_hint_above_zero">You can authenticate with Biometric Authentication for payments below</string>

    <string name="security_none">None</string>
    <string name="security_low">Low</string>
    <string name="security_medium">Medium</string>
    <string name="security_high">High</string>
    <string name="security_very_high">Very High</string>
    <string name="max">Max</string>

    <string name="enter_amount_available">available</string>

    <string name="skip">skip</string>
    <string name="get_started">Get Started</string>
    <string name="welcome_screen_title_1_new_install">Welcome</string>
    <string name="welcome_screen_title_1_upgrade">We Upgraded</string>
    <string name="welcome_screen_subtitle_1">An intuitive and familiar experience across all your devices</string>
    <string name="welcome_screen_title_2">Pay with Ease</string>
    <string name="welcome_screen_subtitle_2">Pay and get paid instantly with easy to use payment flows</string>
    <string name="welcome_screen_title_3">More Control</string>
    <string name="welcome_screen_subtitle_3">Have complete control and customize your wallet based on your needs</string>

    <string-array name="history_filter">
        <item>All</item>
        <item>Received</item>
        <item>Sent</item>
    </string-array>

    <string name="sync_status_wait">Please wait for the sync to complete</string>
    <string name="sync_status_syncing_title">Syncing</string>
    <string name="sync_status_syncing_sub_title">with Dash blockchain</string>
    <string name="sync_status_unable_to_connect">Unable to connect</string>
    <string name="sync_status_check_connection">Check your connection</string>
    <string name="sync_status_sync_title">Sync</string>
    <string name="sync_status_sync_completed">Completed</string>

    <string name="appwidget_wallet_not_ready">Please setup your wallet</string>

    <string name="payment_request_please_wait_title">Please wait</string>
    <string name="payment_request_please_wait_message">Connecting to Payment Server</string>
    <string name="payment_request_unable_to_connect">Unable to Connect</string>
    <string name="payment_request_unable_to_send">Unable to Send</string>
    <string name="payment_request_please_try_again">Please try again</string>
    <string name="payment_request_try_again">Try Again</string>
    <string name="payment_request_problem_title">Payment was not acknowledged</string>
    <string name="payment_request_problem_message">Your payment could not be processed by the server, please inquire with the merchant</string>
    <string name="payment_request_expired_title">Payment Request Expired</string>
    <string name="payment_request_close">Close</string>
    <string name="payment_request_skip">Skip</string>
    <string name="payment_request_paid_to">Paid to</string>

<<<<<<< HEAD
    <string name="choose_your_username">Choose your <b>Dash\nUsername</b></string>
    <string name="min_3_chars">Between 3 and 23 characters</string>
    <string name="alphanum_only">Alphabets and Numbers only</string>
    <string name="identity_username_validating">Validating username…</string>
        <string name="identity__username_available">Username available</string>
    <string name="identity_username_taken">Username taken</string>
    <string name="platform_communication_error">Communication error with Dash Platform</string>
    <string name="register">Register</string>

    <string name="new_account_confirm_button_text">Confirm &amp; Pay</string>
    <string name="new_account_confirm_accept">I Accept</string>
    <string name="new_account_confirm_upgrade_fee">Upgrade Fee</string>
    <string name="new_account_confirm_message">You have chose %s as your username. Username cannot be changed once it is registered.</string>

    <string name="username_being_created">Your username %s is being created on the Dash Network</string>
    <string name="processing_let_me_know">Let me know when it\'s done</string>
    <string name="processing_home_title">Upgrading to Evolution</string>
    <string name="processing_home_step_1" tools:ignore="TypographyFractions">(1/3) Processing Payment</string>
    <string name="processing_home_step_2">(2/3) Creating ID</string>
    <string name="processing_home_step_2_restoring">(2/3) Recovering ID</string>
    <string name="processing_home_step_3" tools:ignore="TypographyFractions">(3/3) Registering Username</string>
    <string name="processing_home_step_3_restoring">(3/3) Recovering Username</string>
    <string name="processing_done_title">Hello %s,</string>
    <string name="processing_done_subtitle">Your Evolution account is ready to use</string>
    <string name="processing_error_title">Error Upgrading</string>
    <string name="processing_error_retry">Retry</string>
    <string name="processing_username_unavailable_title">Username Unavailable</string>
    <string name="processing_username_unavailable_subtitle">Please choose another</string>

    <string name="dashpay_upgrade_fee">DashPay Upgrade Fee</string>
    <string name="search_user_find_a_user">Find a user on the Dash Network</string>
    <string name="search_for_a_user">Search for a User on the Dash Network</string>
    <string name="search_user_input_placeholder">enter the username to search here</string>
    <string name="add_new_contact">Add a New Contact</string>
    <string name="send_contact_request">Send Contact Request</string>
    <string name="sending_contact_request">Sending Contact Request</string>
    <string name="sending_contact_request_short">Inviting</string>
    <string name="accepting_contact_request">Accepting Contact Request</string>
    <string name="accepting_contact_request_short">Accepting</string>
    <string name="search_user_no_results">There are no users that match</string>
    <string name="search_user_loading">Searching for username <b>"%"</b> on the Dash Network</string>
    <string name="contact_request_pending">Contact Request Pending</string>
    <string name="pay">Pay</string>
    <string name="contact_request_received_title">%s has requested to be a friend</string>
    <string name="contact_request_accept">Accept</string>
    <string name="contact_request_ignore">Ignore</string>

    <string name="contacts_no_results">There are no contacts that match</string>

    <string name="contacts_title">Contacts</string>
    <string name="contact_requests_title">Contact Requests</string>
    <string name="contacts_add_new_contact">Add new contact</string>
    <string name="contacts_contact_requests_count">Contact Requests (%d)</string>
    <string name="contacts_contact_requests">Contact Requests</string>
    <string name="contacts_contact_requests_view">view all</string>
    <string name="contacts_my_contacts">My Contacts</string>
    <string name="contacts_sort_order">Sort by:</string>
    <string-array name="contacts_sort">
        <item>Name</item>
    </string-array>

    <string name="notifications_title">Notifications</string>
    <string name="notifications_title_with_count">Notifications (%d)</string>
    <string name="notifications_profile_activity">Activity</string>
    <string name="notifications_new">New</string>
    <string name="notifications_earlier">Earlier</string>
    <string name="notifications_none_new">There are no new notifications</string>
    <string name="notifications_contact_has_accepted">%s has accepted your contact request.</string>
    <string name="notifications_you_have_accepted">You have accepted the contact request from %s</string>
    <string name="notifications_you_sent">You sent a contact request to %s</string>
    <string name="notifications_you_received">%s sent a contact request to you</string>

    <string name="identity_complete_message">Your username %s has been successfully created on the Dash Network</string>

    <string name="scan_to_pay_username_dialog_message">Not a valid Dash Username or Identity\n\n%s</string>
    <string name="send_coins_to_username">Sending to</string>
    <string name="contact_history_disclaimer">Add % as your contact to &lt;b>Pay Directly to Username&lt;/b> and &lt;b>Retain Mutual Transaction History&lt;/b></string>
    <string name="contact_history_disclaimer_pending">Once % accepts your request you can &lt;b>Pay Directly to Username&lt;/b></string>
    <string name="stranger_activity_disclaimer_text">Payments made directly to addresses won’t be retained in activity.</string>

    <string name="edit_profile">Edit Profile</string>
    <string name="display_name">Display Name</string>
    <string name="about_me">About me</string>
    <string name="char_count">%1$d/%2$d Characters</string>
    <string name="save">Save</string>
    <string name="upgrade_to_evolution_title">Upgrade to Evolution</string>
    <string name="upgrade_to_evolution_message">Create your Username, find friends &amp; family with their usernames and add them to your contacts</string>

=======
    <string name="import_image_not_valid_qr_code">Not a valid QR Code</string>
    <string name="import_image_please_use_valid_qr_code">Please use a valid Dash QR Code</string>
    <string name="import_image_no_private_key_copied">No private key copied</string>
    <string name="import_image_import_valid_private_key">Copy a valid private key to import Dash from it</string>
    <string name="import_image_invalid_private">Invalid Private Key</string>
    <string name="import_image_okay">Okay</string>
>>>>>>> 4373efd9
</resources><|MERGE_RESOLUTION|>--- conflicted
+++ resolved
@@ -346,7 +346,13 @@
     <string name="payment_request_skip">Skip</string>
     <string name="payment_request_paid_to">Paid to</string>
 
-<<<<<<< HEAD
+    <string name="import_image_not_valid_qr_code">Not a valid QR Code</string>
+    <string name="import_image_please_use_valid_qr_code">Please use a valid Dash QR Code</string>
+    <string name="import_image_no_private_key_copied">No private key copied</string>
+    <string name="import_image_import_valid_private_key">Copy a valid private key to import Dash from it</string>
+    <string name="import_image_invalid_private">Invalid Private Key</string>
+    <string name="import_image_okay">Okay</string>
+
     <string name="choose_your_username">Choose your <b>Dash\nUsername</b></string>
     <string name="min_3_chars">Between 3 and 23 characters</string>
     <string name="alphanum_only">Alphabets and Numbers only</string>
@@ -435,12 +441,4 @@
     <string name="upgrade_to_evolution_title">Upgrade to Evolution</string>
     <string name="upgrade_to_evolution_message">Create your Username, find friends &amp; family with their usernames and add them to your contacts</string>
 
-=======
-    <string name="import_image_not_valid_qr_code">Not a valid QR Code</string>
-    <string name="import_image_please_use_valid_qr_code">Please use a valid Dash QR Code</string>
-    <string name="import_image_no_private_key_copied">No private key copied</string>
-    <string name="import_image_import_valid_private_key">Copy a valid private key to import Dash from it</string>
-    <string name="import_image_invalid_private">Invalid Private Key</string>
-    <string name="import_image_okay">Okay</string>
->>>>>>> 4373efd9
 </resources>