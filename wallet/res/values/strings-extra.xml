--- conflicted
+++ resolved
@@ -582,10 +582,7 @@
     <string name="invite_history_empty_claimed">There are no claimed invites.</string>
     <string name="invite_history_empty_pending">There are no pending invites.</string>
     <string name="invitation_details_invite_used_by">Invitation used by</string>
-<<<<<<< HEAD
-=======
     <string name="invitation_details_invite_without_username">Invitation claimed.  Username registration pending.</string>
->>>>>>> e14d39b9
     <string-array name="invite_filter">
         <item>All</item>
         <item>Pending</item>
