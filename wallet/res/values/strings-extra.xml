--- conflicted
+++ resolved
@@ -581,11 +581,8 @@
     <string name="invite_history_empty">No invites have been created.</string>
     <string name="invite_history_empty_claimed">There are no claimed invites.</string>
     <string name="invite_history_empty_pending">There are no pending invites.</string>
-<<<<<<< HEAD
     <string name="invitation_details_invite_used_by">Invitation used by</string>
     <string name="invitation_details_invite_without_username">Invitation claimed.  Username registration pending.</string>
-=======
->>>>>>> 933fc47e
     <string-array name="invite_filter">
         <item>All</item>
         <item>Pending</item>
