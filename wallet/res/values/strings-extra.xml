--- conflicted
+++ resolved
@@ -192,10 +192,6 @@
     <string name="notification_transactions_channel_description">Receive alerts about incoming transactions.</string>
     <string name="notification_synchronization_channel_name">Synchronization</string>
     <string name="notification_synchronization_channel_description">Shows a notification when the app is synchronizing with the network.</string>
-<<<<<<< HEAD
-    <string name="notification_dashpay_channel_name">DashPay</string>
-    <string name="notification_dashpay_channel_description">Status of ongoing DashPay operations.</string>
-=======
     <string name="notification_generic_channel_name">Generic notifications</string>
     <string name="notification_generic_channel_description">Other Dash Wallet events</string>
     <string name="notification_push_channel_name">Push Notifications</string>
@@ -203,7 +199,8 @@
     <string name="notification_settings_title">Notifications</string>
     <string name="notification_explainer_title">Dash Wallet would like to send you notifications</string>
     <string name="notification_explainer_message">Notifications may include alerts, sounds, and icon badges. These can be configured in phone Settings.</string>
->>>>>>> 6686d291
+    <string name="notification_dashpay_channel_name">DashPay</string>
+    <string name="notification_dashpay_channel_description">Status of ongoing DashPay operations.</string>
 
     <string name="net_type_indicator" />
 
@@ -650,8 +647,6 @@
     <string name="wallet_encryption_error_title">Wallet Creation Error</string>
     <string name="wallet_encryption_error_message">There is a problem creating the wallet.  Please report this to the Support Desk.</string>
     <string name="wallet_not_encrypted_error_message">There is a problem with your wallet.\n\nIf you have no Dash in this wallet, then uninstall and reinstall this app. Then create a new wallet.\n\nIf you have a recovery phrase or a backup file, then uninstall this app and reinstall it.\n\nOtherwise, please report this to the Support Desk.</string>
-<<<<<<< HEAD
-=======
 
     <string name="fcm_notification_channel_id" translatable="false">dash.notifications.push</string>
     <string name="reset_wallet_title">Are you sure you want to reset the wallet?</string>
@@ -663,5 +658,4 @@
     <string name="launch_reset_wallet_extra_message">Back up your recovery phrase</string>
     <string name="start_reset_wallet_title">You may lose %s</string>
     <string name="reset_wallet_text">Reset Wallet</string>
->>>>>>> 6686d291
 </resources>