--- conflicted
+++ resolved
@@ -164,9 +164,14 @@
     <string name="verify_seed_title">Please write this down</string>
     <string name="verify_seed_write_down_confirmation">I have written this down</string>
     <string name="verify_seed_buttons_tip">Please tap on the words from your recovery phrase in the right order</string>
-<<<<<<< HEAD
     <string name="verify_seed_success_title">Verified Successfully</string>
     <string name="verify_seed_success_message">Your wallet is secured now. You can use your recovery phrase anytime to recover your account on another device.</string>
+
+	<string name="transaction_result_view_on_explorer">View on Explorer</string>
+	<string name="transaction_result_paid_successfully">Paid successfully</string>
+	<string name="transaction_result_sent_to">Sent to</string>
+	<string name="transaction_date_and_time">Date &amp; Time</string>
+	<string name="transaction_close">Close</string>
 
     <string name="authenticate_fingerprint_title">Authenticate</string>
     <string name="authenticate_fingerprint_message">Confirm fingerprint to continue</string>
@@ -179,21 +184,5 @@
         <item>Received</item>
         <item>Sent</item>
     </string-array>
-=======
-	<string name="verify_seed_success_title">Verified Successfully</string>
-	<string name="verify_seed_success_message">Your wallet is secured now. You can use your recovery phrase anytime to recover your account on another device.</string>
-
-	<string name="transaction_result_view_on_explorer">View on Explorer</string>
-	<string name="transaction_result_paid_successfully">Paid successfully</string>
-	<string name="transaction_result_sent_to">Sent to</string>
-	<string name="transaction_date_and_time">Date &amp; Time</string>
-	<string name="transaction_close">Close</string>
-
-	<string-array name="history_filter">
-		<item>All</item>
-		<item>Received</item>
-		<item>Sent</item>
-	</string-array>
->>>>>>> 18cd3c91
 
 </resources>