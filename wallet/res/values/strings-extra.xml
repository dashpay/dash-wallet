<?xml version='1.0' encoding='UTF-8'?>
<resources>

	<string name="onboarding_create_wallet">Create a New Wallet</string>
	<string name="onboarding_recover_wallet">Restore Wallet From Recovery Phrase</string>
	<string name="onboarding_restore_wallet">Restore Wallet From File</string>

	<string name="set_pin_create_new_wallet">Create a New Wallet</string>
	<string name="set_pin_restore_wallet">Restore Wallet</string>
	<string name="set_pin_enter_pin">Enter old PIN</string>
	<string name="set_pin_set_pin">Set PIN</string>
	<string name="set_pin_confirm_pin">Confirm PIN</string>
	<string name="set_pin_encrypting">Encrypting wallet</string>
	<string name="set_pin_decrypting">Decrypting wallet</string>
	<string name="set_pin_message">This PIN will be required to unlock your app everytime when you use it.</string>

	<string name="home_pay">Pay</string>
	<string name="home_receive">Receive</string>
	<string name="home_available_balance">Available balance</string>

	<string name="quick_action_secure_now">Secure\nWallet Now</string>
	<string name="quick_action_scan_to_pay">Scan to\nPay</string>
	<string name="quick_action_pay_to_address">Pay to\nAddress</string>
	<string name="quick_action_buy_sell">Buy / Sell\nDash</string>
	<string name="quick_action_add_shortcut">Add\nShortcut</string>

	<string name="scan_to_pay_error_dialog_title">Scan to Pay</string>
	<string name="scan_to_pay_error_dialog_message">Not a valid Dash Address or URL request in clipboard:\n\n%s</string>
	<string name="scan_to_pay_error_dialog_message_no_data">Not a valid Dash Address or URL request in clipboard.</string>

	<string name="history_title">History</string>

    <string name="send_coins_auto_lock_feasible">This transaction will settle instantly at no extra fee.</string>
	<string name="send_coins_auto_lock_not_feasible">This transaction may take several minutes to settle. Complete instantly for %1$s%2$s?</string>
	<string name="send_coins_instant_send_not_feasible">This transaction may take several minutes to settle.</string>

	<string name="options_paste_from_clipboard_title">Paste from clipboard</string>

	<string name="transaction_row_message_own_instantx_lock_request_notsent">This payment has not been transmitted yet.</string>
	<string name="transaction_row_message_sent_to_single_peer">This payment has been sent.</string>

	<string name="regular_transaction_info_message">This transaction was not settled instantly.</string>

	<string name="wallet_options_disconnect">Disconnect</string>

	<string name="network_monitor_masternodes_title">Masternodes</string>
	<string name="export_keys_dialog_title_to_seed">View recovery phrase</string>
	<string name="import_keys_dialog_title_from_seed">Restore from recovery phrase</string>
	<string name="backup_to_seed_wallet_dialog_message">This is your recovery phrase.  Please write it down.</string>
	<string name="backup_wallet_to_seed_dialog_warning">DO NOT let anyone see your recovery phrase or they can spend your Dash.</string>
	<string name="backup_to_seed_wallet_dialog_enter_pin_message">Your wallet is protected by a spending PIN.  Enter your PIN and press Show to view your recovery phrase.</string>
    <string name="import_keys_from_seed_dialog_message">Enter your recovery phrase here.</string>
	<string name="import_export_keys_dialog_password_phrase">Recovery phrase goes here.</string>
	<string name="preferences_report_issue_summary">Collect information about your issue and email your report to the developers.</string>
	<string name="navigation_configuration">Configuration</string>
    <string name="button_copy_address">Copy address</string>
	<string name="request_coins_clipboard_address_msg">Dash address copied to clipboard</string>
	<string name="backup_wallet_to_seed_show_recovery_phrase">Show</string>
	<string name="restore_wallet_from_invalid_seed_warning_message">%s is an invalid word.</string>

	<string name="send_coins_options_fee_category_zero">No Fee</string>
	<string name="send_coins_fragment_hint_fee_zero">No fee of will be paid. Use \'no fee\' only if you don\'t care about confirmation time.</string>

	<string name="wallet_uri_handler_public_key_request_dialog_msg">Application %s would like to receive your Master Public Key.  This can be used to keep track of your wallet, this can not be used to move your Dash.</string>
	<string name="wallet_uri_handler_address_request_dialog_msg">Application %s is requesting an address so it can pay you.  Would you like to authorize this?</string>

	<string name="wallet_lock_unlock">Unlock</string>
	<string name="wallet_lock_unlock_wallet">Unlock wallet</string>
	<string name="wallet_lock_unlock_to_see_txs_title">Wallet locked.</string>
	<string name="wallet_lock_unlock_to_see_txs_txt">Tap the lock icon above to unlock your wallet and see the transaction history.</string>
	<string name="wallet_lock_unlock_dialog_title">Unlock your wallet</string>
	<string name="wallet_lock_unlock_dialog_message">Your wallet is protected by a spending PIN. Enter your PIN and press Unlock to continue.</string>
	<string name="wallet_lock_reset_wallet_title">Reset wallet</string>
	<string name="wallet_lock_reset_wallet_message">Are you sure? Your wallet will be deleted and all your Dash will be lost.\n\nThe only way to recover your Dash is with a backup file or recovery phrase.</string>

	<string name="wallet_lock_wallet_disabled">Wallet disabled</string>
	<string name="wallet_lock_try_again">Try again in %1$d %2$s</string>
	<string name="wallet_lock_reset">Reset</string>
	<string name="wallet_lock_wrong_pin">Wrong PIN! %s</string>

	<plurals name="wallet_lock_attempts_remaining">
		<item quantity="one">%d attempt remaining</item>
		<item quantity="other">%d attempts remaining</item>
	</plurals>

	<plurals name="minute">
		<item quantity="one">minute</item>
		<item quantity="other">minutes</item>
	</plurals>

	<plurals name="hour">
		<item quantity="one">hour</item>
		<item quantity="other">hours</item>
	</plurals>

	<string name="encrypt_new_key_chain_upgrade_button">Upgrade</string>
	<string name="encrypt_new_key_chain_dialog_title">Upgrade your wallet</string>
	<string name="encrypt_new_key_chain_dialog_message">Your wallet will be upgraded to support importing from and exporting to more apps.</string>
	<string name="encrypt_new_key_chain_enter_pin_dialog_message">You must enter your PIN to finish the upgrade process.</string>
	<string name="pin_code_required_dialog_message">This app now requires a PIN to spend and view the balance and transactions.</string>
    <string name="backup_wallet_seed_private_key_written_down_box">I have written down the recovery phrase</string>

	<string name="change_exchange_currency_code_message">Your local currency is %1$s, but in this app your default currency is set to %2$s. Would you like to change it to %1$s or leave it as %2$s?</string>
	<string name="change_to">Change to %s</string>
	<string name="leave_as">Leave as %s</string>

	<string name="protocol_version" translatable="false">%1$s\nprotocol: %2$d</string>

	<string name="remind_later">Remind later</string>
	<string name="backup_now">Backup now</string>

	<string name="notification_transactions_channel_name">Transactions</string>
	<string name="notification_transactions_channel_description">Receive alerts about incoming transactions.</string>
	<string name="notification_synchronization_channel_name">Synchronization</string>
	<string name="notification_synchronization_channel_description">Shows a notification when the app is synchronizing with the network.</string>

    <string name="net_type_indicator" />

	<string name="unlock_with_fingerprint">Use your fingerprint to unlock.</string>
	<string name="unlock_with_fingerprint_error">Failed to recognize fingerprint, please try again.</string>
	<string name="unlock_with_fingerprint_error_max_attempts">Maximum fingerprint attempts exceeded. Please try again later.</string>
	<string name="or_unlock_with_fingerprint">Or use your fingerprint to unlock.</string>
	<string name="enable_fingerprint">Enable fingerprint</string>
	<string name="touch_fingerprint_sensor">Touch the fingerprint sensor.</string>
	<string name="touch_fingerprint_to_enable">Touch the fingerprint sensor to enable unlocking with fingerprint.</string>
	<string name="exchange_rate_missing">This payment is too old to get the fiat value.</string>

	<string name="preferences_enable_payment_request_summary">Use payment protocol for QR-code initiated payments</string>
	<string name="preferences_enable_payment_request_title">BIP70 for scan-to-pay</string>

<<<<<<< HEAD

	<string-array name="history_filter">
		<item>All</item>
		<item>Received</item>
		<item>Sent</item>
	</string-array>
=======
	<string name="verify_continue">Continue</string>
	<string name="verify">Verify</string>
	<string name="verify_backup_wallet">Backup Wallet</string>
	<string name="verify_show_recovery_phrase">Show Recovery Phrase</string>
	<string name="verify_secure_now">Secure Wallet Now</string>
	<string name="verify_it_is_important">It\'s important</string>
	<string name="verify_it_is_important_subtitle">We are about to show you the secret key to your wallet.</string>
	<string name="verify_info_text_1">This recovery phrase is your access to the funds in this wallet.</string>
	<string name="verify_info_text_2">We do not store this recovery phrase.</string>
	<string name="verify_info_text_3">In case if this device is lost / damaged, incase if the dash wallet is uninstalled accidentally from this device, you will need this recovery phrase to access your funds.</string>
	<string name="verify_skip">Skip</string>
	<string name="verify_secure_now_btn">Secure Now</string>
	<string name="verify_secure_now_message">If you lose this device, you will lose your funds. Get your UniqueSecretKey so that you can restore your wallet on another device.</string>
    <string name="verify_seed_title">Please write this down</string>
	<string name="verify_seed_write_down_confirmation">I have written this down</string>
    <string name="verify_seed_buttons_tip">Please tap on the words from your recovery phrase in the right order</string>
	<string name="verify_seed_success_title">Verified Successfully</string>
	<string name="verify_seed_success_message">Your wallet is secured now. You can use your recovery phrase anytime to recover your account on another device.</string>

>>>>>>> 9242b3b6
</resources><|MERGE_RESOLUTION|>--- conflicted
+++ resolved
@@ -128,14 +128,12 @@
 	<string name="preferences_enable_payment_request_summary">Use payment protocol for QR-code initiated payments</string>
 	<string name="preferences_enable_payment_request_title">BIP70 for scan-to-pay</string>
 
-<<<<<<< HEAD
-
 	<string-array name="history_filter">
 		<item>All</item>
 		<item>Received</item>
 		<item>Sent</item>
 	</string-array>
-=======
+
 	<string name="verify_continue">Continue</string>
 	<string name="verify">Verify</string>
 	<string name="verify_backup_wallet">Backup Wallet</string>
@@ -149,11 +147,10 @@
 	<string name="verify_skip">Skip</string>
 	<string name="verify_secure_now_btn">Secure Now</string>
 	<string name="verify_secure_now_message">If you lose this device, you will lose your funds. Get your UniqueSecretKey so that you can restore your wallet on another device.</string>
-    <string name="verify_seed_title">Please write this down</string>
+  <string name="verify_seed_title">Please write this down</string>
 	<string name="verify_seed_write_down_confirmation">I have written this down</string>
-    <string name="verify_seed_buttons_tip">Please tap on the words from your recovery phrase in the right order</string>
+  <string name="verify_seed_buttons_tip">Please tap on the words from your recovery phrase in the right order</string>
 	<string name="verify_seed_success_title">Verified Successfully</string>
 	<string name="verify_seed_success_message">Your wallet is secured now. You can use your recovery phrase anytime to recover your account on another device.</string>
 
->>>>>>> 9242b3b6
 </resources>