--- conflicted
+++ resolved
@@ -226,13 +226,10 @@
     <string name="about_github_link">https://github.com/dashevo/dash-wallet</string>
     <string name="about_version_name">Dash Wallet %s</string>
 
-<<<<<<< HEAD
-=======
     <string name="block">Block</string>
     <string name="time">Time</string>
     <string name="hash">Hash</string>
     <string name="block_info">Block Info</string>
->>>>>>> 10529447
     <string name="confirm">Confirm</string>
 
     <string-array name="history_filter">
