<?xml version='1.0' encoding='UTF-8'?>
<resources xmlns:tools="http://schemas.android.com/tools">

    <string name="onboarding_create_wallet">Create a New Wallet</string>
    <string name="onboarding_recover_wallet">Restore Wallet From Recovery Phrase</string>
    <string name="onboarding_restore_wallet">Restore Wallet From File</string>
    <string name="onboarding_load_wallet_error">Unable to load wallet!</string>

    <string name="set_pin_create_new_wallet">Create a New Wallet</string>
    <string name="set_pin_restore_wallet">Restore Wallet</string>
    <string name="set_pin_enter_pin">Enter old PIN</string>
    <string name="set_pin_set_pin">Set PIN</string>
    <string name="set_pin_confirm_pin">Confirm PIN</string>
    <string name="set_pin_encrypting">Encrypting wallet</string>
    <string name="set_pin_decrypting">Decrypting wallet</string>
    <string name="set_pin_verifying_pin">Verifying PIN</string>
    <string name="set_pin_message">This PIN will be required to unlock your app every time when you use it.</string>

    <string name="home_pay">Send</string>
    <string name="home_receive">Receive</string>
    <string name="home_available_balance">Available balance</string>
    <string name="home_balance_hidden">Balance hidden</string>
    <string name="home_balance_show_hint">Tap to unhide balance</string>
    <string name="home_balance_hide_hint">Tap to hide balance</string>

    <string name="dialog_confirm_confirm">Confirm</string>
    <string name="dialog_confirm_pay_to">Send to</string>
    <string name="dialog_confirm_verified_by">Verified by</string>
    <string name="dialog_confirm_fee">Network fee</string>
    <string name="dialog_confirm_total">Total</string>

    <!-- Home Screen: Shortcut Button: 2 lines, 9 characters across -->
    <string name="quick_action_secure_now">Secure Wallet Now</string>
    <!-- Home Screen: Shortcut Button: 2 lines, 9 characters across -->
    <string name="quick_action_join_dashpay">Join DashPay</string>
    <!-- Home Screen: Shortcut Button: 2 lines, 9 characters across -->
    <string name="quick_action_scan_to_pay">Scan to Send</string>
    <!-- Home Screen: Shortcut Button: 2 lines, 9 characters across -->
    <string name="quick_action_pay_to_address">Send to Address</string>
    <!-- Home Screen: Shortcut Button: 2 lines, 9 characters across -->
    <string name="quick_action_buy_sell">Buy / Sell Dash</string>
    <!-- Home Screen: Shortcut Button: 2 lines, 9 characters across -->
    <string name="quick_action_import_key">Import Private Key</string>
    <!-- Home Screen: Shortcut Button: 2 lines, 9 characters across -->
    <string name="quick_action_add_shortcut">Add Shortcut</string>

    <!-- Lock Screen: Button: 2 lines, 9 characters across -->
    <string name="lock_action_quick_receive">Quick Receive</string>
    <!-- Lock Screen: Button: 2 lines, 9 characters across -->
    <string name="lock_action_login_with_pin">Login with PIN</string>
    <!-- Lock Screen: Button: 2 lines, 9 characters across -->
    <string name="lock_action_login_with_fingerprint">Login with Fingerprint</string>
    <!-- Lock Screen: Button: 2 lines, 9 characters across -->
    <string name="lock_action_scan_to_pay">Scan to Send</string>
    <!-- Lock Screen: Text above the PIN Entry area -->
    <string name="lock_enter_pin">Enter PIN</string>
    <string name="lock_unlock_with_fingerprint">Use your fingerprint to unlock</string>

    <string name="perm_lock_info">Wallet permanently locked</string>
    <string name="perm_lock_wipe_wallet">Wipe Wallet</string>
    <string name="perm_lock_close_app">Close</string>

    <string name="scan_to_pay_error_dialog_title">Scan to Send</string>
    <string name="scan_to_pay_error_dialog_message">Not a valid Dash Address or URL request in clipboard:\n\n%s</string>
    <string name="scan_to_pay_error_dialog_message_no_data">Not a valid Dash Address or URL request in clipboard.</string>

    <string name="receive_title">Receive</string>
    <string name="receive_enter_amount_message">Specify the amount to be received</string>
    <string name="receive_enter_amount_button">Specify Amount</string>
    <string name="receive_share_button">Share</string>
    <string name="receive_copied">Copied</string>

    <string name="pay_title">Send</string>
    <string name="history_title">History</string>
    <string name="more_title">More</string>
    <string name="settings_title">Settings</string>
    <string name="security_title">Security</string>
    <string name="recover_wallet_title">Recover Wallet</string>
    <string name="tools_title">Tools</string>

    <string name="payments_title">Payments</string>
    <string name="payments_tab_pay_label">Send</string>
    <string name="payments_tab_receive_label">Receive</string>
    <string name="payments_pay_by_qr_title">Send by</string>
    <string name="payments_pay_by_qr_sub_title">Scanning QR code</string>
    <string name="payments_pay_by_qr_button">Scan</string>
    <string name="payments_pay_to_clipboard_title">Send to copied address</string>
    <string name="payments_pay_to_clipboard_sub_title">No address copied</string>
    <string name="payments_pay_to_clipboard_button">Send</string>

    <string name="forgot_pin_title">Forgot PIN?</string>
    <string name="forgot_pin_message">You can set a new PIN with the help of your recovery phrase.</string>
    <string name="forgot_pin_instruction_1">Enter recovery phrase to recover your wallet</string>
    <string name="forgot_pin_instruction_2">Set up a new PIN</string>
    <string name="forgot_pin_instruction_3">Login with your new PIN to access your wallet</string>
    <string name="forgot_pin_warning">If you have forgot your PIN and lost your recover phrase, you cannot get back access to your wallet and funds.</string>

    <string name="send_coins_auto_lock_feasible">This transaction should settle instantly at no extra fee</string>
    <string name="send_coins_auto_lock_not_feasible">This transaction may take several minutes to settle. Complete instantly for %1$s%2$s?</string>
    <string name="send_coins_instant_send_not_feasible">This transaction may take several minutes to settle.</string>

    <string name="options_paste_from_clipboard_title">Paste from clipboard</string>

    <string name="transaction_row_message_own_instantx_lock_request_notsent">This payment has not been transmitted yet.</string>
    <string name="transaction_row_message_sent_to_single_peer">This payment has been sent.</string>

    <string name="regular_transaction_info_message">This transaction was not settled instantly.</string>

    <string name="wallet_options_disconnect">Disconnect</string>

    <string name="network_monitor_masternodes_title">Masternodes</string>
    <string name="export_keys_dialog_title_to_seed">View Recovery Phrase</string>
    <string name="import_keys_dialog_title_from_seed">Restore from recovery phrase</string>
    <string name="backup_to_seed_wallet_dialog_message">This is your recovery phrase.  Please write it down.</string>
    <string name="backup_wallet_to_seed_dialog_warning">DO NOT let anyone see your recovery phrase or they can spend your Dash.</string>
    <string name="backup_to_seed_wallet_dialog_enter_pin_message">Your wallet is protected by a spending PIN.  Enter your PIN and press Show to view your recovery phrase.</string>
    <string name="import_keys_from_seed_dialog_message">Enter your recovery phrase here.</string>
    <string name="import_export_keys_dialog_password_phrase">Recovery phrase goes here.</string>
    <string name="preferences_report_issue_summary">Collect information about your issue and email your report to the developers.</string>
    <string name="navigation_configuration">Configuration</string>
    <string name="button_copy_address">Copy address</string>
    <string name="request_coins_clipboard_address_msg">Dash address copied to clipboard</string>
    <string name="backup_wallet_to_seed_show_recovery_phrase">Show</string>
    <string name="restore_wallet_from_invalid_seed_warning_message">\"%s\" is not a recovery phrase word</string>
    <string name="restore_wallet_from_invalid_seed_not_twelve_words">Recovery phrase must have 12 words</string>
    <string name="restore_wallet_from_invalid_seed_bad_checksum">Bad recovery phrase</string>
    <string name="restore_wallet_from_invalid_seed_failure">Wallet could not be restored:\n\n%s\n\nBad recovery phrase?</string>

    <string name="send_coins_options_fee_category_zero">No Fee</string>
    <string name="send_coins_fragment_hint_fee_zero">No fee of will be paid. Use \'no fee\' only if you don\'t care about confirmation time.</string>

    <!-- Deep Links:  Message pops up when another app requests information from this app -->
    <string name="wallet_uri_handler_public_key_request_dialog_msg">Application %s would like to receive your Master Public Key.  This can be used to keep track of your wallet, this can not be used to move your Dash.</string>
    <!-- Deep Links:  Message pops up when another app requests information from this app -->
    <string name="wallet_uri_handler_address_request_dialog_msg">Application %s is requesting an address so it can pay you.  Would you like to authorize this?</string>

    <string name="wallet_lock_unlock">Unlock</string>
    <string name="wallet_lock_unlock_wallet">Unlock wallet</string>
    <string name="wallet_lock_unlock_to_see_txs_title">Wallet locked.</string>
    <string name="wallet_lock_unlock_to_see_txs_txt">Tap the lock icon above to unlock your wallet and see the transaction history.</string>
    <string name="wallet_lock_unlock_dialog_title">Unlock your wallet</string>
    <string name="wallet_lock_unlock_dialog_message">Your wallet is protected by a spending PIN. Enter your PIN and press Unlock to continue.</string>
    <string name="wallet_lock_reset_wallet_title">Reset Wallet</string>
    <string name="wallet_lock_reset_wallet_message">Are you sure? Your wallet will be deleted and all your Dash will be lost.\n\nThe only way to recover your Dash is with a backup file or recovery phrase.</string>

    <string name="wallet_lock_wallet_disabled">Wallet disabled</string>
    <string name="wallet_lock_try_again">Try again in %1$d %2$s</string>
    <string name="wallet_lock_reset">Reset</string>
    <string name="wallet_lock_wrong_pin">Wrong PIN! %s</string>

    <plurals name="wallet_lock_attempts_remaining">
        <item quantity="one">%d attempt remaining</item>
        <item quantity="other">%d attempts remaining</item>
    </plurals>

    <plurals name="minute">
        <item quantity="one">minute</item>
        <item quantity="other">minutes</item>
    </plurals>

    <plurals name="hour">
        <item quantity="one">hour</item>
        <item quantity="other">hours</item>
    </plurals>

    <string name="encrypt_new_key_chain_upgrade_button">Upgrade</string>
    <string name="encrypt_new_key_chain_dialog_title">Upgrade your wallet</string>
    <string name="encrypt_new_key_chain_dialog_message">Your wallet will be upgraded to support importing from and exporting to more apps.</string>
    <string name="encrypt_new_key_chain_enter_pin_dialog_message">You must enter your PIN to finish the upgrade process.</string>
    <string name="pin_code_required_dialog_message">This app now requires a PIN to spend and view the balance and transactions.</string>
    <string name="backup_wallet_seed_private_key_written_down_box">I have written down the recovery phrase</string>

    <string name="change_exchange_currency_code_message">Your local currency is %1$s, but in this app your default currency is set to %2$s. Would you like to change it to %1$s or leave it as %2$s?</string>
    <string name="change_to">Change to %s</string>
    <string name="leave_as">Leave as %s</string>

    <string name="protocol_version" translatable="false">%1$s\nprotocol: %2$d</string>

    <string name="remind_later">Remind later</string>
    <string name="backup_now">Backup now</string>

    <string name="notification_transactions_channel_name">Transactions</string>
    <string name="notification_transactions_channel_description">Receive alerts about incoming transactions.</string>
    <string name="notification_synchronization_channel_name">Synchronization</string>
    <string name="notification_synchronization_channel_description">Shows a notification when the app is synchronizing with the network.</string>

    <string name="net_type_indicator" />

    <string name="unlock_with_fingerprint">Use your fingerprint to unlock.</string>
    <string name="unlock_with_fingerprint_error">Failed to recognize fingerprint, please try again.</string>
    <string name="unlock_with_fingerprint_error_max_attempts">Maximum fingerprint attempts exceeded. Please try again later.</string>
    <string name="or_unlock_with_fingerprint">Or use your fingerprint to unlock.</string>
    <string name="enable_fingerprint">Enable fingerprint</string>
    <string name="touch_fingerprint_sensor">Touch fingerprint sensor</string>
    <string name="touch_fingerprint_to_enable">Touch the fingerprint sensor to enable unlocking with fingerprint.</string>
    <string name="fingerprint_changed_title">Fingerprint data changed</string>
	<string name="fingerprint_changed_message">We detected a change in your fingerprint authentication data. You need to use PIN this time.</string>
	<string name="exchange_rate_missing">This payment is too old to get the fiat value.</string>

    <string name="preferences_enable_payment_request_summary">Use payment protocol for QR-code initiated payments</string>
    <string name="preferences_enable_payment_request_title">BIP70 for scan-to-pay</string>

    <string name="verify_continue">Continue</string>
    <string name="verify">Verify</string>
    <string name="verify_backup_wallet">Backup Wallet</string>
    <string name="verify_show_recovery_phrase">Show Recovery Phrase</string>
    <string name="verify_secure_now">Secure Wallet Now</string>
    <string name="verify_it_is_important">It\'s important</string>
    <string name="verify_it_is_important_subtitle">We are about to show you the secret key to your wallet.</string>
    <string name="verify_info_text_1">This recovery phrase is your access to the funds in this wallet.</string>
    <string name="verify_info_text_2">We do not store this recovery phrase.</string>
    <string name="verify_info_text_3">You will need this recovery phrase to access your funds if this device is lost, damaged or if Dash Wallet ever is accidentally uninstalled from this device.</string>
    <string name="verify_skip">Skip</string>
    <string name="verify_secure_now_btn">Secure now</string>
    <string name="verify_secure_now_message">If you lose this device, you will lose your funds. Get your recovery phrase so that you can restore your wallet on another device.</string>
    <string name="verify_seed_title">Please write it down</string>
    <string name="verify_seed_write_down_confirmation">I wrote it down</string>
    <string name="verify_seed_buttons_tip">Please tap on the words from your recovery phrase in the right order</string>
    <string name="verify_seed_success_title">Verified Successfully</string>
    <string name="verify_seed_success_message">Your wallet is secured now. You can use your recovery phrase anytime to recover your account on another device.</string>
    <string name="view_seed_done">Done</string>
    <string name="view_seed_title">Recovery Phrase</string>
	<string name="transaction_result_view_on_explorer">View in Block Explorer</string>
	<string name="transaction_result_paid_successfully">Sent successfully</string>
	<string name="transaction_result_sent_to">Sent to</string>
	<string name="transaction_date_and_time">Date</string>
	<string name="transaction_close">Close</string>
	<string name="transaction_details_amount_received">Amount Received</string>
	<string name="transaction_details_amount_sent">Amount Sent</string>
    <string name="transaction_details_sent_from">Sent from</string>
    <string name="transaction_details_sent_to">Sent to</string>
    <string name="transaction_details_received_at">Received at</string>
    <string name="transaction_details_moved_from">Moved from</string>
    <string name="transaction_details_moved_internally_to">Internally moved to</string>

    <string name="authenticate_fingerprint_title">Authenticate</string>
    <string name="authenticate_fingerprint_message">Confirm fingerprint to continue</string>
    <string name="authenticate_pin_message">Enter your PIN to continue</string>
    <string name="authenticate_switch_to_fingerprint">Use Fingerprint</string>
    <string name="authenticate_switch_to_pin">Use Password</string>

    <string name="menu_buy_and_sell_title">Buy &amp; Sell Dash</string>
    <string name="menu_buy_and_sell_subtitle">Connect with third party exchanges</string>
    <string name="menu_security_title">Security</string>
    <string name="menu_security_subtitle">View passphrase, backup wallet…</string>
    <string name="menu_settings_title">Settings</string>
    <string name="menu_settings_subtitle">Default currency, shortcuts, about…</string>
    <string name="menu_tools_title">Tools</string>
    <string name="menu_tools_subtitle">Import private key…</string>
    <string name="menu_local_currency">Local Currency</string>
    <string name="menu_rescan_blockchain">Rescan Blockchain</string>

    <string name="tools_address_book">Address Book</string>
    <string name="tools_import_private_key">Import Private Key</string>
    <string name="tools_network_monitor">Network Monitor</string>

    <string name="about_help_us_improve">Help us improve your experience</string>
    <string name="about_review_and_rate">Review &amp; Rate the app</string>
    <string name="about_contact_support">Contact Support</string>
    <string name="about_fork_disclaimer">This is an open source app forked from Bitcoin Wallet</string>
    <string name="about_copyright">Copyright © 2020 Dash Core</string>
    <string name="about_license">GNU General Public License v3.0</string>
    <string name="about_github_link" translatable="false">https://github.com/dashevo/dash-wallet</string>
    <string name="about_version_name">Dash Wallet %s</string>

    <string name="block">Block</string>
    <string name="time">Time</string>
    <string name="hash">Hash</string>
    <string name="block_info">Block Info</string>

    <string name="scan_private_key">Scan Private Key</string>
    <string name="scan_private_key_intro_1">You are about to sweep funds from a Dash paper wallet.</string>
    <string name="scan_private_key_intro_2">This will move all coins from that wallet to your wallet on this device.</string>
    <string name="scan_private_key_intro_3">When the transaction is confirmed, the other wallet will be worthless and should not be re-used for safety reasons.</string>
    <string name="confirm">Confirm</string>

    <string name="advanced_security_security_level">Security Level</string>
    <string name="auto_logout">Auto Logout</string>
    <string name="spending_confirmation">Spending Confirmation</string>
    <string name="logout_after">Logout after</string>
    <string name="immediately">Immediately</string>
    <string name="twenty_four_hours">24 hours</string>
    <string name="one_minute">1 min</string>
    <string name="five_minute">5 min</string>
    <string name="one_hour">1 hour</string>
    <string name="biometric_limit">Biometric Limit</string>
    <string name="spending_confirmation_hint_zero">PIN is always required to make a payment</string>
    <string name="spending_confirmation_hint_above_zero">You can authenticate with Biometric Authentication for payments below</string>

    <string name="security_none">None</string>
    <string name="security_low">Low</string>
    <string name="security_medium">Medium</string>
    <string name="security_high">High</string>
    <string name="security_very_high">Very High</string>
    <string name="max">Max</string>

    <string name="enter_amount_available">available</string>

    <string name="skip">skip</string>
    <string name="get_started">Get Started</string>
    <string name="welcome_screen_title_1_new_install">Welcome</string>
    <string name="welcome_screen_title_1_upgrade">We Upgraded</string>
    <string name="welcome_screen_subtitle_1">An intuitive and familiar experience across all your devices</string>
    <string name="welcome_screen_title_2">Pay with Ease</string>
    <string name="welcome_screen_subtitle_2">Pay and get paid instantly with easy to use payment flows</string>
    <string name="welcome_screen_title_3">More Control</string>
    <string name="welcome_screen_subtitle_3">Have complete control and customize your wallet based on your needs</string>

    <string-array name="history_filter">
        <item>All</item>
        <item>Received</item>
        <item>Sent</item>
    </string-array>

    <string name="sync_status_wait">Please wait for the sync to complete</string>
    <string name="sync_status_syncing_title">Syncing</string>
    <string name="sync_status_syncing_sub_title">with Dash blockchain</string>
    <string name="sync_status_unable_to_connect">Unable to connect</string>
    <string name="sync_status_check_connection">Check your connection</string>
    <string name="sync_status_sync_title">Sync</string>
    <string name="sync_status_sync_completed">Completed</string>

    <string name="appwidget_wallet_not_ready">Please setup your wallet</string>

    <string name="payment_request_please_wait_title">Please wait</string>
    <string name="payment_request_please_wait_message">Connecting to Payment Server</string>
    <string name="payment_request_unable_to_connect">Unable to Connect</string>
    <string name="payment_request_unable_to_send">Unable to Send</string>
    <string name="payment_request_please_try_again">Please try again</string>
    <string name="payment_request_try_again">Try Again</string>
    <string name="payment_request_problem_title">Payment was not acknowledged</string>
    <string name="payment_request_problem_message">Your payment was processed but the server was not able to acknowledge it</string>
    <string name="payment_request_expired_title">Payment Request Expired</string>
    <string name="payment_request_close">Close</string>
    <string name="payment_request_skip">Skip</string>
    <string name="payment_request_paid_to">Paid to</string>

    <string name="choose_your_username">Choose your <b>Dash\nUsername</b></string>
    <string name="min_3_chars">Between 4 and 23 characters</string>
    <string name="alphanum_only">Alphabets and Numbers only</string>
    <string name="register">Register</string>

    <string name="new_account_confirm_button_text">Confirm &amp; Pay</string>
    <string name="new_account_confirm_accept">I Accept</string>
    <string name="new_account_confirm_upgrade_fee">Upgrade Fee</string>
<<<<<<< HEAD
    <string name="new_account_confirm_message_prefix">You have chose</string>
    <string name="new_account_confirm_message_suffix">as your username. Username cannot be changed once its registered.</string>
=======
    <string name="new_account_confirm_message">You have chose %s as your username. Username cannot be changed once its registered.</string>
>>>>>>> 4ba7c39e

    <string name="username_being_created">Your username %s is being created on the Dash Network</string>
    <string name="processing_let_me_know">Let me know when it\'s done</string>
    <string name="processing_home_title">Upgrading to Evolution</string>
    <string name="processing_home_step_1" tools:ignore="TypographyFractions">(1/3) Processing Payment</string>
    <string name="processing_home_step_2">(2/3) Creating ID</string>
    <string name="processing_home_step_3">(3/3) Registering Username</string>
    <string name="processing_done_title">Hello %s,</string>
    <string name="processing_done_subtitle">Your Evolution account is ready to use</string>
    <string name="processing_error_title">Error Upgrading</string>
    <string name="processing_error_retry">Retry</string>
    <string name="processing_username_unavailable_title">Username Unavailable</string>
    <string name="processing_username_unavailable_subtitle">Please choose another</string>

    <string name="identity_complete_message">Your username %s has been successfully created on the Dash Network</string>
</resources><|MERGE_RESOLUTION|>--- conflicted
+++ resolved
@@ -343,12 +343,7 @@
     <string name="new_account_confirm_button_text">Confirm &amp; Pay</string>
     <string name="new_account_confirm_accept">I Accept</string>
     <string name="new_account_confirm_upgrade_fee">Upgrade Fee</string>
-<<<<<<< HEAD
-    <string name="new_account_confirm_message_prefix">You have chose</string>
-    <string name="new_account_confirm_message_suffix">as your username. Username cannot be changed once its registered.</string>
-=======
     <string name="new_account_confirm_message">You have chose %s as your username. Username cannot be changed once its registered.</string>
->>>>>>> 4ba7c39e
 
     <string name="username_being_created">Your username %s is being created on the Dash Network</string>
     <string name="processing_let_me_know">Let me know when it\'s done</string>
