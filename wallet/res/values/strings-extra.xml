<?xml version='1.0' encoding='UTF-8'?>
<resources xmlns:tools="http://schemas.android.com/tools">

    <string name="onboarding_create_wallet">Create a New Wallet</string>
    <string name="onboarding_recover_wallet">Restore Wallet From Recovery Phrase</string>
    <string name="onboarding_restore_wallet">Restore Wallet From File</string>
    <string name="onboarding_load_wallet_error">Unable to load wallet!</string>

    <string name="set_pin_create_new_wallet">Create a New Wallet</string>
    <string name="set_pin_restore_wallet">Restore Wallet</string>
    <string name="set_pin_enter_pin">Enter old PIN</string>
    <string name="set_pin_set_pin">Set PIN</string>
    <string name="set_pin_confirm_pin">Confirm PIN</string>
    <string name="set_pin_encrypting">Encrypting wallet</string>
    <string name="set_pin_decrypting">Decrypting wallet</string>
    <string name="set_pin_verifying_pin">Verifying PIN</string>
    <string name="set_pin_message">This PIN will be required to unlock your app every time when you use it.</string>

    <string name="home_pay">Send</string>
    <string name="home_receive">Receive</string>
    <string name="home_available_balance">Available balance</string>
    <string name="home_balance_hidden">Balance hidden</string>
    <string name="home_balance_show_hint">Tap to unhide balance</string>
    <string name="home_balance_hide_hint">Tap to hide balance</string>

    <string name="dialog_confirm_confirm">Confirm</string>
    <string name="dialog_confirm_pay_to">Send to</string>
    <string name="dialog_confirm_verified_by">Verified by</string>
    <string name="dialog_confirm_fee">Network fee</string>
    <string name="dialog_confirm_total">Total</string>

    <!-- Home Screen: Shortcut Button: 2 lines, 9 characters across -->
    <string name="quick_action_secure_now">Secure Wallet Now</string>
    <!-- Home Screen: Shortcut Button: 2 lines, 9 characters across -->
    <string name="quick_action_join_dashpay">Join DashPay</string>
    <!-- Home Screen: Shortcut Button: 2 lines, 9 characters across -->
    <string name="quick_action_scan_to_pay">Scan to Send</string>
    <!-- Home Screen: Shortcut Button: 2 lines, 9 characters across -->
    <string name="quick_action_pay_to_address">Send to Address</string>
    <!-- Home Screen: Shortcut Button: 2 lines, 9 characters across -->
    <string name="quick_action_buy_sell">Buy / Sell Dash</string>
    <!-- Home Screen: Shortcut Button: 2 lines, 9 characters across -->
    <string name="quick_action_import_key">Import Private Key</string>
    <!-- Home Screen: Shortcut Button: 2 lines, 9 characters across -->
    <string name="quick_action_add_shortcut">Add Shortcut</string>

    <!-- Lock Screen: Button: 2 lines, 9 characters across -->
    <string name="lock_action_quick_receive">Quick Receive</string>
    <!-- Lock Screen: Button: 2 lines, 9 characters across -->
    <string name="lock_action_login_with_pin">Login with PIN</string>
    <!-- Lock Screen: Button: 2 lines, 9 characters across -->
    <string name="lock_action_login_with_fingerprint">Login with Fingerprint</string>
    <!-- Lock Screen: Button: 2 lines, 9 characters across -->
    <string name="lock_action_scan_to_pay">Scan to Send</string>
    <!-- Lock Screen: Text above the PIN Entry area -->
    <string name="lock_enter_pin">Enter PIN</string>
    <string name="lock_unlock_with_fingerprint">Use your fingerprint to unlock</string>

    <string name="perm_lock_info">Wallet permanently locked</string>
    <string name="perm_lock_wipe_wallet">Wipe Wallet</string>
    <string name="perm_lock_close_app">Close</string>

    <string name="scan_to_pay_error_dialog_title">Scan to Send</string>
    <string name="scan_to_pay_error_dialog_message">Not a valid Dash Address or URL request in clipboard:\n\n%s</string>
    <string name="scan_to_pay_error_dialog_message_no_data">Not a valid Dash Address or URL request in clipboard.</string>

    <string name="receive_title">Receive</string>
    <string name="receive_enter_amount_message">Specify the amount to be received</string>
    <string name="receive_enter_amount_button">Specify Amount</string>
    <string name="receive_share_button">Share</string>
    <string name="receive_copied">Copied</string>

    <string name="pay_title">Send</string>
    <string name="history_title">History</string>
    <string name="more_title">More</string>
    <string name="settings_title">Settings</string>
    <string name="security_title">Security</string>
    <string name="recover_wallet_title">Recover Wallet</string>
    <string name="tools_title">Tools</string>

    <string name="payments_title">Payments</string>
    <string name="payments_tab_pay_label">Send</string>
    <string name="payments_tab_receive_label">Receive</string>
    <string name="payments_pay_by_qr_title">Send by</string>
    <string name="payments_pay_by_qr_sub_title">Scanning QR code</string>
    <string name="payments_pay_by_qr_button">Scan</string>
    <string name="payments_pay_to_clipboard_title">Send to copied address</string>
    <string name="payments_pay_to_clipboard_sub_title">No address copied</string>
    <string name="payments_pay_to_clipboard_button">Send</string>

    <string name="forgot_pin_title">Forgot PIN?</string>
    <string name="forgot_pin_message">You can set a new PIN with the help of your recovery phrase.</string>
    <string name="forgot_pin_instruction_1">Enter recovery phrase to recover your wallet</string>
    <string name="forgot_pin_instruction_2">Set up a new PIN</string>
    <string name="forgot_pin_instruction_3">Login with your new PIN to access your wallet</string>
    <string name="forgot_pin_warning">If you have forgot your PIN and lost your recover phrase, you cannot get back access to your wallet and funds.</string>

    <string name="send_coins_auto_lock_feasible">This transaction should settle instantly at no extra fee</string>
    <string name="send_coins_auto_lock_not_feasible">This transaction may take several minutes to settle. Complete instantly for %1$s%2$s?</string>
    <string name="send_coins_instant_send_not_feasible">This transaction may take several minutes to settle.</string>

    <string name="options_paste_from_clipboard_title">Paste from clipboard</string>

    <string name="transaction_row_message_own_instantx_lock_request_notsent">This payment has not been transmitted yet.</string>
    <string name="transaction_row_message_sent_to_single_peer">This payment has been sent.</string>

    <string name="regular_transaction_info_message">This transaction was not settled instantly.</string>

    <string name="wallet_options_disconnect">Disconnect</string>

    <string name="network_monitor_masternodes_title">Masternodes</string>
    <string name="export_keys_dialog_title_to_seed">View Recovery Phrase</string>
    <string name="import_keys_dialog_title_from_seed">Restore from recovery phrase</string>
    <string name="backup_to_seed_wallet_dialog_message">This is your recovery phrase.  Please write it down.</string>
    <string name="backup_wallet_to_seed_dialog_warning">DO NOT let anyone see your recovery phrase or they can spend your Dash.</string>
    <string name="backup_to_seed_wallet_dialog_enter_pin_message">Your wallet is protected by a spending PIN.  Enter your PIN and press Show to view your recovery phrase.</string>
    <string name="import_keys_from_seed_dialog_message">Enter your recovery phrase here.</string>
    <string name="import_export_keys_dialog_password_phrase">Recovery phrase goes here.</string>
    <string name="preferences_report_issue_summary">Collect information about your issue and email your report to the developers.</string>
    <string name="navigation_configuration">Configuration</string>
    <string name="button_copy_address">Copy address</string>
    <string name="request_coins_clipboard_address_msg">Dash address copied to clipboard</string>
    <string name="backup_wallet_to_seed_show_recovery_phrase">Show</string>
    <string name="restore_wallet_from_invalid_seed_warning_message">\"%s\" is not a recovery phrase word</string>
    <string name="restore_wallet_from_invalid_seed_not_twelve_words">Recovery phrase must have 12 words</string>
    <string name="restore_wallet_from_invalid_seed_bad_checksum">Bad recovery phrase</string>
    <string name="restore_wallet_from_invalid_seed_failure">Wallet could not be restored:\n\n%s\n\nBad recovery phrase?</string>

    <string name="send_coins_options_fee_category_zero">No Fee</string>
    <string name="send_coins_fragment_hint_fee_zero">No fee of will be paid. Use \'no fee\' only if you don\'t care about confirmation time.</string>

    <!-- Deep Links:  Message pops up when another app requests information from this app -->
    <string name="wallet_uri_handler_public_key_request_dialog_msg">Application %s would like to receive your Master Public Key.  This can be used to keep track of your wallet, this can not be used to move your Dash.</string>
    <!-- Deep Links:  Message pops up when another app requests information from this app -->
    <string name="wallet_uri_handler_address_request_dialog_msg">Application %s is requesting an address so it can pay you.  Would you like to authorize this?</string>

    <string name="wallet_lock_unlock">Unlock</string>
    <string name="wallet_lock_unlock_wallet">Unlock wallet</string>
    <string name="wallet_lock_unlock_to_see_txs_title">Wallet locked.</string>
    <string name="wallet_lock_unlock_to_see_txs_txt">Tap the lock icon above to unlock your wallet and see the transaction history.</string>
    <string name="wallet_lock_unlock_dialog_title">Unlock your wallet</string>
    <string name="wallet_lock_unlock_dialog_message">Your wallet is protected by a spending PIN. Enter your PIN and press Unlock to continue.</string>
    <string name="wallet_lock_reset_wallet_title">Reset Wallet</string>
    <string name="wallet_lock_reset_wallet_message">Are you sure? Your wallet will be deleted and all your Dash will be lost.\n\nThe only way to recover your Dash is with a backup file or recovery phrase.</string>

    <string name="wallet_lock_wallet_disabled">Wallet disabled</string>
    <string name="wallet_lock_try_again">Try again in %1$d %2$s</string>
    <string name="wallet_lock_reset">Reset</string>
    <string name="wallet_lock_wrong_pin">Wrong PIN! %s</string>

    <plurals name="wallet_lock_attempts_remaining">
        <item quantity="one">%d attempt remaining</item>
        <item quantity="other">%d attempts remaining</item>
    </plurals>

    <plurals name="minute">
        <item quantity="one">minute</item>
        <item quantity="other">minutes</item>
    </plurals>

    <plurals name="hour">
        <item quantity="one">hour</item>
        <item quantity="other">hours</item>
    </plurals>

    <string name="encrypt_new_key_chain_upgrade_button">Upgrade</string>
    <string name="encrypt_new_key_chain_dialog_title">Upgrade your wallet</string>
    <string name="encrypt_new_key_chain_dialog_message">Your wallet will be upgraded to support importing from and exporting to more apps.</string>
    <string name="encrypt_new_key_chain_enter_pin_dialog_message">You must enter your PIN to finish the upgrade process.</string>
    <string name="pin_code_required_dialog_message">This app now requires a PIN to spend and view the balance and transactions.</string>
    <string name="backup_wallet_seed_private_key_written_down_box">I have written down the recovery phrase</string>

    <string name="change_exchange_currency_code_message">Your local currency is %1$s, but in this app your default currency is set to %2$s. Would you like to change it to %1$s or leave it as %2$s?</string>
    <string name="change_to">Change to %s</string>
    <string name="leave_as">Leave as %s</string>

    <string name="protocol_version" translatable="false">%1$s\nprotocol: %2$d</string>

    <string name="remind_later">Remind later</string>
    <string name="backup_now">Backup now</string>

    <string name="notification_transactions_channel_name">Transactions</string>
    <string name="notification_transactions_channel_description">Receive alerts about incoming transactions.</string>
    <string name="notification_synchronization_channel_name">Synchronization</string>
    <string name="notification_synchronization_channel_description">Shows a notification when the app is synchronizing with the network.</string>

    <string name="net_type_indicator" />

    <string name="unlock_with_fingerprint">Use your fingerprint to unlock.</string>
    <string name="unlock_with_fingerprint_error">Failed to recognize fingerprint, please try again.</string>
    <string name="unlock_with_fingerprint_error_max_attempts">Maximum fingerprint attempts exceeded. Please try again later.</string>
    <string name="or_unlock_with_fingerprint">Or use your fingerprint to unlock.</string>
    <string name="enable_fingerprint">Enable fingerprint</string>
    <string name="touch_fingerprint_sensor">Touch fingerprint sensor</string>
    <string name="touch_fingerprint_to_enable">Touch the fingerprint sensor to enable unlocking with fingerprint.</string>
    <string name="fingerprint_changed_title">Fingerprint data changed</string>
	<string name="fingerprint_changed_message">We detected a change in your fingerprint authentication data. You need to use PIN this time.</string>
	<string name="exchange_rate_missing">This payment is too old to get the fiat value.</string>

    <string name="preferences_enable_payment_request_summary">Use payment protocol for QR-code initiated payments</string>
    <string name="preferences_enable_payment_request_title">BIP70 for scan-to-pay</string>

    <string name="verify_continue">Continue</string>
    <string name="verify">Verify</string>
    <string name="verify_backup_wallet">Backup Wallet</string>
    <string name="verify_show_recovery_phrase">Show Recovery Phrase</string>
    <string name="verify_secure_now">Secure Wallet Now</string>
    <string name="verify_it_is_important">It\'s important</string>
    <string name="verify_it_is_important_subtitle">We are about to show you the secret key to your wallet.</string>
    <string name="verify_info_text_1">This recovery phrase is your access to the funds in this wallet.</string>
    <string name="verify_info_text_2">We do not store this recovery phrase.</string>
    <string name="verify_info_text_3">You will need this recovery phrase to access your funds if this device is lost, damaged or if Dash Wallet ever is accidentally uninstalled from this device.</string>
    <string name="verify_skip">Skip</string>
    <string name="verify_secure_now_btn">Secure now</string>
    <string name="verify_secure_now_message">If you lose this device, you will lose your funds. Get your recovery phrase so that you can restore your wallet on another device.</string>
    <string name="verify_seed_title">Please write it down</string>
    <string name="verify_seed_write_down_confirmation">I wrote it down</string>
    <string name="verify_seed_buttons_tip">Please tap on the words from your recovery phrase in the right order</string>
    <string name="verify_seed_success_title">Verified Successfully</string>
    <string name="verify_seed_success_message">Your wallet is secured now. You can use your recovery phrase anytime to recover your account on another device.</string>
    <string name="view_seed_done">Done</string>
    <string name="view_seed_title">Recovery Phrase</string>
	<string name="transaction_result_view_on_explorer">View in Block Explorer</string>
	<string name="transaction_result_paid_successfully">Sent successfully</string>
	<string name="transaction_result_sent_to">Sent to</string>
	<string name="transaction_date_and_time">Date</string>
	<string name="transaction_close">Close</string>
	<string name="transaction_details_amount_received">Amount Received</string>
	<string name="transaction_details_amount_sent">Amount Sent</string>
    <string name="transaction_details_sent_from">Sent from</string>
    <string name="transaction_details_sent_to">Sent to</string>
    <string name="transaction_details_received_at">Received at</string>
    <string name="transaction_details_moved_from">Moved from</string>
    <string name="transaction_details_moved_internally_to">Internally moved to</string>

    <string name="authenticate_fingerprint_title">Authenticate</string>
    <string name="authenticate_fingerprint_message">Confirm fingerprint to continue</string>
    <string name="authenticate_pin_message">Enter your PIN to continue</string>
    <string name="authenticate_switch_to_fingerprint">Use Fingerprint</string>
    <string name="authenticate_switch_to_pin">Use Password</string>

    <string name="menu_buy_and_sell_title">Buy &amp; Sell Dash</string>
    <string name="menu_buy_and_sell_subtitle">Connect with third party exchanges</string>
    <string name="menu_security_title">Security</string>
    <string name="menu_security_subtitle">View passphrase, backup wallet…</string>
    <string name="menu_settings_title">Settings</string>
    <string name="menu_settings_subtitle">Default currency, shortcuts, about…</string>
    <string name="menu_tools_title">Tools</string>
    <string name="menu_tools_subtitle">Import private key…</string>
    <string name="menu_local_currency">Local Currency</string>
    <string name="menu_rescan_blockchain">Rescan Blockchain</string>

    <string name="tools_address_book">Address Book</string>
    <string name="tools_import_private_key">Import Private Key</string>
    <string name="tools_network_monitor">Network Monitor</string>

    <string name="about_help_us_improve">Help us improve your experience</string>
    <string name="about_review_and_rate">Review &amp; Rate the app</string>
    <string name="about_contact_support">Contact Support</string>
    <string name="about_fork_disclaimer">This is an open source app forked from Bitcoin Wallet</string>
    <string name="about_copyright">Copyright © 2020 Dash Core</string>
    <string name="about_license">GNU General Public License v3.0</string>
    <string name="about_github_link" translatable="false">https://github.com/dashevo/dash-wallet</string>
    <string name="about_version_name">Dash Wallet %s</string>

    <string name="block">Block</string>
    <string name="time">Time</string>
    <string name="hash">Hash</string>
    <string name="block_info">Block Info</string>

    <string name="scan_private_key">Scan Private Key</string>
    <string name="scan_private_key_intro_1">You are about to sweep funds from a Dash paper wallet.</string>
    <string name="scan_private_key_intro_2">This will move all coins from that wallet to your wallet on this device.</string>
    <string name="scan_private_key_intro_3">When the transaction is confirmed, the other wallet will be worthless and should not be re-used for safety reasons.</string>
    <string name="confirm">Confirm</string>

    <string name="advanced_security_security_level">Security Level</string>
    <string name="auto_logout">Auto Logout</string>
    <string name="spending_confirmation">Spending Confirmation</string>
    <string name="logout_after">Logout after</string>
    <string name="immediately">Immediately</string>
    <string name="twenty_four_hours">24 hours</string>
    <string name="one_minute">1 min</string>
    <string name="five_minute">5 min</string>
    <string name="one_hour">1 hour</string>
    <string name="biometric_limit">Biometric Limit</string>
    <string name="spending_confirmation_hint_zero">PIN is always required to make a payment</string>
    <string name="spending_confirmation_hint_above_zero">You can authenticate with Biometric Authentication for payments below</string>

    <string name="security_none">None</string>
    <string name="security_low">Low</string>
    <string name="security_medium">Medium</string>
    <string name="security_high">High</string>
    <string name="security_very_high">Very High</string>
    <string name="max">Max</string>

    <string name="enter_amount_available">available</string>

    <string name="skip">skip</string>
    <string name="get_started">Get Started</string>
    <string name="welcome_screen_title_1_new_install">Welcome</string>
    <string name="welcome_screen_title_1_upgrade">We Upgraded</string>
    <string name="welcome_screen_subtitle_1">An intuitive and familiar experience across all your devices</string>
    <string name="welcome_screen_title_2">Pay with Ease</string>
    <string name="welcome_screen_subtitle_2">Pay and get paid instantly with easy to use payment flows</string>
    <string name="welcome_screen_title_3">More Control</string>
    <string name="welcome_screen_subtitle_3">Have complete control and customize your wallet based on your needs</string>

    <string-array name="history_filter">
        <item>All</item>
        <item>Received</item>
        <item>Sent</item>
    </string-array>

    <string name="sync_status_wait">Please wait for the sync to complete</string>
    <string name="sync_status_syncing_title">Syncing</string>
    <string name="sync_status_syncing_sub_title">with Dash blockchain</string>
    <string name="sync_status_unable_to_connect">Unable to connect</string>
    <string name="sync_status_check_connection">Check your connection</string>
    <string name="sync_status_sync_title">Sync</string>
    <string name="sync_status_sync_completed">Completed</string>

    <string name="appwidget_wallet_not_ready">Please setup your wallet</string>

<<<<<<< HEAD
    <string name="choose_your_username">Choose your <b>Dash\nUsername</b></string>
    <string name="min_3_chars">Between 4 and 23 characters</string>
    <string name="alphanum_only">Alphabets and Numbers only</string>
    <string name="register">Register</string>

    <string name="new_account_confirm_message_prefix">It costs</string>
    <string name="new_account_confirm_message_suffix">to create your Evolution account.</string>
    <string name="new_account_confirm_button_text">Confirm &amp; Pay</string>
    <string name="new_account_confirm_accept">I Accept</string>

    <string name="username_being_created">Your username %s is being created on the Dash Network</string>
    <string name="processing_let_me_know">Let me know when it\'s done</string>
    <string name="processing_home_title">Upgrading to DashPay</string>
    <string name="processing_home_step_1" tools:ignore="TypographyFractions">(1/3) Processing Payment</string>
    <string name="processing_home_step_2">(2/3) Creating ID</string>
    <string name="processing_home_step_3">(3/3) Registering Username</string>
    <string name="processing_done_title">Hello %s,</string>
    <string name="processing_done_subtitle">Your DashPay Username is ready to use</string>

    <string name="identity_complete_message">Your username %s has been successfully created on the Dash Network</string>

=======
    <string name="payment_request_please_wait_title">Please wait</string>
    <string name="payment_request_please_wait_message">Connecting to Payment Server</string>
    <string name="payment_request_unable_to_connect">Unable to Connect</string>
    <string name="payment_request_unable_to_send">Unable to Send</string>
    <string name="payment_request_please_try_again">Please try again</string>
    <string name="payment_request_try_again">Try Again</string>
    <string name="payment_request_problem_title">Payment was not acknowledged</string>
    <string name="payment_request_problem_message">Your payment was processed but the server was not able to acknowledge it</string>
    <string name="payment_request_expired_title">Payment Request Expired</string>
    <string name="payment_request_close">Close</string>
    <string name="payment_request_skip">Skip</string>
    <string name="payment_request_paid_to">Paid to</string>
>>>>>>> 81e9bfd3
</resources><|MERGE_RESOLUTION|>--- conflicted
+++ resolved
@@ -322,29 +322,6 @@
 
     <string name="appwidget_wallet_not_ready">Please setup your wallet</string>
 
-<<<<<<< HEAD
-    <string name="choose_your_username">Choose your <b>Dash\nUsername</b></string>
-    <string name="min_3_chars">Between 4 and 23 characters</string>
-    <string name="alphanum_only">Alphabets and Numbers only</string>
-    <string name="register">Register</string>
-
-    <string name="new_account_confirm_message_prefix">It costs</string>
-    <string name="new_account_confirm_message_suffix">to create your Evolution account.</string>
-    <string name="new_account_confirm_button_text">Confirm &amp; Pay</string>
-    <string name="new_account_confirm_accept">I Accept</string>
-
-    <string name="username_being_created">Your username %s is being created on the Dash Network</string>
-    <string name="processing_let_me_know">Let me know when it\'s done</string>
-    <string name="processing_home_title">Upgrading to DashPay</string>
-    <string name="processing_home_step_1" tools:ignore="TypographyFractions">(1/3) Processing Payment</string>
-    <string name="processing_home_step_2">(2/3) Creating ID</string>
-    <string name="processing_home_step_3">(3/3) Registering Username</string>
-    <string name="processing_done_title">Hello %s,</string>
-    <string name="processing_done_subtitle">Your DashPay Username is ready to use</string>
-
-    <string name="identity_complete_message">Your username %s has been successfully created on the Dash Network</string>
-
-=======
     <string name="payment_request_please_wait_title">Please wait</string>
     <string name="payment_request_please_wait_message">Connecting to Payment Server</string>
     <string name="payment_request_unable_to_connect">Unable to Connect</string>
@@ -357,5 +334,26 @@
     <string name="payment_request_close">Close</string>
     <string name="payment_request_skip">Skip</string>
     <string name="payment_request_paid_to">Paid to</string>
->>>>>>> 81e9bfd3
+
+    <string name="choose_your_username">Choose your <b>Dash\nUsername</b></string>
+    <string name="min_3_chars">Between 4 and 23 characters</string>
+    <string name="alphanum_only">Alphabets and Numbers only</string>
+    <string name="register">Register</string>
+
+    <string name="new_account_confirm_message_prefix">It costs</string>
+    <string name="new_account_confirm_message_suffix">to create your Evolution account.</string>
+    <string name="new_account_confirm_button_text">Confirm &amp; Pay</string>
+    <string name="new_account_confirm_accept">I Accept</string>
+
+    <string name="username_being_created">Your username %s is being created on the Dash Network</string>
+    <string name="processing_let_me_know">Let me know when it\'s done</string>
+    <string name="processing_home_title">Upgrading to DashPay</string>
+    <string name="processing_home_step_1" tools:ignore="TypographyFractions">(1/3) Processing Payment</string>
+    <string name="processing_home_step_2">(2/3) Creating ID</string>
+    <string name="processing_home_step_3">(3/3) Registering Username</string>
+    <string name="processing_done_title">Hello %s,</string>
+    <string name="processing_done_subtitle">Your DashPay Username is ready to use</string>
+
+    <string name="identity_complete_message">Your username %s has been successfully created on the Dash Network</string>
+
 </resources>