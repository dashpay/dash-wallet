<?xml version='1.0' encoding='UTF-8'?>
<resources  xmlns:tools="http://schemas.android.com/tools">

    <string name="choose_your_username">Escolha seu <b>nome de usuário
Dash</b></string>
    <string name="identity_min_3_chars">Entre 3 e 23 caracteres</string>
    <string name="identity_alphanum_only">Apenas letras, números e hífens</string>
    <string name="identity_hyphen_rule">Deve começar e terminar com uma letra ou número</string>
    <string name="identity_username_validating">Validando nome de usuário...</string>
    <string name="identity_username_available">Nome de usuário disponível</string>
    <string name="identity_username_taken">Nome de usuário já foi registrado</string>
    <string name="platform_communication_error">Erro de comunicação com a Plataforma Dash</string>
    <string name="register">Registrar</string>

    <string name="new_account_confirm_button_text">Confirme &amp; Pague</string>
    <string name="invitation_confirm_button_text">Confirmar</string>
    <string name="new_account_confirm_accept">Eu Aceito</string>
    <string name="new_account_confirm_upgrade_fee">Taxa de Upgrade</string>
    <string name="new_account_confirm_message">Você escolheu %s como seu nome de usuário. Por favor, observe que o nome de usuário não pode ser alterado depois de ser registrado.</string>
    <string name="invitation_confirm_title">Taxa de Convite</string>
    <string name="invitation_confirm_message">Cada convite será financiado com esse valor para que o destinatário possa criar rapidamente seu nome de usuário na Rede Dash</string>
    <string name="invitation_init_title">Convidar</string>
    <string name="invitation_init_header">Convide seus amigos ­​­e família</string>
    <string name="invitation_init_message">Ajude seus amigos e familiares a ingressarem na Rede Dash. Convide-os para o mundo do social banking.</string>
    <string name="invitation_init_button_text">Criar Novo Convite</string>
    <string name="invitation_notifications_hint">Convide seus amigos e familiares para a Rede Dash.</string>
    <string name="invitation_notifications_hint1">Convidar alguém para se juntar à Rede Dash</string>
    <string name="invitation_notifications_hint1_or">ou</string>
    <string name="invitation_created_title">Convite</string>
    <string name="invitation_created_successfully">Convite Criado com Sucesso</string>
    <string name="invitation_created_tag_title">Marcar para sua referência</string>
    <string name="invitation_created_tag">ex: Pai</string>
    <string name="invitation_created_preview">Visualizar Convite</string>
    <string name="invitation_created_copy_link">Copiar link de convite </string>
    <string name="invitation_created_send_invitation">Enviar Convite</string>
    <string name="invitation_created_send_invitation_again">Enviar novamente</string>
    <string name="invitation_created_maybe_later">Talvez mais tarde</string>
    <string name="invitation_preview_title">Entre Agora</string>
    <string name="invitation_preview_message">Você foi convidado por %s. Comece a usar a criptomoeda Dash.</string>
    <string name="invitation_preview_close">Fechar</string>
    <string name="invitation_cant_afford_title">Saldo da Carteira Insuficiente</string>
    <string name="invitation_cant_afford_message">Você precisa de pelo menos %s Dash para criar um convite</string>
    <string name="invitation_creating_error_title">Erro ao Criar Convite</string>
    <string name="invitation_creating_error_message">Houve um problema ao criar seu convite. Por favor, tente novamente.</string>
    <string name="invitation_creating_error_message_not_synced">Aguarde a sincronização ser concluída e tente novamente.</string>
    <string name="invitation_creating_progress_title">Criando convite</string>
    <string name="invitation_verifying_progress_title">Verificando convite</string>
    <string name="invitation_share_message">Os convites são de uso único apenas. Não compartilhe com um grupo.</string>
    <string name="invitation_share_title">Convite DashPay</string>
    <string name="invitation_already_claimed_title">Convite já reivindicado</string>
    <string name="invitation_already_claimed_message">Seu convite de %s já foi reivindicado</string>
    <string name="invitation_invalid_invite_title">Convite Inválido</string>
    <string name="invitation_invalid_invite_message">Seu convite de %s não é válido</string>
    <string name="invitation_username_already_found_title">Nome de usuário já encontrado</string>
    <string name="invitation_username_already_found_message">Você não pode reivindicar este convite porque já tem um nome de usuário Dash</string>
    <string name="invitation_onboarding_has_began_error_title">Erro de Integração</string>
    <string name="invitation_onboarding_has_began_error">A integração está em andamento. Por favor, reivindique seu convite após ter criado sua carteira.</string>
    <string name="invitation_accept_title_1">Obtenha seu nome de usuário</string>
    <string name="invitation_accept_title_2">Adicionar seus Amigos e Família</string>
    <string name="invitation_accept_message_2">Convide sua família e encontre seus amigos pesquisando seus nomes de usuário</string>
    <string name="invitation_accept_title_3">Personalizar</string>
    <string name="invitation_accept_message_3">Carregue sua foto, personalize sua identidade</string>
    <string name="invitation_accept_continue">Continuar</string>
    <string name="invitation_contact_request_sent_message">Uma solicitação de contato foi enviada para %s, pois eles te convidaram.</string>

    <string name="username_being_created">Seu nome de usuário %s está sendo criado na Rede Dash</string>
    <string name="username_being_requested">Seu nome de usuário %s está sendo solicitado na Rede Dash</string>

    <string name="processing_let_me_know">Me avise quando estiver pronto</string>
    <string name="processing_home_title">Atualizando para Evolution</string>
    <string name="processing_home_step_1" tools:ignore="TypographyFractions">(1/3) Processando Pagamento</string>
    <string name="processing_home_step_2">(2/3) Criando ID</string>
    <string name="processing_home_step_2_restoring">(2/3) Recuperando ID</string>
    <string name="processing_home_step_3" tools:ignore="TypographyFractions">(3/3) Registrando nome de usuário</string>
    <string name="processing_home_step_3_requesting" tools:ignore="TypographyFractions">(3/3) Solicitando Nome de Usuário</string>
    <string name="processing_home_step_3_restoring">(3/3) Recuperando Nome de Usuário</string>
    <string name="processing_done_title">Olá %s,</string>
    <string name="processing_done_subtitle">Sua conta está pronta</string>
    <string name="processing_voting_subtitle">A votação para o seu nome de usuário começou</string>
    <string name="processing_error_title">Erro no Upgrade</string>
    <string name="processing_error_title_from_invite">Erro ao atualizar a partir do convite</string>
    <string name="processing_error_retry">Repetir</string>
    <string name="processing_username_unavailable_title">Nome de usuário indisponível</string>
    <string name="processing_username_unavailable_subtitle">Por favor, escolha outro</string>

    <string name="dashpay_upgrade_fee">Taxa de Upgrade</string>
    <string name="dashpay_invite_fee">Taxa de Convite</string>
    <string name="dashpay_topup_fee">Taxa de Recarregamento</string>
    <string name="search_user_find_a_user">Encontre um usuário na rede Dash</string>
    <string name="search_for_a_user">Pesquisar um Usuário na Rede Dash</string>
    <string name="search_user_input_placeholder">digite o nome de usuário para pesquisar aqui</string>
    <string name="add_new_contact">Adicione um Novo Contato</string>
    <string name="send_contact_request">Enviar Solicitação de Contato</string>
    <string name="sending_contact_request">Enviando Solicitação de Contato</string>
    <string name="sending_contact_request_short">Convidando</string>
    <string name="accepting_contact_request">Aceitando Solicitação de Contato</string>
    <string name="accepting_contact_request_short">Aceitando</string>
    <string name="search_user_no_results">Não há usuários que correspondam</string>
    <string name="search_user_loading">Buscando o nome de usuário <b>\"%\"</b> na Rede Dash</string>
    <string name="contact_request_pending">Solicitação de Contato Pendente</string>
    <string name="pay">Pagar</string>
    <string name="contact_request_received_title">%s pediu para ser seu amigo</string>
    <string name="contact_request_accept">Aceitar</string>
    <string name="contact_request_ignore">Ignorar</string>

    <string name="contacts_no_results">Não há contatos que correspondam</string>

    <string name="contacts_title">Contatos</string>
    <string name="contacts_send_to_contact_title">Enviar para um contato</string>
    <string name="contacts_search_for">Pesquisar um contato</string>
    <string name="contact_requests_title">Solicitações de Contato</string>
    <string name="contacts_add_new_contact">Adicionar novo contato</string>
    <string name="contacts_contact_requests_count">Solicitações de Contato (%d)</string>
    <string name="contacts_contact_requests">Solicitações de Contato</string>
    <string name="contacts_contact_requests_view">ver todos</string>
    <string name="contacts_my_contacts">Meus Contatos</string>
    <string name="contacts_sort_order">Ordenar por:</string>
    <string-array name="contacts_sort">
        <item>Nome</item>
    </string-array>

    <string name="notifications_title">Notificações</string>
    <string name="notifications_title_with_count">Notificações (%d)</string>
    <string name="notifications_profile_activity">Atividade</string>
    <string name="notifications_new">Novo</string>
    <string name="notifications_earlier">Recentes</string>
    <string name="notifications_none_new">Não há novas notificações</string>
    <string name="notifications_contact_has_accepted">%s aceitou sua solicitação de contato.</string>
    <string name="notifications_you_have_accepted">Você aceitou a solicitação de contato de %s</string>
    <string name="notifications_you_sent">Você enviou uma solicitação de contato para %s</string>
    <string name="notifications_you_received">%s lhe enviou uma solicitação de contato</string>

    <string name="identity_complete_message">Seu nome de usuário %s foi criado com sucesso na Rede Dash</string>
    <string name="request_complete_message">Seu nome de usuário %s foi solicitado com sucesso na Rede Dash</string>

    <string name="scan_to_pay_username_dialog_message">Nome de usuário ou identidade Dash inválido\n\n%s</string>
    <string name="send_coins_to_username">Enviando para</string>
    <string name="contact_history_disclaimer">Adicione % como seu contato para <b>Pagar Diretamente para o Nome de Usuário</b> e <b>Manter Histórico de Transações Mútuas</b></string>
    <string name="contact_history_disclaimer_pending">Assim que % aceitar sua solicitação, você poderá <b>Pagar Diretamente para o Nome de Usuário</b></string>
    <string name="stranger_activity_disclaimer_text">Os pagamentos feitos diretamente para endereços não serão retidos em atividade.</string>
    <string name="error_loading_identity">Erro ao carregar identidade</string>

    <string name="edit_profile">Editar Perfil</string>
    <string name="display_name">Nome de Exibição</string>
    <string name="about_me">Sobre mim</string>
    <string name="char_count">%1$d/%2$d caracteres</string>
    <!-- overrides default TextInputLayout value. Do not change the name -->
    <string name="save">Salvar</string>
    <string name="edit_profile_take_picture">Tirar uma Foto com a Câmera</string>
    <string name="edit_profile_choose_picture">Selecionar da Galeria</string>
    <string name="upgrade_to_evolution_title">Junte-se ao DashPay</string>
    <string name="upgrade_to_evolution_message">Crie seu nome de usuário, encontre amigos e familiares com seus nomes de usuário e adicione-os aos seus contatos</string>
    <string name="image_cropper_title">Mova e amplie sua foto para encontrar o ajuste perfeito</string>
    <string name="select">Selecionar</string>
    <string name="unable_to_load_image">Não foi possível carregar a imagem.</string>
    <string name="profile_picture_upload_error_title">Erro de Upload</string>
    <string name="profile_picture_upload_error_message">Não foi possível carregar sua foto. \nPor favor, tente novamente.</string>
    <string name="profile_picture_upload_try_again">Tentar de novo</string>
    <string name="profile_picture_uploading_title">Por favor, aguarde</string>
    <string name="profile_picture_uploading_message">Carregando sua foto para a rede</string>
    <string name="picture_upload_policy">Política de Upload de Imagens</string>
    <string name="imgur_policy_1">A imagem que você selecionar será carregada no Imgur anonimamente.</string>
    <string name="imgur_policy_2">A imagem enviada pode ser vista publicamente por qualquer pessoa.</string>
    <string name="imgur_policy_3">Você sempre pode excluir a imagem carregada, desde que tenha acesso a esta carteira.</string>
    <string name="profile_picture_delete_title">Você tem certeza\?</string>
    <string name="profile_picture_delete_message">Esta imagem não será mais usada na rede Dash</string>
    <string name="agree">Aceitar</string>
    <string name="yes">Sim</string>
    <string name="no">Não</string>

    <string name="updating_profile">Atualizando Perfil na Rede Dash</string>
    <string name="google_drive_policy_one">Nenhuma informação da conta é armazenada na Rede Dash ou pela carteira DashPay.</string>
    <string name="google_drive_policy_two">A imagem enviada pode ser vista publicamente por qualquer pessoa.</string>
    <string name="google_drive_policy_three">Você pode sempre excluir ou alterar a imagem, desde que tenha acesso à carteira neste dispositivo.</string>

    <string name="upload_image_message">Carregando sua foto para a rede</string>
    <string name="upload_image_please_wait">Por favor, aguarde</string>
    <string name="upload_image_error_message">Não foi possível enviar sua foto. Por favor, tente novamente.</string>
    <string name="upload_image_upload_error">Erro de Upload</string>

    <string name="edit_profile_google_drive">Google Drive</string>
    <string name="edit_profile_imgur">Imgur</string>
    <string name="google_drive_failed_authorization">Autorização do Google Drive falhou.</string>


    <string name="error_updating_profile_try_again">Tentar Novamente</string>
    <string name="error_updating_profile_cancel">Cancelar</string>
    <string name="error_updating_profile_msg">Erro ao atualizar o perfil</string>
    <string name="error_updating_profile_code">Código: %s</string>
    <string name="edit_profile_public_url">URL Pública</string>
    <string name="public_url_enter_url">Cole a URL da sua imagem</string>
    <string name="public_url_error_message">Não foi possível buscar a imagem. Por favor, insira uma URL válida de imagem.</string>
    <string name="public_url_message">Você pode especificar qualquer URL que esteja disponível publicamente na internet para que os usuários possam visualizá-la na rede Dash.</string>
    <string name="public_url_more_info">Mais informações</string>
    <string name="public_url_fetching_image">Buscando imagem</string>

    <string name="gravatar">Gravatar</string>
    <string name="gravatar_email_prompt">Digite seu ID de e-mail do Gravatar</string>
    <string name="gravatar_fetching">Buscando seu Gravatar</string>
    <string name="gravatar_email_sample">exemplo\@email.com</string>
    <string name="gravatar_disclaimer">Seu e-mail não é armazenado na carteira DashPay nem em nenhum servidor. Ele é usado uma vez para obter os detalhes da sua conta Gravatar e depois descartado.</string>
    <string name="gravatar_email_error">Não foi possível buscar seu Gravatar. Por favor, insira um ID de e-mail Gravatar válido.</string>

    <string name="where_to_store_your_picture">Onde você gostaria de armazenar sua foto\?</string>
    <string name="external_storage_disclaimer">Sua imagem estará sempre sob seu controle. A Dash não armazena nenhum dos seus dados, incluindo sua foto de perfil.</string>
    <string name="select_source_sign_in_required">Autenticação necessária</string>
    <string name="select_source_google_drive">Google Drive</string>
    <string name="select_source_no_sign_in_required">Nenhuma conta necessária</string>

    <string name="join_dashpay_subtitle">Crie um Nome de Usuário, adicione seus amigos…</string>
    <string name="join_dashpay_more_subtitle">Crie seu Nome de Usuário, encontre seus amigos e adicione-os aos seus contatos</string>
    <string name="join">Juntar-se</string>

    <string name="more_suggestions">Mais Sugestões</string>
    <string name="users_that_matches">Usuários que correspondem</string>
    <string name="not_in_your_contacts">que atualmente não estão em seus contatos</string>
    <string name="no_matching_contacts">Nenhum usuário correspondente nos seus contatos</string>
    <string name="suggestions_empty_result_part_1">Não há usuários que correspondam ao nome</string>
    <string name="suggestions_empty_result_part_2">em seus contatos</string>
    <string name="save_changes">Salvar Alterações</string>
    <string name="save_profile_reminder_text">Você gostaria de salvar as alterações feitas em seu perfil\?</string>
    <string name="invitation_notification_text">Convide seus amigos e familiares para participar da Rede Dash.</string>
    <string name="dashpay_min_balance_disclaimer">Você precisa de pelo menos <b>%s</b> para começar</string>
    <string name="dashpay_insuffient_credits">Créditos insuficientes para realizar esta ação.</string>

    <string name="about_developer_mode">Modo desenvolvedor ativado: todos os recursos habilitados!</string>
    <string name="about_developer_mode_disabled">Modo desenvolvedor desativado.</string>
    <string name="invite_history_create_new_invite">Criar Novo Convite</string>
    <string name="invitations_history_header">Histórico de Convites</string>
    <string name="invitations_filter_title">Filtrar Convites</string>
    <string name="invite_history_empty">Nenhum convite foi criado.</string>
    <string name="invite_history_empty_claimed">Não há convites reivindicados.</string>
    <string name="invite_history_empty_pending">Não há convites pendentes.</string>
    <string name="invitation_details_invite_used_by">Convite utilizado por</string>
    <string name="invitation_details_invite_without_username">Convite reivindicado. Registro de nome de usuário pendente.</string>
    <string-array name="invite_filter">
        <item>Todos</item>
        <item>Pendente</item>
        <item>Reivindicar</item>
    </string-array>

    <!-- Private memo -->
    <string name="private_memo">Nota Privada</string>
    <string name="add_note">Adicionar Nota</string>
    <string name="edit_note">Editar Nota</string>
    <string name="note">Nota</string>

    <string name="select_privacy_preferences">Selecione suas preferências de privacidade para o nome de usuário</string>
    <string name="please_note_cant_change_this_later">Por favor, note que você não poderá alterar isso posteriormente</string>
    <string name="Intermediate_level_WIFI_Warning">O nível de privacidade intermediário exige uma conexão de internet confiável</string>
    <string name="Advanced_level_WIFI_Warning">O nível de privacidade avançado exige uma conexão de internet confiável</string>
    <string name="privcay_level_WIFI_warning_desc">É recomendado estar em uma rede Wi-Fi para evitar a perda de qualquer valor</string>
    <string name="continue_anyway">Continuar mesmo assim</string>
    <string name="welcome_to_dash_pay">Bem-vindo ao DashPay</string>
    <string name="pay_to_usernames">Pague aos nomes de usuário. Não há mais endereços alfanuméricos.</string>
    <string name="create_a_username">Criar um nome de usuário</string>
    <string name="add_your_friends_family">Adicione seus amigos e familiares</string>
    <string name="invite_your_family">Convide sua família e encontre seus amigos pesquisando seus nomes de usuário.</string>
    <string name="personalise_profile">Personalizar perfil</string>
    <string name="upload_your_picture">Carregue sua foto, personalize sua identidade</string>
    <string name="in_case_lose_your_passphrase">Caso você perca sua frase de recuperação, perderá o direito ao nome de usuário solicitado.</string>
    <string name="keep_your_passphrase_safe">Mantenha sua frase de recuperação segura</string>
    <string name="pay_now">Pague agora e, se não for aprovado, você pode criar um nome diferente sem pagar novamente</string>
    <string name="case_your_request_is_not_approved">Caso sua solicitação não seja aprovada</string>
    <string name="voting_requirement_title">Votar é obrigatório apenas em alguns casos</string>
    <string name="dash_network_must_vote_to_approve">A rede Dash deve votar para aprovar o seu nome de usuário antes que ele seja criado.</string>
    <string name="what_is_username_voting">O que é a votação de nomes de usuário\?</string>
    <string name="usernames_blocked_title">Algumas contas de usuário podem ser bloqueadas</string>
    <string name="usernames_blocked_subtitle">Se um número suficiente de pessoas na rede determinar que um nome de usuário é inapropriado, elas podem bloqueá-lo</string>
    <string name="username_voting">Votação de Nomes de Usuário</string>
<<<<<<< HEAD
=======
    <string name="username_voting_subtitle">Como proprietário de um masternode, você pode votar para aprovar nomes de usuário solicitados antes que os usuários possam criá-los.</string>
>>>>>>> 1556014b
    <string name="all">Todos</string>
    <string name="n_usernames">%d nomes de usuário</string>
    <string name="n_requests">%d solicitações</string>
    <string name="search_by_username">Pesquisar por nome de usuário</string>
    <string name="type">Tipo</string>
    <string name="only_duplicates">Apenas duplicados</string>
    <string name="only_links">Apenas solicitações com links</string>
    <string name="only_links_short">Com links</string>
    <string name="date">Data: %s</string>
    <string name="votes">Votos: %s</string>

    <string-array name="usernames_sort_by_options">
        <item>Do mais recente para o mais antigo</item>
        <item>Do mais antigo para o mais recente</item>
        <item>Do mais alto para o mais baixo</item>
        <item>Do mais baixo para o mais alto</item>
    </string-array>

    <string-array name="usernames_type_options">
        <item>Todos</item>
        <item>Eu aprovei</item>
        <item>Eu não aprovei</item>
    </string-array>

    <string name="request_your_username">Criar seu nome de usuário</string>
    <string name="request_username">Solicitar Nome de Usuário</string>
    <string name="request_voting_range">A rede Dash fará uma votação para escolher este nome de usuário. Você será notificado sobre o resultado em %s.</string>
    <string name="request_username_available">Nome de usuário está disponível</string>
    <string name="request_username_unavailable">Nome de usuário indisponível ou bloqueado</string>
    <string name="request_username_taken">Nome de usuário já foi registrado</string>
    <string name="requesting_your_username_title">Criando seu nome de usuário</string>
    <string name="requesting_your_username_error_title">Sua solicitação de nome de usuário falhou</string>
    <string name="voting">Votando:</string>
    <string name="this_username_has_already_been_requested">Esse nome de usuário já foi solicitado, mas você também pode solicitá-lo e deixar a rede votar para decidir se você pode ficar com ele</string>
    <string name="request_details">Detalhes da solicitação</string>
    <string name="request_details_subtitle">Revise a postagem abaixo para verificar a propriedade deste nome de usuário</string>
    <string name="vote_to_approve">Votar para Aprovar</string>
    <string name="identity">Identidade</string>
    <string name="results">Resultados</string>
    <string name="link">Link</string>
    <string name="link_not_provided">Não fornecido</string>
    <string name="cancel_approval">Cancelar Aprovação</string>
    <string name="verify_your_identity">Verifique sua identidade para aumentar suas chances de obter o nome de usuário solicitado</string>
    <string name="if_somebody">Se alguém mais solicitar o mesmo nome de usuário que você, deixaremos que a rede decida a quem atribuir este nome de usuário</string>
    <string name="the_link_will_be_visible">O link que você enviar será visível apenas para os proprietários da rede</string>
    <string name="verify_your_identity_voting">Verifique sua identidade</string>
    <string name="copy_the_text">Copiar texto</string>
    <string name="please_vote_to_approve">Por favor, vote para aprovar meu nome de usuário Dash solicitado - %s</string>
    <string name="prove_your_identity">Prove sua identidade</string>
    <string name="make_a_post_with_the_text">Faça uma publicação com o texto acima em uma rede social ou plataforma de mensagens conhecida para verificar que você é o proprietário original do nome de usuário solicitado e cole o link abaixo</string>
    <string name="paste_the_link">Cole o link</string>
    <string name="voting_key_title">Digite sua chave de votação</string>
    <string name="voting_key_input_error">Você inseriu uma chave inválida</string>
    <string name="voting_key_add">Adicione suas chaves de votação</string>
    <string name="voting_key_add_subtitle">Os endereços de IP abaixo estão associados a esta carteira</string>
    <string name="masternode_ip">Endereço IP do Masternode</string>
    <string name="multiple_votes_cast">%d votos serão contabilizados, pois você possui várias chaves de votação armazenadas na carteira </string>
    <string name="add_masternode_key">Adicionar Chave de Votação de Masternode</string>
    <string name="vote_submitted">Seu voto foi enviado</string>
    <string name="vote_cancelled">Seu voto foi cancelado</string>
    <string name="quick_vote">Votação Rápida</string>
    <string name="quick_vote_subtitle">Ao clicar no botão \"Votar em todos\", você votará automaticamente em todos os nomes de usuário filtrados (%d) que foram enviados primeiro</string>
    <string name="vote_for_all">Votar em todos</string>
    <string name="voting_period_active">Período de Votação de Usuário Ativo</string>
    <string name="there_was_a_network_error">Ocorreu um erro de rede, mas você pode tentar novamente sem nenhum custo adicional</string>
    <string name="requested_username_has_been">O nome de usuário foi solicitado.</string>
    <string name="requested_voting_duration">Resultados em %s.</string>
    <string name="cancel_request">Cancelar Solicitação</string>
    <string name="after_the_voting">Após o término da votação, iremos notificá-lo sobre os resultados</string>
    <string name="none">Nenhuma</string>
    <string name="verify_now">Verificar Agora</string>
    <string name="if_you_tap_cancel">Se você tocar em \"Cancelar Solicitação\", ainda terá a chance de solicitar outro nome de usuário sem pagar novamente</string>
    <string name="do_you_really_want_to_cancel">Você realmente deseja cancelar a solicitação de nome de usuário\?</string>
    <string name="if_you_tap_cancel_request">Se você tocar em \"Cancelar Solicitação\", ainda terá a chance de solicitar outro nome de usuário sem pagar novamente</string>
    <string name="cant_open">Não é possível abrir</string>
    <string name="invalid_link">Link inválido</string>
    <string name="welcome_request_username_min_balance_disclaimer_all">Você tem %s Dash. Alguns nomes de usuário custam até %s Dash. </string>
    <string name="welcome_request_username_min_balance_disclaimer_noncontested">Você precisa ter mais de %s Dash para criar um nome de usuário. </string>
    <string name="request_username_min_balance_disclaimer">Para solicitar um nome de usuário na Rede Dash, você precisa ter mais de %s Dash</string>

    <!-- CoinJoin -->
    <string name="coinjoin">CoinJoin</string>
    <string name="turned_off">Desligado</string>
    <string name="coinjoin_info_subtitle">Misturar suas moedas Dash tornará suas transações mais privadas</string>
    <string name="coinjoin_description_1">Você só poderá gastar Dash que tenha sido misturado quando isso estiver ativado. Isso pode ser desativado a qualquer momento.</string>
    <string name="coinjoin_description_2">Dash recém-recebido será automaticamente misturado quando a carteira for aberta</string>
    <string name="coinjoin_description_3">Ativar essa funcionalidade resultará em um maior consumo de bateria.</string>
    <string name="coinjoin_mixing_level_title">Selecionar nível de mistura</string>
    <string name="coinjoin_mixing_level_subtitle">Você pode alterar ou parar o nível de mistura a qualquer momento</string>
    <string name="coinjoin_mixing_transactions">Misturando Transações</string>
    <string name="coinjoin_transaction_group">Estas são transações relacionadas à mistura.</string>
    <string name="intermediate">Intermediário</string>
    <string name="advanced">Avançado</string>
    <string name="intermediate_level_card_decs">Usuários avançados com um nível muito alto de conhecimento técnico podem determinar seu histórico de transações</string>
    <string name="advanced_level_card_decs">Seria muito difícil para usuários avançados com qualquer nível de conhecimento técnico determinar seu histórico de transações</string>
    <string name="coinjoin_intermediate_time">até 30 minutos</string>
    <string name="coinjoin_advanced_time">Várias horas</string>
    <string name="coinjoin_start">Iniciar mistura</string>
    <string name="coinjoin_stop">Parar mistura</string>
    <string name="coinjoin_mixing">Misturando</string>
    <string name="coinjoin_paused">Mistura Pausada</string>
    <string name="coinjoin_not_started">Não iniciado</string>
    <string name="coinjoin_progress">%s (%d%%) %s de %s</string>
    <string name="coinjoin_progress_balance">%1$s de %2$s</string>
    <string name="coinjoin_progress_finished">Totalmente Misturado</string>
    <string name="coinjoin_change_level_confirmation">Tem certeza de que deseja mudar o nível de privacidade\?</string>
    <string name="coinjoin_stop_mixing_title">Tem certeza de que deseja parar a mistura\?</string>
    <string name="coinjoin_stop_mixing_message">Quaisquer fundos que tenham sido misturados serão combinados com seus fundos não misturados</string>
    <string name="coinjoin_mixed_balance">Saldo misturado:</string>

    <!-- credit balance messages / buttons -->
    <string name="credit_balance_empty_warning_title">Seu saldo de crédito está baixo</string>
    <string name="credit_balance_low_warning_title">Seu saldo de crédito está totalmente esgotado</string>
    <string name="credit_balance_empty_warning_message">Você pode continuar a usar o DashPay para pagamentos, mas não pode atualizar seu perfil ou adicionar mais contatos até recarregar seu saldo de crédito</string>
    <string name="credit_balance_low_warning_message">Recarregue seus créditos para continuar fazendo alterações em seu perfil e adicionando contatos</string>
    <string name="credit_balance_button_maybe_later">Talvez mais tarde</string>
    <string name="credit_balance_button_buy">Comprar Créditos</string>
    <string name="credit_balance_insufficient_error_message">Você não tem saldo suficiente para comprar créditos</string>
    <string name="buy_credits_estimated_items">%s - %d contatos / %d atualizações de perfil</string>

    <string name="request_username_username_voting_message">+ o que é votação de nome de usuário\? </string>
    <string name="request_username_character_requirement">Apenas letras, números e hífens</string>
    <string name="request_username_balance_requirement">Você precisa ter 0,25 DASH para criar este nome de usuário</string>
    <string name="request_username_length_requirement">Entre 3 e 23 caracteres</string>
    <string name="request_username_confirm">Eu aceito</string>
    </resources><|MERGE_RESOLUTION|>--- conflicted
+++ resolved
@@ -268,10 +268,7 @@
     <string name="usernames_blocked_title">Algumas contas de usuário podem ser bloqueadas</string>
     <string name="usernames_blocked_subtitle">Se um número suficiente de pessoas na rede determinar que um nome de usuário é inapropriado, elas podem bloqueá-lo</string>
     <string name="username_voting">Votação de Nomes de Usuário</string>
-<<<<<<< HEAD
-=======
     <string name="username_voting_subtitle">Como proprietário de um masternode, você pode votar para aprovar nomes de usuário solicitados antes que os usuários possam criá-los.</string>
->>>>>>> 1556014b
     <string name="all">Todos</string>
     <string name="n_usernames">%d nomes de usuário</string>
     <string name="n_requests">%d solicitações</string>
