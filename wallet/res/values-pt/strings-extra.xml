<?xml version='1.0' encoding='UTF-8'?>
<resources>

    <string name="onboarding_create_wallet">Criar uma Nova Carteira</string>
    <string name="onboarding_recover_wallet">Restaurar a partir da frase de recuperação</string>
    <string name="onboarding_restore_wallet">Restaurar carteira a partir de um arquivo</string>
    <string name="onboarding_load_wallet_error">Não foi possível carregar a carteira!</string>

    <string name="set_pin_create_new_wallet">Criar uma Nova Carteira</string>
    <string name="set_pin_upgrade_wallet">Atualizar Carteira</string>
    <string name="set_pin_restore_wallet">Restaurar Carteira</string>
    <string name="set_pin_enter_pin">Inserir PIN antigo</string>
    <string name="set_pin_set_pin">Definir PIN</string>
    <string name="set_pin_confirm_pin">Confirmar PIN</string>
    <string name="set_pin_encrypting">Encriptando carteira</string>
    <string name="set_pin_decrypting">Desencriptando carteira</string>
    <string name="set_pin_verifying_pin">Verificando PIN</string>
    <string name="set_pin_message">Este PIN será requerido para desbloquear o seu app toda vez que o utilize</string>
    <string name="set_pin_confirm_pin_incorrect">PIN Incorreto</string>
    
    <string name="home_balance_hide_hint">Toque para esconder o saldo</string>

    <string name="dialog_confirm_confirm">Confirme</string>
    <string name="dialog_confirm_pay_to">Enviar para</string>
    <string name="dialog_confirm_secured_by">Protegido por</string>
    <string name="dialog_confirm_fee">Taxa de rede</string>
    <string name="dialog_confirm_total">Total</string>

    <!-- Home Screen: Shortcut Button: 2 lines, 9 characters across -->
    <string name="shortcut_secure_now">Backup</string>
    <!-- Home Screen: Shortcut Button: 2 lines, 9 characters across -->
    <string name="shortcut_scan_to_pay">Escanear</string>
    <!-- Home Screen: Shortcut Button: 2 lines, 9 characters across -->
    <string name="shortcut_pay_to_address">Enviar</string>
    <!-- Home Screen: Shortcut Button: 2 lines, 9 characters across -->
    <string name="shortcut_buy_sell">Comprar &amp; Vender</string>
    <!-- Home Screen: Shortcut Button: 2 lines, 9 characters across -->
    <string name="shortcut_receive">Receber</string>
    <!-- Home Screen: Shortcut Button: 2 lines, 9 characters across -->
    <string name="shortcut_import_key">Importar Chave Privada</string>
    <!-- Home Screen: Shortcut Button: 2 lines, 9 characters across -->
    <string name="shortcut_add_shortcut">Adicionar atalho</string>

    <!-- Lock Screen: Button: 2 lines, 9 characters across -->
    <string name="lock_action_quick_receive">Receber</string>
    <!-- Lock Screen: Button: 2 lines, 9 characters across -->
    <string name="lock_action_login_with_pin">PIN</string>
    <!-- Lock Screen: Button: 2 lines, 9 characters across -->
    <string name="lock_action_login_with_fingerprint">Entrar com Digital</string>
    <!-- Lock Screen: Button: 2 lines, 9 characters across -->
    <string name="lock_action_scan_to_pay">Escanear para Enviar</string>
    <!-- Lock Screen: Text above the PIN Entry area -->
    <string name="lock_enter_pin">Inserir PIN</string>
    <string name="lock_unlock_with_fingerprint">Use sua digital para desbloquear</string>

    <string name="perm_lock_info">Carteira bloqueada permanentemente</string>
    <string name="perm_lock_wipe_wallet">Limpar Carteira</string>
    <string name="perm_lock_close_app">Fechar</string>

    <string name="scan_to_pay_error_dialog_title">Escanear para Enviar</string>
    <string name="scan_to_pay_error_dialog_message">Não contém um endereço ou link de de Dash válido na área de transferência:\n\n%s</string>
    <string name="scan_to_pay_error_dialog_message_no_data">Não contém um endereço ou link de de Dash válido na área de transferência.</string>

    <string name="receive_title">Receber</string>
    <string name="receive_enter_amount_message">Especifique o valor a ser recebido</string>

    <string name="pay_title">Enviar</string>
    <string name="history_title">Histórico</string>
    <string name="more_title">Mais</string>
    <string name="settings_title">Ajustes</string>
    <string name="security_title">Segurança</string>
    <string name="recover_wallet_title">Restaurar Carteira</string>
    <string name="tools_title">Ferramentas</string>

    <string name="payments_title">Pagamentos</string>
    <string name="payments_tab_pay_label">Enviar</string>
    <string name="payments_tab_receive_label">Receber</string>
    <string name="payments_pay_by_qr_title">Enviar por</string>
    <string name="payments_pay_by_qr_sub_title">Escaneando código QR</string>
    <string name="payments_pay_to_clipboard_title">Enviar para endereço copiado</string>
    <string name="payments_pay_to_clipboard_sub_title">Nenhum endereço copiado</string>

    <string name="forgot_pin_title">Esqueceu o PIN?</string>
    <string name="forgot_pin_message">Você pode definir um novo PIN com a ajuda da sua frase de recuperação.</string>
    <string name="forgot_pin_instruction_1">Insira a Frase de Recuperação para recuperar a sua carteira.</string>
    <string name="forgot_pin_instruction_2">Definir um novo PIN</string>
    <string name="forgot_pin_instruction_3">Entre com o seu PIN para acessar a sua carteira</string>
    <string name="forgot_pin_warning">Se você esqueceu o seu PIN e perdeu a sua frase de recuperação, você não pode recuperar sua carteira e fundos.</string>
    <string name="forgot_pin_recover">Insira a frase de recuperação</string>
    <string name="forgot_pin_passphrase_doesnt_match">A frase de recuperação não corresponde à configurada nessa carteira.</string>

    <string name="send_coins_auto_lock_feasible">Essa transação pode ser confirmada instantaneamente sem taxa adicional</string>
    <string name="send_coins_auto_lock_not_feasible">Esta transação poderá levar vários minutos para se concretizar. Completar imediatamente por %1$s%2$s?</string>
    <string name="send_coins_instant_send_not_feasible">Esta transação poderá levar vários minutos para se concretizar.</string>

    <string name="options_paste_from_clipboard_title">Colar</string>

    <string name="transaction_row_message_own_instantx_lock_request_notsent">Este pagamento ainda não foi transmitido.</string>
    <string name="transaction_row_message_sent_to_single_peer">Esse pagamento foi enviado</string>

    <string name="regular_transaction_info_message">Esta transação não se concretizou de forma instantânea.</string>

    <string name="wallet_options_disconnect">Desconectado</string>

    <string name="network_monitor_masternodes_title">Masternodes</string>
    <string name="export_keys_dialog_title_to_seed">Ver Frase de Recuperação</string>
    <string name="import_keys_dialog_title_from_seed">Restaurar a partir da frase de recuperação</string>
    <string name="backup_to_seed_wallet_dialog_message">Esta é a sua frase de recuperação. Por favor, anote isso.</string>
    <string name="backup_wallet_to_seed_dialog_warning">NÃO deixe ninguém ver sua frase de recuperação ou poderão gastar seu Dash.</string>
    <string name="backup_to_seed_wallet_dialog_enter_pin_message">Sua carteira é protegida por um PIN. Digite seu PIN e pressione Mostrar para ver sua frase de recuperação.</string>
    <string name="import_keys_from_seed_dialog_message">Digite sua frase de recuperação aqui.</string>
    <string name="import_export_keys_dialog_password_phrase">A frase de recuperação vai aqui.</string>
    <string name="preferences_report_issue_summary">Coletar informações sobre seu problema e enviar seu relatório por e-mail para os desenvolvedores.</string>
    <string name="navigation_configuration">Configuração</string>
    <string name="request_coins_clipboard_address_msg">Endereço Dash copiado para a área de transferência</string>
    <string name="backup_wallet_to_seed_show_recovery_phrase">Mostrar</string>
    <string name="restore_wallet_from_invalid_seed_warning_message">\"%s\" não é uma frase de recuperação </string>
    <string name="restore_wallet_from_invalid_seed_not_twelve_words">Frase de recuperação deve ter 12 palavras</string>
    <string name="restore_wallet_from_invalid_seed_bad_checksum">Frase de recuperação incorreta</string>
    <string name="restore_wallet_from_invalid_seed_failure">A carteira não pôde ser restaurada:\n\n%s\n\nSenha incorreta?</string>

    <string name="send_coins_options_fee_category_zero">Sem Taxa</string>
    <string name="send_coins_fragment_hint_fee_zero">Nenhuma taxa será paga. Use \'sem taxa\' somente se você não se importa com o tempo de confirmação.</string>

    <!-- Deep Links:  Message pops up when another app requests information from this app -->
    <string name="wallet_uri_handler_public_key_request_dialog_msg">A App %s gostaria de receber sua Chave Pública Mestre. Isso pode ser usado para monitorar sua carteira, isso não pode ser usado para mover seus Dash.</string>
    <!-- Deep Links:  Message pops up when another app requests information from this app -->
    <string name="wallet_uri_handler_address_request_dialog_msg">A App %s está solicitando um endereço para te pagar. Deseja autorizar?</string>

    <string name="wallet_lock_unlock">Desbloquear</string>
    <string name="wallet_lock_unlock_wallet">Desbloquear carteira</string>
    <string name="wallet_lock_unlock_to_see_txs_title">Carteira bloqueada.</string>
    <string name="wallet_lock_unlock_to_see_txs_txt">Toque o ícone de cadeado acima para desbloquear a sua carteira e ver o histórico de transações.</string>
    <string name="wallet_lock_unlock_dialog_title">Desbloqueie sua carteira</string>
    <string name="wallet_lock_unlock_dialog_message">Sua carteira é protegida por um PIN. Insira o seu PIN e pressione Desbloquear para continuar.</string>
    <string name="wallet_lock_reset_wallet_title">Redefinir Carteira</string>
    <string name="wallet_lock_reset_wallet_message">Tem certeza? Sua carteira será deletada e todo seu Dash será perdido.\n\nA única maneira de recuperar seu Dash é com um arquivo de backup ou frase de recuperação.</string>

    <string name="wallet_lock_wallet_disabled">Carteira desabilitada</string>
    <string name="wallet_lock_try_again">Tente novamente em %1$d %2$s</string>
    <string name="wallet_lock_reset">Resetar</string>
    <string name="wallet_lock_wrong_pin">PIN incorreto! %s</string>
    <string name="wallet_last_attempt">Última tentativa de PIN</string>
    <string name="wallet_last_attempt_message">Outra tentativa fracassada exigirá minha frase de recuperação para recuperar minha carteira</string>

    <plurals name="wallet_lock_attempts_remaining">
        <item quantity="one">%d tentativa restante</item>
        <item quantity="many">%d tentativas restantes</item>
        <item quantity="other">%d tentativas restantes</item>
    </plurals>

    <plurals name="minute">
        <item quantity="one">minuto</item>
        <item quantity="many">minutos</item>
        <item quantity="other">minutos</item>
    </plurals>

    <plurals name="hour">
        <item quantity="one">hora</item>
        <item quantity="many">horas</item>
        <item quantity="other">horas</item>
    </plurals>

    <string name="upgrade">Atualizar</string>
    <string name="encrypt_new_key_chain_dialog_title">Atualize sua carteira</string>
    <string name="encrypt_new_key_chain_dialog_message">Sua carteira será atualizada para suportar importação e exportação para mais aplicativos.</string>
    <string name="encrypt_new_key_chain_enter_pin_dialog_message">Você deve inserir seu PIN para finalizar o processo de atualização.</string>
    <string name="pin_code_required_dialog_message">Este app agora requer um PIN para gastos e também para ver seu saldo e transações.</string>
    <string name="backup_wallet_seed_private_key_written_down_box">Eu anotei a frase de recuperação</string>

    <string name="change_exchange_currency_code_message">Sua moeda local é %1$s, porém, nessa aplicação sua moeda padrão está definida como %2$s. Deseja mudar para %1$s ou deixar como %2$s?</string>
    <string name="change_to">Mudar para %s</string>
    <string name="leave_as">Deixar como %s</string>

    <string name="remind_later">Lembrar mais tarde</string>
    <string name="backup_now">Fazer backup</string>

    <string name="notification_transactions_channel_name">Transações</string>
    <string name="notification_transactions_channel_description">Receba alerta sobre transações entrantes</string>
    <string name="notification_synchronization_channel_name">Sincronização</string>
    <string name="notification_synchronization_channel_description">Mostra uma notificação enquanto o app está sincronizando com a rede.</string>
    <string name="notification_generic_channel_name">Notificações genéricas</string>
    <string name="notification_generic_channel_description">Outros eventos da Carteira Dash</string>
    <string name="notification_push_channel_name">Notificações via push</string>
    <string name="notification_push_channel_description">Mostra as notificações push enviadas a você pelo Dash</string>
    <string name="notification_settings_title">Notificações</string>
    <string name="notification_explainer_title">A Carteira Dash gostaria de lhe enviar notificações</string>
    <string name="notification_explainer_message">As notificações podem incluir alertas, sons e ícones. Elas podem ser definidas nas configurações do telefone.</string>

    <string name="net_type_indicator" />

    <string name="unlock_with_fingerprint">Use sua digital para desbloquear.</string>
    <string name="unlock_with_fingerprint_error">Falha ao reconhecer digital, por favor tente novamente.</string>
    <string name="unlock_with_fingerprint_error_max_attempts">Numero máximo de tentativas de digital excedido. Por favor tente novamente mais tarde.</string>
    <string name="or_unlock_with_fingerprint">Ou use sua digital para desbloquear.</string>
    <string name="enable_fingerprint">Habilitar digital</string>
    <string name="touch_fingerprint_sensor">Toque o sensor de digital</string>
    <string name="touch_fingerprint_to_enable">Toque o sensor de digital para habilitar o desbloqueio por digital.</string>
    <string name="fingerprint_changed_title">Dados de Impressão Digital mudaram</string>
    <string name="fingerprint_changed_message">Detectamos uma mudança nos dados de autenticação por digital. Você precisa usar o seu PIN essa vez.</string>
    <string name="exchange_rate_missing">Esse pagamento é muito antigo para obter-se o valor em fiat</string>

    <string name="preferences_enable_payment_request_summary">Usar protocolo de pagamento para pagamentos iniciados por código QR</string>
    <string name="preferences_enable_payment_request_title">Escanear para pagar con BIP70</string>

    <string name="verify_continue">Continuar</string>
    <string name="verify_backup_wallet">Fazer Backup</string>
    <string name="verify_show_recovery_phrase">Mostrar Frase de Recuperação</string>
    <string name="verify_info_title">Faça backup da sua frase de recuperação.</string>
    <string name="verify_info_subtitle">Você precisará desta frase de recuperação para acessar seus fundos caso este dispositivo seja perdido, danificado ou se a Carteira Dash for desinstalada deste dispositivo.</string>
    <string name="verify_info_title_1">Dash Core Group NÃO guarda esta frase de recuperação.</string>
    <string name="verify_info_subtitle_1">Qualquer pessoa que possua sua frase de recuperação pode acessar seus fundos.</string>
    <string name="verify_info_title_2">Você NÃO poderá restaurar a carteira sem uma frase de recuperação.</string>
    <string name="verify_info_subtitle_2">Escreva em um local seguro e não a mostre para ninguém. </string>
    <string name="verify_seed_buttons_tip">Por favor, toque as palavras da sua frase de recuperação na ordem correta</string>
    <string name="verify_seed_success_title">Verificado com Sucesso</string>
    <string name="verify_seed_success_message"> Sua carteira está segura agora. Você pode usar sua frase de recuperação em qualquer momento para recuperar sua conta em outro dispositivo.</string>
    <string name="verify_no_screenshot_title">Não faça uma captura de tela</string>
    <string name="verify_no_screenshot_message">Guarde a frase de recuperação em um local seguro.</string>
    <string name="verify_why_no_screenshot">Por que não devo fazer uma captura de tela?</string>
    <string name="verify_warning_title">Advertência</string>
    <string name="verify_warning_message">Esta frase de recuperação é o seu acesso ao saldo da sua carteira.</string>
    <string name="verify_warning_screenshots_title">NÃO faça uma captura de tela</string>
    <string name="verify_warning_screenshots_message">As capturas de tela são visíveis para outros aplicativos e dispositivos.</string>
    <string name="verify_warning_do_not_show">NÃO permita que ninguém veja a sua frase de recuperação.</string>
    <string name="verify_warning_do_not_type">Nunca digite sua frase de recuperação em gerenciadores de senha ou em outro lugar.</string>
    <string name="view_seed_done">Feito</string>
    <string name="view_seed_title">Frase de Recuperação</string>
    <string name="transaction_result_view_on_explorer">Ver no Explorador de Blocos</string>
    <string name="transaction_result_tax_category">Categoria fiscal</string>
    <string name="transaction_result_tax_category_loading">Carregando…</string>
    <string name="tax_category_income">Receita</string>
    <string name="tax_category_expense">Despesa</string>
    <string name="tax_category_transfer_in">Transferências de entrada</string>
    <string name="tax_category_transfer_out">Transferências de saída</string>
    <string name="transaction_result_paid_successfully">Enviado com sucesso</string>
    <string name="transaction_result_sent_to">Enviado para</string>
    <string name="transaction_date_and_time">Data</string>
    <string name="transaction_close">Fechar</string>
    <string name="transaction_details_amount_received">Valor Recebido</string>
    <string name="transaction_details_amount_sent">Valor Enviado</string>
    <string name="transaction_details_sent_from">Enviar para</string>
    <string name="transaction_details_sent_to">Enviado para</string>
    <string name="transaction_details_received_at">Recebido em</string>
    <string name="transaction_details_moved_from">Movido de</string>
    <string name="transaction_details_moved_internally_to">Movido internamente para</string>
    <string name="transaction_failed_details">Falha na transação</string>
    <string name="transaction_failed_resolve">Isso pode ser resolvido ao</string>
    <string name="transaction_failed_rescan">reexaminar o blockchain</string>
    <string name="transaction_failed_in_conflict">Isso é possível se a carteira estiver instalada em dois dispositivos. </string>

    <string name="authenticate_fingerprint_title">Autenticar</string>
    <string name="authenticate_fingerprint_message">Confirmar digital para continuar</string>
    <string name="authenticate_pin_message">Insira seu PIN para continuar</string>
    <string name="authenticate_switch_to_fingerprint">Usar Digital</string>
    <string name="authenticate_switch_to_pin">Usar PIN</string>

    <string name="menu_buy_and_sell_title">Comprar &amp; Vender Dash</string>
    <string name="menu_buy_and_sell_subtitle">Conectar com exchange de terceiros</string>
    <string name="liquid_unavailable">A integração de Liquid com a Dash Wallet não está mais disponível</string>
    <string name="liquid_unavailable_details">Se você tiver alguma dúvida sobre suas participações em Dash na Liquid, entre em contato com o centro de suporte da Liquid</string>
    <string name="menu_security_title">Segurança</string>
    <string name="menu_security_subtitle">Ver frase de recuperação, fazer backup...</string>
    <string name="menu_settings_title">Configurações</string>
    <string name="menu_settings_subtitle">Moeda padrão, atalhos, sobre...</string>
    <string name="menu_tools_title">Ferramentas</string>
    <string name="menu_tools_subtitle">Importe chave privada…</string>
    <string name="menu_local_currency">Moeda Local</string>
    <string name="menu_rescan_blockchain">Reexaminar blockchain</string>
    <string name="menu_contact_support_title">Contato com o Suporte</string>
    <string name="menu_contact_support_subtitle">Reportar um problema</string>
    <string name="menu_explore_title">Explorador</string>
    <string name="menu_explore_subtitle">Compre com DASH em mais de 155.000 comércios</string>

    <string name="tools_address_book">Livro de endereços</string>
    <string name="tools_import_private_key">Importar Chave Privada</string>
    <string name="tools_network_monitor">Monitor de rede</string>
    <string name="tools_show_xpub">Chave Pública Estendida</string>

    <string name="about_help_us_improve">Ajude-nos a melhorar a sua experiência</string>
    <string name="about_review_and_rate">Avalie o aplicativo</string>
    <string name="about_contact_support">Contato com o Suporte</string>
    <string name="about_fork_disclaimer">Este é um aplicativo de código aberto bifurcado da Bitcoin Wallet</string>
    <string name="about_copyright">Copyright © 2023 Dash Core Group</string>
    <string name="about_license">GNU General Public License v3.0</string>
    <string name="about_version_name">Dash Wallet %s</string>
    <string name="about_last_explore_device_sync">Última sincronização do dispositivo Explore</string>
    <string name="about_last_explore_server_update">Última atualização do servidor Explore</string>
    <string name="about_firebase_installation_id">ID de instalação do Firebase</string>
    <string name="about_fcm_token">Token de mensagens na nuvem do Firebase</string>
    <string name="about_last_explore_dash_update_error">não foi possível buscar</string>
    <string name="about_last_explore_dash_sync_never">nunca</string>
    <string name="about_explore_failed_sync">Falha ao sincronizar em %s</string>
    <string name="about_explore_preloaded_on">Pré-carregado em %s</string>

    <string name="block">Bloquear</string>
    <string name="time">Tempo</string>
    <string name="hash">Hash</string>
    <string name="block_info">Informação de Bloco</string>

    <string name="scan_private_key">Escanear Chave Privada</string>
    <string name="scan_private_key_intro_1">Você está prestes a varrer os fundos de uma carteira Dash de papel.</string>
    <string name="scan_private_key_intro_2">Isso moverá todas as moedas daquela carteira para a carteira nesse dispositivo.</string>
    <string name="scan_private_key_intro_3">Quando a transação esteja confirmada, a outra carteira será inutilizada e não deve ser utilizada por razões de segurança.</string>
    <string name="confirm">Confirmar</string>

    <string name="advanced_security_security_level">Nível de Segurança</string>
    <string name="auto_logout">Logout Automático</string>
    <string name="spending_confirmation">Confirmação de Gastos</string>
    <string name="logout_after">Logout depois de</string>
    <string name="immediately">Imediatamente</string>
    <string name="twenty_four_hours">24 horas</string>
    <string name="one_minute">1 min</string>
    <string name="five_minute">5 min</string>
    <string name="one_hour">1 hora</string>
    <string name="biometric_limit">Limite Biométrico</string>
    <string name="spending_confirmation_hint_zero">PIN é sempre necessário para realizar um pagamento</string>
    <string name="spending_confirmation_hint_above_zero">Você pode autenticar com Autenticação Biométrica para pagamentos abaixo de</string>

    <string name="security_none">Nenhuma</string>
    <string name="security_low">Baixo</string>
    <string name="security_medium">Média</string>
    <string name="security_high">Alto</string>
    <string name="security_very_high">Muito Alto</string>
    <string name="max">Máximo</string>

    <string name="skip">pular</string>
    <string name="get_started">Começar</string>
    <string name="welcome_screen_title_1_new_install">Bem-vindo</string>
    <string name="welcome_screen_title_1_upgrade">Nós Atualizamos</string>
    <string name="welcome_screen_subtitle_1">Uma experiência familiar e através de todos os seus dispositivos</string>
    <string name="welcome_screen_title_2">Pague com Facilidade</string>
    <string name="welcome_screen_subtitle_2">Pague e receba imediatamente com fluxos de pagamento fáceis de usar</string>
    <string name="welcome_screen_title_3">Mais Controle</string>
    <string name="welcome_screen_subtitle_3">Tenha controle completo e customize sua carteira de acordo com suas necessidades</string>

    <string name="sync_status_wait">Por favor aguarde que a sincronização termine</string>
    <string name="sync_status_syncing_sub_title">com a blockchain de Dash</string>
    <string name="sync_status_unable_to_connect">Não foi possível conectar</string>
    <string name="sync_status_check_connection">Verifique sua conexão</string>
    <string name="sync_status_sync_title">Sincronização</string>
    <string name="sync_status_sync_completed">Completa</string>

    <string name="appwidget_wallet_not_ready">Configure sua carteira por favor</string>

    <string name="payment_request_please_wait_message">Conectando ao Servidor de Pagamentos</string>
    <string name="payment_request_unable_to_connect">Não foi possível conectar-se</string>
    <string name="payment_request_unable_to_send">Não foi possível Enviar</string>
    <string name="payment_request_please_try_again">Por favor, tente novamente</string>
    <string name="payment_request_try_again">Tentar Novamente</string>
    <string name="payment_request_expired_title">Pedido de Pagamento Expirado</string>
    <string name="payment_request_close">Fechar</string>
    <string name="payment_request_skip">Pular</string>
    <string name="payment_request_paid_to">Pago a</string>

    <string name="import_image_not_valid_qr_code">Código QR inválido</string>
    <string name="import_image_please_use_valid_qr_code">Por favor use um código QR de Dash válido</string>
    <string name="import_image_no_private_key_copied">Nenhuma chave privada copiada</string>
    <string name="import_image_import_valid_private_key">Copie uma chave privada para importar Dash dela</string>
    <string name="import_image_invalid_private">Chave Privada Inválida</string>

    <string name="today">Hoje</string>
    <string name="yesterday">Ontem</string>

    <string name="syncing">Sincronizando</string>
    <string name="syncing_balance">Sincronizando saldo</string>
    <string name="transaction_count">%d transações</string>
    <string name="all_transactions">Todos</string>
    <string name="received_transactions">Recebido</string>
    <string name="sent_transactions">Enviado</string>
    <string name="set_pin_error_missing_wallet_title">Erro de carteira ausente</string>
    <string name="set_pin_error_missing_wallet_message">A carteira está ausente. Por favor, informe isso ao Suporte Técnico.</string>
    <string name="wallet_encryption_error_title">Erro de criação de carteira</string>
    <string name="wallet_encryption_error_message">Houve um problema ao criar a carteira. Por favor, informe isso ao Suporte Técnico.</string>
    <string name="wallet_not_encrypted_error_message">Há um problema com sua carteira.\n\nSe você não tiver Dash nesta carteira, desinstale e reinstale este aplicativo. Em seguida, crie uma nova carteira.\n\nSe você tiver uma frase de recuperação ou um arquivo de backup, desinstale este aplicativo e reinstale-o.\n\nCaso contrário, informe ao Suporte.</string>

    <string name="reset_wallet_title">Tem certeza de que deseja redefinir a carteira?</string>
    <string name="reset_wallet_message">Se você redefinir a sua carteira, a única maneira de obter acesso a ela é recuperar a carteira com a frase de recuperação.</string>
    <string name="positive_reset_text">Sim, Redefinir Carteira</string>
    <string name="launch_reset_wallet_title">Você tem um saldo positivo</string>
    <string name="launch_reset_wallet_message">Se você redefinir a sua carteira, perderá todos os seus fundos caso não tenha feito backup da sua frase de recuperação.</string>
    <string name="continue_reset">Continuar</string>
    <string name="launch_reset_wallet_extra_message">Faça backup da sua frase de recuperação</string>
    <string name="start_reset_wallet_title">Você pode perder %s</string>
    <string name="reset_wallet_text">Redefinir Carteira</string>
    <string name="reclassify_transactions_title">Reclassificar suas transações</string>
    <string name="reclassify_transactions_title_message">Essas classificações serão refletidas na exportação CSV que pode ser usada para importar em serviços de relatórios fiscais.</string>
    <string name="reclassify_transactions_question">Onde posso alterar a categoria fiscal?</string>
    <string name="reclassify_transactions_outgoing_title">Transações de saída</string>
    <string name="reclassify_transactions_by_default_message">por padrão será marcado como</string>
    <string name="reclassify_transactions_incoming_title">Transações recebidas</string>
    <string name="reclassify_transactions_change_it_message">Você pode alterá-lo para</string>
    <string name="reclassify_transactions_linked_accounts_title">Contas associadas</string>
    <string name="reclassify_transactions_linked_accounts_message">por padrão, todas as transações de ou para suas contas vinculadas (trocas, staking, etc.) serão marcadas como transferências.</string>
    <string name="reclassify_transactions_change_explanation">Escolha qualquer transação na página inicial e altere a categoria na página de detalhes da transação.</string>

    <string name="masternode_keys_title">Chaves do Masternode</string>
    <string name="masternode_key_type_owner">Chaves do Proprietário</string>
    <string name="masternode_key_type_voting">Chaves de Votação</string>
    <string name="masternode_key_type_operator">Chaves do Operador</string>
<<<<<<< HEAD
    <string name="masternode_key_type_platform">Chaves do Operador HPMN</string>
=======
    <string name="masternode_key_type_platform">Chaves de Identificação de Nós Evolution </string>
>>>>>>> 4aca9b04
    <string name="masternode_key_type_total">%d chaves</string>
    <string name="masternode_key_type_used">%d utilizado</string>
    <string name="masternode_key_pair_index">Par de chaves %d</string>
    <string name="masternode_key_address">Endereço</string>
    <string name="masternode_key_id">Identificador de Chave</string>
    <string name="masternode_key_public">Chave Pública</string>
    <string name="masternode_key_public_legacy">Chave Pública (legado)</string>
    <string name="masternode_key_private_hex">Chave Privada</string>
    <string name="masternode_key_private_wif">Chave Privada WIF</string>
    <string name="masternode_key_used">IP: %s</string>
    <string name="masternode_key_ip_address_unknown">Desconhecido</string>
    <string name="masternode_key_not_used">Não utilizado</string>
    <string name="masternode_key_revoked">Revogado</string>
    <string name="masternode_key_private_public_base64">Chaves Públicas / Privadas (base64)</string>
</resources><|MERGE_RESOLUTION|>--- conflicted
+++ resolved
@@ -17,7 +17,7 @@
     <string name="set_pin_verifying_pin">Verificando PIN</string>
     <string name="set_pin_message">Este PIN será requerido para desbloquear o seu app toda vez que o utilize</string>
     <string name="set_pin_confirm_pin_incorrect">PIN Incorreto</string>
-    
+
     <string name="home_balance_hide_hint">Toque para esconder o saldo</string>
 
     <string name="dialog_confirm_confirm">Confirme</string>
@@ -398,11 +398,7 @@
     <string name="masternode_key_type_owner">Chaves do Proprietário</string>
     <string name="masternode_key_type_voting">Chaves de Votação</string>
     <string name="masternode_key_type_operator">Chaves do Operador</string>
-<<<<<<< HEAD
-    <string name="masternode_key_type_platform">Chaves do Operador HPMN</string>
-=======
     <string name="masternode_key_type_platform">Chaves de Identificação de Nós Evolution </string>
->>>>>>> 4aca9b04
     <string name="masternode_key_type_total">%d chaves</string>
     <string name="masternode_key_type_used">%d utilizado</string>
     <string name="masternode_key_pair_index">Par de chaves %d</string>
