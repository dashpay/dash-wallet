<?xml version='1.0' encoding='UTF-8'?>
<resources>

    <string name="onboarding_create_wallet">Criar uma Nova Carteira</string>
    <string name="onboarding_recover_wallet">Restaurar a partir da frase de recuperação</string>
    <string name="onboarding_restore_wallet">Restaurar carteira a partir de um arquivo</string>
    <string name="onboarding_load_wallet_error">Não foi possível carregar a carteira!</string>

    <string name="set_pin_create_new_wallet">Criar uma Nova Carteira</string>
    <string name="set_pin_upgrade_wallet">Atualizar Carteira</string>
    <string name="set_pin_restore_wallet">Restaurar carteira</string>
    <string name="set_pin_enter_pin">Inserir PIN antigo</string>
    <string name="set_pin_set_pin">Definir PIN</string>
    <string name="set_pin_confirm_pin">Confirmar PIN</string>
    <string name="set_pin_encrypting">Encriptando carteira</string>
    <string name="set_pin_decrypting">Desencriptando carteira</string>
    <string name="set_pin_verifying_pin">Verificando PIN</string>
    <string name="set_pin_message">Este PIN será requerido para desbloquear o seu app toda vez que o utilize</string>
    <string name="set_pin_confirm_pin_incorrect">PIN Incorreto</string>

    <string name="home_available_balance">Saldo disponível</string>
    <string name="home_balance_hidden">Saldo escondido</string>
    <string name="home_balance_show_hint">Toque para mostrar o saldo</string>
    <string name="home_balance_hide_hint">Toque para esconder o saldo</string>

    <string name="dialog_confirm_confirm">Confirmar</string>
    <string name="dialog_confirm_pay_to">Enviar para</string>
    <string name="dialog_confirm_secured_by">Protegido por</string>
    <string name="dialog_confirm_fee">Taxa de rede</string>
    <string name="dialog_confirm_total">Total</string>

    <!-- Home Screen: Shortcut Button: 2 lines, 9 characters across -->
    <string name="shortcut_secure_now">Proteger Carteira Agora</string>
    <!-- Home Screen: Shortcut Button: 2 lines, 9 characters across -->
    <string name="shortcut_scan_to_pay">Scanear para Pagar</string>
    <!-- Home Screen: Shortcut Button: 2 lines, 9 characters across -->
    <string name="shortcut_pay_to_address">Enviar para Endereço</string>
    <!-- Home Screen: Shortcut Button: 2 lines, 9 characters across -->
    <string name="shortcut_buy_sell">Comprar / Vender Dash</string>
    <!-- Home Screen: Shortcut Button: 2 lines, 9 characters across -->
    <string name="shortcut_receive">Receber</string>
    <!-- Home Screen: Shortcut Button: 2 lines, 9 characters across -->
    <string name="shortcut_import_key">Importar Chave Privada</string>
    <!-- Home Screen: Shortcut Button: 2 lines, 9 characters across -->
    <string name="shortcut_add_shortcut">Adicionar atalho</string>

    <!-- Lock Screen: Button: 2 lines, 9 characters across -->
    <string name="lock_action_quick_receive">Receber</string>
    <!-- Lock Screen: Button: 2 lines, 9 characters across -->
    <string name="lock_action_login_with_pin">PIN</string>
    <!-- Lock Screen: Button: 2 lines, 9 characters across -->
    <string name="lock_action_login_with_fingerprint">Entrar com Digital</string>
    <!-- Lock Screen: Button: 2 lines, 9 characters across -->
    <string name="lock_action_scan_to_pay">Enviar</string>
    <!-- Lock Screen: Text above the PIN Entry area -->
    <string name="lock_enter_pin">Inserir PIN</string>
    <string name="lock_unlock_with_fingerprint">Use sua digital para desbloquear</string>

    <string name="perm_lock_info">Carteira bloqueada permanentemente</string>
    <string name="perm_lock_wipe_wallet">Limpar Carteira</string>
    <string name="perm_lock_close_app">Fechar</string>

    <string name="scan_to_pay_error_dialog_title">Enviar</string>
    <string name="scan_to_pay_error_dialog_message">Não contém um endereço ou link de de Dash válido na área de transferência:\n\n%s</string>
    <string name="scan_to_pay_error_dialog_message_no_data">Não contém um endereço ou link de de Dash válido na área de transferência.</string>
    <string name="pay_to_confirm_address">Este é o endereço Dash para o qual você deseja enviar o pagamento?</string>

    <string name="receive_title">Receber</string>
    <string name="receive_enter_amount_message">Especifique o valor a ser recebido</string>
    <string name="receive_enter_amount_button">Especificar Valor</string>
    <string name="receive_share_button">Compartilhar</string>

    <string name="pay_title">Enviar</string>
    <string name="history_title">Histórico</string>
    <string name="more_title">Mais</string>
    <string name="settings_title">Configurações</string>
    <string name="security_title">Segurança</string>
    <string name="recover_wallet_title">Restaurar Carteira</string>
    <string name="tools_title">Ferramentas</string>

    <string name="payments_title">Pagamentos</string>
    <string name="payments_tab_pay_label">Enviar</string>
    <string name="payments_tab_receive_label">Receber</string>
    <string name="payments_pay_by_qr_title">Enviar por</string>
    <string name="payments_pay_by_qr_sub_title">Scaneando código QR</string>
    <string name="payments_pay_to_clipboard_title">Enviar para endereço copiado</string>
    <string name="payments_pay_to_clipboard_sub_title">Nenhum endereço copiado</string>

    <string name="forgot_pin_title">Esqueceu o PIN?</string>
    <string name="forgot_pin_message">Você pode definir um novo PIN com a ajuda da sua frase de recuperação.</string>
    <string name="forgot_pin_instruction_1">Insira a Frase de Recuperação para recuperar a sua carteira.</string>
    <string name="forgot_pin_instruction_2">Definir um novo PIN</string>
    <string name="forgot_pin_instruction_3">Entre com o seu PIN para acessar a sua carteira</string>
    <string name="forgot_pin_warning">Se você esqueceu o seu PIN e perdeu a sua frase de recuperação, você não pode recuperar sua carteira e fundos.</string>
    <string name="forgot_pin_recover">Insira a frase de recuperação</string>
    <string name="forgot_pin_passphrase_doesnt_match">A frase de recuperação não corresponde à configurada nessa carteira.</string>

    <string name="send_coins_auto_lock_feasible">Essa transação pode ser confirmada instantaneamente sem taxa adicional</string>
    <string name="send_coins_auto_lock_not_feasible">Esta transação poderá levar vários minutos para se concretizar. Completar imediatamente por %1$s%2$s?</string>
    <string name="send_coins_instant_send_not_feasible">Esta transação poderá levar vários minutos para se concretizar.</string>

    <string name="options_paste_from_clipboard_title">Colar</string>

    <string name="transaction_row_message_own_instantx_lock_request_notsent">Este pagamento ainda não foi transmitido.</string>
    <string name="transaction_row_message_sent_to_single_peer">Esse pagamento foi enviado</string>

    <string name="regular_transaction_info_message">Esta transação não se concretizou de forma instantânea.</string>

    <string name="wallet_options_disconnect">Desconectado</string>

    <string name="network_monitor_masternodes_title">Masternodes</string>
    <string name="export_keys_dialog_title_to_seed">Ver Frase de Recuperação</string>
    <string name="import_keys_dialog_title_from_seed">Restaurar a partir da frase de recuperação</string>
    <string name="backup_to_seed_wallet_dialog_message">Esta é a sua frase de recuperação. Por favor, anote isso.</string>
    <string name="backup_wallet_to_seed_dialog_warning">NÃO deixe ninguém ver sua frase de recuperação ou poderão gastar seu Dash.</string>
    <string name="backup_to_seed_wallet_dialog_enter_pin_message">Sua carteira é protegida por um PIN. Digite seu PIN e pressione Mostrar para ver sua frase de recuperação.</string>
    <string name="import_keys_from_seed_dialog_message">Digite sua frase de recuperação aqui.</string>
    <string name="import_export_keys_dialog_password_phrase">A frase de recuperação vai aqui.</string>
    <string name="preferences_report_issue_summary">Coletar informações sobre seu problema e enviar seu relatório por e-mail para os desenvolvedores.</string>
    <string name="navigation_configuration">Configuração</string>
    <string name="request_coins_clipboard_address_msg">Endereço Dash copiado para a área de transferência</string>
    <string name="backup_wallet_to_seed_show_recovery_phrase">Mostrar</string>
    <string name="restore_wallet_from_invalid_seed_warning_message">\"%s\" não é uma frase de recuperação </string>
    <string name="restore_wallet_from_invalid_seed_not_twelve_words">Frase de recuperação deve ter 12 palavras</string>
    <string name="restore_wallet_from_invalid_seed_bad_checksum">Frase de recuperação incorreta</string>
    <string name="restore_wallet_from_invalid_seed_failure">A carteira não pôde ser restaurada:\n\n%s\n\nSenha incorreta?</string>

    <string name="send_coins_options_fee_category_zero">Sem Taxa</string>
    <string name="send_coins_fragment_hint_fee_zero">Nenhuma taxa será paga. Use \'sem taxa\' somente se você não se importa com o tempo de confirmação.</string>

    <!-- Deep Links:  Message pops up when another app requests information from this app -->
    <string name="wallet_uri_handler_public_key_request_dialog_msg">A App %s gostaria de receber sua Chave Pública Mestre. Isso pode ser usado para monitorar sua carteira, isso não pode ser usado para mover seus Dash.</string>
    <!-- Deep Links:  Message pops up when another app requests information from this app -->
    <string name="wallet_uri_handler_address_request_dialog_msg">A App %s está solicitando um endereço para te pagar. Deseja autorizar?</string>

    <string name="wallet_lock_unlock">Desbloquear</string>
    <string name="wallet_lock_unlock_wallet">Desbloquear carteira</string>
    <string name="wallet_lock_unlock_to_see_txs_title">Carteira bloqueada.</string>
    <string name="wallet_lock_unlock_to_see_txs_txt">Toque o ícone de cadeado acima para desbloquear a sua carteira e ver o histórico de transações.</string>
    <string name="wallet_lock_unlock_dialog_title">Desbloqueie sua carteira</string>
    <string name="wallet_lock_unlock_dialog_message">Sua carteira é protegida por um PIN. Insira o seu PIN e pressione Desbloquear para continuar.</string>
    <string name="wallet_lock_reset_wallet_title">Resetar Carteira</string>
    <string name="wallet_lock_reset_wallet_message">Tem certeza? Sua carteira será deletada e todo seu Dash será perdido.\n\nA única maneira de recuperar seu Dash é com um arquivo de backup ou frase de recuperação.</string>

    <string name="wallet_lock_wallet_disabled">Carteira desabilitada</string>
    <string name="wallet_lock_try_again">Tente novamente em %1$d %2$s</string>
    <string name="wallet_lock_reset">Resetar</string>
    <string name="wallet_lock_wrong_pin">PIN incorreto! %s</string>
    <string name="wallet_last_attempt">Última tentativa de PIN</string>
    <string name="wallet_last_attempt_message">Outra tentativa fracassada exigirá minha frase de recuperação para recuperar minha carteira</string>
<<<<<<< HEAD
=======

    <plurals name="wallet_lock_attempts_remaining">
        <item quantity="one">%d tentativa restante</item>
        <item quantity="many">%d tentativas restantes</item>
        <item quantity="other">%d tentativas restantes</item>
    </plurals>

    <plurals name="minute">
        <item quantity="one">minuto</item>
        <item quantity="many">minutos</item>
        <item quantity="other">minutos</item>
    </plurals>

    <plurals name="hour">
        <item quantity="one">hora</item>
        <item quantity="many">horas</item>
        <item quantity="other">horas</item>
    </plurals>
>>>>>>> 9c34b81f

    <string name="encrypt_new_key_chain_upgrade_button">Atualizar</string>
    <string name="encrypt_new_key_chain_dialog_title">Atualize sua carteira</string>
    <string name="encrypt_new_key_chain_dialog_message">Sua carteira será atualizada para suportar importação e exportação para mais aplicativos.</string>
    <string name="encrypt_new_key_chain_enter_pin_dialog_message">Você deve inserir seu PIN para finalizar o processo de atualização.</string>
    <string name="pin_code_required_dialog_message">Este app agora requer um PIN para gastos e também para ver seu saldo e transações.</string>
    <string name="backup_wallet_seed_private_key_written_down_box">Eu anotei a frase de recuperação</string>

    <string name="change_exchange_currency_code_message">Sua moeda local é %1$s, porém, nessa aplicação sua moeda padrão está definida como %2$s. Deseja mudar para %1$s ou deixar como %2$s?</string>
    <string name="change_to">Mudar para %s</string>
    <string name="leave_as">Deixar como %s</string>

    <string name="remind_later">Lembrar mais tarde</string>
    <string name="backup_now">Fazer backup</string>

    <string name="notification_transactions_channel_name">Transações</string>
    <string name="notification_transactions_channel_description">Receba alerta sobre transações entrantes</string>
    <string name="notification_synchronization_channel_name">Sincronização</string>
    <string name="notification_synchronization_channel_description">Mostra uma notificação enquanto o app está sincronizando com a rede.</string>
    <string name="notification_push_channel_name">Notificações via push</string>
    <string name="notification_push_channel_description">Mostra as notificações push enviadas a você pelo Dash</string>
    <string name="notification_settings_title">Notificações</string>
    <string name="notification_explainer_title">A Carteira Dash gostaria de lhe enviar notificações</string>
    <string name="notification_explainer_message">As notificações podem incluir alertas, sons e ícones. Elas podem ser definidas nas configurações do telefone.</string>

    <string name="net_type_indicator" />

    <string name="unlock_with_fingerprint">Use sua digital para desbloquear.</string>
    <string name="unlock_with_fingerprint_error">Falha ao reconhecer digital, por favor tente novamente.</string>
    <string name="unlock_with_fingerprint_error_max_attempts">Numero máximo de tentativas de digital excedido. Por favor tente novamente mais tarde.</string>
    <string name="or_unlock_with_fingerprint">Ou use sua digital para desbloquear.</string>
    <string name="enable_fingerprint">Habilitar digital</string>
    <string name="touch_fingerprint_sensor">Toque o sensor de digital</string>
    <string name="touch_fingerprint_to_enable">Toque o sensor de digital para habilitar o desbloqueio por digital.</string>
    <string name="fingerprint_changed_title">Dados de Impressão Digital mudaram</string>
    <string name="fingerprint_changed_message">Detectamos uma mudança nos dados de autenticação por digital. Você precisa usar o seu PIN essa vez.</string>
    <string name="exchange_rate_missing">Esse pagamento é muito antigo para obter-se o valor em fiat</string>

    <string name="preferences_enable_payment_request_summary">Usar protocolo de pagamento para pagamentos iniciados por código QR</string>
    <string name="preferences_enable_payment_request_title">Escanear para pagar con BIP70</string>

    <string name="verify_continue">Continuar</string>
    <string name="verify_backup_wallet">Fazer Backup</string>
    <string name="verify_show_recovery_phrase">Mostrar Frase de Recuperação</string>
    <string name="verify_secure_now">Proteger Carteira Agora</string>
    <string name="verify_it_is_important">É Importante</string>
    <string name="verify_it_is_important_subtitle">Estamos prestes a te mostrar a chave secreta para a sua carteira.</string>
    <string name="verify_info_text_1">Esta frase de recuperação é o seu acesso aos fundos desta carteira.</string>
    <string name="verify_info_text_2">Nós NÃO guardamos esta frase de recuperação.</string>
    <string name="verify_info_text_3">Você precisará de esta frase de recuperação para acessar os seus fundos se este dispositivo se perca, danifique ou se Dash Wallet seja desinstalada acidentalmente de este dispositivo.</string>
    <string name="verify_skip">Pular</string>
    <string name="verify_secure_now_btn">Proteger agora</string>
    <string name="verify_secure_now_message">Se você perder este dispositivo, perderá seus fundos. Obtenha a sua frase de recuperação para que você possa restaurar sua carteira em outro dispositivo.</string>
    <string name="verify_seed_title">Por favor, anote</string>
    <string name="verify_seed_write_down_confirmation">Eu anotei</string>
    <string name="verify_seed_buttons_tip">Por favor, toque as palavras da sua frase de recuperação na ordem correta</string>
    <string name="verify_seed_success_title">Verificado com Sucesso</string>
    <string name="verify_seed_success_message"> Sua carteira está segura agora. Você pode usar sua frase de recuperação em qualquer momento para recuperar sua conta em outro dispositivo.</string>
    <string name="verify_no_screenshot_title">Não faça uma captura de tela</string>
    <string name="verify_no_screenshot_message">Guarde a frase de recuperação em um local seguro.</string>
    <string name="verify_why_no_screenshot">Por que não devo fazer uma captura de tela?</string>
    <string name="verify_warning_title">Advertência</string>
    <string name="verify_warning_message">Esta frase de recuperação é o seu acesso ao saldo da sua carteira.</string>
    <string name="verify_warning_screenshots_title">NÃO faça uma captura de tela</string>
    <string name="verify_warning_screenshots_message">As capturas de tela são visíveis para outros aplicativos e dispositivos.</string>
    <string name="verify_warning_do_not_show">NÃO permita que ninguém veja a sua frase de recuperação.</string>
    <string name="verify_warning_do_not_type">Nunca digite sua frase de recuperação em gerenciadores de senha ou em outro lugar.</string>
    <string name="view_seed_done">Feito</string>
    <string name="view_seed_title">Frase de Recuperação</string>
    <string name="transaction_result_view_on_explorer">Ver no Explorador de Blocos</string>
    <string name="transaction_result_paid_successfully">Enviado com sucesso</string>
    <string name="transaction_result_sent_to">Enviado para</string>
    <string name="transaction_date_and_time">Data</string>
    <string name="transaction_close">Fechar</string>
    <string name="transaction_details_amount_received">Valor Recebido</string>
    <string name="transaction_details_amount_sent">Valor Enviado</string>
    <string name="transaction_details_sent_from">Enviar para</string>
    <string name="transaction_details_sent_to">Enviado para</string>
    <string name="transaction_details_received_at">Recebido em</string>
    <string name="transaction_details_moved_from">Movido de</string>
    <string name="transaction_details_moved_internally_to">Movido internamente para</string>

    <string name="authenticate_fingerprint_title">Autenticar</string>
    <string name="authenticate_fingerprint_message">Confirmar digital para continuar</string>
    <string name="authenticate_pin_message">Insira seu PIN para continuar</string>
    <string name="authenticate_switch_to_fingerprint">Usar Digital</string>
    <string name="authenticate_switch_to_pin">Usar PIN</string>

    <string name="menu_buy_and_sell_title">Comprar &amp; Vender Dash</string>
    <string name="menu_buy_and_sell_subtitle">Conectar com exchange de terceiros</string>
    <string name="menu_security_title">Segurança</string>
    <string name="menu_security_subtitle">Ver frase de recuperação, fazer backup...</string>
    <string name="menu_settings_title">Configurações</string>
    <string name="menu_settings_subtitle">Moeda padrão, atalhos, sobre...</string>
    <string name="menu_tools_title">Ferramentas</string>
    <string name="menu_tools_subtitle">Importe chave privada…</string>
    <string name="menu_local_currency">Moeda Local</string>
    <string name="menu_rescan_blockchain">Reexaminar blockchain</string>
    <string name="menu_contact_support_title">Contato com o Suporte</string>
    <string name="menu_contact_support_subtitle">Reportar um problema</string>
    <string name="menu_explore_title">Explorar</string>
    <string name="menu_explore_subtitle">Compre com DASH em mais de 155.000 comércios</string>

    <string name="tools_address_book">Livro de endereços</string>
    <string name="tools_import_private_key">Importar Chave Privada</string>
    <string name="tools_network_monitor">Monitor de rede</string>
    <string name="tools_show_xpub">Chave Pública Estendida</string>

    <string name="about_help_us_improve">Ajude-nos a melhorar a sua experiência</string>
    <string name="about_review_and_rate">Comente ou classifique o aplicativo</string>
    <string name="about_contact_support">Contato com o Suporte</string>
    <string name="about_fork_disclaimer">Este é um aplicativo de código aberto bifurcado da Bitcoin Wallet</string>
    <string name="about_copyright">Copyright © 2022 Dash Core</string>
    <string name="about_license">GNU General Public License v3.0</string>
    <string name="about_version_name">Dash Wallet %s</string>
    <string name="about_last_explore_dash_sync">Explore os dados atualizados do Dash em:%1$s\nÚltima sincronização:%2$s</string>
    <string name="about_last_explore_dash_update_error">não foi possível buscar</string>
    <string name="about_last_explore_dash_sync_never">nunca</string>

    <string name="block">Bloquear</string>
    <string name="time">Tempo</string>
    <string name="hash">Hash</string>
    <string name="block_info">Informação de Bloco</string>

    <string name="scan_private_key">Scanear Chave Privada</string>
    <string name="scan_private_key_intro_1">Você está prestes a varrer os fundos de uma carteira Dash de papel.</string>
    <string name="scan_private_key_intro_2">Isso moverá todas as moedas daquela carteira para a carteira nesse dispositivo.</string>
    <string name="scan_private_key_intro_3">Quando a transação esteja confirmada, a outra carteira será inutilizada e não deve ser utilizada por razões de segurança.</string>
    <string name="confirm">Confirmar</string>

    <string name="advanced_security_security_level">Nível de Segurança</string>
    <string name="auto_logout">Logout Automático</string>
    <string name="spending_confirmation">Confirmação de Gastos</string>
    <string name="logout_after">Logout depois de</string>
    <string name="immediately">Imediatamente</string>
    <string name="twenty_four_hours">24 horas</string>
    <string name="one_minute">1 min</string>
    <string name="five_minute">5 min</string>
    <string name="one_hour">1 hora</string>
    <string name="biometric_limit">Limite Biométrico</string>
    <string name="spending_confirmation_hint_zero">PIN é sempre necessário para realizar um pagamento</string>
    <string name="spending_confirmation_hint_above_zero">Você pode autenticar com Autenticação Biométrica para pagamentos abaixo de</string>

    <string name="security_none">Nenhuma</string>
    <string name="security_low">Baixo</string>
    <string name="security_medium">Média</string>
    <string name="security_high">Alto</string>
    <string name="security_very_high">Muito Alto</string>
    <string name="max">Máximo</string>

    <string name="enter_amount_available">disponível</string>

    <string name="skip">pular</string>
    <string name="get_started">Começar</string>
    <string name="welcome_screen_title_1_new_install">Bem-vindo</string>
    <string name="welcome_screen_title_1_upgrade">Nós Atualizamos</string>
    <string name="welcome_screen_subtitle_1">Uma experiência familiar e através de todos os seus dispositivos</string>
    <string name="welcome_screen_title_2">Pague com Facilidade</string>
    <string name="welcome_screen_subtitle_2">Pague e receba imediatamente com fluxos de pagamento fáceis de usar</string>
    <string name="welcome_screen_title_3">Mais Controle</string>
    <string name="welcome_screen_subtitle_3">Tenha controle completo e customize sua carteira de acordo com suas necessidades</string>

    <string name="sync_status_wait">Por favor aguarde que a sincronização termine</string>
    <string name="sync_status_syncing_sub_title">com a blockchain de Dash</string>
    <string name="sync_status_unable_to_connect">Não foi possível conectar</string>
    <string name="sync_status_check_connection">Verifique sua conexão</string>
    <string name="sync_status_sync_title">Sincronização</string>
    <string name="sync_status_sync_completed">Completa</string>

    <string name="appwidget_wallet_not_ready">Configure sua carteira por favor</string>

    <string name="payment_request_please_wait_message">Conectando ao Servidor de Pagamentos</string>
    <string name="payment_request_unable_to_connect">Não foi possível conectar-se</string>
    <string name="payment_request_unable_to_send">Não foi possível Enviar</string>
    <string name="payment_request_please_try_again">Por favor, tente novamente</string>
    <string name="payment_request_try_again">Tentar Novamente</string>
    <string name="payment_request_problem_title">O pagamento não foi reconhecido</string>
    <string name="payment_request_problem_message">Seu pagamento não pôde ser processado pelo servidor, por favor, entre em contato com o comerciante</string>
    <string name="payment_request_expired_title">Pedido de Pagamento Expirado</string>
    <string name="payment_request_close">Fechar</string>
    <string name="payment_request_skip">Pular</string>
    <string name="payment_request_paid_to">Pago a</string>

    <string name="import_image_not_valid_qr_code">Código QR inválido</string>
    <string name="import_image_please_use_valid_qr_code">Por favor use um código QR de Dash válido</string>
    <string name="import_image_no_private_key_copied">Nenhuma chave privada copiada</string>
    <string name="import_image_import_valid_private_key">Copie uma chave privada para importar Dash dela</string>
    <string name="import_image_invalid_private">Chave Privada Inválida</string>

    <string name="syncing">Sincronizando</string>
    <string name="syncing_balance">Sincronizando Saldo</string>

    <string name="all_transactions">Todos</string>
    <string name="received_transactions">Recebido</string>
    <string name="sent_transactions">Enviado</string>
    <string name="set_pin_error_missing_wallet_title">Erro de carteira ausente</string>
    <string name="set_pin_error_missing_wallet_message">A carteira está ausente. Por favor, informe isso ao Suporte Técnico.</string>
    <string name="wallet_encryption_error_title">Erro de criação de carteira</string>
    <string name="wallet_encryption_error_message">Houve um problema ao criar a carteira. Por favor, informe isso ao Suporte Técnico.</string>
    <string name="wallet_not_encrypted_error_message">Há um problema com sua carteira.\n\nSe você não tiver Dash nesta carteira, desinstale e reinstale este aplicativo. Em seguida, crie uma nova carteira.\n\nSe você tiver uma frase de recuperação ou um arquivo de backup, desinstale este aplicativo e reinstale-o.\n\nCaso contrário, informe ao Suporte.</string>

    <string name="continue_reset">Continuar</string>
    <string name="reset_wallet_text">Resetar Carteira</string>
</resources><|MERGE_RESOLUTION|>--- conflicted
+++ resolved
@@ -148,8 +148,6 @@
     <string name="wallet_lock_wrong_pin">PIN incorreto! %s</string>
     <string name="wallet_last_attempt">Última tentativa de PIN</string>
     <string name="wallet_last_attempt_message">Outra tentativa fracassada exigirá minha frase de recuperação para recuperar minha carteira</string>
-<<<<<<< HEAD
-=======
 
     <plurals name="wallet_lock_attempts_remaining">
         <item quantity="one">%d tentativa restante</item>
@@ -168,7 +166,6 @@
         <item quantity="many">horas</item>
         <item quantity="other">horas</item>
     </plurals>
->>>>>>> 9c34b81f
 
     <string name="encrypt_new_key_chain_upgrade_button">Atualizar</string>
     <string name="encrypt_new_key_chain_dialog_title">Atualize sua carteira</string>
