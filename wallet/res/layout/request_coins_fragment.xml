--- conflicted
+++ resolved
@@ -1,15 +1,9 @@
 <?xml version="1.0" encoding="utf-8"?>
 <LinearLayout xmlns:android="http://schemas.android.com/apk/res/android"
-<<<<<<< HEAD
 	android:orientation="vertical"
 	android:paddingTop="16dp"
     android:layout_width="match_parent"
     android:layout_height="wrap_content">
-=======
-    xmlns:tools="http://schemas.android.com/tools"
-    android:orientation="vertical"
-    tools:ignore="RequiredSize" >
->>>>>>> e7829a15
 
     <FrameLayout
         android:layout_width="match_parent"
@@ -18,20 +12,12 @@
         android:foreground="@drawable/view_shadow_top"
         android:foregroundGravity="bottom|fill_horizontal" >
 
-<<<<<<< HEAD
 		<include
 			android:layout_width="match_parent"
 			android:layout_height="match_parent"
 			layout="@layout/request_coins_form_include" />
 
 	</FrameLayout>
-=======
-        <include
-            android:layout_width="match_parent"
-            android:layout_height="match_parent"
-            layout="@layout/request_coins_form_include" />
-    </FrameLayout>
->>>>>>> e7829a15
 
     <LinearLayout
         android:layout_width="match_parent"
