<?xml version="1.0" encoding="utf-8"?>
<LinearLayout xmlns:android="http://schemas.android.com/apk/res/android"
    xmlns:app="http://schemas.android.com/apk/res-auto"
    xmlns:tools="http://schemas.android.com/tools"
    android:layout_width="match_parent"
    android:layout_height="match_parent"
    android:animateLayoutChanges="true"
    android:background="@color/bg_less_bright"
    android:orientation="vertical"
    tools:context="de.schildbach.wallet.ui.MoreActivity">

    <include
        layout="@layout/app_bar_general"
        android:layout_width="match_parent"
        android:layout_height="wrap_content" />

    <ScrollView
        android:layout_width="match_parent"
        android:layout_height="match_parent"
        android:animateLayoutChanges="true"
        android:orientation="vertical">

        <LinearLayout
            android:layout_width="match_parent"
            android:layout_height="wrap_content"
            android:orientation="vertical">

            <androidx.constraintlayout.widget.ConstraintLayout
                android:id="@+id/join_dashpay_container"
                style="@style/MenuRow"
                android:layout_width="match_parent"
                android:layout_height="wrap_content"
                android:layout_marginTop="20dp"
                android:layout_marginBottom="0dp"
                android:visibility="gone"
                tools:visibility="visible">

                <TextView
                    android:id="@+id/join_dashpay_title"
                    style="@style/MontserratSemiBold"
                    android:layout_width="wrap_content"
                    android:layout_height="wrap_content"
                    android:layout_marginTop="24dp"
                    android:text="@string/shortcut_action_join_dashpay"
                    android:textColor="@android:color/black"
                    android:textSize="14sp"
                    app:layout_constraintEnd_toEndOf="parent"
                    app:layout_constraintStart_toStartOf="parent"
                    app:layout_constraintTop_toTopOf="parent" />

                <TextView
                    android:id="@+id/join_dashpay_subtitle"
                    style="@style/MontserratRegular"
                    android:layout_width="0dp"
                    android:layout_height="wrap_content"
                    android:layout_marginStart="26dp"
                    android:layout_marginTop="4dp"
                    android:layout_marginEnd="26dp"
                    android:layout_marginBottom="22dp"
                    android:gravity="center"
                    android:text="@string/join_dashpay_more_subtitle"
                    android:textColor="@color/dash_gray"
                    android:textSize="12sp"
                    app:layout_constraintEnd_toEndOf="parent"
                    app:layout_constraintStart_toStartOf="parent"
                    app:layout_constraintTop_toBottomOf="@id/join_dashpay_title" />

                <Button
                    android:id="@+id/join_dashpay_btn"
                    style="@style/DashButton.Blue"
                    android:layout_width="110dp"
                    android:layout_height="wrap_content"
                    android:layout_marginTop="30dp"
                    android:layout_marginBottom="14dp"
                    android:text="@string/join"
                    app:layout_constraintBottom_toBottomOf="parent"
                    app:layout_constraintEnd_toEndOf="parent"
                    app:layout_constraintStart_toStartOf="parent"
                    app:layout_constraintTop_toBottomOf="@id/join_dashpay_subtitle"
                    app:layout_constraintVertical_bias="0" />


            </androidx.constraintlayout.widget.ConstraintLayout>

<<<<<<< HEAD
            <ViewFlipper
                android:id="@+id/edit_update_switcher"
                android:layout_width="match_parent"
                android:layout_height="wrap_content"
                android:animateFirstView="false"
                android:inAnimation="@android:anim/fade_in"
                android:measureAllChildren="false"
                android:outAnimation="@android:anim/fade_out">
=======
            <androidx.constraintlayout.widget.ConstraintLayout
                android:id="@+id/explore"
                style="@style/MenuRow">

                <!-- TODO: need to change back ic_explore colors when doing redesign of this screen -->
                <ImageView
                    android:id="@+id/explore_icon"
                    style="@style/MenuRowIcon"
                    app:layout_constraintBottom_toBottomOf="parent"
                    app:layout_constraintStart_toStartOf="parent"
                    app:layout_constraintTop_toTopOf="parent"
                    app:srcCompat="@drawable/ic_explore" />

                <TextView
                    android:id="@+id/explore_title"
                    style="@style/MontserratMedium.MenuRowTitle"
                    android:text="@string/menu_explore_title"
                    app:layout_constraintStart_toEndOf="@+id/explore_icon"
                    app:layout_constraintTop_toTopOf="@+id/explore_icon" />

                <TextView
                    android:id="@+id/explore_subtitle"
                    style="@style/MontserratRegular.MenuRowSubTitle"
                    android:text="@string/menu_explore_subtitle"
                    app:layout_constraintStart_toStartOf="@+id/explore_title"
                    app:layout_constraintTop_toBottomOf="@+id/explore_title" />
            </androidx.constraintlayout.widget.ConstraintLayout>

            <androidx.constraintlayout.widget.ConstraintLayout
                android:id="@+id/security"
                style="@style/MenuRow">
>>>>>>> fa53cced

                <androidx.constraintlayout.widget.ConstraintLayout
                    android:id="@+id/userInfoContainer"
                    android:layout_width="match_parent"
                    android:layout_height="wrap_content"
                    android:visibility="gone"
                    tools:visibility="visible">

                    <ImageView
                        android:id="@+id/dashpayUserAvatar"
                        android:layout_width="134dp"
                        android:layout_height="134dp"
                        android:layout_marginTop="35dp"
                        app:layout_constraintBottom_toBottomOf="parent"
                        app:layout_constraintEnd_toEndOf="parent"
                        app:layout_constraintStart_toStartOf="parent"
                        app:layout_constraintTop_toTopOf="parent"
                        app:layout_constraintVertical_bias="0"
                        tools:src="@drawable/user5" />

                    <ImageButton
                        android:id="@+id/profile_qr_icon"
                        android:layout_width="wrap_content"
                        android:layout_height="wrap_content"
                        android:background="@drawable/transparent_button_background"
                        app:layout_constraintBottom_toBottomOf="@id/dashpayUserAvatar"
                        app:layout_constraintEnd_toEndOf="@id/dashpayUserAvatar"
                        app:srcCompat="@drawable/ic_profile_qr" />

                    <TextView
                        android:id="@+id/username1"
                        style="@style/MontserratSemiBold"
                        android:layout_width="wrap_content"
                        android:layout_height="wrap_content"
                        android:layout_marginTop="20dp"
                        android:textColor="@android:color/black"
                        android:textSize="24sp"
                        app:layout_constraintEnd_toEndOf="@id/dashpayUserAvatar"
                        app:layout_constraintStart_toStartOf="@id/dashpayUserAvatar"
                        app:layout_constraintTop_toBottomOf="@id/dashpayUserAvatar"
                        tools:text="Katie Rennie" />

                    <TextView
                        android:id="@+id/username2"
                        style="@style/MontserratRegular"
                        android:layout_width="wrap_content"
                        android:layout_height="wrap_content"
                        android:layout_marginTop="2dp"
                        android:textColor="@color/dash_gray"
                        android:textSize="16sp"
                        app:layout_constraintEnd_toEndOf="@id/username1"
                        app:layout_constraintStart_toStartOf="@id/username1"
                        app:layout_constraintTop_toBottomOf="@id/username1"
                        tools:text="katierennie09" />

                    <TextView
                        android:id="@+id/edit_profile"
                        style="@style/MontserratRegular"
                        android:layout_width="wrap_content"
                        android:layout_height="wrap_content"
                        android:layout_gravity="top|center_horizontal"
                        android:background="?attr/selectableItemBackground"
                        android:padding="8dp"
                        android:text="@string/edit_profile"
                        android:textColor="@color/dash_blue"
                        android:textSize="16sp"
                        app:layout_constraintBottom_toBottomOf="parent"
                        app:layout_constraintEnd_toEndOf="@id/username2"
                        app:layout_constraintStart_toStartOf="@id/username2"
                        app:layout_constraintTop_toBottomOf="@id/username2" />

                </androidx.constraintlayout.widget.ConstraintLayout>

                <include
                    android:id="@+id/update_profile"
                    layout="@layout/fragment_updating_profile" />

                <include
                    android:id="@+id/error_updating_profile"
                    layout="@layout/update_profile_error" />

                <include
                    android:id="@+id/update_profile_network_error"
                    layout="@layout/update_profile_network_unavailable" />

            </ViewFlipper>

            <LinearLayout
                android:layout_width="match_parent"
                android:layout_height="wrap_content"
                android:animateLayoutChanges="true"
                android:orientation="vertical"
                android:paddingTop="20dp">

                <androidx.constraintlayout.widget.ConstraintLayout
                    android:id="@+id/invite"
                    style="@style/MenuRow">

                    <ImageView
                        android:id="@+id/invite_icon"
                        style="@style/MenuRowIcon"
                        app:layout_constraintBottom_toBottomOf="parent"
                        app:layout_constraintStart_toStartOf="parent"
                        app:layout_constraintTop_toTopOf="parent"
                        app:srcCompat="@drawable/ic_menu_invite" />

                    <TextView
                        android:id="@+id/invite_title"
                        style="@style/MontserratMedium.MenuRowTitle"
                        android:text="@string/menu_invite_title"
                        app:layout_constraintStart_toEndOf="@+id/invite_icon"
                        app:layout_constraintTop_toTopOf="@+id/invite_icon" />

                    <TextView
                        android:id="@+id/invite_subtitle"
                        style="@style/MontserratRegular.MenuRowSubTitle"
                        android:text="@string/menu_invite_subtitle"
                        app:layout_constraintStart_toStartOf="@+id/invite_title"
                        app:layout_constraintTop_toBottomOf="@+id/invite_title" />

                </androidx.constraintlayout.widget.ConstraintLayout>

                <androidx.constraintlayout.widget.ConstraintLayout
                    android:id="@+id/buy_and_sell"
                    style="@style/MenuRow">

                    <ImageView
                        android:id="@+id/buy_dash_icon"
                        style="@style/MenuRowIcon"
                        app:layout_constraintBottom_toBottomOf="parent"
                        app:layout_constraintStart_toStartOf="parent"
                        app:layout_constraintTop_toTopOf="parent"
                        app:srcCompat="@drawable/ic_menu_buy_sell_dash" />

                    <TextView
                        android:id="@+id/buy_dash_title"
                        style="@style/MontserratMedium.MenuRowTitle"
                        android:text="@string/menu_buy_and_sell_title"
                        app:layout_constraintStart_toEndOf="@+id/buy_dash_icon"
                        app:layout_constraintTop_toTopOf="@+id/buy_dash_icon" />

                    <TextView
                        android:id="@+id/buy_dash_subtitle"
                        style="@style/MontserratRegular.MenuRowSubTitle"
                        android:text="@string/menu_buy_and_sell_subtitle"
                        app:layout_constraintStart_toStartOf="@+id/buy_dash_title"
                        app:layout_constraintTop_toBottomOf="@+id/buy_dash_title" />

                </androidx.constraintlayout.widget.ConstraintLayout>

                <androidx.constraintlayout.widget.ConstraintLayout
                    android:id="@+id/security"
                    style="@style/MenuRow">

                    <ImageView
                        android:id="@+id/security_icon"
                        style="@style/MenuRowIcon"
                        app:layout_constraintBottom_toBottomOf="parent"
                        app:layout_constraintStart_toStartOf="parent"
                        app:layout_constraintTop_toTopOf="parent"
                        app:srcCompat="@drawable/ic_menu_security" />

                    <TextView
                        android:id="@+id/security_title"
                        style="@style/MontserratMedium.MenuRowTitle"
                        android:text="@string/menu_security_title"
                        app:layout_constraintStart_toEndOf="@+id/security_icon"
                        app:layout_constraintTop_toTopOf="@+id/security_icon" />

                    <TextView
                        android:id="@+id/security_subtitle"
                        style="@style/MontserratRegular.MenuRowSubTitle"
                        android:text="@string/menu_security_subtitle"
                        app:layout_constraintStart_toStartOf="@+id/security_title"
                        app:layout_constraintTop_toBottomOf="@+id/security_title" />

                </androidx.constraintlayout.widget.ConstraintLayout>

                <androidx.constraintlayout.widget.ConstraintLayout
                    android:id="@+id/settings"
                    style="@style/MenuRow">

                    <ImageView
                        android:id="@+id/setting_icon"
                        style="@style/MenuRowIcon"
                        app:layout_constraintBottom_toBottomOf="parent"
                        app:layout_constraintStart_toStartOf="parent"
                        app:layout_constraintTop_toTopOf="parent"
                        app:srcCompat="@drawable/ic_menu_settings" />

                    <TextView
                        android:id="@+id/settings_title"
                        style="@style/MontserratMedium.MenuRowTitle"
                        android:text="@string/menu_settings_title"
                        app:layout_constraintStart_toEndOf="@+id/setting_icon"
                        app:layout_constraintTop_toTopOf="@+id/setting_icon" />

                    <TextView
                        android:id="@+id/settings_subtitle"
                        style="@style/MontserratRegular.MenuRowSubTitle"
                        android:text="@string/menu_settings_subtitle"
                        app:layout_constraintStart_toStartOf="@+id/settings_title"
                        app:layout_constraintTop_toBottomOf="@+id/settings_title" />

                </androidx.constraintlayout.widget.ConstraintLayout>

                <androidx.constraintlayout.widget.ConstraintLayout
                    android:id="@+id/tools"
                    style="@style/MenuRow">

                    <ImageView
                        android:id="@+id/tools_icon"
                        style="@style/MenuRowIcon"
                        app:layout_constraintBottom_toBottomOf="parent"
                        app:layout_constraintStart_toStartOf="parent"
                        app:layout_constraintTop_toTopOf="parent"
                        app:srcCompat="@drawable/ic_menu_tools" />

                    <TextView
                        android:id="@+id/tools_title"
                        style="@style/MontserratMedium.MenuRowTitle"
                        android:text="@string/menu_tools_title"
                        app:layout_constraintStart_toEndOf="@+id/tools_icon"
                        app:layout_constraintTop_toTopOf="@+id/tools_icon" />

                    <TextView
                        android:id="@+id/tools_subtitle"
                        style="@style/MontserratRegular.MenuRowSubTitle"
                        android:text="@string/menu_tools_subtitle"
                        app:layout_constraintStart_toStartOf="@+id/tools_title"
                        app:layout_constraintTop_toBottomOf="@+id/tools_title" />

                </androidx.constraintlayout.widget.ConstraintLayout>

                <androidx.constraintlayout.widget.ConstraintLayout
                    android:id="@+id/contact_support"
                    style="@style/MenuRow">

                    <ImageView
                        android:id="@+id/contact_support_icon"
                        style="@style/MenuRowIcon"
                        app:layout_constraintBottom_toBottomOf="parent"
                        app:layout_constraintStart_toStartOf="parent"
                        app:layout_constraintTop_toTopOf="parent"
                        app:srcCompat="@drawable/ic_menu_contact_support" />

                    <TextView
                        android:id="@+id/contact_support_title"
                        style="@style/MontserratMedium.MenuRowTitle"
                        android:text="@string/menu_contact_support_title"
                        app:layout_constraintStart_toEndOf="@+id/contact_support_icon"
                        app:layout_constraintTop_toTopOf="@+id/contact_support_icon" />

                    <TextView
                        android:id="@+id/contact_support_subtitle"
                        style="@style/MontserratRegular.MenuRowSubTitle"
                        android:text="@string/menu_contact_support_subtitle"
                        app:layout_constraintStart_toStartOf="@+id/contact_support_title"
                        app:layout_constraintTop_toBottomOf="@+id/contact_support_title" />

                </androidx.constraintlayout.widget.ConstraintLayout>
            </LinearLayout>

        </LinearLayout>

    </ScrollView>

</LinearLayout>
<|MERGE_RESOLUTION|>--- conflicted
+++ resolved
@@ -82,7 +82,6 @@
 
             </androidx.constraintlayout.widget.ConstraintLayout>
 
-<<<<<<< HEAD
             <ViewFlipper
                 android:id="@+id/edit_update_switcher"
                 android:layout_width="match_parent"
@@ -91,39 +90,6 @@
                 android:inAnimation="@android:anim/fade_in"
                 android:measureAllChildren="false"
                 android:outAnimation="@android:anim/fade_out">
-=======
-            <androidx.constraintlayout.widget.ConstraintLayout
-                android:id="@+id/explore"
-                style="@style/MenuRow">
-
-                <!-- TODO: need to change back ic_explore colors when doing redesign of this screen -->
-                <ImageView
-                    android:id="@+id/explore_icon"
-                    style="@style/MenuRowIcon"
-                    app:layout_constraintBottom_toBottomOf="parent"
-                    app:layout_constraintStart_toStartOf="parent"
-                    app:layout_constraintTop_toTopOf="parent"
-                    app:srcCompat="@drawable/ic_explore" />
-
-                <TextView
-                    android:id="@+id/explore_title"
-                    style="@style/MontserratMedium.MenuRowTitle"
-                    android:text="@string/menu_explore_title"
-                    app:layout_constraintStart_toEndOf="@+id/explore_icon"
-                    app:layout_constraintTop_toTopOf="@+id/explore_icon" />
-
-                <TextView
-                    android:id="@+id/explore_subtitle"
-                    style="@style/MontserratRegular.MenuRowSubTitle"
-                    android:text="@string/menu_explore_subtitle"
-                    app:layout_constraintStart_toStartOf="@+id/explore_title"
-                    app:layout_constraintTop_toBottomOf="@+id/explore_title" />
-            </androidx.constraintlayout.widget.ConstraintLayout>
-
-            <androidx.constraintlayout.widget.ConstraintLayout
-                android:id="@+id/security"
-                style="@style/MenuRow">
->>>>>>> fa53cced
 
                 <androidx.constraintlayout.widget.ConstraintLayout
                     android:id="@+id/userInfoContainer"
@@ -275,6 +241,34 @@
                 </androidx.constraintlayout.widget.ConstraintLayout>
 
                 <androidx.constraintlayout.widget.ConstraintLayout
+                    android:id="@+id/explore"
+                    style="@style/MenuRow">
+
+                    <!-- TODO: need to change back ic_explore colors when doing redesign of this screen -->
+                    <ImageView
+                        android:id="@+id/explore_icon"
+                        style="@style/MenuRowIcon"
+                        app:layout_constraintBottom_toBottomOf="parent"
+                        app:layout_constraintStart_toStartOf="parent"
+                        app:layout_constraintTop_toTopOf="parent"
+                        app:srcCompat="@drawable/ic_explore" />
+
+                    <TextView
+                        android:id="@+id/explore_title"
+                        style="@style/MontserratMedium.MenuRowTitle"
+                        android:text="@string/menu_explore_title"
+                        app:layout_constraintStart_toEndOf="@+id/explore_icon"
+                        app:layout_constraintTop_toTopOf="@+id/explore_icon" />
+
+                    <TextView
+                        android:id="@+id/explore_subtitle"
+                        style="@style/MontserratRegular.MenuRowSubTitle"
+                        android:text="@string/menu_explore_subtitle"
+                        app:layout_constraintStart_toStartOf="@+id/explore_title"
+                        app:layout_constraintTop_toBottomOf="@+id/explore_title" />
+                </androidx.constraintlayout.widget.ConstraintLayout>
+
+                <androidx.constraintlayout.widget.ConstraintLayout
                     android:id="@+id/security"
                     style="@style/MenuRow">
 
