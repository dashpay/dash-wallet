--- conflicted
+++ resolved
@@ -36,22 +36,19 @@
                 tools:visibility="visible">
 
                 <TextView
-<<<<<<< HEAD
                     android:id="@+id/join_dashpay_title"
-                    style="@style/MontserratSemiBold"
+                    style="@style/Subtitle2"
                     android:layout_width="wrap_content"
                     android:layout_height="wrap_content"
                     android:layout_marginTop="24dp"
                     android:text="@string/shortcut_action_join_dashpay"
-                    android:textColor="@android:color/black"
-                    android:textSize="14sp"
                     app:layout_constraintEnd_toEndOf="parent"
                     app:layout_constraintStart_toStartOf="parent"
                     app:layout_constraintTop_toTopOf="parent" />
 
                 <TextView
                     android:id="@+id/join_dashpay_subtitle"
-                    style="@style/MontserratRegular"
+                    style="@style/Overline.Secondary"
                     android:layout_width="0dp"
                     android:layout_height="wrap_content"
                     android:layout_marginStart="26dp"
@@ -59,136 +56,26 @@
                     android:layout_marginEnd="26dp"
                     android:layout_marginBottom="22dp"
                     android:gravity="center"
+                    android:textAlignment="gravity"
                     android:text="@string/join_dashpay_more_subtitle"
-                    android:textColor="@color/dash_gray"
-                    android:textSize="12sp"
                     app:layout_constraintEnd_toEndOf="parent"
                     app:layout_constraintStart_toStartOf="parent"
                     app:layout_constraintTop_toBottomOf="@id/join_dashpay_title" />
 
                 <Button
                     android:id="@+id/join_dashpay_btn"
-                    style="@style/DashButton.Blue"
+                    style="@style/Button.Primary.Blue"
                     android:layout_width="110dp"
                     android:layout_height="wrap_content"
                     android:layout_marginTop="30dp"
                     android:layout_marginBottom="14dp"
                     android:text="@string/join"
-=======
-                    android:id="@+id/buy_dash_title"
-                    style="@style/MenuRowTitle"
-                    android:text="@string/menu_buy_and_sell_title"
-                    app:layout_constraintStart_toEndOf="@+id/buy_dash_icon"
-                    app:layout_constraintTop_toTopOf="@+id/buy_dash_icon" />
-
-                <TextView
-                    android:id="@+id/buy_dash_subtitle"
-                    style="@style/MenuRowSubTitle"
-                    android:text="@string/menu_buy_and_sell_subtitle"
-                    app:layout_constraintStart_toStartOf="@+id/buy_dash_title"
-                    app:layout_constraintTop_toBottomOf="@+id/buy_dash_title" />
-
-            </androidx.constraintlayout.widget.ConstraintLayout>
-
-            <androidx.constraintlayout.widget.ConstraintLayout
-                android:id="@+id/explore"
-                style="@style/MenuRow">
-
-                <!-- TODO: need to change back ic_explore colors when doing redesign of this screen -->
-                <ImageView
-                    android:id="@+id/explore_icon"
-                    style="@style/MenuRowIcon"
-                    app:layout_constraintBottom_toBottomOf="parent"
-                    app:layout_constraintStart_toStartOf="parent"
-                    app:layout_constraintTop_toTopOf="parent"
-                    app:srcCompat="@drawable/ic_explore" />
-
-                <TextView
-                    android:id="@+id/explore_title"
-                    style="@style/MenuRowTitle"
-                    android:text="@string/menu_explore_title"
-                    app:layout_constraintStart_toEndOf="@+id/explore_icon"
-                    app:layout_constraintTop_toTopOf="@+id/explore_icon" />
-
-                <TextView
-                    android:id="@+id/explore_subtitle"
-                    style="@style/MenuRowSubTitle"
-                    android:text="@string/menu_explore_subtitle"
-                    app:layout_constraintStart_toStartOf="@+id/explore_title"
-                    app:layout_constraintTop_toBottomOf="@+id/explore_title" />
-            </androidx.constraintlayout.widget.ConstraintLayout>
-
-            <androidx.constraintlayout.widget.ConstraintLayout
-                android:id="@+id/security"
-                style="@style/MenuRow">
-
-                <ImageView
-                    android:id="@+id/security_icon"
-                    style="@style/MenuRowIcon"
-                    app:layout_constraintBottom_toBottomOf="parent"
-                    app:layout_constraintStart_toStartOf="parent"
-                    app:layout_constraintTop_toTopOf="parent"
-                    app:srcCompat="@drawable/ic_menu_security" />
-
-                <TextView
-                    android:id="@+id/security_title"
-                    style="@style/MenuRowTitle"
-                    android:text="@string/menu_security_title"
-                    app:layout_constraintStart_toEndOf="@+id/security_icon"
-                    app:layout_constraintTop_toTopOf="@+id/security_icon" />
-
-                <TextView
-                    android:id="@+id/security_subtitle"
-                    style="@style/MenuRowSubTitle"
-                    android:text="@string/menu_security_subtitle"
-                    app:layout_constraintStart_toStartOf="@+id/security_title"
-                    app:layout_constraintTop_toBottomOf="@+id/security_title" />
-
-            </androidx.constraintlayout.widget.ConstraintLayout>
-
-            <androidx.constraintlayout.widget.ConstraintLayout
-                android:id="@+id/settings"
-                style="@style/MenuRow">
-
-                <ImageView
-                    android:id="@+id/setting_icon"
-                    style="@style/MenuRowIcon"
-                    app:layout_constraintBottom_toBottomOf="parent"
-                    app:layout_constraintStart_toStartOf="parent"
-                    app:layout_constraintTop_toTopOf="parent"
-                    app:srcCompat="@drawable/ic_menu_settings" />
-
-                <TextView
-                    android:id="@+id/settings_title"
-                    style="@style/MenuRowTitle"
-                    android:text="@string/menu_settings_title"
-                    app:layout_constraintStart_toEndOf="@+id/setting_icon"
-                    app:layout_constraintTop_toTopOf="@+id/setting_icon" />
-
-                <TextView
-                    android:id="@+id/settings_subtitle"
-                    style="@style/MenuRowSubTitle"
-                    android:text="@string/menu_settings_subtitle"
-                    app:layout_constraintStart_toStartOf="@+id/settings_title"
-                    app:layout_constraintTop_toBottomOf="@+id/settings_title" />
-
-            </androidx.constraintlayout.widget.ConstraintLayout>
-
-            <androidx.constraintlayout.widget.ConstraintLayout
-                android:id="@+id/tools"
-                style="@style/MenuRow">
-
-                <ImageView
-                    android:id="@+id/tools_icon"
-                    style="@style/MenuRowIcon"
->>>>>>> b1ec0c35
                     app:layout_constraintBottom_toBottomOf="parent"
                     app:layout_constraintEnd_toEndOf="parent"
                     app:layout_constraintStart_toStartOf="parent"
                     app:layout_constraintTop_toBottomOf="@id/join_dashpay_subtitle"
                     app:layout_constraintVertical_bias="0" />
 
-<<<<<<< HEAD
 
             </androidx.constraintlayout.widget.ConstraintLayout>
 
@@ -231,12 +118,10 @@
 
                     <TextView
                         android:id="@+id/username1"
-                        style="@style/MontserratSemiBold"
+                        style="@style/Headline5"
                         android:layout_width="wrap_content"
                         android:layout_height="wrap_content"
                         android:layout_marginTop="20dp"
-                        android:textColor="@android:color/black"
-                        android:textSize="24sp"
                         app:layout_constraintEnd_toEndOf="@id/dashpayUserAvatar"
                         app:layout_constraintStart_toStartOf="@id/dashpayUserAvatar"
                         app:layout_constraintTop_toBottomOf="@id/dashpayUserAvatar"
@@ -244,28 +129,22 @@
 
                     <TextView
                         android:id="@+id/username2"
-                        style="@style/MontserratRegular"
+                        style="@style/Body1.Secondary"
                         android:layout_width="wrap_content"
                         android:layout_height="wrap_content"
                         android:layout_marginTop="2dp"
-                        android:textColor="@color/dash_gray"
-                        android:textSize="16sp"
                         app:layout_constraintEnd_toEndOf="@id/username1"
                         app:layout_constraintStart_toStartOf="@id/username1"
                         app:layout_constraintTop_toBottomOf="@id/username1"
                         tools:text="katierennie09" />
 
-                    <TextView
+                    <Button
                         android:id="@+id/edit_profile"
-                        style="@style/MontserratRegular"
+                        style="@style/Button.Tertiary.Large.Blue"
                         android:layout_width="wrap_content"
                         android:layout_height="wrap_content"
                         android:layout_gravity="top|center_horizontal"
-                        android:background="?attr/selectableItemBackground"
-                        android:padding="8dp"
                         android:text="@string/edit_profile"
-                        android:textColor="@color/dash_blue"
-                        android:textSize="16sp"
                         app:layout_constraintBottom_toBottomOf="parent"
                         app:layout_constraintEnd_toEndOf="@id/username2"
                         app:layout_constraintStart_toStartOf="@id/username2"
@@ -308,14 +187,14 @@
 
                     <TextView
                         android:id="@+id/invite_title"
-                        style="@style/MontserratMedium.MenuRowTitle"
+                        style="@style/MenuRowTitle"
                         android:text="@string/menu_invite_title"
                         app:layout_constraintStart_toEndOf="@+id/invite_icon"
                         app:layout_constraintTop_toTopOf="@+id/invite_icon" />
 
                     <TextView
                         android:id="@+id/invite_subtitle"
-                        style="@style/MontserratRegular.MenuRowSubTitle"
+                        style="@style/MenuRowSubTitle"
                         android:text="@string/menu_invite_subtitle"
                         app:layout_constraintStart_toStartOf="@+id/invite_title"
                         app:layout_constraintTop_toBottomOf="@+id/invite_title" />
@@ -336,14 +215,14 @@
 
                     <TextView
                         android:id="@+id/buy_dash_title"
-                        style="@style/MontserratMedium.MenuRowTitle"
+                        style="@style/MenuRowTitle"
                         android:text="@string/menu_buy_and_sell_title"
                         app:layout_constraintStart_toEndOf="@+id/buy_dash_icon"
                         app:layout_constraintTop_toTopOf="@+id/buy_dash_icon" />
 
                     <TextView
                         android:id="@+id/buy_dash_subtitle"
-                        style="@style/MontserratRegular.MenuRowSubTitle"
+                        style="@style/MenuRowSubTitle"
                         android:text="@string/menu_buy_and_sell_subtitle"
                         app:layout_constraintStart_toStartOf="@+id/buy_dash_title"
                         app:layout_constraintTop_toBottomOf="@+id/buy_dash_title" />
@@ -365,14 +244,14 @@
 
                     <TextView
                         android:id="@+id/explore_title"
-                        style="@style/MontserratMedium.MenuRowTitle"
+                        style="@style/MenuRowTitle"
                         android:text="@string/menu_explore_title"
                         app:layout_constraintStart_toEndOf="@+id/explore_icon"
                         app:layout_constraintTop_toTopOf="@+id/explore_icon" />
 
                     <TextView
                         android:id="@+id/explore_subtitle"
-                        style="@style/MontserratRegular.MenuRowSubTitle"
+                        style="@style/MenuRowSubTitle"
                         android:text="@string/menu_explore_subtitle"
                         app:layout_constraintStart_toStartOf="@+id/explore_title"
                         app:layout_constraintTop_toBottomOf="@+id/explore_title" />
@@ -392,14 +271,14 @@
 
                     <TextView
                         android:id="@+id/security_title"
-                        style="@style/MontserratMedium.MenuRowTitle"
+                        style="@style/MenuRowTitle"
                         android:text="@string/menu_security_title"
                         app:layout_constraintStart_toEndOf="@+id/security_icon"
                         app:layout_constraintTop_toTopOf="@+id/security_icon" />
 
                     <TextView
                         android:id="@+id/security_subtitle"
-                        style="@style/MontserratRegular.MenuRowSubTitle"
+                        style="@style/MenuRowSubTitle"
                         android:text="@string/menu_security_subtitle"
                         app:layout_constraintStart_toStartOf="@+id/security_title"
                         app:layout_constraintTop_toBottomOf="@+id/security_title" />
@@ -420,14 +299,14 @@
 
                     <TextView
                         android:id="@+id/settings_title"
-                        style="@style/MontserratMedium.MenuRowTitle"
+                        style="@style/MenuRowTitle"
                         android:text="@string/menu_settings_title"
                         app:layout_constraintStart_toEndOf="@+id/setting_icon"
                         app:layout_constraintTop_toTopOf="@+id/setting_icon" />
 
                     <TextView
                         android:id="@+id/settings_subtitle"
-                        style="@style/MontserratRegular.MenuRowSubTitle"
+                        style="@style/MenuRowSubTitle"
                         android:text="@string/menu_settings_subtitle"
                         app:layout_constraintStart_toStartOf="@+id/settings_title"
                         app:layout_constraintTop_toBottomOf="@+id/settings_title" />
@@ -448,14 +327,14 @@
 
                     <TextView
                         android:id="@+id/tools_title"
-                        style="@style/MontserratMedium.MenuRowTitle"
+                        style="@style/MenuRowTitle"
                         android:text="@string/menu_tools_title"
                         app:layout_constraintStart_toEndOf="@+id/tools_icon"
                         app:layout_constraintTop_toTopOf="@+id/tools_icon" />
 
                     <TextView
                         android:id="@+id/tools_subtitle"
-                        style="@style/MontserratRegular.MenuRowSubTitle"
+                        style="@style/MenuRowSubTitle"
                         android:text="@string/menu_tools_subtitle"
                         app:layout_constraintStart_toStartOf="@+id/tools_title"
                         app:layout_constraintTop_toBottomOf="@+id/tools_title" />
@@ -476,63 +355,20 @@
 
                     <TextView
                         android:id="@+id/contact_support_title"
-                        style="@style/MontserratMedium.MenuRowTitle"
+                        style="@style/MenuRowTitle"
                         android:text="@string/menu_contact_support_title"
                         app:layout_constraintStart_toEndOf="@+id/contact_support_icon"
                         app:layout_constraintTop_toTopOf="@+id/contact_support_icon" />
 
                     <TextView
                         android:id="@+id/contact_support_subtitle"
-                        style="@style/MontserratRegular.MenuRowSubTitle"
+                        style="@style/MenuRowSubTitle"
                         android:text="@string/menu_contact_support_subtitle"
                         app:layout_constraintStart_toStartOf="@+id/contact_support_title"
                         app:layout_constraintTop_toBottomOf="@+id/contact_support_title" />
 
                 </androidx.constraintlayout.widget.ConstraintLayout>
             </LinearLayout>
-=======
-                <TextView
-                    android:id="@+id/tools_title"
-                    style="@style/MenuRowTitle"
-                    android:text="@string/menu_tools_title"
-                    app:layout_constraintStart_toEndOf="@+id/tools_icon"
-                    app:layout_constraintTop_toTopOf="@+id/tools_icon" />
-
-                <TextView
-                    android:id="@+id/tools_subtitle"
-                    style="@style/MenuRowSubTitle"
-                    android:text="@string/menu_tools_subtitle"
-                    app:layout_constraintStart_toStartOf="@+id/tools_title"
-                    app:layout_constraintTop_toBottomOf="@+id/tools_title" />
-
-            </androidx.constraintlayout.widget.ConstraintLayout>
-
-            <androidx.constraintlayout.widget.ConstraintLayout
-                android:id="@+id/contact_support"
-                style="@style/MenuRow">
-
-                <ImageView
-                    android:id="@+id/contact_support_icon"
-                    style="@style/MenuRowIcon"
-                    app:layout_constraintBottom_toBottomOf="parent"
-                    app:layout_constraintStart_toStartOf="parent"
-                    app:layout_constraintTop_toTopOf="parent"
-                    app:srcCompat="@drawable/ic_menu_contact_support" />
-
-                <TextView
-                    android:id="@+id/contact_support_title"
-                    style="@style/MenuRowTitle"
-                    android:text="@string/menu_contact_support_title"
-                    app:layout_constraintStart_toEndOf="@+id/contact_support_icon"
-                    app:layout_constraintTop_toTopOf="@+id/contact_support_icon" />
-
-                <TextView
-                    android:id="@+id/contact_support_subtitle"
-                    style="@style/MenuRowSubTitle"
-                    android:text="@string/menu_contact_support_subtitle"
-                    app:layout_constraintStart_toStartOf="@+id/contact_support_title"
-                    app:layout_constraintTop_toBottomOf="@+id/contact_support_title" />
->>>>>>> b1ec0c35
 
         </LinearLayout>
 
