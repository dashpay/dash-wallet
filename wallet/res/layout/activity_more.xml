--- conflicted
+++ resolved
@@ -15,18 +15,13 @@
 
     <ScrollView
         android:layout_width="match_parent"
-<<<<<<< HEAD
         android:layout_height="match_parent"
         android:animateLayoutChanges="true"
         android:orientation="vertical">
-=======
-        android:layout_height="match_parent">
->>>>>>> 702c87bf
 
         <LinearLayout
             android:layout_width="match_parent"
             android:layout_height="wrap_content"
-<<<<<<< HEAD
             android:orientation="vertical">
 
             <androidx.constraintlayout.widget.ConstraintLayout
@@ -246,162 +241,10 @@
                         app:layout_constraintTop_toBottomOf="@+id/contact_support_title" />
 
                 </androidx.constraintlayout.widget.ConstraintLayout>
-
             </LinearLayout>
 
-=======
-            android:clipToPadding="false"
-            android:orientation="vertical">
-
-            <androidx.constraintlayout.widget.ConstraintLayout
-                android:id="@+id/buy_and_sell"
-                style="@style/MenuRow"
-                android:layout_marginTop="25dp">
-
-                <ImageView
-                    android:id="@+id/buy_dash_icon"
-                    style="@style/MenuRowIcon"
-                    app:layout_constraintBottom_toBottomOf="parent"
-                    app:layout_constraintStart_toStartOf="parent"
-                    app:layout_constraintTop_toTopOf="parent"
-                    app:srcCompat="@drawable/ic_menu_buy_sell_dash" />
-
-                <TextView
-                    android:id="@+id/buy_dash_title"
-                    style="@style/MontserratMedium.MenuRowTitle"
-                    android:text="@string/menu_buy_and_sell_title"
-                    app:layout_constraintStart_toEndOf="@+id/buy_dash_icon"
-                    app:layout_constraintTop_toTopOf="@+id/buy_dash_icon" />
-
-                <TextView
-                    android:id="@+id/buy_dash_subtitle"
-                    style="@style/MontserratRegular.MenuRowSubTitle"
-                    android:text="@string/menu_buy_and_sell_subtitle"
-                    app:layout_constraintStart_toStartOf="@+id/buy_dash_title"
-                    app:layout_constraintTop_toBottomOf="@+id/buy_dash_title" />
-
-            </androidx.constraintlayout.widget.ConstraintLayout>
-
-            <androidx.constraintlayout.widget.ConstraintLayout
-                android:id="@+id/security"
-                style="@style/MenuRow">
-
-                <ImageView
-                    android:id="@+id/security_icon"
-                    style="@style/MenuRowIcon"
-                    app:layout_constraintBottom_toBottomOf="parent"
-                    app:layout_constraintStart_toStartOf="parent"
-                    app:layout_constraintTop_toTopOf="parent"
-                    app:srcCompat="@drawable/ic_menu_security" />
-
-                <TextView
-                    android:id="@+id/security_title"
-                    style="@style/MontserratMedium.MenuRowTitle"
-                    android:text="@string/menu_security_title"
-                    app:layout_constraintStart_toEndOf="@+id/security_icon"
-                    app:layout_constraintTop_toTopOf="@+id/security_icon" />
-
-                <TextView
-                    android:id="@+id/security_subtitle"
-                    style="@style/MontserratRegular.MenuRowSubTitle"
-                    android:text="@string/menu_security_subtitle"
-                    app:layout_constraintStart_toStartOf="@+id/security_title"
-                    app:layout_constraintTop_toBottomOf="@+id/security_title" />
-
-            </androidx.constraintlayout.widget.ConstraintLayout>
-
-            <androidx.constraintlayout.widget.ConstraintLayout
-                android:id="@+id/settings"
-                style="@style/MenuRow">
-
-                <ImageView
-                    android:id="@+id/setting_icon"
-                    style="@style/MenuRowIcon"
-                    app:layout_constraintBottom_toBottomOf="parent"
-                    app:layout_constraintStart_toStartOf="parent"
-                    app:layout_constraintTop_toTopOf="parent"
-                    app:srcCompat="@drawable/ic_menu_settings" />
-
-                <TextView
-                    android:id="@+id/settings_title"
-                    style="@style/MontserratMedium.MenuRowTitle"
-                    android:text="@string/menu_settings_title"
-                    app:layout_constraintStart_toEndOf="@+id/setting_icon"
-                    app:layout_constraintTop_toTopOf="@+id/setting_icon" />
-
-                <TextView
-                    android:id="@+id/settings_subtitle"
-                    style="@style/MontserratRegular.MenuRowSubTitle"
-                    android:text="@string/menu_settings_subtitle"
-                    app:layout_constraintStart_toStartOf="@+id/settings_title"
-                    app:layout_constraintTop_toBottomOf="@+id/settings_title" />
-
-            </androidx.constraintlayout.widget.ConstraintLayout>
-
-            <androidx.constraintlayout.widget.ConstraintLayout
-                android:id="@+id/tools"
-                style="@style/MenuRow">
-
-                <ImageView
-                    android:id="@+id/tools_icon"
-                    style="@style/MenuRowIcon"
-                    app:layout_constraintBottom_toBottomOf="parent"
-                    app:layout_constraintStart_toStartOf="parent"
-                    app:layout_constraintTop_toTopOf="parent"
-                    app:srcCompat="@drawable/ic_menu_tools" />
-
-                <TextView
-                    android:id="@+id/tools_title"
-                    style="@style/MontserratMedium.MenuRowTitle"
-                    android:text="@string/menu_tools_title"
-                    app:layout_constraintStart_toEndOf="@+id/tools_icon"
-                    app:layout_constraintTop_toTopOf="@+id/tools_icon" />
-
-                <TextView
-                    android:id="@+id/tools_subtitle"
-                    style="@style/MontserratRegular.MenuRowSubTitle"
-                    android:text="@string/menu_tools_subtitle"
-                    app:layout_constraintStart_toStartOf="@+id/tools_title"
-                    app:layout_constraintTop_toBottomOf="@+id/tools_title" />
-
-            </androidx.constraintlayout.widget.ConstraintLayout>
-
-            <androidx.constraintlayout.widget.ConstraintLayout
-                android:id="@+id/contact_support"
-                style="@style/MenuRow">
-
-                <ImageView
-                    android:id="@+id/contact_support_icon"
-                    style="@style/MenuRowIcon"
-                    app:layout_constraintBottom_toBottomOf="parent"
-                    app:layout_constraintStart_toStartOf="parent"
-                    app:layout_constraintTop_toTopOf="parent"
-                    app:srcCompat="@drawable/ic_menu_contact_support" />
-
-                <TextView
-                    android:id="@+id/contact_support_title"
-                    style="@style/MontserratMedium.MenuRowTitle"
-                    android:text="@string/menu_contact_support_title"
-                    app:layout_constraintStart_toEndOf="@+id/contact_support_icon"
-                    app:layout_constraintTop_toTopOf="@+id/contact_support_icon" />
-
-                <TextView
-                    android:id="@+id/contact_support_subtitle"
-                    style="@style/MontserratRegular.MenuRowSubTitle"
-                    android:text="@string/menu_contact_support_subtitle"
-                    app:layout_constraintStart_toStartOf="@+id/contact_support_title"
-                    app:layout_constraintTop_toBottomOf="@+id/contact_support_title" />
-
-            </androidx.constraintlayout.widget.ConstraintLayout>
->>>>>>> 702c87bf
         </LinearLayout>
 
     </ScrollView>
 
-<<<<<<< HEAD
 </LinearLayout>
-=======
-
-
-</LinearLayout>
->>>>>>> 702c87bf
