--- conflicted
+++ resolved
@@ -17,8 +17,6 @@
         app:fontFamily="@font/montserrat_regular" />
 
     <LinearLayout
-        android:id="@+id/balances"
-        android:visibility="gone"
         android:layout_width="wrap_content"
         android:layout_height="wrap_content"
         android:background="@drawable/selectable_background_light"
@@ -63,30 +61,6 @@
             app:fontFamily="@font/montserrat_regular"
             app:prefixColor="@color/dash_light_gray" />
 
-    </LinearLayout>
+</LinearLayout>
 
-<<<<<<< HEAD
-</FrameLayout>
-=======
-    <org.dash.wallet.common.ui.CurrencyTextView
-        android:id="@+id/wallet_balance_local"
-        android:layout_width="wrap_content"
-        android:layout_height="wrap_content"
-        android:layout_gravity="center_horizontal"
-        android:textColor="@color/dash_light_gray"
-        android:textSize="14sp"
-        app:fontFamily="@font/montserrat_regular"
-        app:prefixColor="@color/dash_light_gray" />
-
-    <TextView
-        android:id="@+id/wallet_balance_sync_message"
-        android:layout_width="wrap_content"
-        android:layout_height="wrap_content"
-        android:layout_gravity="center_horizontal"
-        android:textColor="@color/dash_light_gray"
-        android:textSize="18sp"
-        app:fontFamily="@font/montserrat_regular"
-        android:text="Please wait for the sync to complete"/>
-
-</LinearLayout>
->>>>>>> be4b6faf
+</FrameLayout>