--- conflicted
+++ resolved
@@ -47,16 +47,14 @@
 
             <TextView
                 android:id="@+id/notifications"
+                style="@style/Overline.Blue"
                 android:layout_width="wrap_content"
                 android:layout_height="wrap_content"
                 android:background="@drawable/notifications_button"
-                android:fontFamily="@font/montserrat"
                 android:paddingStart="13dp"
                 android:paddingTop="5dp"
                 android:paddingEnd="13dp"
                 android:paddingBottom="5dp"
-                android:textColor="@color/dash_blue"
-                android:textSize="12sp"
                 app:layout_constraintBottom_toBottomOf="@id/dashpay_user_avatar"
                 app:layout_constraintEnd_toEndOf="@id/horizontal_guideline"
                 app:layout_constraintStart_toStartOf="@id/horizontal_guideline"
@@ -77,11 +75,7 @@
             android:layout_width="wrap_content"
             android:layout_height="wrap_content"
             android:layout_gravity="center"
-<<<<<<< HEAD
-=======
             android:textAlignment="gravity"
-            android:layout_marginTop="?attr/actionBarSize"
->>>>>>> b1ec0c35
             android:text="@string/home_available_balance" />
 
         <LinearLayout
