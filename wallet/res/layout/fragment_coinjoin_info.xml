--- conflicted
+++ resolved
@@ -22,12 +22,8 @@
         android:orientation="vertical"
         android:paddingBottom="20dp"
         android:clipToPadding="false"
-        app:layout_constraintBottom_toTopOf="@+id/continue_button"
-<<<<<<< HEAD
-        app:layout_constraintTop_toTopOf="parent">
-=======
-        app:layout_constraintTop_toBottomOf="@id/toolbar">
->>>>>>> b102bc21
+        app:layout_constraintTop_toBottomOf="@id/toolbar"
+        app:layout_constraintBottom_toTopOf="@+id/continue_button">
 
         <androidx.constraintlayout.widget.ConstraintLayout
             android:layout_width="match_parent"
