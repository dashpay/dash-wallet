<?xml version="1.0" encoding="utf-8"?>
<androidx.constraintlayout.widget.ConstraintLayout
    xmlns:android="http://schemas.android.com/apk/res/android"
    xmlns:app="http://schemas.android.com/apk/res-auto"
    xmlns:tools="http://schemas.android.com/tools"
    android:id="@+id/linearLayout2"
    android:layout_width="match_parent"
    android:layout_height="match_parent"
    android:background="@color/bg_less_bright"
    android:gravity="center_horizontal"
    tools:context="de.schildbach.wallet.ui.ViewSeedActivity">

    <include
        android:id="@+id/verify_appbar"
        layout="@layout/app_bar_general"
        app:layout_constraintTop_toTopOf="parent" />

    <TextView
        android:id="@+id/recovery_seed"
        style="@style/VerifySeedTextView"
        app:layout_constraintEnd_toEndOf="parent"
        app:layout_constraintStart_toStartOf="parent"
        app:layout_constraintTop_toBottomOf="@+id/verify_appbar"
        tools:text="network   stand   grid   bundle   need   eight   blast   topic   depth   right   desk   faith" />

    <include
        android:id="@+id/screenshot_warning"
        android:layout_width="match_parent"
        android:layout_height="wrap_content"
        android:layout_marginHorizontal="15dp"
        android:layout_marginTop="10dp"
        layout="@layout/screenshot_warning_widget"
        app:layout_constraintEnd_toEndOf="parent"
        app:layout_constraintStart_toStartOf="parent"
        app:layout_constraintTop_toBottomOf="@id/recovery_seed" />

    <FrameLayout
        android:id="@+id/explanation_btn"
        android:layout_width="match_parent"
        android:layout_height="wrap_content"
        android:layout_marginHorizontal="16dp"
        android:layout_marginBottom="9dp"
        android:clickable="true"
        android:focusable="true"
        android:paddingVertical="10dp"
        app:layout_constraintBottom_toTopOf="@id/confirm_btn">

        <TextView
            style="@style/MontserratSemiBold.B.14"
            android:layout_width="match_parent"
            android:layout_height="wrap_content"
            android:text="@string/verify_why_no_screenshot"
            android:textAlignment="center" />
    </FrameLayout>

    <Button
        android:id="@+id/confirm_btn"
<<<<<<< HEAD
        style="@style/DashButton.Blue.SemiBold"
=======
        style="@style/Button.Primary.Large.Blue"
>>>>>>> 3cef757f
        android:layout_width="match_parent"
        android:layout_height="wrap_content"
        android:layout_margin="16dp"
        android:text="@string/view_seed_done"
        app:layout_constraintBottom_toBottomOf="parent" />
</androidx.constraintlayout.widget.ConstraintLayout><|MERGE_RESOLUTION|>--- conflicted
+++ resolved
@@ -55,11 +55,7 @@
 
     <Button
         android:id="@+id/confirm_btn"
-<<<<<<< HEAD
-        style="@style/DashButton.Blue.SemiBold"
-=======
         style="@style/Button.Primary.Large.Blue"
->>>>>>> 3cef757f
         android:layout_width="match_parent"
         android:layout_height="wrap_content"
         android:layout_margin="16dp"
