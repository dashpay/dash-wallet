<?xml version="1.0" encoding="utf-8"?>
<LinearLayout xmlns:android="http://schemas.android.com/apk/res/android"
    xmlns:app="http://schemas.android.com/apk/res-auto"
    xmlns:tools="http://schemas.android.com/tools"
    android:layout_width="match_parent"
    android:layout_height="match_parent"
    android:background="@color/bg_less_bright"
    android:orientation="vertical">

    <include
        layout="@layout/app_bar_general"
        android:layout_width="match_parent"
        android:layout_height="wrap_content" />

    <ScrollView
        android:layout_width="match_parent"
        android:layout_height="match_parent">

        <LinearLayout
            android:layout_width="match_parent"
            android:layout_height="wrap_content"
            android:clipToPadding="false"
            android:orientation="vertical"
            android:paddingTop="10dp">

            <androidx.constraintlayout.widget.ConstraintLayout
<<<<<<< HEAD
                android:id="@+id/backup_wallet"
                style="@style/MenuRow.Internal">

                <ImageView
                    android:id="@+id/backup_arrow"
                    style="@style/MenuRowArrow"
                    app:layout_constraintBottom_toBottomOf="parent"
                    app:layout_constraintEnd_toEndOf="parent"
                    app:layout_constraintTop_toTopOf="parent"
                    app:srcCompat="@drawable/ic_menu_row_arrow" />

                <TextView
                    style="@style/MontserratMedium.MenuRowTitle.Internal"
                    android:layout_width="0dp"
                    android:text="@string/activity_security_backup_wallet"
                    app:layout_constraintBottom_toBottomOf="parent"
                    app:layout_constraintEnd_toStartOf="@id/backup_arrow"
                    app:layout_constraintStart_toStartOf="parent"
                    app:layout_constraintTop_toTopOf="parent"
                    tools:text="This is a very long text to illustrate how it looks like on 2 lines." />

            </androidx.constraintlayout.widget.ConstraintLayout>

            <androidx.constraintlayout.widget.ConstraintLayout
=======
>>>>>>> 9b7cfc5d
                style="@style/MenuRow.Internal"
                android:id="@+id/view_recovery_phrase">

                <TextView
                    style="@style/MontserratMedium.MenuRowTitle.Internal"
                    android:text="@string/activity_security_view_recovery_phrase"
                    app:layout_constraintBottom_toBottomOf="parent"
                    app:layout_constraintEnd_toStartOf="@id/recovery_phrase_arrow"
                    app:layout_constraintStart_toStartOf="parent"
                    app:layout_constraintTop_toTopOf="parent" />

                <ImageView
                    android:id="@+id/recovery_phrase_arrow"
                    style="@style/MenuRowArrow"
                    app:layout_constraintBottom_toBottomOf="parent"
                    app:layout_constraintEnd_toEndOf="parent"
                    app:layout_constraintTop_toTopOf="parent"
                    app:srcCompat="@drawable/ic_menu_row_arrow" />

            </androidx.constraintlayout.widget.ConstraintLayout>

            <androidx.constraintlayout.widget.ConstraintLayout
                android:id="@+id/change_pin"
                style="@style/MenuRow.Internal">

                <TextView
                    style="@style/MontserratMedium.MenuRowTitle.Internal"
                    android:text="@string/encrypt_keys_dialog_title"
                    app:layout_constraintBottom_toBottomOf="parent"
                    app:layout_constraintEnd_toStartOf="@id/change_pin_arrow"
                    app:layout_constraintStart_toStartOf="parent"
                    app:layout_constraintTop_toTopOf="parent" />

                <ImageView
                    android:id="@+id/change_pin_arrow"
                    style="@style/MenuRowArrow"
                    app:layout_constraintBottom_toBottomOf="parent"
                    app:layout_constraintEnd_toEndOf="parent"
                    app:layout_constraintTop_toTopOf="parent"
                    app:srcCompat="@drawable/ic_menu_row_arrow" />

            </androidx.constraintlayout.widget.ConstraintLayout>

            <androidx.constraintlayout.widget.ConstraintLayout
                android:id="@+id/fingerprint_auth_group"
                style="@style/MenuRow.Internal">

                <TextView
                    style="@style/MontserratMedium.MenuRowTitle.Internal"
                    android:text="@string/activity_security_biometric_auth"
                    app:layout_constraintBottom_toBottomOf="parent"
                    app:layout_constraintEnd_toStartOf="@id/fingerprint_auth_switch"
                    app:layout_constraintStart_toStartOf="parent"
                    app:layout_constraintTop_toTopOf="parent" />

                <androidx.appcompat.widget.SwitchCompat
                    android:id="@+id/fingerprint_auth_switch"
                    android:layout_width="wrap_content"
                    android:layout_height="wrap_content"
                    android:layout_marginEnd="20dp"
                    android:theme="@style/SwitchCompat"
                    app:layout_constraintBottom_toBottomOf="parent"
                    app:layout_constraintEnd_toEndOf="parent"
                    app:layout_constraintTop_toTopOf="parent" />

            </androidx.constraintlayout.widget.ConstraintLayout>

            <androidx.constraintlayout.widget.ConstraintLayout
                android:id="@+id/hide_balance"
                style="@style/MenuRow.Internal">

                <TextView
                    style="@style/MontserratMedium.MenuRowTitle.Internal"
                    android:text="@string/activity_security_hide_balance"
                    app:layout_constraintBottom_toBottomOf="parent"
                    app:layout_constraintEnd_toStartOf="@id/hide_balance_switch"
                    app:layout_constraintStart_toStartOf="parent"
                    app:layout_constraintTop_toTopOf="parent" />

                <androidx.appcompat.widget.SwitchCompat
                    android:id="@+id/hide_balance_switch"
                    android:layout_width="wrap_content"
                    android:layout_height="wrap_content"
                    android:layout_marginEnd="20dp"
                    android:theme="@style/SwitchCompat"
                    app:layout_constraintBottom_toBottomOf="parent"
                    app:layout_constraintEnd_toEndOf="parent"
                    app:layout_constraintTop_toTopOf="parent" />

            </androidx.constraintlayout.widget.ConstraintLayout>

            <androidx.constraintlayout.widget.ConstraintLayout
                android:id="@+id/advanced_security"
                style="@style/MenuRow.Internal">

                <TextView
                    style="@style/MontserratMedium.MenuRowTitle.Internal"
                    android:text="@string/activity_security_advanced"
                    app:layout_constraintBottom_toBottomOf="parent"
                    app:layout_constraintEnd_toStartOf="@id/advanced_security_arrow"
                    app:layout_constraintStart_toStartOf="parent"
                    app:layout_constraintTop_toTopOf="parent" />

                <ImageView
                    android:id="@+id/advanced_security_arrow"
                    style="@style/MenuRowArrow"
                    app:layout_constraintBottom_toBottomOf="parent"
                    app:layout_constraintEnd_toEndOf="parent"
                    app:layout_constraintTop_toTopOf="parent"
                    app:srcCompat="@drawable/ic_menu_row_arrow" />

            </androidx.constraintlayout.widget.ConstraintLayout>

            <androidx.constraintlayout.widget.ConstraintLayout
                android:id="@+id/backup_wallet"
                style="@style/MenuRow.Internal"
                android:visibility="gone"
                android:onClick="backupWallet">

                <ImageView
                    android:id="@+id/backup_arrow"
                    style="@style/MenuRowArrow"
                    app:layout_constraintBottom_toBottomOf="parent"
                    app:layout_constraintEnd_toEndOf="parent"
                    app:layout_constraintTop_toTopOf="parent"
                    app:srcCompat="@drawable/ic_menu_row_arrow" />

                <TextView
                    style="@style/MontserratMedium.MenuRowTitle.Internal"
                    android:layout_width="0dp"
                    android:text="@string/activity_security_backup_wallet"
                    app:layout_constraintBottom_toBottomOf="parent"
                    app:layout_constraintEnd_toStartOf="@id/backup_arrow"
                    app:layout_constraintStart_toStartOf="parent"
                    app:layout_constraintTop_toTopOf="parent" />

            </androidx.constraintlayout.widget.ConstraintLayout>


            <androidx.constraintlayout.widget.ConstraintLayout
                android:id="@+id/reset_wallet"
                style="@style/MenuRow.Internal">

                <TextView
                    style="@style/MontserratMedium.MenuRowTitle.Internal"
                    android:text="@string/wallet_lock_reset_wallet_title"
                    app:layout_constraintBottom_toBottomOf="parent"
                    app:layout_constraintEnd_toStartOf="@id/reset_wallet_arrow"
                    app:layout_constraintStart_toStartOf="parent"
                    app:layout_constraintTop_toTopOf="parent" />

                <ImageView
                    android:id="@+id/reset_wallet_arrow"
                    style="@style/MenuRowArrow"
                    app:layout_constraintBottom_toBottomOf="parent"
                    app:layout_constraintEnd_toEndOf="parent"
                    app:layout_constraintTop_toTopOf="parent"
                    app:srcCompat="@drawable/ic_menu_row_arrow" />

            </androidx.constraintlayout.widget.ConstraintLayout>

        </LinearLayout>

    </ScrollView>

</LinearLayout><|MERGE_RESOLUTION|>--- conflicted
+++ resolved
@@ -24,33 +24,6 @@
             android:paddingTop="10dp">
 
             <androidx.constraintlayout.widget.ConstraintLayout
-<<<<<<< HEAD
-                android:id="@+id/backup_wallet"
-                style="@style/MenuRow.Internal">
-
-                <ImageView
-                    android:id="@+id/backup_arrow"
-                    style="@style/MenuRowArrow"
-                    app:layout_constraintBottom_toBottomOf="parent"
-                    app:layout_constraintEnd_toEndOf="parent"
-                    app:layout_constraintTop_toTopOf="parent"
-                    app:srcCompat="@drawable/ic_menu_row_arrow" />
-
-                <TextView
-                    style="@style/MontserratMedium.MenuRowTitle.Internal"
-                    android:layout_width="0dp"
-                    android:text="@string/activity_security_backup_wallet"
-                    app:layout_constraintBottom_toBottomOf="parent"
-                    app:layout_constraintEnd_toStartOf="@id/backup_arrow"
-                    app:layout_constraintStart_toStartOf="parent"
-                    app:layout_constraintTop_toTopOf="parent"
-                    tools:text="This is a very long text to illustrate how it looks like on 2 lines." />
-
-            </androidx.constraintlayout.widget.ConstraintLayout>
-
-            <androidx.constraintlayout.widget.ConstraintLayout
-=======
->>>>>>> 9b7cfc5d
                 style="@style/MenuRow.Internal"
                 android:id="@+id/view_recovery_phrase">
 
