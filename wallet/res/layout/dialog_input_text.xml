--- conflicted
+++ resolved
@@ -15,19 +15,10 @@
 
         <ViewSwitcher
             android:id="@+id/view_switcher"
-<<<<<<< HEAD
-            android:animateFirstView="false"
-            android:inAnimation="@android:anim/fade_in"
-            android:measureAllChildren="false"
-            android:outAnimation="@android:anim/fade_out"
-            android:layout_width="match_parent"
-            android:layout_height="wrap_content">
-=======
             android:layout_width="match_parent"
             android:layout_height="wrap_content"
             android:animateFirstView="false"
             android:measureAllChildren="true">
->>>>>>> 3041d32e
 
             <LinearLayout
                 android:id="@+id/top_pane"
@@ -37,20 +28,14 @@
                 android:orientation="vertical">
 
                 <ImageView
-<<<<<<< HEAD
-=======
                     android:id="@+id/public_url_icon"
->>>>>>> 3041d32e
                     android:layout_width="30dp"
                     android:layout_height="30dp"
                     android:layout_marginTop="26dp"
                     app:srcCompat="@drawable/ic_external_url" />
 
                 <TextView
-<<<<<<< HEAD
-=======
                     android:id="@+id/public_url_title"
->>>>>>> 3041d32e
                     style="@style/MontserratRegular"
                     android:layout_width="wrap_content"
                     android:layout_height="wrap_content"
@@ -80,19 +65,12 @@
                     android:layout_height="wrap_content"
                     android:background="@drawable/round_corners_white_bg_borders"
                     android:elevation="2dp"
-<<<<<<< HEAD
-                    android:gravity="start"
-=======
->>>>>>> 3041d32e
                     android:inputType="textMultiLine"
                     android:maxLines="8"
                     android:padding="20dp"
                     android:textColor="@android:color/black"
                     android:textSize="14sp"
-<<<<<<< HEAD
-=======
                     android:textAlignment="center"
->>>>>>> 3041d32e
                     tools:targetApi="lollipop"
                     tools:text="https://images.theconversation.com/files/304864/original/file-20191203-67028-qfiw3k.jpeg?ixlib=rb-1.1.0" />
 
@@ -127,11 +105,7 @@
 
                     <Button
                         android:id="@+id/cancel"
-<<<<<<< HEAD
-                        style="@style/DashButton.White.BlueText.BlueBorder"
-=======
                         style="@style/DashButton.White.Outline"
->>>>>>> 3041d32e
                         android:layout_width="wrap_content"
                         android:layout_height="wrap_content"
                         android:layout_marginStart="9dp"
@@ -144,58 +118,6 @@
                 android:id="@+id/pending_work"
                 android:layout_width="match_parent"
                 android:layout_height="304dp"
-<<<<<<< HEAD
-                android:layout_marginTop="50dp"
-                android:layout_gravity="center_horizontal|center_vertical"
-                android:orientation="vertical">
-
-            <ImageView
-                android:id="@+id/orange_circle"
-                android:layout_width="87dp"
-                android:layout_height="87dp"
-                android:background="@drawable/light_orange_circle"
-                app:layout_constraintEnd_toEndOf="parent"
-                app:layout_constraintStart_toStartOf="parent"
-                app:layout_constraintTop_toTopOf="parent" />
-
-            <ImageView
-                android:id="@+id/pending_work_icon"
-                android:layout_width="25dp"
-                android:layout_height="25dp"
-                android:layout_gravity="center_horizontal"
-                app:layout_constraintBottom_toBottomOf="@+id/orange_circle"
-                app:layout_constraintEnd_toEndOf="@+id/orange_circle"
-                app:layout_constraintStart_toStartOf="@+id/orange_circle"
-                app:layout_constraintTop_toTopOf="@+id/orange_circle"
-                app:srcCompat="@drawable/ic_hourglass"
-                tools:ignore="ContentDescription" />
-
-
-            <TextView
-                android:id="@+id/fetching_msg"
-                android:layout_width="wrap_content"
-                android:layout_height="wrap_content"
-                android:layout_marginTop="8dp"
-                android:text="@string/public_url_fetching_image"
-                android:textSize="14sp"
-                android:textStyle="bold"
-                app:layout_constraintEnd_toEndOf="parent"
-                app:layout_constraintStart_toStartOf="parent"
-                app:layout_constraintTop_toBottomOf="@+id/orange_circle" />
-
-            <Button
-                android:id="@+id/cancel_fetching"
-                style="@style/DashButton.White.BlueText.BlueBorder"
-                android:layout_width="wrap_content"
-                android:layout_height="wrap_content"
-                android:layout_marginTop="40dp"
-                android:text="@string/button_cancel"
-                app:layout_constraintTop_toBottomOf="@+id/fetching_msg"
-                app:layout_constraintEnd_toEndOf="parent"
-                app:layout_constraintStart_toStartOf="parent" />
-
-        </androidx.constraintlayout.widget.ConstraintLayout>
-=======
                 android:layout_gravity="center_horizontal|center_vertical"
                 android:layout_marginTop="50dp"
                 android:orientation="vertical">
@@ -245,7 +167,6 @@
                     app:layout_constraintStart_toStartOf="parent" />
 
             </androidx.constraintlayout.widget.ConstraintLayout>
->>>>>>> 3041d32e
 
         </ViewSwitcher>
 
