--- conflicted
+++ resolved
@@ -87,12 +87,8 @@
             android:animateLayoutChanges="false"
             android:clipToPadding="false"
             android:scrollbars="vertical"
-<<<<<<< HEAD
-            tools:listitem="@layout/transaction_row" />
-=======
             tools:itemCount="5"
             tools:listitem="@layout/transaction_row"/>
->>>>>>> b3c6b4ca
 
     </LinearLayout>
 
