--- conflicted
+++ resolved
@@ -1,5 +1,4 @@
 <?xml version="1.0" encoding="utf-8"?>
-<<<<<<< HEAD
 <android.support.v7.widget.RecyclerView xmlns:android="http://schemas.android.com/apk/res/android"
     xmlns:app="http://schemas.android.com/apk/res-auto"
     android:id="@+id/wallet_transactions_list"
@@ -9,14 +8,6 @@
     app:layout_behavior="@string/appbar_scrolling_view_behavior">
 
 <!--    <ProgressBar
-=======
-<ViewAnimator xmlns:android="http://schemas.android.com/apk/res/android"
-    android:id="@+id/wallet_transactions_group"
-    android:layout_width="match_parent"
-    android:layout_height="match_parent" >
-
-    <ProgressBar
->>>>>>> e7829a15
         android:layout_width="wrap_content"
         android:layout_height="wrap_content"
         android:layout_gravity="center" />
@@ -25,21 +16,8 @@
         android:id="@+id/wallet_transactions_empty"
         android:layout_width="match_parent"
         android:layout_height="match_parent"
-<<<<<<< HEAD
         android:background="@color/bg_bright"
         android:gravity="center"
         android:textSize="@dimen/font_size_small" />-->
 
-    </android.support.v7.widget.RecyclerView>
-=======
-        android:gravity="center"
-        android:textSize="@dimen/font_size_small" />
-
-    <android.support.v7.widget.RecyclerView
-        android:id="@+id/wallet_transactions_list"
-        android:layout_width="match_parent"
-        android:layout_height="match_parent"
-        android:scrollbars="vertical" />
-
-</ViewAnimator>
->>>>>>> e7829a15
+    </android.support.v7.widget.RecyclerView>