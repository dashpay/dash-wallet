--- conflicted
+++ resolved
@@ -2,15 +2,9 @@
 <merge xmlns:android="http://schemas.android.com/apk/res/android"
     xmlns:app="http://schemas.android.com/apk/res-auto"
     xmlns:tools="http://schemas.android.com/tools"
-<<<<<<< HEAD
-    tools:context="de.schildbach.wallet.ui.transactions.TransactionResultViewBinder"
-    tools:orientation="vertical"
-    tools:parentTag="androidx.constraintlayout.widget.ConstraintLayout">
-=======
     tools:orientation="vertical"
     tools:parentTag="androidx.constraintlayout.widget.ConstraintLayout"
     tools:context="de.schildbach.wallet.ui.transactions.TransactionResultViewBinder">
->>>>>>> 95bfdd15
 
     <TextView
         android:id="@+id/transaction_title"
@@ -98,17 +92,10 @@
         android:layout_height="wrap_content"
         android:layout_marginHorizontal="15dp"
         android:layout_marginTop="20dp"
-<<<<<<< HEAD
-        android:background="@drawable/rounded_background"
-        android:orientation="vertical"
-        android:paddingHorizontal="15dp"
-        android:paddingVertical="5dp"
-=======
         android:paddingHorizontal="15dp"
         android:paddingVertical="5dp"
         android:orientation="vertical"
         android:background="@drawable/rounded_background"
->>>>>>> 95bfdd15
         android:theme="@style/SecondaryBackground"
         app:layout_constraintTop_toBottomOf="@id/fiat_value">
 
@@ -271,7 +258,6 @@
             android:layout_width="match_parent"
             android:layout_height="wrap_content"
             android:paddingVertical="12dp">
-<<<<<<< HEAD
 
             <TextView
                 android:id="@+id/transaction_date_and_time_label"
@@ -345,37 +331,6 @@
                 android:src="@drawable/ic_toggle_arrows" />
         </LinearLayout>
     </RelativeLayout>
-
-=======
-
-            <TextView
-                android:id="@+id/transaction_date_and_time_label"
-                style="@style/Caption.Medium.Tertiary"
-                android:layout_width="wrap_content"
-                android:layout_height="wrap_content"
-                android:text="@string/transaction_date_and_time"
-                android:textSize="13sp"
-                app:layout_constraintBottom_toBottomOf="@id/transaction_date_and_time"
-                app:layout_constraintStart_toStartOf="parent"
-                app:layout_constraintTop_toTopOf="@id/transaction_date_and_time" />
-
-            <TextView
-                android:id="@+id/transaction_date_and_time"
-                style="@style/Caption"
-                android:layout_width="wrap_content"
-                android:layout_height="wrap_content"
-                android:gravity="right"
-                android:maxLines="2"
-                android:text="@string/transaction_result_sent_to"
-                android:textSize="13sp"
-                app:layout_constraintEnd_toEndOf="parent"
-                app:layout_constraintTop_toTopOf="parent"
-                tools:text="2014-01-19 01:40" />
-        </androidx.constraintlayout.widget.ConstraintLayout>
-    </LinearLayout>
-
-
->>>>>>> 95bfdd15
     <RelativeLayout
         android:id="@+id/open_explorer_card"
         style="@style/ViewRaised"
@@ -386,11 +341,7 @@
         android:paddingHorizontal="15dp"
         android:paddingVertical="17dp"
         android:theme="@style/ListViewButtonBackground"
-<<<<<<< HEAD
         app:layout_constraintTop_toBottomOf="@id/open_tax_category_card">
-=======
-        app:layout_constraintTop_toBottomOf="@id/transaction_details_card">
->>>>>>> 95bfdd15
 
         <TextView
             android:id="@+id/view_on_explorer"
@@ -416,23 +367,13 @@
         android:layout_width="match_parent"
         android:layout_height="wrap_content"
         android:layout_margin="15dp"
-<<<<<<< HEAD
-        android:background="@drawable/rounded_ripple_background"
-        android:paddingHorizontal="15dp"
-        android:paddingVertical="17dp"
-        android:theme="@style/ListViewButtonBackground"
-        android:visibility="gone"
-        app:layout_constraintTop_toBottomOf="@id/transaction_details_card"
-        tools:visibility="gone">
-=======
         android:paddingHorizontal="15dp"
         android:paddingVertical="17dp"
         android:visibility="gone"
         android:background="@drawable/rounded_ripple_background"
         android:theme="@style/ListViewButtonBackground"
-        app:layout_constraintTop_toBottomOf="@id/transaction_details_card"
+        app:layout_constraintTop_toBottomOf="@id/open_explorer_card"
         tools:visibility="visible">
->>>>>>> 95bfdd15
 
         <TextView
             android:id="@+id/report_error"
