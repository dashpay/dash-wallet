<?xml version="1.0" encoding="utf-8"?>
<androidx.core.widget.NestedScrollView xmlns:android="http://schemas.android.com/apk/res/android"
    xmlns:app="http://schemas.android.com/apk/res-auto"
    xmlns:tools="http://schemas.android.com/tools"
    android:layout_width="match_parent"
    android:layout_height="match_parent">

    <LinearLayout
        android:layout_width="wrap_content"
        android:layout_height="wrap_content"
        android:orientation="vertical">

<<<<<<< HEAD
        <TextView
            android:id="@+id/displayNameTxt"
            style="@style/MontserratMedium"
            android:layout_width="wrap_content"
            android:layout_height="wrap_content"
            android:textColor="@color/black_text"
            android:textSize="16sp"
            app:layout_constraintEnd_toEndOf="parent"
            app:layout_constraintStart_toStartOf="parent"
            app:layout_constraintTop_toTopOf="parent"
            tools:text="Bean Swanson" />

        <TextView
            android:id="@+id/usernameTxt"
            style="@style/MontserratMedium"
            android:layout_width="wrap_content"
            android:layout_height="wrap_content"
            android:layout_marginTop="2dp"
            android:textColor="@color/dash_gray"
            android:textSize="12sp"
            app:layout_constraintEnd_toEndOf="parent"
            app:layout_constraintStart_toStartOf="parent"
            app:layout_constraintTop_toBottomOf="@id/displayNameTxt"
            tools:text="Bean_Swason_98" />

    </androidx.constraintlayout.widget.ConstraintLayout>

    <androidx.constraintlayout.widget.ConstraintLayout
        android:id="@+id/background_container"
        android:layout_width="match_parent"
        android:layout_height="0dp"
        android:layout_marginTop="63dp"
        android:background="@color/bg_less_bright"
        app:layout_constraintBottom_toBottomOf="parent"
        app:layout_constraintTop_toBottomOf="@id/usernameContainer" />

    <androidx.constraintlayout.widget.ConstraintLayout
        android:id="@+id/sendContactRequestBtn"
        style="@style/ContactRequestButton"
        android:text="@string/send_contact_request"
        app:layout_constraintEnd_toEndOf="parent"
        app:layout_constraintStart_toStartOf="parent"
        app:layout_constraintTop_toBottomOf="@id/usernameContainer">

        <TextView
            android:id="@+id/send_contact_request_text"
            style="@style/ContactRequestButtonText"
            android:text="@string/send_contact_request"
            app:layout_constraintBottom_toBottomOf="parent"
            app:layout_constraintEnd_toEndOf="parent"
            app:layout_constraintStart_toStartOf="parent"
            app:layout_constraintTop_toTopOf="parent" />

        <ImageView
            style="@style/ContactRequestButtonImage"
            app:layout_constraintBottom_toBottomOf="parent"
            app:layout_constraintEnd_toStartOf="@id/send_contact_request_text"
            app:layout_constraintTop_toTopOf="parent"
            app:srcCompat="@drawable/ic_add_contact_white" />

    </androidx.constraintlayout.widget.ConstraintLayout>

    <androidx.constraintlayout.widget.ConstraintLayout
        android:id="@+id/sendingContactRequestBtn"
        style="@style/ContactRequestButton"
        android:background="@drawable/light_gray_button_background"
        android:text="@string/send_contact_request"
        app:layout_constraintEnd_toEndOf="parent"
        app:layout_constraintStart_toStartOf="parent"
        app:layout_constraintTop_toBottomOf="@id/usernameContainer">

        <TextView
            android:id="@+id/sending_contact_request_text"
            style="@style/ContactRequestButtonText"
            android:text="@string/sending_contact_request"
            android:textColor="@color/medium_gray"
            app:layout_constraintBottom_toBottomOf="parent"
            app:layout_constraintEnd_toEndOf="parent"
            app:layout_constraintStart_toStartOf="parent"
            app:layout_constraintTop_toTopOf="parent" />

        <ImageView
            android:id="@+id/sendingContactRequestBtnImage"
            style="@style/ContactRequestButtonImage"
            app:layout_constraintBottom_toBottomOf="parent"
            app:layout_constraintEnd_toStartOf="@id/sending_contact_request_text"
            app:layout_constraintTop_toTopOf="parent"
            app:srcCompat="@drawable/ic_hourglass" />

    </androidx.constraintlayout.widget.ConstraintLayout>

    <androidx.constraintlayout.widget.ConstraintLayout
        android:id="@+id/contactRequestSentBtn"
        style="@style/ContactRequestButton.Sent"
        android:layout_width="0dp"
        android:layout_height="wrap_content"
        android:layout_marginTop="18dp"
        android:background="@null"
        android:text="@string/send_contact_request"
        app:layout_constraintEnd_toEndOf="parent"
        app:layout_constraintStart_toStartOf="parent"
        app:layout_constraintTop_toBottomOf="@id/usernameContainer"
        tools:visibility="visible">

        <TextView
            android:id="@+id/contact_request_sent_text"
            style="@style/ContactRequestButtonText"
            android:text="@string/contact_request_sent"
            android:textColor="@color/dash_golden"
            app:layout_constraintBottom_toBottomOf="parent"
            app:layout_constraintEnd_toEndOf="parent"
            app:layout_constraintStart_toStartOf="parent"
            app:layout_constraintTop_toTopOf="parent" />

        <ImageView
            style="@style/ContactRequestButtonImage"
            app:layout_constraintBottom_toBottomOf="parent"
            app:layout_constraintEnd_toStartOf="@id/contact_request_sent_text"
            app:layout_constraintTop_toTopOf="parent"
            app:srcCompat="@drawable/ic_pending_contact_request" />

    </androidx.constraintlayout.widget.ConstraintLayout>

    <Button
        android:id="@+id/payContactBtn"
        style="@style/DashButton.Blue"
        android:layout_width="0dp"
        android:layout_height="40dp"
        android:layout_marginStart="30dp"
        android:layout_marginTop="43dp"
        android:layout_marginEnd="30dp"
        android:paddingStart="26dp"
        android:paddingEnd="26dp"
        android:text="@string/pay"
        android:visibility="gone"
        app:layout_constraintEnd_toEndOf="parent"
        app:layout_constraintStart_toStartOf="parent"
        app:layout_constraintTop_toBottomOf="@id/usernameContainer"
        tools:alpha="0.5"
        tools:visibility="gone" />

    <androidx.constraintlayout.widget.ConstraintLayout
        android:id="@+id/contactRequestReceivedContainer"
        android:layout_width="match_parent"
        android:layout_height="wrap_content"
        app:layout_constraintEnd_toEndOf="parent"
        app:layout_constraintStart_toStartOf="parent"
        app:layout_constraintTop_toBottomOf="@id/payContactBtn"
        tools:visibility="gone">

        <TextView
            android:id="@+id/requestTitle"
            style="@style/MontserratRegular"
            android:layout_width="wrap_content"
            android:layout_height="wrap_content"
            android:layout_marginLeft="34dp"
            android:layout_marginTop="26dp"
            android:layout_marginRight="34dp"
            android:textColor="@android:color/black"
            android:textSize="13sp"
            app:layout_constraintEnd_toEndOf="parent"
            app:layout_constraintStart_toStartOf="parent"
            app:layout_constraintTop_toTopOf="parent"
            tools:text="@string/contact_request_received_title" />

        <androidx.constraintlayout.widget.Guideline
            android:id="@+id/request_buttons_guide"
            android:layout_width="0dp"
            android:layout_height="0dp"
            android:orientation="vertical"
            app:layout_constraintGuide_percent="0.5"
            app:layout_constraintTop_toBottomOf="@id/requestTitle" />

        <Button
            android:id="@+id/accept"
            style="@style/DashButton.AquaGreen"
            android:layout_width="100dp"
            android:layout_height="39dp"
            android:layout_marginTop="14dp"
            android:layout_marginEnd="5dp"
            android:text="@string/contact_request_accept"
            app:layout_constraintEnd_toStartOf="@id/request_buttons_guide"
            app:layout_constraintTop_toBottomOf="@id/requestTitle" />

        <Button
            android:id="@+id/ignore"
            style="@style/DashButton.MediumGray"
            android:layout_width="100dp"
            android:layout_height="39dp"
            android:layout_marginStart="5dp"
            android:layout_marginTop="14dp"
            android:text="@string/contact_request_ignore"
            app:layout_constraintStart_toEndOf="@id/request_buttons_guide"
            app:layout_constraintTop_toBottomOf="@id/requestTitle" />

        <View
=======
        <androidx.constraintlayout.widget.ConstraintLayout
>>>>>>> 0ab8a926
            android:layout_width="match_parent"
            android:layout_height="wrap_content">

            <ImageView
                android:id="@+id/close"
                android:layout_width="?attr/actionBarSize"
                android:layout_height="?attr/actionBarSize"
                android:background="?attr/selectableItemBackground"
                android:padding="16dp"
                app:layout_constraintEnd_toEndOf="parent"
                app:layout_constraintTop_toTopOf="parent"
                app:srcCompat="@drawable/ic_close_blue" />

            <ImageView
                android:id="@+id/avatar"
                android:layout_width="128dp"
                android:layout_height="128dp"
                android:layout_marginTop="78dp"
                android:transitionName="avatar"
                app:layout_constraintEnd_toEndOf="parent"
                app:layout_constraintStart_toStartOf="parent"
                app:layout_constraintTop_toTopOf="parent"
                tools:src="@drawable/user4" />

            <androidx.constraintlayout.widget.ConstraintLayout
                android:id="@+id/usernameContainer"
                android:layout_width="match_parent"
                android:layout_height="wrap_content"
                android:layout_marginTop="17dp"
                app:layout_constraintTop_toBottomOf="@id/avatar">

                <TextView
                    android:id="@+id/displayNameTxt"
                    style="@style/MontserratMedium"
                    android:layout_width="wrap_content"
                    android:layout_height="wrap_content"
                    android:textColor="@color/black_text"
                    android:textSize="16sp"
                    app:layout_constraintEnd_toEndOf="parent"
                    app:layout_constraintStart_toStartOf="parent"
                    app:layout_constraintTop_toTopOf="parent"
                    tools:text="Bean Swanson" />

                <TextView
                    android:id="@+id/usernameTxt"
                    style="@style/MontserratMedium"
                    android:layout_width="wrap_content"
                    android:layout_height="wrap_content"
                    android:layout_marginTop="2dp"
                    android:textColor="@color/dash_gray"
                    android:textSize="12sp"
                    app:layout_constraintEnd_toEndOf="parent"
                    app:layout_constraintStart_toStartOf="parent"
                    app:layout_constraintTop_toBottomOf="@id/displayNameTxt"
                    tools:text="Bean_Swason_98" />

            </androidx.constraintlayout.widget.ConstraintLayout>

            <androidx.constraintlayout.widget.ConstraintLayout
                android:id="@+id/background_container"
                android:layout_width="match_parent"
                android:layout_height="0dp"
                android:layout_marginTop="63dp"
                android:background="@color/bg_less_bright"
                app:layout_constraintBottom_toBottomOf="parent"
                app:layout_constraintTop_toBottomOf="@id/usernameContainer" />

            <androidx.constraintlayout.widget.ConstraintLayout
                android:id="@+id/sendContactRequestBtn"
                style="@style/ContactRequestButton"
                android:text="@string/send_contact_request"
                app:layout_constraintEnd_toEndOf="parent"
                app:layout_constraintStart_toStartOf="parent"
                app:layout_constraintTop_toBottomOf="@id/usernameContainer">

                <TextView
                    android:id="@+id/send_contact_request_text"
                    style="@style/ContactRequestButtonText"
                    android:text="@string/send_contact_request"
                    app:layout_constraintBottom_toBottomOf="parent"
                    app:layout_constraintEnd_toEndOf="parent"
                    app:layout_constraintStart_toStartOf="parent"
                    app:layout_constraintTop_toTopOf="parent" />

                <ImageView
                    style="@style/ContactRequestButtonImage"
                    app:layout_constraintBottom_toBottomOf="parent"
                    app:layout_constraintEnd_toStartOf="@id/send_contact_request_text"
                    app:layout_constraintTop_toTopOf="parent"
                    app:srcCompat="@drawable/ic_add_contact_white" />

            </androidx.constraintlayout.widget.ConstraintLayout>

            <androidx.constraintlayout.widget.ConstraintLayout
                android:id="@+id/sendingContactRequestBtn"
                style="@style/ContactRequestButton"
                android:background="@drawable/light_gray_button_background"
                android:text="@string/send_contact_request"
                app:layout_constraintEnd_toEndOf="parent"
                app:layout_constraintStart_toStartOf="parent"
                app:layout_constraintTop_toBottomOf="@id/usernameContainer">

                <TextView
                    android:id="@+id/sending_contact_request_text"
                    style="@style/ContactRequestButtonText"
                    android:text="@string/sending_contact_request"
                    android:textColor="@color/medium_gray"
                    app:layout_constraintBottom_toBottomOf="parent"
                    app:layout_constraintEnd_toEndOf="parent"
                    app:layout_constraintStart_toStartOf="parent"
                    app:layout_constraintTop_toTopOf="parent" />

                <ImageView
                    android:id="@+id/sendingContactRequestBtnImage"
                    style="@style/ContactRequestButtonImage"
                    app:layout_constraintBottom_toBottomOf="parent"
                    app:layout_constraintEnd_toStartOf="@id/sending_contact_request_text"
                    app:layout_constraintTop_toTopOf="parent"
                    app:srcCompat="@drawable/ic_hourglass" />

            </androidx.constraintlayout.widget.ConstraintLayout>

            <androidx.constraintlayout.widget.ConstraintLayout
                android:id="@+id/contactRequestSentBtn"
                style="@style/ContactRequestButton.Sent"
                android:layout_width="0dp"
                android:layout_height="wrap_content"
                android:layout_marginTop="18dp"
                android:background="@null"
                android:text="@string/send_contact_request"
                app:layout_constraintEnd_toEndOf="parent"
                app:layout_constraintStart_toStartOf="parent"
                app:layout_constraintTop_toBottomOf="@id/usernameContainer"
                tools:visibility="visible">

                <TextView
                    android:id="@+id/contact_request_sent_text"
                    style="@style/ContactRequestButtonText"
                    android:text="@string/contact_request_sent"
                    android:textColor="@color/dash_golden"
                    app:layout_constraintBottom_toBottomOf="parent"
                    app:layout_constraintEnd_toEndOf="parent"
                    app:layout_constraintStart_toStartOf="parent"
                    app:layout_constraintTop_toTopOf="parent" />

                <ImageView
                    style="@style/ContactRequestButtonImage"
                    app:layout_constraintBottom_toBottomOf="parent"
                    app:layout_constraintEnd_toStartOf="@id/contact_request_sent_text"
                    app:layout_constraintTop_toTopOf="parent"
                    app:srcCompat="@drawable/ic_pending_contact_request" />

            </androidx.constraintlayout.widget.ConstraintLayout>

            <Button
                android:id="@+id/payContactBtn"
                style="@style/DashButton.Blue"
                android:layout_width="0dp"
                android:layout_height="40dp"
                android:layout_marginStart="30dp"
                android:layout_marginTop="43dp"
                android:layout_marginEnd="30dp"
                android:paddingStart="26dp"
                android:paddingEnd="26dp"
                android:text="@string/pay"
                android:visibility="gone"
                app:layout_constraintEnd_toEndOf="parent"
                app:layout_constraintStart_toStartOf="parent"
                app:layout_constraintTop_toBottomOf="@id/usernameContainer"
                tools:alpha="0.5"
                tools:visibility="gone" />

            <androidx.constraintlayout.widget.ConstraintLayout
                android:id="@+id/contactRequestReceivedContainer"
                android:layout_width="match_parent"
                android:layout_height="wrap_content"
                app:layout_constraintEnd_toEndOf="parent"
                app:layout_constraintStart_toStartOf="parent"
                app:layout_constraintTop_toBottomOf="@id/payContactBtn"
                tools:visibility="gone">

                <TextView
                    android:id="@+id/requestTitle"
                    style="@style/MontserratRegular"
                    android:layout_width="wrap_content"
                    android:layout_height="wrap_content"
                    android:layout_marginLeft="34dp"
                    android:layout_marginTop="26dp"
                    android:layout_marginRight="34dp"
                    android:textColor="@android:color/black"
                    android:textSize="13sp"
                    app:layout_constraintEnd_toEndOf="parent"
                    app:layout_constraintStart_toStartOf="parent"
                    app:layout_constraintTop_toTopOf="parent"
                    tools:text="@string/contact_request_received_title" />

                <androidx.constraintlayout.widget.Guideline
                    android:id="@+id/request_buttons_guide"
                    android:layout_width="0dp"
                    android:layout_height="0dp"
                    android:orientation="vertical"
                    app:layout_constraintGuide_percent="0.5"
                    app:layout_constraintTop_toBottomOf="@id/requestTitle" />

                <Button
                    android:id="@+id/accept"
                    style="@style/DashButton.AquaGreen"
                    android:layout_width="100dp"
                    android:layout_height="39dp"
                    android:layout_marginTop="14dp"
                    android:layout_marginEnd="5dp"
                    android:text="@string/contact_request_accept"
                    app:layout_constraintEnd_toStartOf="@id/request_buttons_guide"
                    app:layout_constraintTop_toBottomOf="@id/requestTitle" />

                <Button
                    android:id="@+id/ignore"
                    style="@style/DashButton.MediumGray"
                    android:layout_width="100dp"
                    android:layout_height="39dp"
                    android:layout_marginStart="5dp"
                    android:layout_marginTop="14dp"
                    android:text="@string/contact_request_ignore"
                    app:layout_constraintStart_toEndOf="@id/request_buttons_guide"
                    app:layout_constraintTop_toBottomOf="@id/requestTitle" />

                <View
                    android:layout_width="match_parent"
                    android:layout_height="1dp"
                    android:layout_marginStart="15dp"
                    android:layout_marginTop="32dp"
                    android:layout_marginEnd="15dp"
                    android:alpha="0.37"
                    android:background="@color/dash_light_gray"
                    app:layout_constraintTop_toBottomOf="@id/ignore" />

            </androidx.constraintlayout.widget.ConstraintLayout>

            <androidx.constraintlayout.widget.ConstraintLayout
                android:id="@+id/contact_history_disclaimer"
                android:layout_width="match_parent"
                android:layout_height="wrap_content"
                android:layout_marginStart="32dp"
                android:layout_marginTop="38dp"
                android:layout_marginEnd="32dp"
                android:background="@drawable/round_corners_white_bg"
                android:visibility="gone"
                app:layout_constraintEnd_toEndOf="parent"
                app:layout_constraintStart_toStartOf="parent"
                app:layout_constraintTop_toTopOf="@id/background_container"
                tools:visibility="visible">

                <ImageView
                    android:id="@+id/ic_add_stranger"
                    android:layout_width="wrap_content"
                    android:layout_height="wrap_content"
                    android:layout_marginTop="32dp"
                    app:layout_constraintEnd_toEndOf="parent"
                    app:layout_constraintStart_toStartOf="parent"
                    app:layout_constraintTop_toTopOf="parent"
                    app:srcCompat="@drawable/ic_add_stranger" />

                <TextView
                    android:id="@+id/contact_history_disclaimer_text"
                    style="@style/MontserratRegular"
                    android:layout_width="match_parent"
                    android:layout_height="wrap_content"
                    android:layout_marginStart="26dp"
                    android:layout_marginTop="20dp"
                    android:layout_marginEnd="26dp"
                    android:layout_marginBottom="32dp"
                    android:gravity="center"
                    android:textColor="@android:color/black"
                    android:textSize="16sp"
                    app:layout_constraintBottom_toBottomOf="parent"
                    app:layout_constraintEnd_toEndOf="parent"
                    app:layout_constraintStart_toStartOf="parent"
                    app:layout_constraintTop_toBottomOf="@id/ic_add_stranger"
                    app:layout_constraintVertical_bias="0"
                    tools:text="Add Katie Rennie as your contact to Pay Directly to Username and Retain Mutual Transaction History" />

                <androidx.constraintlayout.widget.ConstraintLayout
                    android:id="@+id/sendContactRequestBtnStrangerQR"
                    style="@style/ContactRequestButton.White"
                    android:layout_marginTop="32dp"
                    android:layout_marginBottom="32dp"
                    android:text="@string/send_contact_request"
                    android:visibility="visible"
                    app:layout_constraintBottom_toBottomOf="parent"
                    app:layout_constraintEnd_toEndOf="parent"
                    app:layout_constraintStart_toStartOf="parent"
                    app:layout_constraintTop_toBottomOf="@id/contact_history_disclaimer_text"
                    tools:visibility="gone">

                    <TextView
                        android:id="@+id/send_contact_request_text_stranger"
                        style="@style/ContactRequestButtonText"
                        android:text="@string/send_contact_request"
                        android:textColor="@color/inverted_button"
                        android:visibility="visible"
                        app:layout_constraintBottom_toBottomOf="parent"
                        app:layout_constraintEnd_toEndOf="parent"
                        app:layout_constraintStart_toStartOf="parent"
                        app:layout_constraintTop_toTopOf="parent" />

                    <ImageView
                        style="@style/ContactRequestButtonImage"
                        android:layout_width="0dp"
                        android:scaleType="centerInside"
                        app:layout_constraintBottom_toBottomOf="parent"
                        app:layout_constraintEnd_toStartOf="@id/send_contact_request_text_stranger"
                        app:layout_constraintStart_toStartOf="parent"
                        app:layout_constraintTop_toTopOf="parent"
                        app:srcCompat="@drawable/inverted_contact_icon" />

                </androidx.constraintlayout.widget.ConstraintLayout>

                <androidx.constraintlayout.widget.ConstraintLayout
                    android:id="@+id/sendingContactRequestDisclaimerBtn"
                    style="@style/ContactRequestButton.White"
                    android:layout_marginTop="40dp"
                    android:layout_marginBottom="36dp"
                    android:clipToPadding="false"
                    android:text="@string/send_contact_request"
                    android:visibility="gone"
                    app:layout_constraintBottom_toBottomOf="parent"
                    app:layout_constraintEnd_toEndOf="parent"
                    app:layout_constraintStart_toStartOf="parent"
                    app:layout_constraintTop_toBottomOf="@id/contact_history_disclaimer_text"
                    tools:visibility="visible">

                    <TextView
                        android:id="@+id/sending_contact_request_disclaimer_text"
                        style="@style/ContactRequestButtonText"
                        android:text="@string/sending_contact_request"
                        android:textColor="@color/medium_gray"
                        app:layout_constraintBottom_toBottomOf="parent"
                        app:layout_constraintEnd_toEndOf="parent"
                        app:layout_constraintStart_toStartOf="parent"
                        app:layout_constraintTop_toTopOf="parent" />

                    <ImageView
                        android:id="@+id/sendingContactRequestBtnDisclaimerImage"
                        android:layout_width="24dp"
                        android:layout_height="wrap_content"
                        android:layout_marginEnd="16dp"
                        app:layout_constraintBottom_toBottomOf="parent"
                        app:layout_constraintEnd_toStartOf="@id/sending_contact_request_disclaimer_text"
                        app:layout_constraintStart_toStartOf="parent"
                        app:layout_constraintTop_toTopOf="parent"
                        app:srcCompat="@drawable/ic_hourglass" />

                </androidx.constraintlayout.widget.ConstraintLayout>

            </androidx.constraintlayout.widget.ConstraintLayout>

        </androidx.constraintlayout.widget.ConstraintLayout>

        <androidx.recyclerview.widget.RecyclerView
            android:id="@+id/activity_rv"
            android:layout_width="match_parent"
            android:layout_height="wrap_content"
            android:layout_marginStart="15dp"
            android:layout_marginTop="28dp"
            android:layout_marginEnd="15dp"
<<<<<<< HEAD
            android:alpha="0.37"
            android:background="@color/dash_light_gray"
            app:layout_constraintTop_toBottomOf="@id/ignore" />

    </androidx.constraintlayout.widget.ConstraintLayout>

    <androidx.constraintlayout.widget.ConstraintLayout
        android:id="@+id/contact_history_disclaimer"
        android:layout_width="match_parent"
        android:layout_height="wrap_content"
        android:layout_marginStart="32dp"
        android:layout_marginTop="38dp"
        android:layout_marginEnd="32dp"
        android:background="@drawable/round_corners_white_bg"
        android:visibility="gone"
        app:layout_constraintEnd_toEndOf="parent"
        app:layout_constraintStart_toStartOf="parent"
        app:layout_constraintTop_toTopOf="@id/background_container"
        tools:visibility="visible">

        <ImageView
            android:id="@+id/ic_add_stranger"
            android:layout_width="wrap_content"
            android:layout_height="wrap_content"
            android:layout_marginTop="32dp"
            app:layout_constraintEnd_toEndOf="parent"
            app:layout_constraintStart_toStartOf="parent"
            app:layout_constraintTop_toTopOf="parent"
            app:srcCompat="@drawable/ic_add_stranger" />

        <TextView
            android:id="@+id/contact_history_disclaimer_text"
            style="@style/MontserratRegular"
            android:layout_width="match_parent"
            android:layout_height="wrap_content"
            android:layout_marginStart="26dp"
            android:layout_marginTop="20dp"
            android:layout_marginEnd="26dp"
            android:layout_marginBottom="32dp"
            android:gravity="center"
            android:textColor="@android:color/black"
            android:textSize="16sp"
            app:layout_constraintBottom_toBottomOf="parent"
            app:layout_constraintEnd_toEndOf="parent"
            app:layout_constraintStart_toStartOf="parent"
            app:layout_constraintTop_toBottomOf="@id/ic_add_stranger"
            app:layout_constraintVertical_bias="0"
            tools:text="Add Katie Rennie as your contact to Pay Directly to Username and Retain Mutual Transaction History" />

        <androidx.constraintlayout.widget.ConstraintLayout
            android:id="@+id/sendContactRequestBtnStrangerQR"
            style="@style/ContactRequestButton.White"
            android:layout_marginTop="32dp"
            android:layout_marginBottom="32dp"
            android:text="@string/send_contact_request"
            android:visibility="visible"
            app:layout_constraintBottom_toBottomOf="parent"
            app:layout_constraintEnd_toEndOf="parent"
            app:layout_constraintStart_toStartOf="parent"
            app:layout_constraintTop_toBottomOf="@id/contact_history_disclaimer_text"
            tools:visibility="gone">

            <TextView
                android:id="@+id/send_contact_request_text_stranger"
                style="@style/ContactRequestButtonText"
                android:text="@string/send_contact_request"
                android:textColor="@color/inverted_button"
                android:visibility="visible"
                app:layout_constraintBottom_toBottomOf="parent"
                app:layout_constraintEnd_toEndOf="parent"
                app:layout_constraintStart_toStartOf="parent"
                app:layout_constraintTop_toTopOf="parent" />

            <ImageView
                style="@style/ContactRequestButtonImage"
                android:layout_width="0dp"
                android:scaleType="centerInside"
                app:layout_constraintBottom_toBottomOf="parent"
                app:layout_constraintEnd_toStartOf="@id/send_contact_request_text_stranger"
                app:layout_constraintStart_toStartOf="parent"
                app:layout_constraintTop_toTopOf="parent"
                app:srcCompat="@drawable/inverted_contact_icon" />

        </androidx.constraintlayout.widget.ConstraintLayout>

        <androidx.constraintlayout.widget.ConstraintLayout
            android:clipToPadding="false"
            android:id="@+id/sendingContactRequestDisclaimerBtn"
            style="@style/ContactRequestButton.White"
            android:layout_marginTop="40dp"
            android:layout_marginBottom="36dp"
            android:text="@string/send_contact_request"
            android:visibility="gone"
            app:layout_constraintBottom_toBottomOf="parent"
            app:layout_constraintEnd_toEndOf="parent"
            app:layout_constraintStart_toStartOf="parent"
            app:layout_constraintTop_toBottomOf="@id/contact_history_disclaimer_text"
            tools:visibility="visible">

            <TextView
                android:id="@+id/sending_contact_request_disclaimer_text"
                style="@style/ContactRequestButtonText"
                android:text="@string/sending_contact_request"
                android:textColor="@color/medium_gray"
                app:layout_constraintBottom_toBottomOf="parent"
                app:layout_constraintEnd_toEndOf="parent"
                app:layout_constraintStart_toStartOf="parent"
                app:layout_constraintTop_toTopOf="parent" />

            <ImageView
                android:id="@+id/sendingContactRequestBtnDisclaimerImage"
                android:layout_width="24dp"
                android:layout_height="wrap_content"
                android:layout_marginEnd="16dp"
                app:layout_constraintBottom_toBottomOf="parent"
                app:layout_constraintEnd_toStartOf="@id/sending_contact_request_disclaimer_text"
                app:layout_constraintStart_toStartOf="parent"
                app:layout_constraintTop_toTopOf="parent"
                app:srcCompat="@drawable/ic_hourglass" />

        </androidx.constraintlayout.widget.ConstraintLayout>

    </androidx.constraintlayout.widget.ConstraintLayout>

    <androidx.recyclerview.widget.RecyclerView
        android:id="@+id/activity_rv"
        android:layout_width="0dp"
        android:layout_height="0dp"
        android:layout_marginStart="15dp"
        android:layout_marginTop="28dp"
        android:layout_marginEnd="15dp"
        app:layout_constraintBottom_toBottomOf="parent"
        app:layout_constraintEnd_toEndOf="parent"
        app:layout_constraintStart_toStartOf="parent"
        app:layout_constraintTop_toBottomOf="@id/contact_history_disclaimer"
        tools:listitem="@layout/notification_contact_request_received_row" />

</androidx.constraintlayout.widget.ConstraintLayout>
=======
            android:overScrollMode="never"
            tools:listitem="@layout/notification_contact_request_received_row" />

    </LinearLayout>

</androidx.core.widget.NestedScrollView>
>>>>>>> 0ab8a926
<|MERGE_RESOLUTION|>--- conflicted
+++ resolved
@@ -10,206 +10,7 @@
         android:layout_height="wrap_content"
         android:orientation="vertical">
 
-<<<<<<< HEAD
-        <TextView
-            android:id="@+id/displayNameTxt"
-            style="@style/MontserratMedium"
-            android:layout_width="wrap_content"
-            android:layout_height="wrap_content"
-            android:textColor="@color/black_text"
-            android:textSize="16sp"
-            app:layout_constraintEnd_toEndOf="parent"
-            app:layout_constraintStart_toStartOf="parent"
-            app:layout_constraintTop_toTopOf="parent"
-            tools:text="Bean Swanson" />
-
-        <TextView
-            android:id="@+id/usernameTxt"
-            style="@style/MontserratMedium"
-            android:layout_width="wrap_content"
-            android:layout_height="wrap_content"
-            android:layout_marginTop="2dp"
-            android:textColor="@color/dash_gray"
-            android:textSize="12sp"
-            app:layout_constraintEnd_toEndOf="parent"
-            app:layout_constraintStart_toStartOf="parent"
-            app:layout_constraintTop_toBottomOf="@id/displayNameTxt"
-            tools:text="Bean_Swason_98" />
-
-    </androidx.constraintlayout.widget.ConstraintLayout>
-
-    <androidx.constraintlayout.widget.ConstraintLayout
-        android:id="@+id/background_container"
-        android:layout_width="match_parent"
-        android:layout_height="0dp"
-        android:layout_marginTop="63dp"
-        android:background="@color/bg_less_bright"
-        app:layout_constraintBottom_toBottomOf="parent"
-        app:layout_constraintTop_toBottomOf="@id/usernameContainer" />
-
-    <androidx.constraintlayout.widget.ConstraintLayout
-        android:id="@+id/sendContactRequestBtn"
-        style="@style/ContactRequestButton"
-        android:text="@string/send_contact_request"
-        app:layout_constraintEnd_toEndOf="parent"
-        app:layout_constraintStart_toStartOf="parent"
-        app:layout_constraintTop_toBottomOf="@id/usernameContainer">
-
-        <TextView
-            android:id="@+id/send_contact_request_text"
-            style="@style/ContactRequestButtonText"
-            android:text="@string/send_contact_request"
-            app:layout_constraintBottom_toBottomOf="parent"
-            app:layout_constraintEnd_toEndOf="parent"
-            app:layout_constraintStart_toStartOf="parent"
-            app:layout_constraintTop_toTopOf="parent" />
-
-        <ImageView
-            style="@style/ContactRequestButtonImage"
-            app:layout_constraintBottom_toBottomOf="parent"
-            app:layout_constraintEnd_toStartOf="@id/send_contact_request_text"
-            app:layout_constraintTop_toTopOf="parent"
-            app:srcCompat="@drawable/ic_add_contact_white" />
-
-    </androidx.constraintlayout.widget.ConstraintLayout>
-
-    <androidx.constraintlayout.widget.ConstraintLayout
-        android:id="@+id/sendingContactRequestBtn"
-        style="@style/ContactRequestButton"
-        android:background="@drawable/light_gray_button_background"
-        android:text="@string/send_contact_request"
-        app:layout_constraintEnd_toEndOf="parent"
-        app:layout_constraintStart_toStartOf="parent"
-        app:layout_constraintTop_toBottomOf="@id/usernameContainer">
-
-        <TextView
-            android:id="@+id/sending_contact_request_text"
-            style="@style/ContactRequestButtonText"
-            android:text="@string/sending_contact_request"
-            android:textColor="@color/medium_gray"
-            app:layout_constraintBottom_toBottomOf="parent"
-            app:layout_constraintEnd_toEndOf="parent"
-            app:layout_constraintStart_toStartOf="parent"
-            app:layout_constraintTop_toTopOf="parent" />
-
-        <ImageView
-            android:id="@+id/sendingContactRequestBtnImage"
-            style="@style/ContactRequestButtonImage"
-            app:layout_constraintBottom_toBottomOf="parent"
-            app:layout_constraintEnd_toStartOf="@id/sending_contact_request_text"
-            app:layout_constraintTop_toTopOf="parent"
-            app:srcCompat="@drawable/ic_hourglass" />
-
-    </androidx.constraintlayout.widget.ConstraintLayout>
-
-    <androidx.constraintlayout.widget.ConstraintLayout
-        android:id="@+id/contactRequestSentBtn"
-        style="@style/ContactRequestButton.Sent"
-        android:layout_width="0dp"
-        android:layout_height="wrap_content"
-        android:layout_marginTop="18dp"
-        android:background="@null"
-        android:text="@string/send_contact_request"
-        app:layout_constraintEnd_toEndOf="parent"
-        app:layout_constraintStart_toStartOf="parent"
-        app:layout_constraintTop_toBottomOf="@id/usernameContainer"
-        tools:visibility="visible">
-
-        <TextView
-            android:id="@+id/contact_request_sent_text"
-            style="@style/ContactRequestButtonText"
-            android:text="@string/contact_request_sent"
-            android:textColor="@color/dash_golden"
-            app:layout_constraintBottom_toBottomOf="parent"
-            app:layout_constraintEnd_toEndOf="parent"
-            app:layout_constraintStart_toStartOf="parent"
-            app:layout_constraintTop_toTopOf="parent" />
-
-        <ImageView
-            style="@style/ContactRequestButtonImage"
-            app:layout_constraintBottom_toBottomOf="parent"
-            app:layout_constraintEnd_toStartOf="@id/contact_request_sent_text"
-            app:layout_constraintTop_toTopOf="parent"
-            app:srcCompat="@drawable/ic_pending_contact_request" />
-
-    </androidx.constraintlayout.widget.ConstraintLayout>
-
-    <Button
-        android:id="@+id/payContactBtn"
-        style="@style/DashButton.Blue"
-        android:layout_width="0dp"
-        android:layout_height="40dp"
-        android:layout_marginStart="30dp"
-        android:layout_marginTop="43dp"
-        android:layout_marginEnd="30dp"
-        android:paddingStart="26dp"
-        android:paddingEnd="26dp"
-        android:text="@string/pay"
-        android:visibility="gone"
-        app:layout_constraintEnd_toEndOf="parent"
-        app:layout_constraintStart_toStartOf="parent"
-        app:layout_constraintTop_toBottomOf="@id/usernameContainer"
-        tools:alpha="0.5"
-        tools:visibility="gone" />
-
-    <androidx.constraintlayout.widget.ConstraintLayout
-        android:id="@+id/contactRequestReceivedContainer"
-        android:layout_width="match_parent"
-        android:layout_height="wrap_content"
-        app:layout_constraintEnd_toEndOf="parent"
-        app:layout_constraintStart_toStartOf="parent"
-        app:layout_constraintTop_toBottomOf="@id/payContactBtn"
-        tools:visibility="gone">
-
-        <TextView
-            android:id="@+id/requestTitle"
-            style="@style/MontserratRegular"
-            android:layout_width="wrap_content"
-            android:layout_height="wrap_content"
-            android:layout_marginLeft="34dp"
-            android:layout_marginTop="26dp"
-            android:layout_marginRight="34dp"
-            android:textColor="@android:color/black"
-            android:textSize="13sp"
-            app:layout_constraintEnd_toEndOf="parent"
-            app:layout_constraintStart_toStartOf="parent"
-            app:layout_constraintTop_toTopOf="parent"
-            tools:text="@string/contact_request_received_title" />
-
-        <androidx.constraintlayout.widget.Guideline
-            android:id="@+id/request_buttons_guide"
-            android:layout_width="0dp"
-            android:layout_height="0dp"
-            android:orientation="vertical"
-            app:layout_constraintGuide_percent="0.5"
-            app:layout_constraintTop_toBottomOf="@id/requestTitle" />
-
-        <Button
-            android:id="@+id/accept"
-            style="@style/DashButton.AquaGreen"
-            android:layout_width="100dp"
-            android:layout_height="39dp"
-            android:layout_marginTop="14dp"
-            android:layout_marginEnd="5dp"
-            android:text="@string/contact_request_accept"
-            app:layout_constraintEnd_toStartOf="@id/request_buttons_guide"
-            app:layout_constraintTop_toBottomOf="@id/requestTitle" />
-
-        <Button
-            android:id="@+id/ignore"
-            style="@style/DashButton.MediumGray"
-            android:layout_width="100dp"
-            android:layout_height="39dp"
-            android:layout_marginStart="5dp"
-            android:layout_marginTop="14dp"
-            android:text="@string/contact_request_ignore"
-            app:layout_constraintStart_toEndOf="@id/request_buttons_guide"
-            app:layout_constraintTop_toBottomOf="@id/requestTitle" />
-
-        <View
-=======
         <androidx.constraintlayout.widget.ConstraintLayout
->>>>>>> 0ab8a926
             android:layout_width="match_parent"
             android:layout_height="wrap_content">
 
@@ -575,150 +376,9 @@
             android:layout_marginStart="15dp"
             android:layout_marginTop="28dp"
             android:layout_marginEnd="15dp"
-<<<<<<< HEAD
-            android:alpha="0.37"
-            android:background="@color/dash_light_gray"
-            app:layout_constraintTop_toBottomOf="@id/ignore" />
-
-    </androidx.constraintlayout.widget.ConstraintLayout>
-
-    <androidx.constraintlayout.widget.ConstraintLayout
-        android:id="@+id/contact_history_disclaimer"
-        android:layout_width="match_parent"
-        android:layout_height="wrap_content"
-        android:layout_marginStart="32dp"
-        android:layout_marginTop="38dp"
-        android:layout_marginEnd="32dp"
-        android:background="@drawable/round_corners_white_bg"
-        android:visibility="gone"
-        app:layout_constraintEnd_toEndOf="parent"
-        app:layout_constraintStart_toStartOf="parent"
-        app:layout_constraintTop_toTopOf="@id/background_container"
-        tools:visibility="visible">
-
-        <ImageView
-            android:id="@+id/ic_add_stranger"
-            android:layout_width="wrap_content"
-            android:layout_height="wrap_content"
-            android:layout_marginTop="32dp"
-            app:layout_constraintEnd_toEndOf="parent"
-            app:layout_constraintStart_toStartOf="parent"
-            app:layout_constraintTop_toTopOf="parent"
-            app:srcCompat="@drawable/ic_add_stranger" />
-
-        <TextView
-            android:id="@+id/contact_history_disclaimer_text"
-            style="@style/MontserratRegular"
-            android:layout_width="match_parent"
-            android:layout_height="wrap_content"
-            android:layout_marginStart="26dp"
-            android:layout_marginTop="20dp"
-            android:layout_marginEnd="26dp"
-            android:layout_marginBottom="32dp"
-            android:gravity="center"
-            android:textColor="@android:color/black"
-            android:textSize="16sp"
-            app:layout_constraintBottom_toBottomOf="parent"
-            app:layout_constraintEnd_toEndOf="parent"
-            app:layout_constraintStart_toStartOf="parent"
-            app:layout_constraintTop_toBottomOf="@id/ic_add_stranger"
-            app:layout_constraintVertical_bias="0"
-            tools:text="Add Katie Rennie as your contact to Pay Directly to Username and Retain Mutual Transaction History" />
-
-        <androidx.constraintlayout.widget.ConstraintLayout
-            android:id="@+id/sendContactRequestBtnStrangerQR"
-            style="@style/ContactRequestButton.White"
-            android:layout_marginTop="32dp"
-            android:layout_marginBottom="32dp"
-            android:text="@string/send_contact_request"
-            android:visibility="visible"
-            app:layout_constraintBottom_toBottomOf="parent"
-            app:layout_constraintEnd_toEndOf="parent"
-            app:layout_constraintStart_toStartOf="parent"
-            app:layout_constraintTop_toBottomOf="@id/contact_history_disclaimer_text"
-            tools:visibility="gone">
-
-            <TextView
-                android:id="@+id/send_contact_request_text_stranger"
-                style="@style/ContactRequestButtonText"
-                android:text="@string/send_contact_request"
-                android:textColor="@color/inverted_button"
-                android:visibility="visible"
-                app:layout_constraintBottom_toBottomOf="parent"
-                app:layout_constraintEnd_toEndOf="parent"
-                app:layout_constraintStart_toStartOf="parent"
-                app:layout_constraintTop_toTopOf="parent" />
-
-            <ImageView
-                style="@style/ContactRequestButtonImage"
-                android:layout_width="0dp"
-                android:scaleType="centerInside"
-                app:layout_constraintBottom_toBottomOf="parent"
-                app:layout_constraintEnd_toStartOf="@id/send_contact_request_text_stranger"
-                app:layout_constraintStart_toStartOf="parent"
-                app:layout_constraintTop_toTopOf="parent"
-                app:srcCompat="@drawable/inverted_contact_icon" />
-
-        </androidx.constraintlayout.widget.ConstraintLayout>
-
-        <androidx.constraintlayout.widget.ConstraintLayout
-            android:clipToPadding="false"
-            android:id="@+id/sendingContactRequestDisclaimerBtn"
-            style="@style/ContactRequestButton.White"
-            android:layout_marginTop="40dp"
-            android:layout_marginBottom="36dp"
-            android:text="@string/send_contact_request"
-            android:visibility="gone"
-            app:layout_constraintBottom_toBottomOf="parent"
-            app:layout_constraintEnd_toEndOf="parent"
-            app:layout_constraintStart_toStartOf="parent"
-            app:layout_constraintTop_toBottomOf="@id/contact_history_disclaimer_text"
-            tools:visibility="visible">
-
-            <TextView
-                android:id="@+id/sending_contact_request_disclaimer_text"
-                style="@style/ContactRequestButtonText"
-                android:text="@string/sending_contact_request"
-                android:textColor="@color/medium_gray"
-                app:layout_constraintBottom_toBottomOf="parent"
-                app:layout_constraintEnd_toEndOf="parent"
-                app:layout_constraintStart_toStartOf="parent"
-                app:layout_constraintTop_toTopOf="parent" />
-
-            <ImageView
-                android:id="@+id/sendingContactRequestBtnDisclaimerImage"
-                android:layout_width="24dp"
-                android:layout_height="wrap_content"
-                android:layout_marginEnd="16dp"
-                app:layout_constraintBottom_toBottomOf="parent"
-                app:layout_constraintEnd_toStartOf="@id/sending_contact_request_disclaimer_text"
-                app:layout_constraintStart_toStartOf="parent"
-                app:layout_constraintTop_toTopOf="parent"
-                app:srcCompat="@drawable/ic_hourglass" />
-
-        </androidx.constraintlayout.widget.ConstraintLayout>
-
-    </androidx.constraintlayout.widget.ConstraintLayout>
-
-    <androidx.recyclerview.widget.RecyclerView
-        android:id="@+id/activity_rv"
-        android:layout_width="0dp"
-        android:layout_height="0dp"
-        android:layout_marginStart="15dp"
-        android:layout_marginTop="28dp"
-        android:layout_marginEnd="15dp"
-        app:layout_constraintBottom_toBottomOf="parent"
-        app:layout_constraintEnd_toEndOf="parent"
-        app:layout_constraintStart_toStartOf="parent"
-        app:layout_constraintTop_toBottomOf="@id/contact_history_disclaimer"
-        tools:listitem="@layout/notification_contact_request_received_row" />
-
-</androidx.constraintlayout.widget.ConstraintLayout>
-=======
             android:overScrollMode="never"
             tools:listitem="@layout/notification_contact_request_received_row" />
 
     </LinearLayout>
 
-</androidx.core.widget.NestedScrollView>
->>>>>>> 0ab8a926
+</androidx.core.widget.NestedScrollView>