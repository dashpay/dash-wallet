--- conflicted
+++ resolved
@@ -21,11 +21,7 @@
 
     <TextView
         android:id="@+id/title"
-<<<<<<< HEAD
-        style="@style/Headline4.Bold"
-=======
         style="@style/Headline5.Bold"
->>>>>>> 9c34b81f
         android:layout_width="wrap_content"
         android:layout_height="wrap_content"
         android:layout_marginTop="36dp"
