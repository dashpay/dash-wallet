--- conflicted
+++ resolved
@@ -21,11 +21,7 @@
 
     <TextView
         android:id="@+id/title"
-<<<<<<< HEAD
-        style="@style/Headline5.Bold"
-=======
         style="@style/Headline5"
->>>>>>> 95bfdd15
         android:layout_width="wrap_content"
         android:layout_height="wrap_content"
         android:layout_marginTop="36dp"
