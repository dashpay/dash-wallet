<?xml version="1.0" encoding="utf-8"?>
<androidx.constraintlayout.widget.ConstraintLayout xmlns:android="http://schemas.android.com/apk/res/android"
    xmlns:app="http://schemas.android.com/apk/res-auto"
    xmlns:tools="http://schemas.android.com/tools"
    android:layout_width="match_parent"
    android:layout_height="match_parent"
<<<<<<< HEAD
    android:orientation="vertical">
=======
    android:background="@color/background_primary_light"
        tools:ignore="ContentDescription">

    <fragment
        android:id="@+id/wallet_transactions_fragment"
        android:name="de.schildbach.wallet.ui.main.WalletTransactionsFragment"
        android:layout_width="match_parent"
        android:layout_height="wrap_content"
        app:layout_behavior="@string/appbar_scrolling_view_behavior"
        tools:layout="@layout/wallet_transactions_fragment" />
>>>>>>> 6686d291

    <androidx.coordinatorlayout.widget.CoordinatorLayout
        android:id="@+id/home_content"
        android:layout_width="match_parent"
        android:layout_height="0dp"
        android:background="@color/dash_lighter_gray"
        app:layout_constraintBottom_toBottomOf="parent"
        app:layout_constraintTop_toTopOf="parent"
        tools:ignore="ContentDescription">

        <com.google.android.material.appbar.AppBarLayout
            android:id="@+id/app_bar"
            android:layout_width="match_parent"
            android:layout_height="wrap_content">

            <com.google.android.material.appbar.CollapsingToolbarLayout
                android:layout_width="match_parent"
                android:layout_height="match_parent"
                app:expandedTitleGravity="top"
                app:layout_scrollFlags="scroll|exitUntilCollapsed|snap">

<<<<<<< HEAD
                <LinearLayout
=======
                <fragment
                    android:id="@+id/wallet_balance_fragment"
                    android:name="de.schildbach.wallet.ui.main.HeaderBalanceFragment"
>>>>>>> 6686d291
                    android:layout_width="match_parent"
                    android:layout_height="wrap_content"
                    android:orientation="vertical">

                    <androidx.fragment.app.FragmentContainerView
                        android:id="@+id/wallet_balance_fragment"
                        android:name="de.schildbach.wallet.ui.HeaderBalanceFragment"
                        android:layout_width="match_parent"
                        android:layout_height="wrap_content"
                        android:layout_gravity="center_horizontal"
                        tools:layout="@layout/header_balance_fragment" />

                    <FrameLayout
                        android:id="@+id/buttons_anchor"
                        android:layout_width="match_parent"
                        android:layout_height="0dp" />

                    <LinearLayout
                        android:id="@+id/sync_status_pane_parent"
                        android:layout_width="match_parent"
                        android:layout_height="wrap_content"
                        android:background="@color/background_primary_light"
                        android:orientation="vertical"
                        android:paddingStart="16dp"
                        android:paddingTop="58dp"
                        android:paddingEnd="16dp">

                        <include
                            android:id="@+id/sync_status_pane"
                            layout="@layout/sync_status_pane"
                            android:layout_width="match_parent"
                            android:layout_height="wrap_content"
                            android:layout_marginBottom="14dp" />

                    </LinearLayout>

                </LinearLayout>

                <androidx.appcompat.widget.Toolbar
                    android:layout_width="match_parent"
                    android:layout_height="?attr/actionBarSize"
                    android:background="@color/colorPrimary"
                    app:contentInsetStart="0dp"
                    app:layout_collapseMode="pin">

                    <ImageView
                        android:id="@+id/dash_logo"
                        android:layout_width="match_parent"
                        android:layout_height="match_parent"
                        android:clickable="true"
                        android:focusable="true"
                        android:padding="16dp"
                        app:srcCompat="@drawable/ic_dash_logo_white" />

                </androidx.appcompat.widget.Toolbar>

            </com.google.android.material.appbar.CollapsingToolbarLayout>

        </com.google.android.material.appbar.AppBarLayout>

        <de.schildbach.wallet.ui.widget.ShortcutsPane
            android:id="@+id/shortcuts_pane"
            android:layout_width="match_parent"
            android:layout_height="90dp"
            android:layout_marginStart="16dp"
            android:layout_marginEnd="16dp"
            android:paddingTop="4dp"
            android:paddingBottom="4dp"
            app:layout_anchor="@id/buttons_anchor"
            app:layout_behavior="de.schildbach.wallet.ui.CollapsingImageBehavior" />

        <androidx.fragment.app.FragmentContainerView
            android:id="@+id/wallet_transactions_fragment"
            android:name="de.schildbach.wallet.ui.WalletTransactionsFragment"
            android:layout_width="match_parent"
            android:layout_height="match_parent"
            android:tag="wallet_transactions_fragment"
            app:layout_behavior="@string/appbar_scrolling_view_behavior"
            tools:layout="@layout/wallet_transactions_fragment" />

    </androidx.coordinatorlayout.widget.CoordinatorLayout>

</androidx.constraintlayout.widget.ConstraintLayout>
<|MERGE_RESOLUTION|>--- conflicted
+++ resolved
@@ -4,26 +4,13 @@
     xmlns:tools="http://schemas.android.com/tools"
     android:layout_width="match_parent"
     android:layout_height="match_parent"
-<<<<<<< HEAD
     android:orientation="vertical">
-=======
-    android:background="@color/background_primary_light"
-        tools:ignore="ContentDescription">
-
-    <fragment
-        android:id="@+id/wallet_transactions_fragment"
-        android:name="de.schildbach.wallet.ui.main.WalletTransactionsFragment"
-        android:layout_width="match_parent"
-        android:layout_height="wrap_content"
-        app:layout_behavior="@string/appbar_scrolling_view_behavior"
-        tools:layout="@layout/wallet_transactions_fragment" />
->>>>>>> 6686d291
 
     <androidx.coordinatorlayout.widget.CoordinatorLayout
         android:id="@+id/home_content"
         android:layout_width="match_parent"
         android:layout_height="0dp"
-        android:background="@color/dash_lighter_gray"
+        android:background="@color/background_primary"
         app:layout_constraintBottom_toBottomOf="parent"
         app:layout_constraintTop_toTopOf="parent"
         tools:ignore="ContentDescription">
@@ -39,20 +26,14 @@
                 app:expandedTitleGravity="top"
                 app:layout_scrollFlags="scroll|exitUntilCollapsed|snap">
 
-<<<<<<< HEAD
                 <LinearLayout
-=======
-                <fragment
-                    android:id="@+id/wallet_balance_fragment"
-                    android:name="de.schildbach.wallet.ui.main.HeaderBalanceFragment"
->>>>>>> 6686d291
                     android:layout_width="match_parent"
                     android:layout_height="wrap_content"
                     android:orientation="vertical">
 
                     <androidx.fragment.app.FragmentContainerView
                         android:id="@+id/wallet_balance_fragment"
-                        android:name="de.schildbach.wallet.ui.HeaderBalanceFragment"
+                        android:name="de.schildbach.wallet.ui.main.HeaderBalanceFragment"
                         android:layout_width="match_parent"
                         android:layout_height="wrap_content"
                         android:layout_gravity="center_horizontal"
@@ -67,7 +48,7 @@
                         android:id="@+id/sync_status_pane_parent"
                         android:layout_width="match_parent"
                         android:layout_height="wrap_content"
-                        android:background="@color/background_primary_light"
+                        android:background="@color/background_primary"
                         android:orientation="vertical"
                         android:paddingStart="16dp"
                         android:paddingTop="58dp"
@@ -119,7 +100,7 @@
 
         <androidx.fragment.app.FragmentContainerView
             android:id="@+id/wallet_transactions_fragment"
-            android:name="de.schildbach.wallet.ui.WalletTransactionsFragment"
+            android:name="de.schildbach.wallet.ui.main.WalletTransactionsFragment"
             android:layout_width="match_parent"
             android:layout_height="match_parent"
             android:tag="wallet_transactions_fragment"
