--- conflicted
+++ resolved
@@ -76,11 +76,6 @@
         android:layout_height="wrap_content"
         android:layout_marginEnd="11dp"
         android:layout_marginRight="11dp"
-<<<<<<< HEAD
-        android:textColor="@color/old_gray"
-        android:textSize="12sp"
-=======
->>>>>>> 95bfdd15
         app:layout_constraintBottom_toBottomOf="parent"
         app:layout_constraintEnd_toStartOf="@id/arrow"
         app:layout_constraintTop_toTopOf="parent"
