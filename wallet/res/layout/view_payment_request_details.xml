--- conflicted
+++ resolved
@@ -63,13 +63,8 @@
                 app:srcCompat="@drawable/ic_dash_d_black" />
 
             <TextView
-<<<<<<< HEAD
-                android:id="@+id/dash_amount_view"
-                style="@style/MontserratRegular"
-=======
                 android:id="@+id/input_value"
                 style="@style/Headline3.Regular"
->>>>>>> b1ec0c35
                 android:layout_width="wrap_content"
                 android:layout_height="wrap_content"
                 android:layout_gravity="center_horizontal"
@@ -84,25 +79,15 @@
             android:orientation="horizontal">
 
             <TextView
-<<<<<<< HEAD
-                android:id="@+id/fiat_symbol_view"
-                style="@style/MontserratRegular"
-=======
                 android:id="@+id/fiat_symbol"
                 style="@style/Headline5.Regular.Tertiary"
->>>>>>> b1ec0c35
                 android:layout_width="wrap_content"
                 android:layout_height="wrap_content"
                 android:text="$" />
 
             <TextView
-<<<<<<< HEAD
-                android:id="@+id/fiat_amount_view"
-                style="@style/MontserratRegular"
-=======
                 android:id="@+id/fiat_value"
                 style="@style/Headline5.Regular.Tertiary"
->>>>>>> b1ec0c35
                 android:layout_width="wrap_content"
                 android:layout_height="wrap_content"
                 android:text="0.00" />
