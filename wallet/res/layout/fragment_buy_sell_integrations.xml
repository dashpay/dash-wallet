<?xml version="1.0" encoding="utf-8"?><!--
  ~ Copyright 2022 Dash Core Group.
  ~
  ~ This program is free software: you can redistribute it and/or modify
  ~ it under the terms of the GNU General Public License as published by
  ~ the Free Software Foundation, either version 3 of the License, or
  ~ (at your option) any later version.
  ~
  ~ This program is distributed in the hope that it will be useful,
  ~ but WITHOUT ANY WARRANTY; without even the implied warranty of
  ~ MERCHANTABILITY or FITNESS FOR A PARTICULAR PURPOSE.  See the
  ~ GNU General Public License for more details.
  ~
  ~ You should have received a copy of the GNU General Public License
  ~ along with this program.  If not, see <http://www.gnu.org/licenses/>.
  -->
<<<<<<< HEAD
<androidx.constraintlayout.widget.ConstraintLayout
    xmlns:android="http://schemas.android.com/apk/res/android"
=======
<LinearLayout xmlns:android="http://schemas.android.com/apk/res/android"
>>>>>>> b6605c7d
    xmlns:app="http://schemas.android.com/apk/res-auto"
    xmlns:tools="http://schemas.android.com/tools"
    android:layout_width="match_parent"
    android:layout_height="match_parent"
    android:background="@color/background_primary"
    android:fitsSystemWindows="true"
    android:orientation="vertical"
    tools:context="de.schildbach.wallet.ui.buy_sell.BuyAndSellIntegrationsFragment">

    <androidx.appcompat.widget.Toolbar
        android:id="@+id/toolbar"
        android:layout_width="match_parent"
        android:layout_height="?attr/actionBarSize"
<<<<<<< HEAD
        app:navigationIcon="@drawable/ic_arrow_back_primary"
        app:theme="@style/ThemeOverlay.AppCompat.Dark.ActionBar"
        app:layout_constraintTop_toTopOf="parent" />

    <TextView
        android:id="@+id/header"
        style="@style/Headline3"
        android:layout_width="match_parent"
        android:layout_height="wrap_content"
        android:layout_marginHorizontal="15dp"
        android:text="@string/menu_buy_and_sell_title"
        app:layout_constraintTop_toBottomOf="@id/toolbar" />

    <TextView
        android:id="@+id/subtitle"
        style="@style/Body2.Secondary"
        android:layout_width="match_parent"
        android:layout_height="wrap_content"
        android:layout_marginHorizontal="15dp"
        android:layout_marginTop="2dp"
        android:text="@string/buy_and_sell_subtitle"
        app:layout_constraintTop_toBottomOf="@id/header" />

    <androidx.recyclerview.widget.RecyclerView
        android:id="@+id/dash_services_list"
        android:layout_width="match_parent"
        android:layout_height="0dp"
        android:paddingHorizontal="15dp"
        android:layout_marginTop="15dp"
        android:clipToPadding="false"
        app:layoutManager="androidx.recyclerview.widget.LinearLayoutManager"
        tools:itemCount="3"
        tools:listitem="@layout/item_service_list"
        app:layout_constraintTop_toBottomOf="@id/subtitle"
        app:layout_constraintBottom_toBottomOf="parent" />

    <TextView
        android:id="@+id/keys_missing_error"
        android:layout_width="match_parent"
        android:layout_height="wrap_content"
        android:layout_gravity="center"
        android:layout_marginStart="15dp"
        android:layout_marginTop="15dp"
        android:layout_marginEnd="15dp"
        android:text="@string/services_portal_subtitle_error"
        android:textColor="@color/dash_red"
        android:textSize="12sp"
        android:visibility="gone"
        tools:visibility="visible"
        app:layout_constraintTop_toBottomOf="@id/dash_services_list" />

    <LinearLayout
        android:id="@+id/no_network_indicator"
        android:layout_width="wrap_content"
        android:layout_height="wrap_content"
        android:background="@drawable/rounded_background"
        android:theme="@style/NoNetworkBackground"
        android:layout_gravity="center_horizontal|bottom"
        android:paddingVertical="8dp"
        android:paddingStart="10dp"
        android:paddingEnd="15dp"
        android:layout_marginBottom="15dp"
        tools:background="@color/dash_black_0.9"
        app:layout_constraintBottom_toBottomOf="parent"
        app:layout_constraintStart_toStartOf="parent"
        app:layout_constraintEnd_toEndOf="parent">

        <ImageView
            android:layout_width="wrap_content"
            android:layout_height="wrap_content"
            android:src="@drawable/ic_wifi_slash"
            android:layout_gravity="center_vertical"/>

        <TextView
            style="@style/Caption.White"
            android:layout_width="wrap_content"
            android:layout_height="wrap_content"
            android:text="@string/no_connection"
            android:layout_marginStart="8dp" />
    </LinearLayout>
</androidx.constraintlayout.widget.ConstraintLayout>
=======
        app:navigationIcon="@drawable/ic_arrow_back"
        app:theme="@style/ThemeOverlay.AppCompat.Dark.ActionBar" />

    <TextView
        style="@style/Headline3"
        android:layout_width="match_parent"
        android:layout_height="wrap_content"
        android:layout_marginHorizontal="15dp"
        android:text="@string/menu_buy_and_sell_title" />

    <TextView
        android:id="@+id/select_a_service_to_buy_and_sell_dash"
        style="@style/Body2.Secondary"
        android:layout_width="match_parent"
        android:layout_height="wrap_content"
        android:layout_marginHorizontal="15dp"
        android:layout_marginTop="2dp"
        android:text="@string/buy_and_sell_subtitle" />

    <androidx.recyclerview.widget.RecyclerView
        android:id="@+id/dash_services_list"
        android:layout_width="match_parent"
        android:layout_height="wrap_content"
        android:layout_marginHorizontal="15dp"
        android:layout_marginTop="15dp"
        app:layoutManager="androidx.recyclerview.widget.LinearLayoutManager"
        tools:itemCount="3"
        tools:listitem="@layout/item_service_list" />

    <TextView
        android:id="@+id/keys_missing_error"
        android:layout_width="wrap_content"
        android:layout_height="wrap_content"
        android:layout_gravity="center"
        android:layout_marginStart="15dp"
        android:layout_marginTop="15dp"
        android:layout_marginEnd="15dp"
        android:text="@string/services_portal_subtitle_error"
        android:textColor="@color/dash_red"
        android:textSize="12sp"
        android:visibility="gone"
        tools:visibility="visible" />

    <ViewStub
        android:id="@+id/network_status_stub"
        android:layout_width="match_parent"
        android:layout_height="0dp"
        android:layout_marginTop="50dp"
        android:layout_weight="1"
        android:inflatedId="@+id/network_status_container"
        android:layout="@layout/network_unavailable_view"
        android:visibility="gone"
        app:layout_behavior="de.schildbach.wallet.ui.CollapsingImageBehavior"
        tools:visibility="visible" />
</LinearLayout>
>>>>>>> b6605c7d
<|MERGE_RESOLUTION|>--- conflicted
+++ resolved
@@ -14,12 +14,8 @@
   ~ You should have received a copy of the GNU General Public License
   ~ along with this program.  If not, see <http://www.gnu.org/licenses/>.
   -->
-<<<<<<< HEAD
 <androidx.constraintlayout.widget.ConstraintLayout
     xmlns:android="http://schemas.android.com/apk/res/android"
-=======
-<LinearLayout xmlns:android="http://schemas.android.com/apk/res/android"
->>>>>>> b6605c7d
     xmlns:app="http://schemas.android.com/apk/res-auto"
     xmlns:tools="http://schemas.android.com/tools"
     android:layout_width="match_parent"
@@ -33,8 +29,7 @@
         android:id="@+id/toolbar"
         android:layout_width="match_parent"
         android:layout_height="?attr/actionBarSize"
-<<<<<<< HEAD
-        app:navigationIcon="@drawable/ic_arrow_back_primary"
+        app:navigationIcon="@drawable/ic_arrow_back"
         app:theme="@style/ThemeOverlay.AppCompat.Dark.ActionBar"
         app:layout_constraintTop_toTopOf="parent" />
 
@@ -114,61 +109,4 @@
             android:text="@string/no_connection"
             android:layout_marginStart="8dp" />
     </LinearLayout>
-</androidx.constraintlayout.widget.ConstraintLayout>
-=======
-        app:navigationIcon="@drawable/ic_arrow_back"
-        app:theme="@style/ThemeOverlay.AppCompat.Dark.ActionBar" />
-
-    <TextView
-        style="@style/Headline3"
-        android:layout_width="match_parent"
-        android:layout_height="wrap_content"
-        android:layout_marginHorizontal="15dp"
-        android:text="@string/menu_buy_and_sell_title" />
-
-    <TextView
-        android:id="@+id/select_a_service_to_buy_and_sell_dash"
-        style="@style/Body2.Secondary"
-        android:layout_width="match_parent"
-        android:layout_height="wrap_content"
-        android:layout_marginHorizontal="15dp"
-        android:layout_marginTop="2dp"
-        android:text="@string/buy_and_sell_subtitle" />
-
-    <androidx.recyclerview.widget.RecyclerView
-        android:id="@+id/dash_services_list"
-        android:layout_width="match_parent"
-        android:layout_height="wrap_content"
-        android:layout_marginHorizontal="15dp"
-        android:layout_marginTop="15dp"
-        app:layoutManager="androidx.recyclerview.widget.LinearLayoutManager"
-        tools:itemCount="3"
-        tools:listitem="@layout/item_service_list" />
-
-    <TextView
-        android:id="@+id/keys_missing_error"
-        android:layout_width="wrap_content"
-        android:layout_height="wrap_content"
-        android:layout_gravity="center"
-        android:layout_marginStart="15dp"
-        android:layout_marginTop="15dp"
-        android:layout_marginEnd="15dp"
-        android:text="@string/services_portal_subtitle_error"
-        android:textColor="@color/dash_red"
-        android:textSize="12sp"
-        android:visibility="gone"
-        tools:visibility="visible" />
-
-    <ViewStub
-        android:id="@+id/network_status_stub"
-        android:layout_width="match_parent"
-        android:layout_height="0dp"
-        android:layout_marginTop="50dp"
-        android:layout_weight="1"
-        android:inflatedId="@+id/network_status_container"
-        android:layout="@layout/network_unavailable_view"
-        android:visibility="gone"
-        app:layout_behavior="de.schildbach.wallet.ui.CollapsingImageBehavior"
-        tools:visibility="visible" />
-</LinearLayout>
->>>>>>> b6605c7d
+</androidx.constraintlayout.widget.ConstraintLayout>