--- conflicted
+++ resolved
@@ -1,5 +1,4 @@
 <?xml version="1.0" encoding="utf-8"?>
-<<<<<<< HEAD
 <android.support.v4.widget.DrawerLayout xmlns:android="http://schemas.android.com/apk/res/android"
     xmlns:app="http://schemas.android.com/apk/res-auto"
     xmlns:tools="http://schemas.android.com/tools"
@@ -76,78 +75,6 @@
                 </LinearLayout>
             </FrameLayout>
         </LinearLayout>
-=======
-<LinearLayout xmlns:android="http://schemas.android.com/apk/res/android"
-    android:layout_width="match_parent"
-    android:layout_height="match_parent"
-    android:orientation="vertical" >
-
-    <LinearLayout
-        android:layout_width="match_parent"
-        android:layout_height="0px"
-        android:layout_weight="1"
-        android:baselineAligned="false"
-        android:orientation="horizontal" >
-
-        <fragment
-            android:id="@+id/wallet_address_fragment"
-            android:name="de.schildbach.wallet.ui.WalletAddressFragment"
-            android:layout_width="wrap_content"
-            android:layout_height="wrap_content"
-            android:layout_gravity="top"
-            android:layout_margin="12dp"
-            android:background="@color/bg_panel"
-            android:tag="slide_in_left" />
-
-        <FrameLayout
-            android:layout_width="0px"
-            android:layout_height="match_parent"
-            android:layout_weight="1"
-            android:foreground="@drawable/view_shadow_right"
-            android:foregroundGravity="left|fill_vertical" >
-
-            <LinearLayout
-                android:layout_width="match_parent"
-                android:layout_height="match_parent"
-                android:orientation="vertical" >
-
-                <FrameLayout
-                    android:layout_width="match_parent"
-                    android:layout_height="wrap_content"
-                    android:background="@color/bg_panel" >
-
-                    <fragment
-                        android:id="@+id/wallet_balance_fragment"
-                        android:name="de.schildbach.wallet.ui.WalletBalanceFragment"
-                        android:layout_width="match_parent"
-                        android:layout_height="wrap_content"
-                        android:layout_gravity="center"
-                        android:tag="slide_in_top" />
-                </FrameLayout>
-
-                <FrameLayout
-                    android:layout_width="match_parent"
-                    android:layout_height="0px"
-                    android:layout_weight="1"
-                    android:background="@color/bg_less_bright"
-                    android:foreground="@drawable/view_shadow_bottom"
-                    android:foregroundGravity="top|fill_horizontal" >
-
-                    <fragment
-                        android:id="@+id/wallet_transactions_fragment"
-                        android:name="de.schildbach.wallet.ui.WalletTransactionsFragment"
-                        android:layout_width="match_parent"
-                        android:layout_height="match_parent"
-                        android:layout_gravity="bottom|center_horizontal"
-                        android:tag="slide_in_bottom" />
-                </FrameLayout>
-            </LinearLayout>
-        </FrameLayout>
-    </LinearLayout>
-
-    <include layout="@layout/wallet_activity_bottom_include" />
->>>>>>> e7829a15
-
         <include layout="@layout/wallet_activity_bottom_include" />
 
     </LinearLayout>
