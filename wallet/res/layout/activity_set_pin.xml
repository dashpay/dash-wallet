--- conflicted
+++ resolved
@@ -1,24 +1,23 @@
 <?xml version="1.0" encoding="utf-8"?>
-<FrameLayout xmlns:android="http://schemas.android.com/apk/res/android"
+<LinearLayout xmlns:android="http://schemas.android.com/apk/res/android"
     xmlns:tools="http://schemas.android.com/tools"
     android:layout_width="match_parent"
     android:layout_height="match_parent"
-    android:background="@color/dash_deep_blue"
-    android:fitsSystemWindows="true">
+    android:animateLayoutChanges="true"
+    android:orientation="vertical">
+
+    <include
+        layout="@layout/app_bar_general"
+        android:layout_width="match_parent"
+        android:layout_height="wrap_content" />
 
     <LinearLayout
         android:layout_width="match_parent"
-        android:layout_height="match_parent"
-        android:animateLayoutChanges="true"
-        android:background="@color/background_primary"
+        android:layout_height="0dp"
+        android:layout_weight="1"
+        android:gravity="center_vertical"
         android:orientation="vertical">
 
-<<<<<<< HEAD
-        <include
-            layout="@layout/app_bar_general"
-            android:layout_width="match_parent"
-            android:layout_height="wrap_content" />
-=======
         <TextView
             android:id="@+id/page_title"
             style="@style/Headline6"
@@ -28,79 +27,28 @@
             android:textAlignment="gravity"
             android:padding="16dp"
             android:text="@string/set_pin_set_pin" />
->>>>>>> b1ec0c35
 
-        <LinearLayout
+        <ViewSwitcher
+            android:id="@+id/pin_progress_switcher"
             android:layout_width="match_parent"
-            android:layout_height="0dp"
-            android:layout_weight="1"
-            android:background="@color/background_primary"
-            android:gravity="center_vertical"
-            android:orientation="vertical">
+            android:layout_height="wrap_content">
 
-            <TextView
-                android:id="@+id/page_title"
-                style="@style/MontserratMedium.PageTitle"
-                android:layout_width="match_parent"
-                android:layout_height="wrap_content"
-                android:gravity="center"
-                android:padding="16dp"
-                android:text="@string/set_pin_set_pin" />
-
-            <ViewSwitcher
-                android:id="@+id/pin_progress_switcher"
-                android:layout_width="match_parent"
-                android:layout_height="wrap_content">
-
-                <de.schildbach.wallet.ui.widget.PinPreviewView
-                    android:id="@+id/pin_preview"
-                    android:layout_width="wrap_content"
-                    android:layout_height="wrap_content"
-                    android:layout_gravity="center_horizontal" />
-
-                <ProgressBar
-                    android:id="@+id/progress"
-                    style="@style/Widget.AppCompat.ProgressBar.Horizontal"
-                    android:layout_width="match_parent"
-                    android:layout_height="match_parent"
-                    android:layout_margin="16dp"
-                    android:indeterminate="true" />
-
-            </ViewSwitcher>
-
-            <TextView
-                android:id="@+id/message"
-                style="@style/MontserratMedium.BodyText"
-                android:layout_width="match_parent"
-                android:layout_height="wrap_content"
-                android:gravity="center"
-                android:padding="16dp"
-                android:text="@string/set_pin_message" />
-
-            <Button
-                android:id="@+id/btn_confirm"
-                style="@style/NewMontserratButton.Secondary.Inverted"
+            <de.schildbach.wallet.ui.widget.PinPreviewView
+                android:id="@+id/pin_preview"
                 android:layout_width="wrap_content"
                 android:layout_height="wrap_content"
-                android:layout_gravity="end"
-                android:layout_marginTop="32dp"
-                android:layout_marginEnd="32dp"
-                android:layout_marginRight="32dp"
-                android:text="@string/confirm"
-                android:textColor="@color/keyboard_button"
-                android:visibility="gone"
-                tools:visibility="visible" />
+                android:layout_gravity="center_horizontal" />
 
-        </LinearLayout>
+            <ProgressBar
+                android:id="@+id/progress"
+                style="@style/Widget.AppCompat.ProgressBar.Horizontal"
+                android:layout_width="match_parent"
+                android:layout_height="match_parent"
+                android:layout_margin="16dp"
+                android:indeterminate="true" />
 
-<<<<<<< HEAD
-        <org.dash.wallet.common.ui.enter_amount.NumericKeyboardView
-            android:id="@+id/numeric_keyboard"
-            android:layout_width="match_parent"
-            android:layout_height="wrap_content"
-            android:padding="16dp"
-            android:stretchColumns="*" />
-=======
+        </ViewSwitcher>
+
         <TextView
             android:id="@+id/message"
             style="@style/Body1.Medium"
@@ -124,7 +72,14 @@
             android:textColor="@color/keyboard_button"
             android:visibility="gone"
             tools:visibility="visible" />
->>>>>>> b1ec0c35
 
     </LinearLayout>
-</FrameLayout>+
+    <org.dash.wallet.common.ui.enter_amount.NumericKeyboardView
+        android:id="@+id/numeric_keyboard"
+        android:layout_width="match_parent"
+        android:layout_height="wrap_content"
+        android:padding="16dp"
+        android:stretchColumns="*" />
+
+</LinearLayout>