<?xml version="1.0" encoding="utf-8"?>
<FrameLayout xmlns:android="http://schemas.android.com/apk/res/android"
    xmlns:tools="http://schemas.android.com/tools"
    android:layout_width="match_parent"
    android:layout_height="match_parent"
    android:background="@color/dash_deep_blue"
    android:fitsSystemWindows="true">

    <LinearLayout
        android:layout_width="match_parent"
        android:layout_height="match_parent"
        android:animateLayoutChanges="true"
        android:background="@color/dash_lighter_gray"
        android:orientation="vertical">

        <include
            layout="@layout/app_bar_general"
            android:layout_width="match_parent"
            android:layout_height="wrap_content" />

        <LinearLayout
            android:layout_width="match_parent"
            android:layout_height="0dp"
            android:layout_weight="1"
            android:background="@color/bg_less_bright"
            android:gravity="center_vertical"
            android:orientation="vertical">

            <TextView
                android:id="@+id/page_title"
                style="@style/MontserratMedium.PageTitle"
                android:layout_width="match_parent"
                android:layout_height="wrap_content"
                android:gravity="center"
                android:padding="16dp"
                android:text="@string/set_pin_set_pin" />

            <ViewSwitcher
                android:id="@+id/pin_progress_switcher"
                android:layout_width="match_parent"
                android:layout_height="wrap_content">

                <de.schildbach.wallet.ui.widget.PinPreviewView
                    android:id="@+id/pin_preview"
                    android:layout_width="wrap_content"
                    android:layout_height="wrap_content"
                    android:layout_gravity="center_horizontal" />

                <ProgressBar
                    android:id="@+id/progress"
                    style="@style/Widget.AppCompat.ProgressBar.Horizontal"
                    android:layout_width="match_parent"
                    android:layout_height="match_parent"
                    android:layout_margin="16dp"
                    android:indeterminate="true" />

            </ViewSwitcher>

            <TextView
                android:id="@+id/message"
                style="@style/MontserratMedium.BodyText"
                android:layout_width="match_parent"
                android:layout_height="wrap_content"
                android:gravity="center"
                android:padding="16dp"
                android:text="@string/set_pin_message" />

            <Button
                android:id="@+id/btn_confirm"
                style="@style/NewMontserratButton.Secondary.Inverted"
                android:layout_width="wrap_content"
                android:layout_height="wrap_content"
                android:layout_gravity="end"
                android:layout_marginTop="32dp"
                android:layout_marginEnd="32dp"
                android:layout_marginRight="32dp"
                android:text="@string/confirm"
                android:textColor="@color/keyboard_button"
                android:visibility="gone"
                tools:visibility="visible" />

        </LinearLayout>

        <de.schildbach.wallet.ui.widget.NumericKeyboardView
            android:id="@+id/numeric_keyboard"
            android:layout_width="match_parent"
            android:layout_height="wrap_content"
            android:padding="16dp"
            android:stretchColumns="*" />

    </LinearLayout>
<<<<<<< HEAD
</FrameLayout>
=======

    <org.dash.wallet.common.ui.enter_amount.NumericKeyboardView
        android:id="@+id/numeric_keyboard"
        android:layout_width="match_parent"
        android:layout_height="wrap_content"
        android:padding="16dp"
        android:stretchColumns="*" />

</LinearLayout>
>>>>>>> fa53cced
<|MERGE_RESOLUTION|>--- conflicted
+++ resolved
@@ -81,7 +81,7 @@
 
         </LinearLayout>
 
-        <de.schildbach.wallet.ui.widget.NumericKeyboardView
+        <org.dash.wallet.common.ui.enter_amount.NumericKeyboardView
             android:id="@+id/numeric_keyboard"
             android:layout_width="match_parent"
             android:layout_height="wrap_content"
@@ -89,16 +89,4 @@
             android:stretchColumns="*" />
 
     </LinearLayout>
-<<<<<<< HEAD
-</FrameLayout>
-=======
-
-    <org.dash.wallet.common.ui.enter_amount.NumericKeyboardView
-        android:id="@+id/numeric_keyboard"
-        android:layout_width="match_parent"
-        android:layout_height="wrap_content"
-        android:padding="16dp"
-        android:stretchColumns="*" />
-
-</LinearLayout>
->>>>>>> fa53cced
+</FrameLayout>