<?xml version="1.0" encoding="utf-8"?>
<LinearLayout xmlns:android="http://schemas.android.com/apk/res/android"
<<<<<<< HEAD
	xmlns:tools="http://schemas.android.com/tools"
	android:layout_width="match_parent"
	android:layout_height="wrap_content"
	android:background="@drawable/action_bar_background"
	android:divider="@drawable/divider_dark"
	android:orientation="vertical"
	android:showDividers="middle" >

	<fragment
		android:id="@+id/wallet_actions_fragment"
		android:name="de.schildbach.wallet.ui.WalletActionsFragment"
		android:layout_width="match_parent"
		android:layout_height="wrap_content"
		tools:layout="@layout/wallet_actions_fragment" />

	<fragment
		android:id="@+id/wallet_disclaimer_fragment"
		android:name="de.schildbach.wallet.ui.WalletDisclaimerFragment"
		android:layout_width="match_parent"
		android:layout_height="wrap_content"
		tools:layout="@layout/wallet_disclaimer_fragment" />
=======
    android:layout_width="match_parent"
    android:layout_height="wrap_content"
    android:background="@color/bg_action_bar"
    android:divider="@drawable/divider_dark"
    android:orientation="vertical"
    android:showDividers="middle" >

    <fragment
        android:id="@+id/wallet_actions_fragment"
        android:name="de.schildbach.wallet.ui.WalletActionsFragment"
        android:layout_width="match_parent"
        android:layout_height="wrap_content" />

    <fragment
        android:id="@+id/wallet_disclaimer_fragment"
        android:name="de.schildbach.wallet.ui.WalletDisclaimerFragment"
        android:layout_width="match_parent"
        android:layout_height="wrap_content" />
>>>>>>> e7829a15

</LinearLayout><|MERGE_RESOLUTION|>--- conflicted
+++ resolved
@@ -1,6 +1,5 @@
 <?xml version="1.0" encoding="utf-8"?>
 <LinearLayout xmlns:android="http://schemas.android.com/apk/res/android"
-<<<<<<< HEAD
 	xmlns:tools="http://schemas.android.com/tools"
 	android:layout_width="match_parent"
 	android:layout_height="wrap_content"
@@ -22,25 +21,5 @@
 		android:layout_width="match_parent"
 		android:layout_height="wrap_content"
 		tools:layout="@layout/wallet_disclaimer_fragment" />
-=======
-    android:layout_width="match_parent"
-    android:layout_height="wrap_content"
-    android:background="@color/bg_action_bar"
-    android:divider="@drawable/divider_dark"
-    android:orientation="vertical"
-    android:showDividers="middle" >
-
-    <fragment
-        android:id="@+id/wallet_actions_fragment"
-        android:name="de.schildbach.wallet.ui.WalletActionsFragment"
-        android:layout_width="match_parent"
-        android:layout_height="wrap_content" />
-
-    <fragment
-        android:id="@+id/wallet_disclaimer_fragment"
-        android:name="de.schildbach.wallet.ui.WalletDisclaimerFragment"
-        android:layout_width="match_parent"
-        android:layout_height="wrap_content" />
->>>>>>> e7829a15
 
 </LinearLayout>