--- conflicted
+++ resolved
@@ -1,5 +1,4 @@
 <?xml version="1.0" encoding="utf-8"?>
-<<<<<<< HEAD
 <android.support.v4.widget.DrawerLayout xmlns:android="http://schemas.android.com/apk/res/android"
     xmlns:app="http://schemas.android.com/apk/res-auto"
     xmlns:tools="http://schemas.android.com/tools"
@@ -28,23 +27,10 @@
             android:layout_height="match_parent"
             app:layout_behavior="@string/appbar_scrolling_view_behavior"
             tools:layout="@layout/wallet_transactions_fragment" />
-=======
-<LinearLayout xmlns:android="http://schemas.android.com/apk/res/android"
-    android:layout_width="match_parent"
-    android:layout_height="match_parent"
-    android:orientation="vertical" >
-
-    <LinearLayout
-        android:layout_width="match_parent"
-        android:layout_height="0px"
-        android:layout_weight="1"
-        android:orientation="vertical" >
->>>>>>> e7829a15
 
         <LinearLayout
             android:layout_width="match_parent"
             android:layout_height="wrap_content"
-<<<<<<< HEAD
             android:orientation="vertical"
             app:layout_anchor="@id/wallet_transactions_fragment"
             app:layout_anchorGravity="bottom|end">
@@ -89,49 +75,4 @@
         app:headerLayout="@layout/nav_header_main"
         app:menu="@menu/main_drawer" />
 
-</android.support.v4.widget.DrawerLayout>
-=======
-            android:background="@color/bg_panel"
-            android:baselineAligned="false"
-            android:orientation="horizontal" >
-
-            <fragment
-                android:id="@+id/wallet_balance_fragment"
-                android:name="de.schildbach.wallet.ui.WalletBalanceFragment"
-                android:layout_width="0px"
-                android:layout_height="wrap_content"
-                android:layout_gravity="center"
-                android:layout_weight="1"
-                android:tag="slide_in_left" />
-
-            <fragment
-                android:id="@+id/wallet_address_fragment"
-                android:name="de.schildbach.wallet.ui.WalletAddressFragment"
-                android:layout_width="wrap_content"
-                android:layout_height="wrap_content"
-                android:layout_margin="8dp"
-                android:tag="slide_in_right" />
-        </LinearLayout>
-
-        <FrameLayout
-            android:layout_width="match_parent"
-            android:layout_height="0px"
-            android:layout_weight="1"
-            android:background="@color/bg_less_bright"
-            android:foreground="@drawable/view_shadow_bottom"
-            android:foregroundGravity="top|fill_horizontal" >
-
-            <fragment
-                android:id="@+id/wallet_transactions_fragment"
-                android:name="de.schildbach.wallet.ui.WalletTransactionsFragment"
-                android:layout_width="match_parent"
-                android:layout_height="match_parent"
-                android:layout_gravity="bottom|center_horizontal"
-                android:tag="slide_in_bottom" />
-        </FrameLayout>
-    </LinearLayout>
-
-    <include layout="@layout/wallet_activity_bottom_include" />
-
-</LinearLayout>
->>>>>>> e7829a15
+</android.support.v4.widget.DrawerLayout>