<?xml version="1.0" encoding="utf-8"?>
<androidx.constraintlayout.widget.ConstraintLayout xmlns:android="http://schemas.android.com/apk/res/android"
    xmlns:app="http://schemas.android.com/apk/res-auto"
    xmlns:tools="http://schemas.android.com/tools"
    android:layout_width="match_parent"
    android:layout_height="match_parent"
    android:background="@color/background_secondary"
    tools:context="de.schildbach.wallet.ui.username.voting.RequestUsernameFragment">

    <androidx.appcompat.widget.Toolbar
        android:id="@+id/title_bar"
        android:layout_width="match_parent"
        android:layout_height="?attr/actionBarSize"
        app:layout_constraintTop_toTopOf="parent"
        app:navigationIcon="@drawable/ic_arrow_back" />

    <LinearLayout
        android:id="@+id/top_stack"
        android:layout_width="match_parent"
        android:layout_height="wrap_content"
        android:layout_gravity="center_horizontal"
        android:layout_marginHorizontal="15dp"
        android:orientation="vertical"
        app:layout_constraintTop_toBottomOf="@+id/title_bar">

        <TextView
            style="@style/Headline4"
            android:background="@color/background_secondary"
            android:layout_width="match_parent"
            android:layout_height="wrap_content"
            android:text="@string/request_your_username"
            android:textAlignment="gravity" />

        <TextView
            style="@style/Body2"
            android:layout_width="match_parent"
            android:layout_height="wrap_content"
            android:layout_marginTop="5dp"
            android:text="@string/request_your_hint"
            android:textAlignment="gravity" />

        <LinearLayout
            android:layout_width="match_parent"
            android:layout_height="wrap_content"
            android:layout_marginTop="10dp"
            android:orientation="horizontal">

<!--            <ImageView-->
<!--                android:id="@+id/create_a_username_icon"-->
<!--                android:layout_width="wrap_content"-->
<!--                android:layout_height="wrap_content"-->
<!--                app:layout_constraintEnd_toStartOf="@id/create_a_username_title"-->
<!--                app:layout_constraintStart_toStartOf="parent"-->
<!--                app:layout_constraintTop_toTopOf="@+id/create_a_username_title"-->
<!--                app:srcCompat="@drawable/ic_calendar" />-->

<!--            <TextView-->
<!--                android:id="@+id/voting_range_label"-->
<!--                style="@style/Caption.SemiBold"-->
<!--                android:layout_width="wrap_content"-->
<!--                android:layout_height="wrap_content"-->
<!--                android:layout_marginStart="7dp"-->
<!--                android:includeFontPadding="false"-->
<!--                android:text="@string/voting"-->
<!--                android:textAlignment="gravity" />-->

<!--            <TextView-->
<!--                android:id="@+id/voting_range"-->
<!--                style="@style/Caption"-->
<!--                android:layout_width="wrap_content"-->
<!--                android:layout_height="wrap_content"-->
<!--                android:includeFontPadding="false"-->
<!--                android:maxLines="1"-->
<!--                android:textAlignment="gravity"-->
<!--                tools:text=" 1 Mar – 15 Mar" />-->
        </LinearLayout>

        <org.dash.wallet.common.ui.text.InputWrapper
            android:id="@+id/input_wrapper"
            android:layout_width="match_parent"
            app:endIconDrawable="@drawable/ic_clear_input"
            android:layout_height="wrap_content"
            android:layout_marginTop="15dp"
            android:minHeight="72dp"
            android:background="@drawable/rounded_background"
            android:theme="@style/SecondaryBackground"
            android:hint="@string/username">

            <EditText
                android:id="@+id/username_input"
                style="@style/Body2"
                android:maxLines="1"
                tools:visibility="invisible"
                android:layout_marginEnd="10dp"
                android:layout_width="match_parent"
                android:layout_height="wrap_content"
                android:imeOptions="actionNext" />
        </org.dash.wallet.common.ui.text.InputWrapper>

<<<<<<< HEAD
        <LinearLayout
            android:layout_width="match_parent"
            android:layout_height="wrap_content"
            android:layout_marginTop="8dp">

            <TextView
                android:id="@+id/username_requirements"
                style="@style/Overline.Medium"
                android:layout_width="wrap_content"
                android:layout_height="wrap_content"
                android:text="@string/request_username_requirements_message_invite_noncontested"
                />
        </LinearLayout>

=======
>>>>>>> ec3caad9
        <LinearLayout
            android:layout_width="match_parent"
            android:layout_height="wrap_content"
            android:layout_marginTop="8dp">

            <ImageView
                android:id="@+id/check_length"
                android:layout_width="22dp"
                android:layout_height="22dp"
                android:layout_marginEnd="12dp"
                android:src="@drawable/ic_check_circle_green"
                />
            <TextView
                android:id="@+id/charLengthRequirement"
                style="@style/Overline.Medium"
                android:layout_width="wrap_content"
                android:layout_height="wrap_content"
                android:text="@string/request_username_length_requirement"
                />
        </LinearLayout>

        <LinearLayout
            android:id="@+id/allowed_chars"
            android:layout_width="match_parent"
            android:layout_height="wrap_content"
            android:layout_marginTop="8dp">

            <ImageView
                android:id="@+id/check_letters"
                android:layout_width="22dp"
                android:layout_height="22dp"
                android:layout_marginEnd="12dp"
                android:src="@drawable/ic_check_circle_green"
                />
            <TextView
                android:id="@+id/allowed_chars_rule"
                style="@style/Overline.Medium"
                android:layout_width="wrap_content"
                android:layout_height="wrap_content"
                android:text="@string/request_username_character_requirement"
                />
        </LinearLayout>

        <LinearLayout
            android:id="@+id/wallet_balance_container"
            android:layout_width="match_parent"
            android:layout_height="wrap_content"
            android:visibility="gone"
            tools:visibility="visible"
            android:layout_marginTop="8dp">
            <ImageView
                android:id="@+id/check_balance"
                android:layout_width="22dp"
                android:layout_height="22dp"
                android:layout_marginEnd="12dp"
                android:src="@drawable/ic_error_circle"
                />

            <TextView
                style="@style/Overline.Medium"
                android:layout_width="wrap_content"
                android:layout_height="wrap_content"
                android:text="@string/request_username_balance_requirement"
                android:maxLines="2"
                />
        </LinearLayout>

        <LinearLayout
            android:id="@+id/username_available_container"
            android:layout_width="match_parent"
            android:layout_height="wrap_content"
            android:layout_marginTop="8dp">

            <ImageView
                android:id="@+id/check_available"
                android:layout_width="22dp"
                android:layout_height="22dp"
                android:layout_marginEnd="12dp"
                android:src="@drawable/ic_check_circle_green"
                />
            <TextView
                style="@style/Overline.Medium"
                android:id="@+id/username_available_message"
                android:layout_width="wrap_content"
                android:layout_height="wrap_content"
                tools:text="Username is available"
                />
        </LinearLayout>

<!--        <LinearLayout-->
<!--            android:layout_width="match_parent"-->
<!--            android:layout_height="wrap_content">-->
<!--            <CheckBox-->
<!--                android:id="@+id/check_blocked"-->
<!--                android:layout_width="wrap_content"-->
<!--                android:layout_height="wrap_content"-->
<!--                />-->
<!--            <TextView-->
<!--                style="@style/Overline.Medium"-->
<!--                android:layout_width="wrap_content"-->
<!--                android:layout_height="wrap_content"-->
<!--                android:text="Username is blocked"-->
<!--                />-->
<!--        </LinearLayout>-->


        <FrameLayout
            android:layout_width="match_parent"
            android:layout_height="wrap_content"
            android:layout_marginTop="8dp">

            <ProgressBar
                android:id="@+id/voting_period_progress"
                android:layout_width="22dp"
                android:layout_height="22dp"
                android:visibility="gone" />

            <LinearLayout
                android:id="@+id/voting_period_container"
                android:layout_width="match_parent"
                android:layout_height="wrap_content">

                <ImageView
                    android:id="@+id/check_voting_period"
                    android:layout_width="22dp"
                    android:layout_height="22dp"
                    android:layout_marginEnd="12dp"
                    android:src="@drawable/ic_warning_triangle"
                    />
                <LinearLayout
                    android:layout_width="match_parent"
                    android:layout_height="wrap_content"
                    android:orientation="vertical"
                    >
                <TextView
                    style="@style/Overline.Medium"
                    android:id="@+id/voting_period"
                    android:layout_width="match_parent"
                    android:layout_height="wrap_content"
                    tools:text="The Dash network will vote on this username. We will notify you of the results on March 14, 2024."
                    />
                <TextView
                    style="@style/Overline.Medium.Blue"
                    android:id="@+id/username_voting_info_btn"
                    android:layout_width="match_parent"
                    android:layout_height="wrap_content"
                    android:layout_marginTop="4dp"
                    android:text="@string/request_username_username_voting_message"
                    />
                </LinearLayout>
            </LinearLayout>
        </FrameLayout>

        <LinearLayout
            android:id="@+id/invite_with_unmixed_funds"
            android:layout_width="match_parent"
            android:layout_height="wrap_content"
            android:visibility="gone"
            tools:visibility="visible"
            android:layout_marginTop="8dp">

            <ImageView
                android:id="@+id/check_unmixed"
                android:layout_width="22dp"
                android:layout_height="22dp"
                android:layout_marginEnd="12dp"
                android:src="@drawable/ic_unmixed_funds"
                />
            <TextView
                style="@style/Overline.Medium"
                android:id="@+id/invite_not_mixed_message"
                android:layout_width="wrap_content"
                android:layout_height="wrap_content"
                android:text="@string/request_username_invitation_not_mixed_message" />
        </LinearLayout>

        <LinearLayout
            android:id="@+id/invite_only_noncontested"
            android:layout_width="match_parent"
            android:layout_height="wrap_content"
            android:layout_marginTop="8dp">

            <ImageView
                android:id="@+id/check_only_noncontested"
                android:layout_width="22dp"
                android:layout_height="22dp"
                android:layout_marginEnd="12dp"
                android:src="@drawable/ic_non_contested"
                />
            <LinearLayout
                android:layout_width="match_parent"
                android:layout_height="wrap_content"
                android:orientation="horizontal">
                <TextView
                    style="@style/Overline.Medium"
                    android:layout_weight="1"
                    android:layout_width="0dp"
                    android:layout_height="match_parent"
                    android:text="@string/request_username_invitation_only_noncontested_message" />
                <ImageView
                    android:id="@+id/non_contested_name_info_button"
                    android:layout_marginHorizontal="8dp"
                    android:layout_width="wrap_content"
                    android:layout_height="match_parent"
                    android:src="@drawable/ic_info_circle_filled_gray" />
            </LinearLayout>
        </LinearLayout>
<!--        <TextView-->
<!--            android:id="@+id/username_requested"-->
<!--            style="@style/Body2"-->
<!--            android:visibility="gone"-->
<!--            tools:visibility="visible"-->
<!--            android:layout_width="match_parent"-->
<!--            android:layout_height="wrap_content"-->
<!--            android:layout_marginTop="5dp"-->
<!--            android:text="@string/this_username_has_already_been_requested"-->
<!--            android:textAlignment="gravity" />-->

    </LinearLayout>

    <Button
        android:id="@+id/request_username_button"
        style="@style/Button.Primary.Large.Blue"
        android:layout_height="wrap_content"
        android:layout_width="match_parent"
        android:layout_marginHorizontal="15dp"
        android:layout_marginBottom="25dp"
        android:enabled="false"
        android:text="@string/request_username"
        app:layout_constraintBottom_toBottomOf="parent" />

<!--    <TextView-->
<!--        android:id="@+id/balance_requirement_disclaimer"-->
<!--        style="@style/Overline"-->
<!--        android:layout_width="0dp"-->
<!--        android:layout_height="wrap_content"-->
<!--        android:layout_marginBottom="12dp"-->
<!--        android:text="@string/request_username_min_balance_disclaimer"-->
<!--        android:visibility="gone"-->
<!--        android:gravity="center_horizontal"-->
<!--        android:textAlignment="gravity"-->
<!--        app:layout_constraintBottom_toTopOf="@id/request_username_button"-->
<!--        app:layout_constraintEnd_toEndOf="@id/request_username_button"-->
<!--        app:layout_constraintStart_toStartOf="@id/request_username_button"-->
<!--        tools:visibility="visible" />-->

</androidx.constraintlayout.widget.ConstraintLayout><|MERGE_RESOLUTION|>--- conflicted
+++ resolved
@@ -97,7 +97,6 @@
                 android:imeOptions="actionNext" />
         </org.dash.wallet.common.ui.text.InputWrapper>
 
-<<<<<<< HEAD
         <LinearLayout
             android:layout_width="match_parent"
             android:layout_height="wrap_content"
@@ -112,8 +111,6 @@
                 />
         </LinearLayout>
 
-=======
->>>>>>> ec3caad9
         <LinearLayout
             android:layout_width="match_parent"
             android:layout_height="wrap_content"
