<?xml version="1.0" encoding="utf-8"?>
<de.schildbach.wallet.ui.widget.KeyboardResponsiveCoordinatorLayout xmlns:android="http://schemas.android.com/apk/res/android"
    xmlns:app="http://schemas.android.com/apk/res-auto"
    xmlns:tools="http://schemas.android.com/tools"
    android:layout_width="match_parent"
    android:layout_height="match_parent"
    app:viewToHideWhenSoftKeyboardIsOpen="@id/header">

    <androidx.constraintlayout.widget.ConstraintLayout
        android:layout_width="match_parent"
        android:layout_height="match_parent"
        android:background="@color/bg_less_bright"
        android:clipChildren="false"
        android:clipToPadding="false">

<<<<<<< HEAD
=======
        <!--Registration-->
        <androidx.constraintlayout.widget.ConstraintLayout
            android:id="@+id/registration_content"
            android:layout_width="match_parent"
            android:layout_height="0dp"
            app:layout_constraintBottom_toBottomOf="parent"
            app:layout_constraintTop_toBottomOf="@id/header"
            tools:visibility="gone">

            <EditText
                android:id="@+id/username"
                android:layout_width="match_parent"
                android:layout_height="52dp"
                android:layout_marginLeft="20dp"
                android:layout_marginTop="22dp"
                android:layout_marginRight="20dp"
                android:background="@drawable/round_corners_white_bg"
                android:elevation="4dp"
                android:inputType="textEmailAddress"
                android:lines="1"
                android:paddingLeft="28dp"
                android:paddingRight="28dp"
                app:layout_constraintTop_toTopOf="parent"
                tools:targetApi="lollipop" />

            <ImageView
                android:id="@+id/min_chars_req_img"
                android:layout_width="wrap_content"
                android:layout_height="wrap_content"
                android:layout_marginStart="30dp"
                android:layout_marginLeft="30dp"
                android:layout_marginTop="30dp"
                android:visibility="invisible"
                app:layout_constraintLeft_toLeftOf="parent"
                app:layout_constraintStart_toStartOf="parent"
                app:layout_constraintTop_toBottomOf="@id/username"
                app:srcCompat="@drawable/ic_username_requirement_checkmark"
                tools:visibility="visible" />

            <TextView
                android:id="@+id/min_chars_req_label"
                style="@style/MontserratRegular"
                android:layout_width="wrap_content"
                android:layout_height="wrap_content"
                android:layout_marginStart="8dp"
                android:layout_marginLeft="8dp"
                android:text="@string/min_3_chars"
                android:textColor="@color/dark_text"
                android:textSize="12sp"
                app:layout_constraintBottom_toBottomOf="@id/min_chars_req_img"
                app:layout_constraintLeft_toRightOf="@id/min_chars_req_img"
                app:layout_constraintStart_toEndOf="@id/min_chars_req_img"
                app:layout_constraintTop_toTopOf="@id/min_chars_req_img" />

            <ImageView
                android:id="@+id/alphanum_req_img"
                android:layout_width="wrap_content"
                android:layout_height="wrap_content"
                android:layout_marginStart="30dp"
                android:layout_marginLeft="30dp"
                android:layout_marginTop="20dp"
                android:visibility="invisible"
                app:layout_constraintLeft_toLeftOf="parent"
                app:layout_constraintStart_toStartOf="parent"
                app:layout_constraintTop_toBottomOf="@id/min_chars_req_img"
                app:srcCompat="@drawable/ic_username_requirement_checkmark"
                tools:visibility="visible" />

            <TextView
                android:id="@+id/alphanum_req_label"
                style="@style/MontserratRegular"
                android:layout_width="wrap_content"
                android:layout_height="wrap_content"
                android:layout_marginStart="8dp"
                android:layout_marginLeft="8dp"
                android:text="@string/alphanum_only"
                android:textColor="@color/dark_text"
                android:textSize="12sp"
                app:layout_constraintBottom_toBottomOf="@id/alphanum_req_img"
                app:layout_constraintLeft_toRightOf="@id/alphanum_req_img"
                app:layout_constraintStart_toEndOf="@id/alphanum_req_img"
                app:layout_constraintTop_toTopOf="@id/alphanum_req_img" />

            <Button
                android:id="@+id/register_btn"
                style="@style/DashButton.Blue"
                android:layout_width="match_parent"
                android:layout_height="wrap_content"
                android:layout_marginLeft="15dp"
                android:layout_marginRight="15dp"
                android:layout_marginBottom="25dp"
                android:enabled="false"
                android:text="@string/register"
                app:layout_constraintBottom_toBottomOf="parent" />

        </androidx.constraintlayout.widget.ConstraintLayout>

        <!-- Processing -->
        <androidx.constraintlayout.widget.ConstraintLayout
            android:id="@+id/processing_identity"
            android:layout_width="match_parent"
            android:layout_height="0dp"
            android:background="@color/dash_blue"
            android:visibility="gone"
            app:layout_constraintBottom_toBottomOf="parent"
            app:layout_constraintTop_toBottomOf="@id/header">

            <ImageView
                android:id="@+id/processing_identity_loading_image"
                android:layout_width="128dp"
                android:layout_height="128dp"
                android:layout_marginTop="105dp"
                app:layout_constraintEnd_toEndOf="parent"
                app:layout_constraintStart_toStartOf="parent"
                app:layout_constraintTop_toTopOf="parent"
                app:srcCompat="@drawable/identity_processing" />

            <TextView
                android:id="@+id/processing_identity_message"
                style="@style/MontserratRegular"
                android:layout_width="wrap_content"
                android:layout_height="wrap_content"
                android:layout_marginTop="15dp"
                android:gravity="center"
                android:paddingLeft="15dp"
                android:paddingRight="15dp"
                android:textColor="@android:color/white"
                android:textSize="16sp"
                app:layout_constraintEnd_toEndOf="parent"
                app:layout_constraintStart_toStartOf="parent"
                app:layout_constraintTop_toBottomOf="@id/processing_identity_loading_image"
                tools:text="@string/username_being_created" />

            <Button
                android:id="@+id/processing_identity_dismiss_btn"
                style="@style/DashButton.White.BlueText"
                android:layout_width="match_parent"
                android:layout_height="wrap_content"
                android:layout_marginLeft="15dp"
                android:layout_marginRight="15dp"
                android:layout_marginBottom="25dp"
                android:text="@string/processing_let_me_know"
                app:layout_constraintBottom_toBottomOf="parent" />

        </androidx.constraintlayout.widget.ConstraintLayout>

        <!-- Complete -->
        <androidx.constraintlayout.widget.ConstraintLayout
            android:id="@+id/identity_complete"
            android:layout_width="match_parent"
            android:layout_height="0dp"
            android:background="@android:color/white"
            android:visibility="gone"
            app:layout_constraintBottom_toBottomOf="parent"
            app:layout_constraintTop_toBottomOf="@id/header"
            tools:visibility="visible">

            <ImageView
                android:id="@+id/identity_complete_icon"
                android:layout_width="125dp"
                android:layout_height="wrap_content"
                android:layout_marginStart="22dp"
                android:layout_marginLeft="22dp"
                android:layout_marginTop="14dp"
                app:layout_constraintStart_toStartOf="parent"
                app:layout_constraintTop_toTopOf="parent"
                app:srcCompat="@drawable/identity_complete_icon" />

            <TextView
                android:id="@+id/identity_complete_text"
                style="@style/MontserratRegular"
                android:layout_width="0dp"
                android:layout_height="wrap_content"
                android:layout_marginTop="26dp"
                android:layout_marginEnd="10dp"
                android:layout_marginRight="10dp"
                android:textSize="26sp"
                app:layout_constraintEnd_toEndOf="parent"
                app:layout_constraintStart_toStartOf="@id/identity_complete_icon"
                app:layout_constraintTop_toBottomOf="@id/identity_complete_icon" />

            <Button
                android:id="@+id/identity_complete_button"
                style="@style/DashButton.Blue"
                android:layout_width="match_parent"
                android:layout_height="50dp"
                android:layout_marginLeft="15dp"
                android:layout_marginRight="15dp"
                android:layout_marginBottom="25dp"
                android:text="@string/verify_continue"
                android:textSize="18sp"
                app:layout_constraintBottom_toBottomOf="parent" />

        </androidx.constraintlayout.widget.ConstraintLayout>

>>>>>>> 4ad778a4
        <!--Header-->
        <androidx.constraintlayout.widget.ConstraintLayout
            android:id="@+id/header"
            android:layout_width="match_parent"
            android:layout_height="230dp"
            android:background="@android:color/white"
            android:clipChildren="false"
            android:clipToPadding="false"
            app:layout_constraintTop_toTopOf="parent">

            <FrameLayout
                android:layout_width="wrap_content"
                android:layout_height="wrap_content"
                android:clipChildren="false"
                android:clipToPadding="false"
                android:translationX="@dimen/create_username_orbits_translation_x"
                android:translationY="-130dp"
                app:layout_constraintEnd_toEndOf="parent"
                app:layout_constraintTop_toTopOf="parent">

                <include layout="@layout/users_orbit" />

            </FrameLayout>

            <ImageView
                android:id="@+id/close_btn"
                android:layout_width="wrap_content"
                android:layout_height="wrap_content"
                android:layout_marginStart="24dp"
                android:layout_marginLeft="24dp"
                android:layout_marginTop="36dp"
                app:layout_constraintLeft_toLeftOf="parent"
                app:layout_constraintTop_toTopOf="parent"
                app:srcCompat="@drawable/ic_close_blue" />

            <TextView
                android:id="@+id/choose_username_title"
                style="@style/MontserratRegular"
                android:layout_width="wrap_content"
                android:layout_height="wrap_content"
                android:layout_marginStart="20dp"
                android:layout_marginLeft="20dp"
                android:layout_marginTop="146dp"
                android:lines="2"
                android:textColor="@color/medium_gray"
                android:textSize="22sp"
                app:layout_constraintLeft_toLeftOf="parent"
                app:layout_constraintStart_toStartOf="parent"
                app:layout_constraintTop_toTopOf="parent"
                tools:ignore="RtlHardcoded"
                tools:text="Choose your Dash\nUsername" />

        </androidx.constraintlayout.widget.ConstraintLayout>

<<<<<<< HEAD
        <!--Registration-->
        <androidx.constraintlayout.widget.ConstraintLayout
            android:id="@+id/registration_content"
            android:layout_width="match_parent"
            android:layout_height="0dp"
            app:layout_constraintBottom_toBottomOf="parent"
            app:layout_constraintTop_toBottomOf="@id/header"
            tools:visibility="gone">

            <EditText
                android:id="@+id/username"
                android:layout_width="match_parent"
                android:layout_height="52dp"
                android:layout_marginLeft="20dp"
                android:layout_marginTop="22dp"
                android:layout_marginRight="20dp"
                android:background="@drawable/round_corners_white_bg"
                android:elevation="4dp"
                android:inputType="textEmailAddress"
                android:lines="1"
                android:paddingLeft="28dp"
                android:paddingRight="28dp"
                app:layout_constraintTop_toTopOf="parent"
                tools:targetApi="lollipop" />

            <ImageView
                android:id="@+id/min_chars_req_img"
                android:layout_width="wrap_content"
                android:layout_height="wrap_content"
                android:layout_marginStart="30dp"
                android:layout_marginLeft="30dp"
                android:layout_marginTop="30dp"
                android:visibility="invisible"
                app:layout_constraintLeft_toLeftOf="parent"
                app:layout_constraintStart_toStartOf="parent"
                app:layout_constraintTop_toBottomOf="@id/username"
                app:srcCompat="@drawable/ic_username_requirement_checkmark"
                tools:visibility="visible" />

            <TextView
                android:id="@+id/min_chars_req_label"
                style="@style/MontserratRegular"
                android:layout_width="wrap_content"
                android:layout_height="wrap_content"
                android:layout_marginStart="8dp"
                android:layout_marginLeft="8dp"
                android:text="@string/min_3_chars"
                android:textColor="@color/dark_text"
                android:textSize="12sp"
                app:layout_constraintBottom_toBottomOf="@id/min_chars_req_img"
                app:layout_constraintLeft_toRightOf="@id/min_chars_req_img"
                app:layout_constraintStart_toEndOf="@id/min_chars_req_img"
                app:layout_constraintTop_toTopOf="@id/min_chars_req_img" />

            <ImageView
                android:id="@+id/alphanum_req_img"
                android:layout_width="wrap_content"
                android:layout_height="wrap_content"
                android:layout_marginStart="30dp"
                android:layout_marginLeft="30dp"
                android:layout_marginTop="20dp"
                android:visibility="invisible"
                app:layout_constraintLeft_toLeftOf="parent"
                app:layout_constraintStart_toStartOf="parent"
                app:layout_constraintTop_toBottomOf="@id/min_chars_req_img"
                app:srcCompat="@drawable/ic_username_requirement_checkmark"
                tools:visibility="visible" />

            <TextView
                android:id="@+id/alphanum_req_label"
                style="@style/MontserratRegular"
                android:layout_width="wrap_content"
                android:layout_height="wrap_content"
                android:layout_marginStart="8dp"
                android:layout_marginLeft="8dp"
                android:text="@string/alphanum_only"
                android:textColor="@color/dark_text"
                android:textSize="12sp"
                app:layout_constraintBottom_toBottomOf="@id/alphanum_req_img"
                app:layout_constraintLeft_toRightOf="@id/alphanum_req_img"
                app:layout_constraintStart_toEndOf="@id/alphanum_req_img"
                app:layout_constraintTop_toTopOf="@id/alphanum_req_img" />

            <Button
                android:id="@+id/register_btn"
                style="@style/DashButton.Blue"
                android:layout_width="match_parent"
                android:layout_height="50dp"
                android:layout_marginLeft="15dp"
                android:layout_marginRight="15dp"
                android:layout_marginBottom="25dp"
                android:enabled="false"
                android:text="@string/register"
                android:textSize="18sp"
                app:layout_constraintBottom_toBottomOf="parent" />

        </androidx.constraintlayout.widget.ConstraintLayout>

        <androidx.constraintlayout.widget.ConstraintLayout
            android:id="@+id/processing_identity"
            android:layout_width="match_parent"
            android:layout_height="0dp"
            android:background="@color/dash_blue"
            android:visibility="gone"
            app:layout_constraintBottom_toBottomOf="parent"
            app:layout_constraintTop_toBottomOf="@id/header"
            tools:visibility="visible">

            <ImageView
                android:id="@+id/processing_identity_loading_image"
                android:layout_width="128dp"
                android:layout_height="128dp"
                android:layout_marginTop="105dp"
                app:layout_constraintEnd_toEndOf="parent"
                app:layout_constraintStart_toStartOf="parent"
                app:layout_constraintTop_toTopOf="parent"
                app:srcCompat="@drawable/identity_processing" />

            <TextView
                android:id="@+id/processing_identity_message"
                style="@style/MontserratRegular"
                android:layout_width="wrap_content"
                android:layout_height="wrap_content"
                android:layout_marginTop="15dp"
                android:gravity="center"
                android:paddingLeft="15dp"
                android:paddingRight="15dp"
                android:textColor="@android:color/white"
                android:textSize="16sp"
                app:layout_constraintEnd_toEndOf="parent"
                app:layout_constraintStart_toStartOf="parent"
                app:layout_constraintTop_toBottomOf="@id/processing_identity_loading_image"
                tools:text="@string/username_being_created" />

            <Button
                android:id="@+id/processing_identity_dismiss_btn"
                style="@style/DashButton.White.BlueText"
                android:layout_width="match_parent"
                android:layout_height="50dp"
                android:layout_marginLeft="15dp"
                android:layout_marginRight="15dp"
                android:layout_marginBottom="25dp"
                android:text="@string/processing_let_me_know"
                android:textSize="18sp"
                app:layout_constraintBottom_toBottomOf="parent" />

        </androidx.constraintlayout.widget.ConstraintLayout>

=======
>>>>>>> 4ad778a4
    </androidx.constraintlayout.widget.ConstraintLayout>

</de.schildbach.wallet.ui.widget.KeyboardResponsiveCoordinatorLayout><|MERGE_RESOLUTION|>--- conflicted
+++ resolved
@@ -13,8 +13,6 @@
         android:clipChildren="false"
         android:clipToPadding="false">
 
-<<<<<<< HEAD
-=======
         <!--Registration-->
         <androidx.constraintlayout.widget.ConstraintLayout
             android:id="@+id/registration_content"
@@ -210,7 +208,6 @@
 
         </androidx.constraintlayout.widget.ConstraintLayout>
 
->>>>>>> 4ad778a4
         <!--Header-->
         <androidx.constraintlayout.widget.ConstraintLayout
             android:id="@+id/header"
@@ -265,157 +262,6 @@
 
         </androidx.constraintlayout.widget.ConstraintLayout>
 
-<<<<<<< HEAD
-        <!--Registration-->
-        <androidx.constraintlayout.widget.ConstraintLayout
-            android:id="@+id/registration_content"
-            android:layout_width="match_parent"
-            android:layout_height="0dp"
-            app:layout_constraintBottom_toBottomOf="parent"
-            app:layout_constraintTop_toBottomOf="@id/header"
-            tools:visibility="gone">
-
-            <EditText
-                android:id="@+id/username"
-                android:layout_width="match_parent"
-                android:layout_height="52dp"
-                android:layout_marginLeft="20dp"
-                android:layout_marginTop="22dp"
-                android:layout_marginRight="20dp"
-                android:background="@drawable/round_corners_white_bg"
-                android:elevation="4dp"
-                android:inputType="textEmailAddress"
-                android:lines="1"
-                android:paddingLeft="28dp"
-                android:paddingRight="28dp"
-                app:layout_constraintTop_toTopOf="parent"
-                tools:targetApi="lollipop" />
-
-            <ImageView
-                android:id="@+id/min_chars_req_img"
-                android:layout_width="wrap_content"
-                android:layout_height="wrap_content"
-                android:layout_marginStart="30dp"
-                android:layout_marginLeft="30dp"
-                android:layout_marginTop="30dp"
-                android:visibility="invisible"
-                app:layout_constraintLeft_toLeftOf="parent"
-                app:layout_constraintStart_toStartOf="parent"
-                app:layout_constraintTop_toBottomOf="@id/username"
-                app:srcCompat="@drawable/ic_username_requirement_checkmark"
-                tools:visibility="visible" />
-
-            <TextView
-                android:id="@+id/min_chars_req_label"
-                style="@style/MontserratRegular"
-                android:layout_width="wrap_content"
-                android:layout_height="wrap_content"
-                android:layout_marginStart="8dp"
-                android:layout_marginLeft="8dp"
-                android:text="@string/min_3_chars"
-                android:textColor="@color/dark_text"
-                android:textSize="12sp"
-                app:layout_constraintBottom_toBottomOf="@id/min_chars_req_img"
-                app:layout_constraintLeft_toRightOf="@id/min_chars_req_img"
-                app:layout_constraintStart_toEndOf="@id/min_chars_req_img"
-                app:layout_constraintTop_toTopOf="@id/min_chars_req_img" />
-
-            <ImageView
-                android:id="@+id/alphanum_req_img"
-                android:layout_width="wrap_content"
-                android:layout_height="wrap_content"
-                android:layout_marginStart="30dp"
-                android:layout_marginLeft="30dp"
-                android:layout_marginTop="20dp"
-                android:visibility="invisible"
-                app:layout_constraintLeft_toLeftOf="parent"
-                app:layout_constraintStart_toStartOf="parent"
-                app:layout_constraintTop_toBottomOf="@id/min_chars_req_img"
-                app:srcCompat="@drawable/ic_username_requirement_checkmark"
-                tools:visibility="visible" />
-
-            <TextView
-                android:id="@+id/alphanum_req_label"
-                style="@style/MontserratRegular"
-                android:layout_width="wrap_content"
-                android:layout_height="wrap_content"
-                android:layout_marginStart="8dp"
-                android:layout_marginLeft="8dp"
-                android:text="@string/alphanum_only"
-                android:textColor="@color/dark_text"
-                android:textSize="12sp"
-                app:layout_constraintBottom_toBottomOf="@id/alphanum_req_img"
-                app:layout_constraintLeft_toRightOf="@id/alphanum_req_img"
-                app:layout_constraintStart_toEndOf="@id/alphanum_req_img"
-                app:layout_constraintTop_toTopOf="@id/alphanum_req_img" />
-
-            <Button
-                android:id="@+id/register_btn"
-                style="@style/DashButton.Blue"
-                android:layout_width="match_parent"
-                android:layout_height="50dp"
-                android:layout_marginLeft="15dp"
-                android:layout_marginRight="15dp"
-                android:layout_marginBottom="25dp"
-                android:enabled="false"
-                android:text="@string/register"
-                android:textSize="18sp"
-                app:layout_constraintBottom_toBottomOf="parent" />
-
-        </androidx.constraintlayout.widget.ConstraintLayout>
-
-        <androidx.constraintlayout.widget.ConstraintLayout
-            android:id="@+id/processing_identity"
-            android:layout_width="match_parent"
-            android:layout_height="0dp"
-            android:background="@color/dash_blue"
-            android:visibility="gone"
-            app:layout_constraintBottom_toBottomOf="parent"
-            app:layout_constraintTop_toBottomOf="@id/header"
-            tools:visibility="visible">
-
-            <ImageView
-                android:id="@+id/processing_identity_loading_image"
-                android:layout_width="128dp"
-                android:layout_height="128dp"
-                android:layout_marginTop="105dp"
-                app:layout_constraintEnd_toEndOf="parent"
-                app:layout_constraintStart_toStartOf="parent"
-                app:layout_constraintTop_toTopOf="parent"
-                app:srcCompat="@drawable/identity_processing" />
-
-            <TextView
-                android:id="@+id/processing_identity_message"
-                style="@style/MontserratRegular"
-                android:layout_width="wrap_content"
-                android:layout_height="wrap_content"
-                android:layout_marginTop="15dp"
-                android:gravity="center"
-                android:paddingLeft="15dp"
-                android:paddingRight="15dp"
-                android:textColor="@android:color/white"
-                android:textSize="16sp"
-                app:layout_constraintEnd_toEndOf="parent"
-                app:layout_constraintStart_toStartOf="parent"
-                app:layout_constraintTop_toBottomOf="@id/processing_identity_loading_image"
-                tools:text="@string/username_being_created" />
-
-            <Button
-                android:id="@+id/processing_identity_dismiss_btn"
-                style="@style/DashButton.White.BlueText"
-                android:layout_width="match_parent"
-                android:layout_height="50dp"
-                android:layout_marginLeft="15dp"
-                android:layout_marginRight="15dp"
-                android:layout_marginBottom="25dp"
-                android:text="@string/processing_let_me_know"
-                android:textSize="18sp"
-                app:layout_constraintBottom_toBottomOf="parent" />
-
-        </androidx.constraintlayout.widget.ConstraintLayout>
-
-=======
->>>>>>> 4ad778a4
     </androidx.constraintlayout.widget.ConstraintLayout>
 
 </de.schildbach.wallet.ui.widget.KeyboardResponsiveCoordinatorLayout>