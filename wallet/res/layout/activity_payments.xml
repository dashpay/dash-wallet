--- conflicted
+++ resolved
@@ -5,11 +5,7 @@
     android:layout_width="match_parent"
     android:layout_height="match_parent"
     android:animateLayoutChanges="true"
-<<<<<<< HEAD
-    android:background="@color/background_primary_light"
-=======
     android:background="@color/background_primary"
->>>>>>> 9c34b81f
     android:orientation="vertical"
     tools:context="de.schildbach.wallet.ui.PaymentsActivity">
 
@@ -17,11 +13,7 @@
         android:id="@+id/toolbar"
         android:layout_width="match_parent"
         android:layout_height="?attr/actionBarSize"
-<<<<<<< HEAD
-        android:background="@color/background_primary_light"
-=======
         android:background="@color/background_primary"
->>>>>>> 9c34b81f
         app:popupTheme="@style/ThemeOverlay.AppCompat.ActionBar"
         app:theme="@style/ThemeOverlay.AppCompat.ActionBar"
         app:titleTextColor="@color/dash_black" />
