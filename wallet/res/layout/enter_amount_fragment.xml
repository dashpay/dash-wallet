--- conflicted
+++ resolved
@@ -209,7 +209,6 @@
         android:paddingBottom="8dp"
         android:textSize="@dimen/transaction_fee_text_size" />
 
-<<<<<<< HEAD
     <androidx.constraintlayout.widget.ConstraintLayout
         android:id="@+id/userinfo"
         android:layout_width="match_parent"
@@ -255,10 +254,7 @@
             android:text="John Doe" />
     </androidx.constraintlayout.widget.ConstraintLayout>
 
-    <de.schildbach.wallet.ui.widget.NumericKeyboardView
-=======
     <org.dash.wallet.common.ui.enter_amount.NumericKeyboardView
->>>>>>> fa53cced
         android:id="@+id/numeric_keyboard"
         android:layout_width="match_parent"
         android:layout_height="wrap_content"
