--- conflicted
+++ resolved
@@ -352,27 +352,14 @@
             </androidx.constraintlayout.widget.ConstraintLayout>
 
             <Button
-<<<<<<< HEAD
                 android:id="@+id/reset_to_default"
-                style="@style/DashButton.Transparent"
-=======
                 style="@style/Button.Tertiary.Blue"
->>>>>>> b1ec0c35
                 android:layout_width="wrap_content"
                 android:layout_height="wrap_content"
                 android:layout_gravity="center"
                 android:layout_marginTop="50dp"
                 android:layout_marginBottom="25dp"
-<<<<<<< HEAD
-                android:paddingStart="16dp"
-                android:paddingEnd="16dp"
-                android:text="@string/reset_to_default"
-                android:textColor="@color/dash_blue"
-                android:textSize="15sp" />
-=======
-                android:onClick="resetToDefault"
                 android:text="@string/reset_to_default" />
->>>>>>> b1ec0c35
 
         </LinearLayout>
 
