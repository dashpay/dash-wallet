<?xml version="1.0" encoding="utf-8"?>
<LinearLayout xmlns:android="http://schemas.android.com/apk/res/android"
    xmlns:app="http://schemas.android.com/apk/res-auto"
    xmlns:tools="http://schemas.android.com/tools"
    android:layout_width="match_parent"
    android:layout_height="match_parent"
<<<<<<< HEAD
    android:background="@color/background_primary_light"
=======
    android:background="@color/background_primary"
>>>>>>> 9c34b81f
    android:orientation="vertical"
    tools:context="de.schildbach.wallet.ui.AdvancedSecurityActivity">

    <include
        layout="@layout/app_bar_general"
        android:layout_width="match_parent"
        android:layout_height="wrap_content" />

    <ScrollView
        android:layout_width="match_parent"
        android:layout_height="wrap_content">

        <LinearLayout
            android:layout_width="match_parent"
            android:layout_height="wrap_content"
            android:clipChildren="false"
            android:orientation="vertical">

            <ImageView
                android:id="@+id/security_icon"
                android:layout_width="match_parent"
                android:layout_height="93dp"
                android:layout_gravity="center"
                android:layout_marginTop="36dp"
                app:layout_constraintTop_toTopOf="parent"
                tools:src="@drawable/security_filled_blue" />

            <TextView
                android:id="@+id/security_level_label"
                style="@style/MontserratRegular"
                android:layout_width="wrap_content"
                android:layout_height="wrap_content"
                android:layout_gravity="center_horizontal"
                android:layout_marginTop="20dp"
                android:text="@string/advanced_security_security_level"
                android:textColor="@color/dash_gray"
                tools:ignore="ContentDescription" />

            <TextView
                android:id="@+id/security_level"
                style="@style/MontserratRegular"
                android:layout_width="wrap_content"
                android:layout_height="wrap_content"
                android:layout_gravity="center"
                android:layout_marginTop="8dp"
                android:layout_marginBottom="26dp"
                android:textSize="20sp"
                tools:ignore="ContentDescription" />

            <androidx.constraintlayout.widget.ConstraintLayout
                android:id="@+id/spending_confirmation"
                android:layout_width="match_parent"
                android:layout_height="wrap_content"
                android:layout_marginLeft="15dp"
                android:layout_marginRight="15dp"
                android:layout_marginBottom="10dp"
                android:animateLayoutChanges="true"
                android:background="@drawable/round_corners_white_bg"
                android:paddingTop="20dp"
                android:paddingBottom="20dp"
                app:layout_constraintTop_toBottomOf="@id/security_level">

                <TextView
                    android:id="@+id/auto_logout_label"
                    style="@style/MontserratRegular.MenuRowTitle.Internal"
                    android:layout_width="0dp"
                    android:layout_marginEnd="10dp"
                    android:layout_marginBottom="20dp"
                    android:text="@string/auto_logout"
                    app:layout_constraintEnd_toStartOf="@id/auto_logout_switch"
                    app:layout_constraintStart_toStartOf="parent"
                    app:layout_constraintTop_toTopOf="parent"
                    app:layout_constraintVertical_bias="0"
                    tools:ignore="ContentDescription" />

                <androidx.appcompat.widget.SwitchCompat
                    android:id="@+id/auto_logout_switch"
                    android:layout_width="wrap_content"
                    android:layout_height="wrap_content"
                    android:layout_marginEnd="10dp"
                    android:theme="@style/SwitchCompat"
                    app:layout_constraintBottom_toBottomOf="@id/auto_logout_label"
                    app:layout_constraintEnd_toEndOf="parent"
                    app:layout_constraintTop_toTopOf="@id/auto_logout_label" />


                <androidx.constraintlayout.widget.ConstraintLayout
                    android:id="@+id/auto_logout_group"
                    android:layout_width="match_parent"
                    android:layout_height="match_parent"
                    android:layout_marginTop="18dp"
                    android:visibility="gone"
                    app:layout_constraintTop_toBottomOf="@id/auto_logout_switch"
                    tools:visibility="visible">

                    <View
                        android:id="@+id/auto_logout_separator"
                        style="@style/HorizontalLine"
                        android:layout_width="match_parent"
<<<<<<< HEAD
                        android:background="@color/background_primary_light"
=======
                        android:background="@color/background_primary"
>>>>>>> 9c34b81f
                        app:layout_constraintTop_toTopOf="parent" />

                    <TextView
                        android:id="@+id/logout_after_label"
                        style="@style/MontserratRegular.MenuRowTitle.Internal"
                        android:layout_width="0dp"
                        android:layout_marginStart="0dp"
                        android:layout_marginTop="28dp"
                        android:gravity="center"
                        android:text="@string/logout_after"
                        android:textSize="14sp"
                        app:layout_constraintEnd_toEndOf="parent"
                        app:layout_constraintStart_toStartOf="parent"
                        app:layout_constraintTop_toBottomOf="@id/auto_logout_separator"
                        tools:ignore="ContentDescription" />

                    <TextView
                        android:id="@+id/logout_after_time"
                        style="@style/MontserratRegular.MenuRowTitle.Internal"
                        android:layout_marginStart="0dp"
                        android:layout_marginTop="14dp"
                        android:text="@string/immediately"
                        android:textSize="24sp"
                        app:layout_constraintEnd_toEndOf="parent"
                        app:layout_constraintStart_toStartOf="parent"
                        app:layout_constraintTop_toBottomOf="@id/logout_after_label" />

                    <TextView
                        android:id="@+id/immediately"
                        style="@style/MontserratRegular.MenuRowTitle.Internal"
                        android:layout_width="wrap_content"
                        android:layout_height="wrap_content"
                        android:layout_marginTop="40dp"
                        android:text="@string/immediately"
                        android:textColor="@color/old_gray"
                        android:textSize="12sp"
                        app:layout_constraintStart_toStartOf="parent"
                        app:layout_constraintTop_toBottomOf="@id/logout_after_time"
                        tools:ignore="HardcodedText" />

                    <TextView
                        android:id="@+id/auto_logout_max_time"
                        style="@style/MontserratRegular.MenuRowTitle.Internal"
                        android:layout_width="wrap_content"
                        android:layout_height="wrap_content"
                        android:layout_marginEnd="18dp"
                        android:text="@string/twenty_four_hours"
                        android:textColor="@color/old_gray"
                        android:textSize="12sp"
                        app:layout_constraintEnd_toEndOf="parent"
                        app:layout_constraintTop_toTopOf="@id/immediately"
                        tools:ignore="HardcodedText" />

                    <de.schildbach.wallet.ui.widget.CustomSeekBar
                        android:id="@+id/auto_logout_seekbar"
                        android:layout_width="match_parent"
                        android:layout_height="wrap_content"
                        android:layout_marginLeft="20dp"
                        android:layout_marginTop="16dp"
                        android:layout_marginRight="20dp"
                        android:layout_marginBottom="26dp"
                        android:max="4"
                        android:maxHeight="1dp"
                        android:minHeight="1dp"
                        android:progressDrawable="@drawable/seekbar_line"
                        android:theme="@style/Widget.AppCompat.SeekBar.Discrete"
                        android:thumb="@drawable/seekbar_thumb"
                        app:layout_constraintBottom_toBottomOf="parent"
                        app:layout_constraintTop_toBottomOf="@id/auto_logout_max_time"
                        app:tickMark="@null"
                        app:tickMarkFixed="@drawable/seekbar_step" />

                </androidx.constraintlayout.widget.ConstraintLayout>

            </androidx.constraintlayout.widget.ConstraintLayout>

            <androidx.constraintlayout.widget.ConstraintLayout
                android:layout_width="match_parent"
                android:layout_height="wrap_content"
                android:layout_marginLeft="15dp"
                android:layout_marginRight="15dp"
                android:animateLayoutChanges="true"
                android:background="@drawable/round_corners_white_bg"
                app:layout_constraintBottom_toBottomOf="parent"
                app:layout_constraintTop_toBottomOf="@id/spending_confirmation">

                <TextView
                    android:id="@+id/spending_confirmation_label"
                    style="@style/MontserratRegular.MenuRowTitle.Internal"
                    android:layout_width="0dp"
                    android:layout_marginTop="20dp"
                    android:layout_marginBottom="20dp"
                    android:text="@string/spending_confirmation"
                    app:layout_constraintBottom_toBottomOf="parent"
                    app:layout_constraintEnd_toStartOf="@id/spending_confirmation_switch"
                    app:layout_constraintStart_toStartOf="parent"
                    app:layout_constraintTop_toTopOf="parent"
                    app:layout_constraintVertical_bias="0"
                    tools:ignore="ContentDescription" />

                <androidx.appcompat.widget.SwitchCompat
                    android:id="@+id/spending_confirmation_switch"
                    android:layout_width="wrap_content"
                    android:layout_height="wrap_content"
                    android:layout_marginEnd="10dp"
                    android:theme="@style/SwitchCompat"
                    app:layout_constraintBottom_toBottomOf="@id/spending_confirmation_label"
                    app:layout_constraintEnd_toEndOf="parent"
                    app:layout_constraintTop_toTopOf="@id/spending_confirmation_label" />

                <androidx.constraintlayout.widget.ConstraintLayout
                    android:id="@+id/spending_confirmation_group"
                    android:layout_width="match_parent"
                    android:layout_height="wrap_content"
                    android:layout_marginTop="18dp"
                    android:layout_marginBottom="30dp"
                    android:visibility="gone"
                    app:layout_constraintTop_toBottomOf="@id/spending_confirmation_switch"
                    tools:visibility="visible">

                    <View
                        android:id="@+id/spending_confirmation_separator"
                        style="@style/HorizontalLine"
                        android:layout_width="match_parent"
<<<<<<< HEAD
                        android:background="@color/background_primary_light"
=======
                        android:background="@color/background_primary"
>>>>>>> 9c34b81f
                        app:layout_constraintTop_toTopOf="parent" />

                    <TextView
                        android:id="@+id/biometric_limit_label"
                        style="@style/MontserratRegular.MenuRowTitle.Internal"
                        android:layout_marginTop="28dp"
                        android:text="@string/biometric_limit"
                        android:textSize="14sp"
                        app:layout_constraintStart_toStartOf="parent"
                        app:layout_constraintTop_toBottomOf="@id/spending_confirmation_separator"
                        tools:ignore="ContentDescription" />

                    <TextView
                        android:id="@+id/biometric_limit_value"
                        style="@style/MontserratRegular.MenuRowTitle.Internal"
                        android:layout_marginEnd="22dp"
                        android:layout_marginRight="22dp"
                        android:textSize="22sp"
                        app:layout_constraintBottom_toBottomOf="@id/biometric_limit_label"
                        app:layout_constraintEnd_toEndOf="parent"
                        app:layout_constraintTop_toTopOf="@id/biometric_limit_label" />

                    <ImageView
                        android:layout_width="wrap_content"
                        android:layout_height="18dp"
                        android:layout_marginTop="3dp"
                        android:layout_marginEnd="2dp"
                        android:layout_marginRight="2dp"
                        app:layout_constraintBottom_toBottomOf="@id/biometric_limit_value"
                        app:layout_constraintEnd_toStartOf="@id/biometric_limit_value"
                        app:layout_constraintTop_toTopOf="@id/biometric_limit_value"
                        app:srcCompat="@drawable/ic_dash_d_black"
                        tools:ignore="ContentDescription" />

                    <ImageView
                        android:id="@+id/biometric_limit_icon_min"
                        android:layout_width="wrap_content"
                        android:layout_height="10dp"
                        android:layout_marginStart="18dp"
                        android:layout_marginLeft="18dp"
                        android:layout_marginTop="24dp"
                        app:layout_constraintStart_toStartOf="parent"
                        app:layout_constraintTop_toBottomOf="@id/biometric_limit_value"
                        app:srcCompat="@drawable/ic_dash_d_gray"
                        tools:ignore="ContentDescription" />

                    <TextView
                        android:id="@+id/biometric_limit_min"
                        style="@style/MontserratRegular"
                        android:layout_width="wrap_content"
                        android:layout_height="wrap_content"
                        android:text="0"
                        android:textColor="@color/old_gray"
                        android:textSize="12sp"
                        app:layout_constraintBottom_toBottomOf="@id/biometric_limit_icon_min"
                        app:layout_constraintStart_toEndOf="@id/biometric_limit_icon_min"
                        app:layout_constraintTop_toTopOf="@id/biometric_limit_icon_min"
                        tools:ignore="HardcodedText" />

                    <TextView
                        android:id="@+id/biometric_limit_max"
                        style="@style/MontserratRegular"
                        android:layout_width="wrap_content"
                        android:layout_height="wrap_content"
                        android:layout_marginEnd="18dp"
                        android:layout_marginRight="18dp"
                        android:text="5"
                        android:textColor="@color/old_gray"
                        android:textSize="12sp"
                        app:layout_constraintBottom_toBottomOf="@id/biometric_limit_min"
                        app:layout_constraintEnd_toEndOf="parent"
                        app:layout_constraintTop_toTopOf="@id/biometric_limit_min"
                        tools:ignore="HardcodedText" />

                    <ImageView
                        android:id="@+id/biometric_limit_icon_max"
                        android:layout_width="wrap_content"
                        android:layout_height="10dp"
                        app:layout_constraintBottom_toBottomOf="@id/biometric_limit_max"
                        app:layout_constraintEnd_toStartOf="@id/biometric_limit_max"
                        app:layout_constraintTop_toTopOf="@id/biometric_limit_max"
                        app:srcCompat="@drawable/ic_dash_d_gray"
                        tools:ignore="ContentDescription" />


                    <de.schildbach.wallet.ui.widget.CustomSeekBar
                        android:id="@+id/biometric_limit_seekbar"
                        android:layout_width="match_parent"
                        android:layout_height="wrap_content"
                        android:layout_marginLeft="20dp"
                        android:layout_marginTop="16dp"
                        android:layout_marginRight="20dp"
                        android:layout_marginBottom="26dp"
                        android:max="4"
                        android:maxHeight="1dp"
                        android:minHeight="1dp"
                        android:progressDrawable="@drawable/seekbar_line"
                        android:theme="@style/Widget.AppCompat.SeekBar.Discrete"
                        android:thumb="@drawable/seekbar_thumb"
                        app:layout_constraintTop_toBottomOf="@id/biometric_limit_max"
                        app:tickMark="@null"
                        app:tickMarkFixed="@drawable/seekbar_step" />

                    <TextView
                        android:id="@+id/spending_confirmation_hint"
                        android:layout_width="wrap_content"
                        android:layout_height="wrap_content"
                        android:layout_marginTop="18dp"
                        android:layout_marginBottom="12dp"
                        android:paddingLeft="20dp"
                        android:paddingRight="20dp"
                        app:layout_constraintBottom_toBottomOf="parent"
                        app:layout_constraintLeft_toLeftOf="parent"
                        app:layout_constraintTop_toBottomOf="@id/biometric_limit_seekbar" />

                </androidx.constraintlayout.widget.ConstraintLayout>

            </androidx.constraintlayout.widget.ConstraintLayout>

            <Button
                style="@style/DashButton.Transparent"
                android:layout_width="wrap_content"
                android:layout_height="wrap_content"
                android:layout_gravity="center"
                android:layout_marginTop="50dp"
                android:layout_marginBottom="25dp"
                android:onClick="resetToDefault"
                android:text="@string/reset_to_default"
                android:textColor="@color/dash_blue"
                android:textSize="15sp" />

        </LinearLayout>

    </ScrollView>

</LinearLayout><|MERGE_RESOLUTION|>--- conflicted
+++ resolved
@@ -4,11 +4,7 @@
     xmlns:tools="http://schemas.android.com/tools"
     android:layout_width="match_parent"
     android:layout_height="match_parent"
-<<<<<<< HEAD
-    android:background="@color/background_primary_light"
-=======
     android:background="@color/background_primary"
->>>>>>> 9c34b81f
     android:orientation="vertical"
     tools:context="de.schildbach.wallet.ui.AdvancedSecurityActivity">
 
@@ -108,11 +104,7 @@
                         android:id="@+id/auto_logout_separator"
                         style="@style/HorizontalLine"
                         android:layout_width="match_parent"
-<<<<<<< HEAD
-                        android:background="@color/background_primary_light"
-=======
                         android:background="@color/background_primary"
->>>>>>> 9c34b81f
                         app:layout_constraintTop_toTopOf="parent" />
 
                     <TextView
@@ -237,11 +229,7 @@
                         android:id="@+id/spending_confirmation_separator"
                         style="@style/HorizontalLine"
                         android:layout_width="match_parent"
-<<<<<<< HEAD
-                        android:background="@color/background_primary_light"
-=======
                         android:background="@color/background_primary"
->>>>>>> 9c34b81f
                         app:layout_constraintTop_toTopOf="parent" />
 
                     <TextView
