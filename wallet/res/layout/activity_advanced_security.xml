<?xml version="1.0" encoding="utf-8"?>
<LinearLayout xmlns:android="http://schemas.android.com/apk/res/android"
    xmlns:app="http://schemas.android.com/apk/res-auto"
    xmlns:tools="http://schemas.android.com/tools"
    android:layout_width="match_parent"
    android:layout_height="match_parent"
    android:background="@color/background_primary"
    android:orientation="vertical"
    tools:context="de.schildbach.wallet.ui.more.AdvancedSecurityActivity">

    <include
        android:id="@+id/app_bar"
        layout="@layout/app_bar_general"
        android:layout_width="match_parent"
        android:layout_height="wrap_content" />

    <ScrollView
        android:layout_width="match_parent"
        android:layout_height="wrap_content">

        <LinearLayout
            android:layout_width="match_parent"
            android:layout_height="wrap_content"
            android:clipChildren="false"
            android:orientation="vertical">

            <ImageView
                android:id="@+id/security_icon"
                android:layout_width="match_parent"
                android:layout_height="93dp"
                android:layout_gravity="center"
                android:layout_marginTop="36dp"
                app:layout_constraintTop_toTopOf="parent"
                tools:src="@drawable/security_filled_blue" />

            <TextView
                android:id="@+id/security_level_label"
                style="@style/Body2.Tertiary"
                android:layout_width="wrap_content"
                android:layout_height="wrap_content"
                android:layout_gravity="center_horizontal"
                android:layout_marginTop="20dp"
                android:text="@string/advanced_security_security_level"
                tools:ignore="ContentDescription" />

            <TextView
                android:id="@+id/security_level"
                style="@style/Headline6.Regular"
                android:layout_width="wrap_content"
                android:layout_height="wrap_content"
                android:layout_gravity="center"
                android:layout_marginTop="8dp"
                android:layout_marginBottom="26dp"
                tools:ignore="ContentDescription"
                tools:text="Super High"/>

            <androidx.constraintlayout.widget.ConstraintLayout
                android:id="@+id/spending_confirmation"
                android:layout_width="match_parent"
                android:layout_height="wrap_content"
                android:layout_marginLeft="15dp"
                android:layout_marginRight="15dp"
                android:layout_marginBottom="10dp"
                android:animateLayoutChanges="true"
                android:background="@drawable/round_corners_white_bg"
                android:paddingTop="20dp"
                android:paddingBottom="20dp"
                app:layout_constraintTop_toBottomOf="@id/security_level">

                <TextView
                    android:id="@+id/auto_logout_label"
                    style="@style/Body1"
                    android:layout_height="wrap_content"
                    android:layout_width="0dp"
                    android:layout_marginStart="20dp"
                    android:layout_marginEnd="10dp"
                    android:layout_marginBottom="20dp"
                    android:text="@string/auto_logout"
                    app:layout_constraintEnd_toStartOf="@id/auto_logout_switch"
                    app:layout_constraintStart_toStartOf="parent"
                    app:layout_constraintTop_toTopOf="parent"
                    app:layout_constraintVertical_bias="0"
                    tools:ignore="ContentDescription" />

                <androidx.appcompat.widget.SwitchCompat
                    android:id="@+id/auto_logout_switch"
                    android:layout_width="wrap_content"
                    android:layout_height="wrap_content"
                    android:layout_marginEnd="10dp"
                    android:theme="@style/SwitchCompat"
                    app:layout_constraintBottom_toBottomOf="@id/auto_logout_label"
                    app:layout_constraintEnd_toEndOf="parent"
                    app:layout_constraintTop_toTopOf="@id/auto_logout_label" />


                <androidx.constraintlayout.widget.ConstraintLayout
                    android:id="@+id/auto_logout_group"
                    android:layout_width="match_parent"
                    android:layout_height="match_parent"
                    android:layout_marginTop="18dp"
                    android:visibility="gone"
                    app:layout_constraintTop_toBottomOf="@id/auto_logout_switch"
                    tools:visibility="visible">

                    <View
                        android:id="@+id/auto_logout_separator"
                        style="@style/HorizontalLine"
                        android:layout_width="match_parent"
                        android:background="@color/background_primary"
                        app:layout_constraintTop_toTopOf="parent" />

                    <TextView
                        android:id="@+id/logout_after_label"
                        style="@style/Body2"
                        android:layout_width="0dp"
                        android:layout_height="wrap_content"
                        android:layout_marginTop="28dp"
                        android:gravity="center"
                        android:textAlignment="gravity"
                        android:text="@string/logout_after"
                        app:layout_constraintEnd_toEndOf="parent"
                        app:layout_constraintStart_toStartOf="parent"
                        app:layout_constraintTop_toBottomOf="@id/auto_logout_separator"
                        tools:ignore="ContentDescription" />

                    <TextView
                        android:id="@+id/logout_after_time"
                        style="@style/Headline5.Regular"
                        android:layout_height="wrap_content"
                        android:layout_width="wrap_content"
                        android:layout_marginStart="0dp"
                        android:layout_marginTop="14dp"
                        android:text="@string/immediately"
                        app:layout_constraintEnd_toEndOf="parent"
                        app:layout_constraintStart_toStartOf="parent"
                        app:layout_constraintTop_toBottomOf="@id/logout_after_label" />

                    <TextView
                        android:id="@+id/immediately"
                        style="@style/Overline.Tertiary"
                        android:layout_width="wrap_content"
                        android:layout_height="wrap_content"
                        android:layout_marginStart="20dp"
                        android:layout_marginTop="40dp"
                        android:text="@string/immediately"
                        app:layout_constraintStart_toStartOf="parent"
                        app:layout_constraintTop_toBottomOf="@id/logout_after_time"
                        tools:ignore="HardcodedText" />

                    <TextView
                        android:id="@+id/auto_logout_max_time"
                        style="@style/Overline.Tertiary"
                        android:layout_width="wrap_content"
                        android:layout_height="wrap_content"
                        android:layout_marginEnd="18dp"
                        android:text="@string/twenty_four_hours"
                        app:layout_constraintEnd_toEndOf="parent"
                        app:layout_constraintTop_toTopOf="@id/immediately"
                        tools:ignore="HardcodedText" />

                    <de.schildbach.wallet.ui.widget.CustomSeekBar
                        android:id="@+id/auto_logout_seekbar"
                        android:layout_width="match_parent"
                        android:layout_height="wrap_content"
                        android:layout_marginLeft="20dp"
                        android:layout_marginTop="16dp"
                        android:layout_marginRight="20dp"
                        android:layout_marginBottom="26dp"
                        android:max="4"
                        android:maxHeight="1dp"
                        android:minHeight="1dp"
                        android:progressDrawable="@drawable/seekbar_line"
                        android:theme="@style/Widget.AppCompat.SeekBar.Discrete"
                        android:thumb="@drawable/seekbar_thumb"
                        app:layout_constraintBottom_toBottomOf="parent"
                        app:layout_constraintTop_toBottomOf="@id/auto_logout_max_time"
                        app:tickMark="@null"
                        app:tickMarkFixed="@drawable/seekbar_step" />

                </androidx.constraintlayout.widget.ConstraintLayout>

            </androidx.constraintlayout.widget.ConstraintLayout>

            <androidx.constraintlayout.widget.ConstraintLayout
                android:layout_width="match_parent"
                android:layout_height="wrap_content"
                android:layout_marginLeft="15dp"
                android:layout_marginRight="15dp"
                android:animateLayoutChanges="true"
                android:background="@drawable/round_corners_white_bg"
                app:layout_constraintBottom_toBottomOf="parent"
                app:layout_constraintTop_toBottomOf="@id/spending_confirmation">

                <TextView
                    android:id="@+id/spending_confirmation_label"
                    style="@style/Body1"
                    android:layout_width="0dp"
                    android:layout_height="wrap_content"
                    android:layout_marginStart="20dp"
                    android:layout_marginTop="20dp"
                    android:layout_marginBottom="20dp"
                    android:text="@string/spending_confirmation"
                    app:layout_constraintBottom_toBottomOf="parent"
                    app:layout_constraintEnd_toStartOf="@id/spending_confirmation_switch"
                    app:layout_constraintStart_toStartOf="parent"
                    app:layout_constraintTop_toTopOf="parent"
                    app:layout_constraintVertical_bias="0"
                    tools:ignore="ContentDescription" />

                <androidx.appcompat.widget.SwitchCompat
                    android:id="@+id/spending_confirmation_switch"
                    android:layout_width="wrap_content"
                    android:layout_height="wrap_content"
                    android:layout_marginEnd="10dp"
                    android:theme="@style/SwitchCompat"
                    app:layout_constraintBottom_toBottomOf="@id/spending_confirmation_label"
                    app:layout_constraintEnd_toEndOf="parent"
                    app:layout_constraintTop_toTopOf="@id/spending_confirmation_label" />

                <androidx.constraintlayout.widget.ConstraintLayout
                    android:id="@+id/spending_confirmation_group"
                    android:layout_width="match_parent"
                    android:layout_height="wrap_content"
                    android:layout_marginTop="18dp"
                    android:layout_marginBottom="30dp"
                    android:visibility="gone"
                    app:layout_constraintTop_toBottomOf="@id/spending_confirmation_switch"
                    tools:visibility="visible">

                    <View
                        android:id="@+id/spending_confirmation_separator"
                        style="@style/HorizontalLine"
                        android:layout_width="match_parent"
                        android:background="@color/background_primary"
                        app:layout_constraintTop_toTopOf="parent" />

                    <TextView
                        android:id="@+id/biometric_limit_label"
                        android:layout_height="wrap_content"
                        android:layout_width="0dp"
                        style="@style/Body2"
                        android:layout_marginStart="20dp"
                        android:layout_marginTop="28dp"
                        android:text="@string/biometric_limit"
                        app:layout_constraintStart_toStartOf="parent"
                        app:layout_constraintTop_toBottomOf="@id/spending_confirmation_separator"
                        tools:ignore="ContentDescription" />

                    <TextView
                        android:id="@+id/biometric_limit_value"
                        style="@style/Headline6.Regular"
                        android:layout_height="wrap_content"
                        android:layout_width="0dp"
                        android:layout_marginStart="20dp"
                        android:layout_marginEnd="22dp"
                        android:layout_marginRight="22dp"
                        app:layout_constraintBottom_toBottomOf="@id/biometric_limit_label"
                        app:layout_constraintEnd_toEndOf="parent"
                        app:layout_constraintTop_toTopOf="@id/biometric_limit_label" />

                    <ImageView
                        android:layout_width="wrap_content"
                        android:layout_height="18dp"
                        android:layout_marginTop="3dp"
                        android:layout_marginEnd="2dp"
                        android:layout_marginRight="2dp"
                        app:layout_constraintBottom_toBottomOf="@id/biometric_limit_value"
                        app:layout_constraintEnd_toStartOf="@id/biometric_limit_value"
                        app:layout_constraintTop_toTopOf="@id/biometric_limit_value"
                        app:srcCompat="@drawable/ic_dash_d_black"
                        tools:ignore="ContentDescription" />

                    <ImageView
                        android:id="@+id/biometric_limit_icon_min"
                        android:layout_width="wrap_content"
                        android:layout_height="10dp"
                        android:layout_marginStart="18dp"
                        android:layout_marginLeft="18dp"
                        android:layout_marginTop="24dp"
                        app:layout_constraintStart_toStartOf="parent"
                        app:layout_constraintTop_toBottomOf="@id/biometric_limit_value"
                        app:srcCompat="@drawable/ic_dash_d_gray"
                        tools:ignore="ContentDescription" />

                    <TextView
                        android:id="@+id/biometric_limit_min"
                        style="@style/Overline.Tertiary"
                        android:layout_width="wrap_content"
                        android:layout_height="wrap_content"
                        android:text="0"
                        app:layout_constraintBottom_toBottomOf="@id/biometric_limit_icon_min"
                        app:layout_constraintStart_toEndOf="@id/biometric_limit_icon_min"
                        app:layout_constraintTop_toTopOf="@id/biometric_limit_icon_min"
                        tools:ignore="HardcodedText" />

                    <TextView
                        android:id="@+id/biometric_limit_max"
                        style="@style/Overline.Tertiary"
                        android:layout_width="wrap_content"
                        android:layout_height="wrap_content"
                        android:layout_marginEnd="18dp"
                        android:layout_marginRight="18dp"
                        android:text="5"
                        app:layout_constraintBottom_toBottomOf="@id/biometric_limit_min"
                        app:layout_constraintEnd_toEndOf="parent"
                        app:layout_constraintTop_toTopOf="@id/biometric_limit_min"
                        tools:ignore="HardcodedText" />

                    <ImageView
                        android:id="@+id/biometric_limit_icon_max"
                        android:layout_width="wrap_content"
                        android:layout_height="10dp"
                        app:layout_constraintBottom_toBottomOf="@id/biometric_limit_max"
                        app:layout_constraintEnd_toStartOf="@id/biometric_limit_max"
                        app:layout_constraintTop_toTopOf="@id/biometric_limit_max"
                        app:srcCompat="@drawable/ic_dash_d_gray"
                        tools:ignore="ContentDescription" />


                    <de.schildbach.wallet.ui.widget.CustomSeekBar
                        android:id="@+id/biometric_limit_seekbar"
                        android:layout_width="match_parent"
                        android:layout_height="wrap_content"
                        android:layout_marginLeft="20dp"
                        android:layout_marginTop="16dp"
                        android:layout_marginRight="20dp"
                        android:layout_marginBottom="26dp"
                        android:max="4"
                        android:maxHeight="1dp"
                        android:minHeight="1dp"
                        android:progressDrawable="@drawable/seekbar_line"
                        android:theme="@style/Widget.AppCompat.SeekBar.Discrete"
                        android:thumb="@drawable/seekbar_thumb"
                        app:layout_constraintTop_toBottomOf="@id/biometric_limit_max"
                        app:tickMark="@null"
                        app:tickMarkFixed="@drawable/seekbar_step" />

                    <TextView
                        android:id="@+id/spending_confirmation_hint"
                        style="@style/Body2.Tertiary"
                        android:layout_width="wrap_content"
                        android:layout_height="wrap_content"
                        android:layout_marginTop="18dp"
                        android:layout_marginBottom="12dp"
                        android:paddingLeft="20dp"
                        android:paddingRight="20dp"
                        app:layout_constraintBottom_toBottomOf="parent"
                        app:layout_constraintLeft_toLeftOf="parent"
                        app:layout_constraintTop_toBottomOf="@id/biometric_limit_seekbar" />

                </androidx.constraintlayout.widget.ConstraintLayout>

            </androidx.constraintlayout.widget.ConstraintLayout>

            <Button
<<<<<<< HEAD
                android:id="@+id/reset_to_default"
=======
                android:id="@+id/reset_to_default_btn"
>>>>>>> 4aca9b04
                style="@style/Button.Tertiary.Blue"
                android:layout_width="wrap_content"
                android:layout_height="wrap_content"
                android:layout_gravity="center"
                android:layout_marginTop="50dp"
                android:layout_marginBottom="25dp"
                android:text="@string/reset_to_default" />

        </LinearLayout>

    </ScrollView>

</LinearLayout><|MERGE_RESOLUTION|>--- conflicted
+++ resolved
@@ -353,11 +353,7 @@
             </androidx.constraintlayout.widget.ConstraintLayout>
 
             <Button
-<<<<<<< HEAD
-                android:id="@+id/reset_to_default"
-=======
                 android:id="@+id/reset_to_default_btn"
->>>>>>> 4aca9b04
                 style="@style/Button.Tertiary.Blue"
                 android:layout_width="wrap_content"
                 android:layout_height="wrap_content"
