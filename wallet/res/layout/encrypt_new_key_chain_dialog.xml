--- conflicted
+++ resolved
@@ -46,13 +46,8 @@
             android:layout_width="0dp"
             android:layout_height="wrap_content"
             android:layout_weight="1"
-<<<<<<< HEAD
             android:text="@string/upgrade"
-            style="@style/MontserratButton"/>
-=======
-            android:text="@string/encrypt_new_key_chain_upgrade_button"
             style="@style/Button.Primary.Blue"/>
->>>>>>> b1ec0c35
 
     </LinearLayout>
 
