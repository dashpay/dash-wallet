--- conflicted
+++ resolved
@@ -16,11 +16,7 @@
     <LinearLayout
         android:layout_width="match_parent"
         android:layout_height="match_parent"
-<<<<<<< HEAD
-        android:background="@color/background_primary_light"
-=======
         android:background="@color/background_primary"
->>>>>>> 9c34b81f
         android:orientation="vertical">
 
         <com.google.android.material.tabs.TabLayout
