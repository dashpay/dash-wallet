<?xml version="1.0" encoding="utf-8"?>
<LinearLayout
    xmlns:android="http://schemas.android.com/apk/res/android"
    xmlns:app="http://schemas.android.com/apk/res-auto"
    xmlns:tools="http://schemas.android.com/tools"
    android:layout_width="match_parent"
    android:layout_height="match_parent"
    android:orientation="vertical"
    android:background="@color/background_primary"
    tools:context="de.schildbach.wallet.ui.more.AboutActivity">

    <androidx.appcompat.widget.Toolbar
        android:id="@+id/app_bar"
        android:layout_width="match_parent"
        android:layout_height="?attr/actionBarSize"
        android:layout_marginStart="4dp"
        app:layout_constraintTop_toTopOf="parent"
        app:navigationIcon="@drawable/ic_back_arrow_primary" />

    <ScrollView
        android:layout_width="match_parent"
        android:layout_height="match_parent">
    <LinearLayout
        android:layout_width="match_parent"
        android:layout_height="wrap_content"
        android:paddingBottom="40dp"
        android:orientation="vertical">

    <TextView
        android:id="@+id/title"
        style="@style/Headline3"
        android:layout_width="match_parent"
        android:layout_height="wrap_content"
        android:layout_marginStart="20dp"
        tools:text="About Dash" />

    <TextView
        android:id="@+id/app_version_name"
        style="@style/Body2"
        android:layout_width="match_parent"
        android:layout_height="wrap_content"
<<<<<<< HEAD
        android:layout_marginTop="@dimen/about_text_margin"
        app:layout_constraintEnd_toEndOf="parent"
        app:layout_constraintStart_toStartOf="parent"
        app:layout_constraintTop_toBottomOf="@+id/dash_logo"
        tools:text="DashPay v8.0.0" />

    <TextView
        android:id="@+id/app_version_code"
        style="@style/Overline.Medium"
        android:layout_width="wrap_content"
        android:layout_height="wrap_content"
        app:layout_constraintEnd_toEndOf="parent"
        app:layout_constraintStart_toStartOf="parent"
        app:layout_constraintTop_toBottomOf="@+id/app_version_name"
        tools:text="80000" />
=======
        android:layout_marginHorizontal="20dp"
        android:layout_marginTop="3dp"
        tools:text="Dash Wallet v7.0.0-redesign" />
>>>>>>> cc2bf09f

    <TextView
        android:id="@+id/library_version_name"
        style="@style/Body2.Tertiary"
        android:layout_width="match_parent"
        android:layout_height="wrap_content"
<<<<<<< HEAD
        android:layout_marginStart="4dp"
        android:layout_marginTop="5dp"
        android:layout_marginEnd="4dp"
        android:gravity="center"
        android:textAlignment="gravity"
        app:layout_constraintEnd_toEndOf="parent"
        app:layout_constraintStart_toStartOf="parent"
        app:layout_constraintTop_toBottomOf="@+id/app_version_code"
        tools:text="DashJ 0.18.0" />
=======
        android:layout_marginHorizontal="20dp"
        tools:text="DashJ 17.0.0" />
>>>>>>> cc2bf09f

    <LinearLayout
        android:id="@+id/about_content"
        style="@style/ViewRaised"
        android:orientation="vertical"
        android:layout_width="match_parent"
        android:layout_height="wrap_content"
        android:layout_marginTop="15dp"
        android:layout_marginHorizontal="15dp"
        android:paddingVertical="15dp"
        android:background="@drawable/rounded_background"
        android:theme="@style/SecondaryBackground">

        <TextView
            style="@style/Overline.Tertiary"
            android:layout_width="match_parent"
            android:layout_height="wrap_content"
            android:layout_marginHorizontal="15dp"
            android:text="@string/about_last_explore_device_sync" />

        <TextView
            android:id="@+id/explore_dash_last_device_sync"
            style="@style/Caption"
            android:layout_marginHorizontal="15dp"
            android:layout_width="wrap_content"
            android:layout_height="wrap_content"
            tools:text="Apr 27, 5:31 pm" />

        <View
            android:layout_width="match_parent"
            android:layout_height="1dp"
            android:layout_marginTop="10dp"
            android:layout_marginStart="15dp"
            android:background="@color/divider_color" />

        <TextView
            style="@style/Overline.Tertiary"
            android:layout_width="wrap_content"
            android:layout_height="wrap_content"
            android:layout_marginTop="10dp"
            android:layout_marginStart="15dp"
            android:text="@string/about_last_explore_server_update" />

        <FrameLayout
            android:layout_width="match_parent"
            android:layout_height="wrap_content"
            android:layout_marginHorizontal="15dp">

            <TextView
                android:id="@+id/explore_dash_last_server_update"
                style="@style/Caption"
                android:layout_width="wrap_content"
                android:layout_height="wrap_content"
                android:visibility="invisible"
                tools:text="Mar 17, 5:31 pm"
                tools:visibility="visible" />

            <com.google.android.material.progressindicator.LinearProgressIndicator
                android:id="@+id/last_explore_update_loading_indicator"
                style="@style/ContentLoadingIndicator"
                android:layout_width="150dp"
                android:layout_height="wrap_content"
                android:layout_gravity="bottom"
                tools:visibility="gone" />
        </FrameLayout>

        <View
            android:layout_width="match_parent"
            android:layout_height="1dp"
            android:layout_marginTop="10dp"
            android:layout_marginStart="15dp"
            android:background="@color/divider_color" />

        <LinearLayout
            android:id="@+id/firebase_installation_id_item"
            android:layout_width="match_parent"
            android:layout_height="wrap_content"
            android:orientation="vertical"
            android:paddingHorizontal="15dp"
            android:paddingVertical="10dp"
            android:clickable="true"
            android:focusable="true"
            android:background="?attr/selectableItemBackground">

            <TextView
                style="@style/Overline.Tertiary"
                android:layout_width="wrap_content"
                android:layout_height="wrap_content"
                android:text="@string/about_firebase_installation_id" />

            <TextView
                android:id="@+id/firebase_installation_id"
                style="@style/Caption"
                android:layout_width="wrap_content"
                android:layout_height="wrap_content"
                tools:text="fxUBdkvxQhO-ICxXXXN5mAI" />
        </LinearLayout>

        <View
            android:layout_width="match_parent"
            android:layout_height="1dp"
            android:layout_marginStart="15dp"
            android:background="@color/divider_color" />

        <LinearLayout
            android:id="@+id/fcm_token_item"
            android:layout_width="match_parent"
            android:layout_height="wrap_content"
            android:orientation="vertical"
            android:paddingVertical="10dp"
            android:paddingHorizontal="15dp"
            android:clickable="true"
            android:focusable="true"
            android:background="?attr/selectableItemBackground">

            <TextView
                style="@style/Overline.Tertiary"
                android:layout_width="wrap_content"
                android:layout_height="wrap_content"
                android:text="@string/about_fcm_token" />

            <TextView
                android:id="@+id/fcm_token"
                style="@style/Caption"
                android:maxLines="2"
                android:ellipsize="end"
                android:singleLine="false"
                android:layout_width="match_parent"
                android:layout_height="wrap_content"
                tools:text="fxUBdkvxQhO-ICxXXXN5mAI:A...N-rJDGQRFKX3yuQUF2PB" />
        </LinearLayout>

        <View
            android:layout_width="match_parent"
            android:layout_height="1dp"
            android:layout_marginStart="15dp"
            android:background="@color/divider_color" />

        <TextView
            style="@style/Overline.Tertiary"
            android:layout_width="match_parent"
            android:layout_height="wrap_content"
            android:layout_marginTop="10dp"
            android:layout_marginHorizontal="15dp"
            android:text="@string/about_fork_disclaimer" />

        <TextView
            android:id="@+id/github_link"
            style="@style/Caption.Blue"
            android:layout_width="match_parent"
            android:layout_height="wrap_content"
            android:layout_marginHorizontal="15dp"
            android:text="@string/about_github_link" />
    </LinearLayout>


    <androidx.cardview.widget.CardView
        android:id="@+id/feedback_card"
        android:layout_width="match_parent"
        android:layout_height="wrap_content"
        style="@style/CardViewRaised"
        android:layout_marginTop="15dp"
        android:layout_marginHorizontal="15dp">

        <LinearLayout
            android:layout_width="match_parent"
            android:layout_height="wrap_content"
            android:orientation="vertical">

            <TextView
                android:id="@+id/review_and_rate"
                style="@style/Body2.Medium"
                android:background="?attr/selectableItemBackground"
                android:layout_width="match_parent"
                android:layout_height="wrap_content"
                android:paddingHorizontal="20dp"
                android:paddingTop="20dp"
                android:paddingBottom="14dp"
                android:text="@string/about_review_and_rate"
                android:drawableStart="@drawable/ic_rate"
                android:drawablePadding="21dp" />

            <TextView
                android:id="@+id/contact_support"
                style="@style/Body2.Medium"
                android:background="?attr/selectableItemBackground"
                android:layout_width="match_parent"
                android:layout_height="wrap_content"
                android:paddingHorizontal="20dp"
                android:paddingTop="14dp"
                android:paddingBottom="20dp"
                android:text="@string/about_contact_support"
                android:drawableStart="@drawable/ic_contact_support"
                android:drawablePadding="21dp" />
        </LinearLayout>
    </androidx.cardview.widget.CardView>

    <TextView
        android:id="@+id/copyright"
        style="@style/Overline.Tertiary"
        android:layout_width="match_parent"
        android:layout_height="wrap_content"
        android:gravity="center"
        android:textAlignment="gravity"
        android:layout_marginTop="15dp"
        android:text="@string/about_copyright" />

    <TextView
        android:id="@+id/license"
        style="@style/Overline.Tertiary"
        android:layout_width="match_parent"
        android:layout_height="wrap_content"
        android:text="@string/about_license"
        android:gravity="center"
        android:textAlignment="gravity" />
    </LinearLayout>
    </ScrollView>
</LinearLayout><|MERGE_RESOLUTION|>--- conflicted
+++ resolved
@@ -39,47 +39,17 @@
         style="@style/Body2"
         android:layout_width="match_parent"
         android:layout_height="wrap_content"
-<<<<<<< HEAD
-        android:layout_marginTop="@dimen/about_text_margin"
-        app:layout_constraintEnd_toEndOf="parent"
-        app:layout_constraintStart_toStartOf="parent"
-        app:layout_constraintTop_toBottomOf="@+id/dash_logo"
-        tools:text="DashPay v8.0.0" />
-
-    <TextView
-        android:id="@+id/app_version_code"
-        style="@style/Overline.Medium"
-        android:layout_width="wrap_content"
-        android:layout_height="wrap_content"
-        app:layout_constraintEnd_toEndOf="parent"
-        app:layout_constraintStart_toStartOf="parent"
-        app:layout_constraintTop_toBottomOf="@+id/app_version_name"
-        tools:text="80000" />
-=======
         android:layout_marginHorizontal="20dp"
         android:layout_marginTop="3dp"
         tools:text="Dash Wallet v7.0.0-redesign" />
->>>>>>> cc2bf09f
 
     <TextView
         android:id="@+id/library_version_name"
         style="@style/Body2.Tertiary"
         android:layout_width="match_parent"
         android:layout_height="wrap_content"
-<<<<<<< HEAD
-        android:layout_marginStart="4dp"
-        android:layout_marginTop="5dp"
-        android:layout_marginEnd="4dp"
-        android:gravity="center"
-        android:textAlignment="gravity"
-        app:layout_constraintEnd_toEndOf="parent"
-        app:layout_constraintStart_toStartOf="parent"
-        app:layout_constraintTop_toBottomOf="@+id/app_version_code"
-        tools:text="DashJ 0.18.0" />
-=======
         android:layout_marginHorizontal="20dp"
         tools:text="DashJ 17.0.0" />
->>>>>>> cc2bf09f
 
     <LinearLayout
         android:id="@+id/about_content"
