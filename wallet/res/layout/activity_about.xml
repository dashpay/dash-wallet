<?xml version="1.0" encoding="utf-8"?>
<androidx.constraintlayout.widget.ConstraintLayout xmlns:android="http://schemas.android.com/apk/res/android"
    xmlns:app="http://schemas.android.com/apk/res-auto"
    xmlns:tools="http://schemas.android.com/tools"
    android:layout_width="match_parent"
    android:layout_height="match_parent"
    android:background="@color/background_primary"
    tools:context="de.schildbach.wallet.ui.about.AboutActivity">

    <include
        android:id="@+id/app_bar_include"
        layout="@layout/app_bar_general"
        android:layout_width="match_parent"
        android:layout_height="wrap_content"
        app:layout_constraintTop_toTopOf="parent" />

    <ImageView
        android:id="@+id/dash_logo"
        android:layout_width="wrap_content"
        android:layout_height="33dp"
        android:layout_marginTop="@dimen/about_logo_margin_top"
        app:layout_constraintEnd_toEndOf="parent"
        app:layout_constraintStart_toStartOf="parent"
        app:layout_constraintTop_toBottomOf="@id/app_bar_include"
        app:srcCompat="@drawable/ic_dash_logo_blue" />

    <TextView
        android:id="@+id/app_version_name"
        style="@style/Headline6"
        android:layout_width="wrap_content"
        android:layout_height="wrap_content"
        android:layout_marginTop="@dimen/about_text_margin"
        app:layout_constraintEnd_toEndOf="parent"
        app:layout_constraintStart_toStartOf="parent"
        app:layout_constraintTop_toBottomOf="@+id/dash_logo"
        tools:text="Dash Wallet v7.0.0-redesign" />

    <TextView
        android:id="@+id/library_version_name"
        style="@style/Caption"
        android:layout_width="wrap_content"
        android:layout_height="wrap_content"
        android:layout_marginStart="4dp"
        android:layout_marginTop="5dp"
        android:layout_marginEnd="4dp"
        android:gravity="center"
        android:textAlignment="gravity"
        app:layout_constraintEnd_toEndOf="parent"
        app:layout_constraintStart_toStartOf="parent"
        app:layout_constraintTop_toBottomOf="@+id/app_version_name"
        tools:text="DashJ 17.0.0" />

    <TextView
        android:id="@+id/explore_dash_last_sync"
        style="@style/Caption"
        android:layout_width="wrap_content"
        android:layout_height="wrap_content"
        android:layout_marginTop="10dp"
        android:background="@drawable/selectable_background_dark"
        android:gravity="center"
<<<<<<< HEAD
        android:textAlignment="center"
=======
        android:textAlignment="gravity"
>>>>>>> 79df7f48
        android:paddingStart="8dp"
        android:paddingEnd="8dp"
        app:layout_constraintEnd_toEndOf="parent"
        app:layout_constraintStart_toStartOf="parent"
        app:layout_constraintTop_toBottomOf="@+id/library_version_name"
        tools:text="Explore Dash data updated at: 1/7/2022 10:15 AM\nLast sync: 1/7/2022 12:46 PM" />

    <TextView
        android:id="@+id/firebase_installation_id"
        style="@style/Caption"
        android:layout_width="wrap_content"
        android:layout_height="wrap_content"
        android:layout_marginTop="10dp"
        android:background="@drawable/selectable_background_dark"
        android:gravity="center"
        android:textAlignment="gravity"
        android:paddingStart="8dp"
        android:paddingEnd="8dp"
        android:visibility="gone"
        app:layout_constraintEnd_toEndOf="parent"
        app:layout_constraintStart_toStartOf="parent"
        app:layout_constraintTop_toBottomOf="@+id/explore_dash_last_sync"
        tools:text="Firebase Installation ID"
        tools:visibility="visible" />

    <TextView
        android:id="@+id/fcm_token"
        style="@style/Caption"
        android:layout_width="wrap_content"
        android:layout_height="wrap_content"
        android:layout_marginTop="8dp"
        android:background="@drawable/selectable_background_dark"
        android:maxLines="1"
        android:ellipsize="middle"
        android:gravity="center"
        android:textAlignment="gravity"
        android:paddingStart="8dp"
        android:paddingEnd="8dp"
        android:visibility="gone"
        app:layout_constraintEnd_toEndOf="parent"
        app:layout_constraintStart_toStartOf="parent"
        app:layout_constraintTop_toBottomOf="@+id/firebase_installation_id"
        tools:text="Firebase Cloud Messaging token"
        tools:visibility="visible" />

    <TextView
        android:id="@+id/fork_disclaimer"
        style="@style/Body1.Secondary"
        android:layout_width="match_parent"
        android:layout_height="wrap_content"
        android:layout_marginHorizontal="12dp"
        android:layout_marginTop="@dimen/about_text_margin"
        android:gravity="center"
        android:textAlignment="gravity"
        android:text="@string/about_fork_disclaimer"
        app:layout_constraintEnd_toEndOf="parent"
        app:layout_constraintStart_toStartOf="parent"
        app:layout_constraintTop_toBottomOf="@+id/fcm_token" />

    <TextView
        android:id="@+id/github_link"
        style="@style/Body2.Blue"
        android:layout_width="wrap_content"
        android:layout_height="wrap_content"
        android:layout_marginStart="32dp"
        android:layout_marginTop="12dp"
        android:layout_marginEnd="32dp"
        android:gravity="center"
        android:textAlignment="gravity"
        android:text="@string/about_github_link"
        app:layout_constraintEnd_toEndOf="parent"
        app:layout_constraintStart_toStartOf="parent"
        app:layout_constraintTop_toBottomOf="@+id/fork_disclaimer" />

    <TextView
        android:id="@+id/license"
        style="@style/Body2.Secondary"
        android:layout_width="wrap_content"
        android:layout_height="wrap_content"
        android:layout_marginBottom="@dimen/about_button_margin"
        android:text="@string/about_license"
        app:layout_constraintBottom_toBottomOf="parent"
        app:layout_constraintEnd_toEndOf="parent"
        app:layout_constraintStart_toStartOf="parent" />

    <TextView
        android:id="@+id/copyright"
        style="@style/Body2.Secondary"
        android:layout_width="wrap_content"
        android:layout_height="wrap_content"
        android:layout_marginBottom="7dp"
        android:text="@string/about_copyright"
        app:layout_constraintBottom_toTopOf="@id/license"
        app:layout_constraintEnd_toEndOf="parent"
        app:layout_constraintStart_toStartOf="parent" />

    <Button
        android:id="@+id/contact_support"
        style="@style/Button.Tertiary.Blue"
        android:layout_width="wrap_content"
        android:layout_height="wrap_content"
        android:layout_marginBottom="@dimen/about_text_margin"
        android:text="@string/about_contact_support"
        app:layout_constraintBottom_toTopOf="@+id/copyright"
        app:layout_constraintEnd_toEndOf="parent"
        app:layout_constraintStart_toStartOf="parent" />

    <Button
        android:id="@+id/review_and_rate"
        style="@style/Button.Primary.Large.Blue"
        android:layout_width="wrap_content"
        android:layout_height="wrap_content"
        android:layout_marginBottom="@dimen/about_button_margin"
        android:paddingLeft="20dp"
        android:paddingRight="20dp"
        android:text="@string/about_review_and_rate"
        app:layout_constraintBottom_toTopOf="@+id/contact_support"
        app:layout_constraintEnd_toEndOf="parent"
        app:layout_constraintStart_toStartOf="parent" />

    <TextView
        style="@style/Body1.Secondary"
        android:layout_width="wrap_content"
        android:layout_height="wrap_content"
        android:layout_marginBottom="@dimen/about_button_margin"
        android:text="@string/about_help_us_improve"
        app:layout_constraintBottom_toTopOf="@+id/review_and_rate"
        app:layout_constraintEnd_toEndOf="parent"
        app:layout_constraintStart_toStartOf="parent" />

</androidx.constraintlayout.widget.ConstraintLayout><|MERGE_RESOLUTION|>--- conflicted
+++ resolved
@@ -58,11 +58,7 @@
         android:layout_marginTop="10dp"
         android:background="@drawable/selectable_background_dark"
         android:gravity="center"
-<<<<<<< HEAD
-        android:textAlignment="center"
-=======
         android:textAlignment="gravity"
->>>>>>> 79df7f48
         android:paddingStart="8dp"
         android:paddingEnd="8dp"
         app:layout_constraintEnd_toEndOf="parent"
