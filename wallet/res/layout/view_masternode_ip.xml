--- conflicted
+++ resolved
@@ -55,10 +55,7 @@
         android:padding="12dp"
         android:layout_marginEnd="15dp"
         android:background="@drawable/ic_x"
-<<<<<<< HEAD
-=======
         android:visibility="invisible"
->>>>>>> 4f918612
         app:layout_constraintEnd_toEndOf="parent"
         app:layout_constraintTop_toTopOf="parent"
         app:layout_constraintBottom_toBottomOf="parent" />
