--- conflicted
+++ resolved
@@ -24,10 +24,7 @@
     android:focusable="true"
     android:background="?attr/selectableItemBackground"
     android:paddingEnd="15dp"
-<<<<<<< HEAD
-=======
     android:paddingVertical="18dp"
->>>>>>> 95bfdd15
     tools:context="de.schildbach.wallet.ui.main.TransactionAdapter">
 
     <ImageView
@@ -36,10 +33,6 @@
         android:layout_height="38dp"
         android:padding="8dp"
         android:layout_marginHorizontal="15dp"
-<<<<<<< HEAD
-        android:layout_marginVertical="17dp"
-=======
->>>>>>> 95bfdd15
         android:src="@drawable/ic_transaction_received"
         android:background="@drawable/rounded_background"
         android:theme="@style/TxReceivedBackground"
@@ -62,11 +55,7 @@
         app:layout_constraintEnd_toEndOf="@id/primary_status"
         app:layout_constraintVertical_chainStyle="packed"
         tools:text="5 transactions"
-<<<<<<< HEAD
-        tools:visibility="gone" />
-=======
         tools:visibility="visible" />
->>>>>>> 95bfdd15
 
     <TextView
         android:id="@+id/primary_status"
@@ -86,21 +75,13 @@
 
     <TextView
         android:id="@+id/time"
-<<<<<<< HEAD
-        style="@style/Caption.Tertiary"
-=======
         style="@style/Overline.Tertiary"
->>>>>>> 95bfdd15
         android:layout_width="0dp"
         android:layout_height="wrap_content"
         android:layout_marginEnd="4dp"
         android:ellipsize="end"
         android:maxLines="1"
         android:paddingEnd="6dp"
-<<<<<<< HEAD
-        android:layout_marginTop="2dp"
-=======
->>>>>>> 95bfdd15
         app:layout_constraintTop_toBottomOf="@id/primary_status"
         app:layout_constraintBottom_toBottomOf="parent"
         app:layout_constraintStart_toStartOf="@id/primary_status"
@@ -127,11 +108,7 @@
         android:layout_height="wrap_content"
         android:gravity="center|end"
         android:orientation="horizontal"
-<<<<<<< HEAD
-        app:layout_constraintTop_toTopOf="parent"
-=======
         app:layout_constraintTop_toTopOf="@id/primary_status"
->>>>>>> 95bfdd15
         app:layout_constraintBottom_toTopOf="@id/rate_container"
         app:layout_constraintVertical_chainStyle="packed"
         app:layout_constraintEnd_toEndOf="parent">
@@ -169,32 +146,20 @@
         android:id="@+id/rate_container"
         android:layout_width="wrap_content"
         android:layout_height="wrap_content"
-<<<<<<< HEAD
-        app:layout_constraintTop_toBottomOf="@id/dash_amount_container"
-=======
         app:layout_constraintTop_toTopOf="@id/time"
->>>>>>> 95bfdd15
         app:layout_constraintBottom_toBottomOf="parent"
         app:layout_constraintEnd_toEndOf="parent">
 
         <org.dash.wallet.common.ui.CurrencyTextView
             android:id="@+id/fiat_view"
-<<<<<<< HEAD
-            style="@style/Caption.Tertiary"
-=======
             style="@style/Overline.Tertiary"
->>>>>>> 95bfdd15
             android:layout_width="wrap_content"
             android:layout_height="wrap_content"
             tools:text="350.98" />
 
         <TextView
             android:id="@+id/rate_not_available"
-<<<<<<< HEAD
-            style="@style/Caption.Tertiary"
-=======
             style="@style/Overline.Tertiary"
->>>>>>> 95bfdd15
             android:layout_width="wrap_content"
             android:layout_height="wrap_content"
             android:text="@string/transaction_row_rate_not_available"
