--- conflicted
+++ resolved
@@ -1,203 +1,4 @@
 <?xml version="1.0" encoding="utf-8"?>
-<<<<<<< HEAD
-<FrameLayout xmlns:android="http://schemas.android.com/apk/res/android"
-	android:layout_width="match_parent"
-	android:layout_height="wrap_content" >
-
-	<LinearLayout
-		android:layout_width="match_parent"
-		android:layout_height="wrap_content"
-		android:orientation="vertical"
-		android:paddingBottom="8dp"
-		android:paddingLeft="@dimen/list_entry_padding_horizontal"
-		android:paddingRight="@dimen/list_entry_padding_horizontal"
-		android:paddingTop="8dp" >
-
-		<LinearLayout
-			android:id="@+id/transaction_row_extend_time"
-			android:layout_width="match_parent"
-			android:layout_height="wrap_content"
-			android:baselineAligned="true"
-			android:orientation="horizontal"
-			android:paddingBottom="2dp"
-			android:visibility="gone" >
-
-			<de.schildbach.wallet.util.CircularProgressView
-				android:id="@+id/transaction_row_confidence_circular_selected"
-				android:layout_width="@dimen/symbol_size_normal"
-				android:layout_height="@dimen/symbol_size_normal"
-				android:layout_marginRight="8dp" />
-
-			<TextView
-				android:id="@+id/transaction_row_confidence_textual_selected"
-				android:layout_width="@dimen/symbol_size_normal"
-				android:layout_height="wrap_content"
-				android:layout_marginRight="8dp"
-				android:ellipsize="none"
-				android:gravity="center_horizontal|top"
-				android:singleLine="true"
-				android:textStyle="bold" />
-
-			<TextView
-				android:id="@+id/transaction_row_full_time"
-				android:layout_width="wrap_content"
-				android:layout_height="wrap_content" />
-		</LinearLayout>
-
-		<LinearLayout
-			android:id="@+id/transaction_row_extend_address"
-			android:layout_width="match_parent"
-			android:layout_height="wrap_content"
-			android:baselineAligned="true"
-			android:orientation="horizontal" >
-
-			<de.schildbach.wallet.util.CircularProgressView
-				android:id="@+id/transaction_row_confidence_circular"
-				android:layout_width="@dimen/symbol_size_normal"
-				android:layout_height="@dimen/symbol_size_normal"
-				android:layout_marginRight="8dp" />
-
-			<TextView
-				android:id="@+id/transaction_row_confidence_textual"
-				android:layout_width="@dimen/symbol_size_normal"
-				android:layout_height="wrap_content"
-				android:layout_marginRight="8dp"
-				android:ellipsize="none"
-				android:gravity="center_horizontal|top"
-				android:singleLine="true"
-				android:textStyle="bold" />
-
-			<TextView
-				android:id="@+id/transaction_row_time"
-				android:layout_width="wrap_content"
-				android:layout_height="wrap_content"
-				android:layout_marginRight="10dp" />
-
-			<TextView
-				android:id="@+id/transaction_row_address"
-				android:layout_width="0px"
-				android:layout_height="wrap_content"
-				android:layout_gravity="left|top"
-				android:layout_weight="1"
-				android:singleLine="true"
-				android:textStyle="bold" />
-
-			<org.dash.wallet.common.ui.CurrencyTextView
-				android:id="@+id/transaction_row_value"
-				android:layout_width="wrap_content"
-				android:layout_height="wrap_content"
-				android:layout_gravity="right|top"
-				android:layout_marginLeft="8dp" />
-		</LinearLayout>
-
-		<LinearLayout
-			android:id="@+id/transaction_row_ix"
-			android:layout_width="match_parent"
-			android:layout_height="wrap_content"
-			android:orientation="horizontal"
-			android:paddingTop="2dp" >
-
-			<Space
-				android:layout_width="@dimen/symbol_size_normal"
-				android:layout_height="@dimen/symbol_size_normal"
-				android:layout_marginRight="8dp" />
-
-			<TextView
-				android:id="@+id/transaction_row_ix_status"
-				android:layout_width="0px"
-				android:layout_height="wrap_content"
-				android:layout_weight="1"
-				android:textColor="@color/fg_insignificant" />
-
-		</LinearLayout>
-
-
-		<LinearLayout
-			android:id="@+id/transaction_row_extend_fee"
-			android:layout_width="match_parent"
-			android:layout_height="wrap_content"
-			android:orientation="horizontal"
-			android:paddingTop="2dp" >
-
-			<Space
-				android:layout_width="@dimen/symbol_size_normal"
-				android:layout_height="@dimen/symbol_size_normal"
-				android:layout_marginRight="8dp" />
-
-			<TextView
-				android:layout_width="0px"
-				android:layout_height="wrap_content"
-				android:layout_weight="1"
-				android:text="@string/transaction_row_fee"
-				android:textColor="@color/fg_insignificant" />
-
-			<org.dash.wallet.common.ui.CurrencyTextView
-				android:id="@+id/transaction_row_fee"
-				android:layout_width="wrap_content"
-				android:layout_height="wrap_content"
-				android:layout_gravity="right|top"
-				android:layout_marginLeft="8dp"
-				android:textColor="@color/fg_insignificant" />
-		</LinearLayout>
-
-		<LinearLayout
-			android:id="@+id/transaction_row_extend_fiat"
-			android:layout_width="match_parent"
-			android:layout_height="wrap_content"
-			android:orientation="horizontal"
-			android:paddingTop="2dp"
-			android:visibility="gone" >
-
-			<Space
-				android:layout_width="0px"
-				android:layout_height="@dimen/symbol_size_normal"
-				android:layout_marginRight="8dp"
-				android:layout_weight="1" />
-
-			<org.dash.wallet.common.ui.CurrencyTextView
-				android:id="@+id/transaction_row_fiat"
-				android:layout_width="wrap_content"
-				android:layout_height="wrap_content"
-				android:layout_gravity="right|top"
-				android:layout_marginLeft="8dp"
-				android:textColor="@color/fg_insignificant" />
-		</LinearLayout>
-
-		<LinearLayout
-			android:id="@+id/transaction_row_extend_message"
-			android:layout_width="match_parent"
-			android:layout_height="wrap_content"
-			android:orientation="horizontal"
-			android:paddingTop="2dp" >
-
-			<Space
-				android:layout_width="@dimen/symbol_size_normal"
-				android:layout_height="@dimen/symbol_size_normal"
-				android:layout_marginRight="8dp" />
-
-			<TextView
-				android:id="@+id/transaction_row_message"
-				android:layout_width="0px"
-				android:layout_height="wrap_content"
-				android:layout_gravity="left|top"
-				android:layout_weight="1"
-				android:singleLine="true"
-				android:textColor="@color/fg_error"
-				android:textSize="@dimen/font_size_small" />
-		</LinearLayout>
-	</LinearLayout>
-
-	<ImageButton
-		android:id="@+id/transaction_row_menu"
-		style="@style/My.Widget.Button.Borderless.Small"
-		android:layout_width="wrap_content"
-		android:layout_height="wrap_content"
-		android:layout_gravity="top|right"
-		android:src="@drawable/ic_more_vert_grey600_18dp" />
-
-
-</FrameLayout>
-=======
 <LinearLayout
     xmlns:android="http://schemas.android.com/apk/res/android"
     xmlns:tools="http://schemas.android.com/tools"
@@ -378,5 +179,4 @@
 
     <View style="@style/ListSeparator" />
 
-</LinearLayout>
->>>>>>> a7a034a6
+</LinearLayout>