--- conflicted
+++ resolved
@@ -1,9 +1,4 @@
-<<<<<<< HEAD
-<de.schildbach.wallet.ui.widget.KeyboardResponsiveCoordinatorLayout
-    xmlns:android="http://schemas.android.com/apk/res/android"
-=======
 <LinearLayout xmlns:android="http://schemas.android.com/apk/res/android"
->>>>>>> b8221dd0
     xmlns:tools="http://schemas.android.com/tools"
     android:layout_width="match_parent"
     android:layout_height="match_parent"
@@ -37,10 +32,6 @@
             android:layout_height="wrap_content"
             tools:layout="@layout/send_coins_fragment" />
 
-<<<<<<< HEAD
-</de.schildbach.wallet.ui.widget.KeyboardResponsiveCoordinatorLayout>
-=======
     </ScrollView>
 
-</LinearLayout>
->>>>>>> b8221dd0
+</LinearLayout>