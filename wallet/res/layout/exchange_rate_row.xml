<?xml version="1.0" encoding="utf-8"?>
<RelativeLayout xmlns:android="http://schemas.android.com/apk/res/android"
    android:layout_width="match_parent"
    android:layout_height="wrap_content"
    xmlns:tools="http://schemas.android.com/tools"
    android:background="@color/bg_list"
    android:paddingTop="18dp"
    android:paddingLeft="@dimen/space_medium"
    android:paddingRight="@dimen/space_medium"
    android:paddingBottom="10dp"
    android:focusable="true"
    android:foreground="?android:attr/selectableItemBackground"
    tools:ignore="RtlHardcoded" >

    <ImageButton
        android:id="@+id/exchange_rate_row_menu"
        android:layout_width="28dp"
        android:tint="@color/menu_gray"
        android:layout_height="wrap_content"
<<<<<<< HEAD
        android:orientation="vertical"
        android:paddingBottom="@dimen/list_entry_padding_vertical"
        android:paddingLeft="@dimen/list_entry_padding_horizontal"
        android:paddingRight="@dimen/list_entry_padding_horizontal"
        android:paddingTop="@dimen/list_entry_padding_vertical" >

        <LinearLayout
            android:layout_width="match_parent"
            android:layout_height="wrap_content"
            android:baselineAligned="true"
            android:orientation="horizontal" >

            <FrameLayout
                android:layout_width="wrap_content"
                android:layout_height="wrap_content"
                android:layout_weight="0" >

                <TextView
                    android:id="@+id/exchange_rate_row_currency_code"
                    android:layout_width="wrap_content"
                    android:layout_height="wrap_content"
                    android:singleLine="true"
                    android:textStyle="bold" />

                <TextView
                    android:layout_width="wrap_content"
                    android:layout_height="wrap_content"
                    android:layout_marginRight="@dimen/list_entry_padding_horizontal"
                    android:maxWidth="128sp"
                    android:singleLine="true"
                    android:text="@string/exchange_rates_fragment_default"
                    android:visibility="invisible" />
            </FrameLayout>

            <TextView
                android:layout_width="0px"
                android:layout_height="wrap_content"
                android:layout_marginLeft="@dimen/list_entry_padding_horizontal"
                android:layout_weight="1"
                android:singleLine="true"
                android:text="@string/exchange_rates_fragment_rate" />

            <org.dash.wallet.common.ui.CurrencyTextView
                android:id="@+id/exchange_rate_row_rate"
                android:layout_width="wrap_content"
                android:layout_height="wrap_content"
                android:layout_gravity="right"
                android:layout_marginLeft="@dimen/list_entry_padding_horizontal" />

            <Space
                android:layout_width="24dp"
                android:layout_height="0px" />
        </LinearLayout>

        <LinearLayout
            android:layout_width="match_parent"
            android:layout_height="wrap_content"
            android:baselineAligned="true"
            android:orientation="horizontal" >
=======
        android:layout_alignParentEnd="true"
        android:layout_alignParentRight="true"
        android:layout_alignParentTop="true"
        android:paddingLeft="14dp"
        android:paddingStart="14dp"
        android:background="@android:color/transparent"
        android:src="@drawable/ic_more_vert_24dp" />
>>>>>>> a7a034a6

    <TextView
        android:id="@+id/exchange_rate_row_currency_code"
        android:layout_width="wrap_content"
        android:layout_height="wrap_content"
        android:layout_alignParentLeft="true"
        android:layout_alignParentStart="true"
        android:layout_centerVertical="true"
        android:layout_marginRight="50dp"
        android:layout_marginEnd="50dp"
        android:singleLine="true"
        style="@style/MontserratSemiBold.DB.14"
        tools:text="USD"/>

    <TextView
        android:id="@+id/exchange_rate_label"
        android:layout_width="wrap_content"
        android:layout_height="wrap_content"
        android:layout_marginBottom="4dp"
        android:singleLine="true"
        android:layout_alignParentTop="true"
        android:layout_toRightOf="@id/exchange_rate_row_currency_code"
        android:layout_toEndOf="@id/exchange_rate_row_currency_code"
        android:text="@string/exchange_rates_fragment_rate"
        style="@style/MontserratMedium.DB.12"/>

<<<<<<< HEAD
            <org.dash.wallet.common.ui.CurrencyTextView
                android:id="@+id/exchange_rate_row_balance"
                android:layout_width="wrap_content"
                android:layout_height="wrap_content"
                android:layout_gravity="right"
                android:layout_marginLeft="@dimen/list_entry_padding_horizontal"
                android:textColor="@color/fg_less_significant" />
=======
    <TextView
        android:layout_width="wrap_content"
        android:layout_height="wrap_content"
        android:singleLine="true"
        android:text="@string/exchange_rates_fragment_balance"
        android:layout_alignLeft="@id/exchange_rate_label"
        android:layout_alignStart="@id/exchange_rate_label"
        android:layout_below="@id/exchange_rate_label"
        android:textColor="@color/fg_less_significant"
        style="@style/MontserratMedium.MG.12"/>
>>>>>>> a7a034a6

    <de.schildbach.wallet.ui.CurrencyTextView
        android:id="@+id/exchange_rate_row_rate"
        android:layout_toLeftOf="@id/exchange_rate_row_menu"
        android:layout_toStartOf="@id/exchange_rate_row_menu"
        android:layout_marginBottom="4dp"
        android:layout_width="wrap_content"
        android:layout_height="wrap_content"
        android:layout_gravity="right|end"
        style="@style/MontserratSemiBold.DB.12"/>

    <de.schildbach.wallet.ui.CurrencyTextView
        android:id="@+id/exchange_rate_row_balance"
        android:layout_below="@id/exchange_rate_row_rate"
        android:layout_alignEnd="@id/exchange_rate_row_rate"
        android:layout_alignRight="@id/exchange_rate_row_rate"
        android:layout_width="wrap_content"
        android:layout_height="wrap_content"
        android:layout_gravity="right|end"
        android:textColor="@color/fg_less_significant"
        style="@style/MontserratMedium.MG.12"/>

</RelativeLayout><|MERGE_RESOLUTION|>--- conflicted
+++ resolved
@@ -17,67 +17,6 @@
         android:layout_width="28dp"
         android:tint="@color/menu_gray"
         android:layout_height="wrap_content"
-<<<<<<< HEAD
-        android:orientation="vertical"
-        android:paddingBottom="@dimen/list_entry_padding_vertical"
-        android:paddingLeft="@dimen/list_entry_padding_horizontal"
-        android:paddingRight="@dimen/list_entry_padding_horizontal"
-        android:paddingTop="@dimen/list_entry_padding_vertical" >
-
-        <LinearLayout
-            android:layout_width="match_parent"
-            android:layout_height="wrap_content"
-            android:baselineAligned="true"
-            android:orientation="horizontal" >
-
-            <FrameLayout
-                android:layout_width="wrap_content"
-                android:layout_height="wrap_content"
-                android:layout_weight="0" >
-
-                <TextView
-                    android:id="@+id/exchange_rate_row_currency_code"
-                    android:layout_width="wrap_content"
-                    android:layout_height="wrap_content"
-                    android:singleLine="true"
-                    android:textStyle="bold" />
-
-                <TextView
-                    android:layout_width="wrap_content"
-                    android:layout_height="wrap_content"
-                    android:layout_marginRight="@dimen/list_entry_padding_horizontal"
-                    android:maxWidth="128sp"
-                    android:singleLine="true"
-                    android:text="@string/exchange_rates_fragment_default"
-                    android:visibility="invisible" />
-            </FrameLayout>
-
-            <TextView
-                android:layout_width="0px"
-                android:layout_height="wrap_content"
-                android:layout_marginLeft="@dimen/list_entry_padding_horizontal"
-                android:layout_weight="1"
-                android:singleLine="true"
-                android:text="@string/exchange_rates_fragment_rate" />
-
-            <org.dash.wallet.common.ui.CurrencyTextView
-                android:id="@+id/exchange_rate_row_rate"
-                android:layout_width="wrap_content"
-                android:layout_height="wrap_content"
-                android:layout_gravity="right"
-                android:layout_marginLeft="@dimen/list_entry_padding_horizontal" />
-
-            <Space
-                android:layout_width="24dp"
-                android:layout_height="0px" />
-        </LinearLayout>
-
-        <LinearLayout
-            android:layout_width="match_parent"
-            android:layout_height="wrap_content"
-            android:baselineAligned="true"
-            android:orientation="horizontal" >
-=======
         android:layout_alignParentEnd="true"
         android:layout_alignParentRight="true"
         android:layout_alignParentTop="true"
@@ -85,7 +24,6 @@
         android:paddingStart="14dp"
         android:background="@android:color/transparent"
         android:src="@drawable/ic_more_vert_24dp" />
->>>>>>> a7a034a6
 
     <TextView
         android:id="@+id/exchange_rate_row_currency_code"
@@ -112,15 +50,6 @@
         android:text="@string/exchange_rates_fragment_rate"
         style="@style/MontserratMedium.DB.12"/>
 
-<<<<<<< HEAD
-            <org.dash.wallet.common.ui.CurrencyTextView
-                android:id="@+id/exchange_rate_row_balance"
-                android:layout_width="wrap_content"
-                android:layout_height="wrap_content"
-                android:layout_gravity="right"
-                android:layout_marginLeft="@dimen/list_entry_padding_horizontal"
-                android:textColor="@color/fg_less_significant" />
-=======
     <TextView
         android:layout_width="wrap_content"
         android:layout_height="wrap_content"
@@ -131,7 +60,6 @@
         android:layout_below="@id/exchange_rate_label"
         android:textColor="@color/fg_less_significant"
         style="@style/MontserratMedium.MG.12"/>
->>>>>>> a7a034a6
 
     <de.schildbach.wallet.ui.CurrencyTextView
         android:id="@+id/exchange_rate_row_rate"
