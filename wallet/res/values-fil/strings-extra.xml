<?xml version='1.0' encoding='UTF-8'?>
<resources>

    <string name="onboarding_create_wallet">Gumawa ng bagong pitaka</string>
    <string name="onboarding_recover_wallet">Manumbalik sa dating kalagayan ng pitaka mula sa parirala ng muling pagbawi</string>
    <string name="onboarding_restore_wallet">Ibalik ang pitaka mula sa File</string>
    <string name="onboarding_load_wallet_error">Hindi makakarga sa pitaka</string>

    <string name="set_pin_create_new_wallet">Gumawa ng bagong pitaka</string>
    <string name="set_pin_upgrade_wallet">I-upgrade ang Wallet</string>
    <string name="set_pin_restore_wallet">Ibalik ang pitaka</string>
    <string name="set_pin_enter_pin">I-enter and dating PIN</string>
    <string name="set_pin_set_pin">Mag-set ng PIN</string>
    <string name="set_pin_confirm_pin">Kumpirmahin ang PIN</string>
    <string name="set_pin_encrypting">Nage-encrypt ng pitaka</string>
    <string name="set_pin_decrypting">Nagde-decrypt ng pitaka</string>
    <string name="set_pin_verifying_pin">Pagpapatunay ng PIN</string>
    <string name="set_pin_message">Ang PIN na ito ay kailangan upang i-unlock ang iyong app kapag nais gamitin.</string>
    <string name="set_pin_confirm_pin_incorrect">Maling PIN</string>
    
    <string name="home_balance_hide_hint">Pindutin upang itago ang balanse</string>

    <string name="dialog_confirm_confirm">Kumpirmahin</string>
    <string name="dialog_confirm_pay_to">Pinadala kay</string>
    <string name="dialog_confirm_secured_by">Siniguro ni</string>
    <string name="dialog_confirm_fee">Network fee</string>
    <string name="dialog_confirm_total">Kabuuan</string>

    <!-- Home Screen: Shortcut Button: 2 lines, 9 characters across -->
    <string name="shortcut_secure_now">back-up</string>
    <!-- Home Screen: Shortcut Button: 2 lines, 9 characters across -->
    <string name="shortcut_scan_to_pay">Scan</string>
    <!-- Home Screen: Shortcut Button: 2 lines, 9 characters across -->
    <string name="shortcut_pay_to_address">Ipadala</string>
    <!-- Home Screen: Shortcut Button: 2 lines, 9 characters across -->
    <string name="shortcut_buy_sell">Bumili ng &amp; Ibenta</string>
    <!-- Home Screen: Shortcut Button: 2 lines, 9 characters across -->
    <string name="shortcut_receive">Tumanggap</string>
    <!-- Home Screen: Shortcut Button: 2 lines, 9 characters across -->
    <string name="shortcut_import_key">I-import ang private key</string>
    <!-- Home Screen: Shortcut Button: 2 lines, 9 characters across -->
    <string name="shortcut_add_shortcut">Maglagay ng shortcut</string>

    <!-- Lock Screen: Button: 2 lines, 9 characters across -->
    <string name="lock_action_quick_receive">Tanggapin ng mabilis</string>
    <!-- Lock Screen: Button: 2 lines, 9 characters across -->
    <string name="lock_action_login_with_pin">Buksan gamit ang PIN</string>
    <!-- Lock Screen: Button: 2 lines, 9 characters across -->
    <string name="lock_action_login_with_fingerprint">Buksan gamit ang Fingerprint</string>
    <!-- Lock Screen: Button: 2 lines, 9 characters across -->
    <string name="lock_action_scan_to_pay">I-scan para magpadala</string>
    <!-- Lock Screen: Text above the PIN Entry area -->
    <string name="lock_enter_pin">I-enter ang PIN</string>
    <string name="lock_unlock_with_fingerprint">Gamitin ang iyong fingerprint para mabuksan.</string>

    <string name="perm_lock_info">Ang pitaka ay permanente ng naka-lock</string>
    <string name="perm_lock_wipe_wallet">I-wipe ang wallet</string>
    <string name="perm_lock_close_app">Sarado</string>

    <string name="scan_to_pay_error_dialog_title">I-scan para magpadala</string>
    <string name="scan_to_pay_error_dialog_message">Hindi wastong Dash Address or hiling na URL sa clipboard:\n\n%s</string>
    <string name="scan_to_pay_error_dialog_message_no_data">Hindi wastong Dash Address or hiling na URL sa clipboard.</string>

    <string name="receive_title">Tumanggap</string>
    <string name="receive_enter_amount_message">Tukuyin ang halaga na matatanggap</string>

    <string name="pay_title">Ipadala</string>
    <string name="history_title">Kasaysayan</string>
    <string name="more_title">Marami</string>
    <string name="settings_title">Settings</string>
    <string name="security_title">Seguridad</string>
    <string name="recover_wallet_title">Recover Wallet</string>
    <string name="tools_title">Kagamitan</string>

    <string name="payments_title">Mga bayad</string>
    <string name="payments_tab_pay_label">Ipadala</string>
    <string name="payments_tab_receive_label">Tumanggap</string>
    <string name="payments_pay_by_qr_title">Pinadala ni</string>
    <string name="payments_pay_by_qr_sub_title">Scanning QR code</string>
    <string name="payments_pay_to_clipboard_title">Ipadala sa kinopyang address</string>
    <string name="payments_pay_to_clipboard_sub_title">Walang address na nakopya</string>

    <string name="forgot_pin_title">Nakalimutan ang PIN?</string>
    <string name="forgot_pin_message">Maaari kang mag set ng bagong PIN sa tulong ng iyong recovery phrase</string>
    <string name="forgot_pin_instruction_1">Itala ang iyong parirala ng muling pagbawi para marekober ang iyong pitaka</string>
    <string name="forgot_pin_instruction_2">Mag set up ng bagong PIN</string>
    <string name="forgot_pin_instruction_3">Buksan gamit ang iyong bagong PIN para ma-access ang iyong pitaka</string>
    <string name="forgot_pin_warning">Kapag nakalimutan mo ang iyong PIN at nawala ang iyong recover phrase, hindi muna ulit ma-aaccess ang iyong pitaka at pondo.</string>
    <string name="forgot_pin_recover">I-enter ang recovery phrase</string>
    <string name="forgot_pin_passphrase_doesnt_match">Ang recovery phrase ay hindi tumutugma sa kung saan na-set up ang wallet na ito.</string>

    <string name="send_coins_auto_lock_feasible">Ang transaksyon na ito ay dapat matapos agad ng walang ekstrang bayad</string>
    <string name="send_coins_auto_lock_not_feasible">Ang transaksyon na ito ay maaaring magtagal ng ilang minuto. Kumpletuhin agad sa halagang %1$s%2$s?</string>
    <string name="send_coins_instant_send_not_feasible">Ang transaksyon na ito ay maaring magtagal ng ilang minuto.</string>

    <string name="options_paste_from_clipboard_title">I-paste sa clipboard</string>

    <string name="transaction_row_message_own_instantx_lock_request_notsent">Ang  bayad ay kasalukuyang hindi pa naililipat.</string>
    <string name="transaction_row_message_sent_to_single_peer">Naipadala na ang bayad na ito.</string>

    <string name="regular_transaction_info_message">Ang transaksyon na ito ay hindi nakumpleto ng mabilisan.</string>

    <string name="wallet_options_disconnect">Idiskonekta</string>

    <string name="network_monitor_masternodes_title">Masternodes</string>
    <string name="export_keys_dialog_title_to_seed">Ipakita ang parirala ng muling pagbawi</string>
    <string name="import_keys_dialog_title_from_seed">Manumbalik sa dating kalagayan mula sa parirala ng muling pagbawi</string>
    <string name="backup_to_seed_wallet_dialog_message">Ito ang iyong parirala ng muling pagbawi. Pakisulat sa ibaba.</string>
    <string name="backup_wallet_to_seed_dialog_warning">WAG hayaang may makakita ng iyong parirala ng muling pagbawi dahil maaari nilang magastos ang iyong Dash.</string>
    <string name="backup_to_seed_wallet_dialog_enter_pin_message">Ang iyong pitaka ay protektado ng spending PIN. Itala ang iyong PIN at pindutin ang Show para makita ang iyong parirala ng muling pagbawi.</string>
    <string name="import_keys_from_seed_dialog_message">Itala ang iyong parirala ng muling pagbawi dito.</string>
    <string name="import_export_keys_dialog_password_phrase">Ang parirala ng muling pagbawi ay napupunta dito.</string>
    <string name="preferences_report_issue_summary">Tipunin ang mga impormasyon tungkol sa iyong suliranin at ipadala ang reklamo sa mga developer.</string>
    <string name="navigation_configuration">Pagsasaayos</string>
    <string name="request_coins_clipboard_address_msg">Ang Dash address ay nakopya na sa clipboard</string>
    <string name="backup_wallet_to_seed_show_recovery_phrase">Ipakita</string>
    <string name="restore_wallet_from_invalid_seed_warning_message">\"%s\" ay hindi isang recovery phrase na salita</string>
    <string name="restore_wallet_from_invalid_seed_not_twelve_words">Ang recovery phrase ay dapat mayroong 12 mga salita</string>
    <string name="restore_wallet_from_invalid_seed_bad_checksum">Maling recovery phrase</string>
    <string name="restore_wallet_from_invalid_seed_failure">Ang wallet ay hindi pwedeng ibalik:\n\n%s\n\nMaling recovery phrase?</string>

    <string name="send_coins_options_fee_category_zero">Walang Bayad</string>
    <string name="send_coins_fragment_hint_fee_zero">Walang bayad ang piliin sa pagbayad. Gamitin lamang ang \'walang bayad\' kung wala kang pakialam sa oras ng kumpirmasyon.</string>

    <!-- Deep Links:  Message pops up when another app requests information from this app -->
    <string name="wallet_uri_handler_public_key_request_dialog_msg">Ang aplikasyon %s ay gustong matanggap ang iyong Master Public Key. Ito ay maaaring magamit upang maantabayanan ang iyong pitaka, ito ay hindi maaaring magamit upang ilipat ang iyong Dash.</string>
    <!-- Deep Links:  Message pops up when another app requests information from this app -->
    <string name="wallet_uri_handler_address_request_dialog_msg">Ang aplkasyon %s ay nanghihingi ng address para mabayaran ka. Gusto mo bang pahintulutan ito?</string>

    <string name="wallet_lock_unlock">I-unlock</string>
    <string name="wallet_lock_unlock_wallet">I-unlock ang pitaka</string>
    <string name="wallet_lock_unlock_to_see_txs_title">Naka-lock ang pitaka</string>
    <string name="wallet_lock_unlock_to_see_txs_txt">I-tap ang lock icon sa taas upang mai-unlock ang iyong pitaka at tingnan ang nakaraang transaksyon.</string>
    <string name="wallet_lock_unlock_dialog_title">I-unlock ang iyong pitaka</string>
    <string name="wallet_lock_unlock_dialog_message">Ang iyong pitaka ay protektado ng spending PIN. Itala ang iyong PIN at pindutin ang I-unlock para magpatuloy.</string>
    <string name="wallet_lock_reset_wallet_title">I-reset ang pitaka</string>
    <string name="wallet_lock_reset_wallet_message">Sigurado ka ba? Ang iyong pitaka ay mabubura at ang lahat ng iyong Dash ay mawawala.\n\nAng tanging paraan para maibalik ang iyong Dash ay sa pamamagitan ng backup na file o recovery phrase.</string>

    <string name="wallet_lock_wallet_disabled">Naka-disabled ang iyong pitaka</string>
    <string name="wallet_lock_try_again">Subukan ulit sa loob ng %1$d %2$s</string>
    <string name="wallet_lock_reset">I-reset</string>
    <string name="wallet_lock_wrong_pin">Maling PIN! %s</string>
    <string name="wallet_last_attempt">Huling pagsubok sa PIN</string>
    <string name="wallet_last_attempt_message">Ang isa pang nabigong pagtatangka ay mangangailangan ng aking passphrase upang mabawi ang aking wallet</string>

    <plurals name="wallet_lock_attempts_remaining">
        <item quantity="one">%d subok nalang ang nalalabi</item>
        <item quantity="other">%d subok nalang ang nalalabi</item>
    </plurals>

    <plurals name="minute">
        <item quantity="one">minuto</item>
        <item quantity="other">minuto</item>
    </plurals>

    <plurals name="hour">
        <item quantity="one">oras</item>
        <item quantity="other">oras</item>
    </plurals>

    <string name="upgrade">I-upgrade</string>
    <string name="encrypt_new_key_chain_dialog_title">I-upgrade ang iyong pitaka</string>
    <string name="encrypt_new_key_chain_dialog_message">Ang iyong pitaka ay ma-uupgrade upang masuportahan ang importing at exporting sa maraming apps.</string>
    <string name="encrypt_new_key_chain_enter_pin_dialog_message">Kailangan itala ang iyong PIN para matapos ang proseso ng pag-upgrade.</string>
    <string name="pin_code_required_dialog_message">Itong app na ito ay nangangailangan na ng PIN ngayon para magastos at makita ang balanse at mga transaksyon.</string>
    <string name="backup_wallet_seed_private_key_written_down_box">Naisulat ko na sa ibaba ang parirala ng muling pagbawi</string>

    <string name="change_exchange_currency_code_message">Ang iyong lokal na salapi ay %1$s, pero sa app na ito ang iyong default na salapi ay naka-set sa %2$s. Gusto mo bang baguhin ito sa %1$s o hayaan ito sa %2$s?</string>
    <string name="change_to">Ilipat sa %s</string>
    <string name="leave_as">Hayaan ito sa %s</string>

    <string name="remind_later">Ipaalala mamaya</string>
    <string name="backup_now">I-back up na ngayon</string>

    <string name="notification_transactions_channel_name">Mga transaksyon</string>
    <string name="notification_transactions_channel_description">Makatanggap ng alerto tungkol sa parating na mga transaksyon.</string>
    <string name="notification_synchronization_channel_name">Pagtutugma</string>
    <string name="notification_synchronization_channel_description">Magpakita ng notipikasyon kapag ang app ay tumugma sa network.</string>
    <string name="notification_generic_channel_name">Pangkalahatang abiso</string>
    <string name="notification_generic_channel_description">Iba pang mga kaganapan sa Dash Wallet</string>
    <string name="notification_push_channel_name">Mga Push Notification</string>
    <string name="notification_push_channel_description">Nagpapakita ng mga push notification na ipinadala sa iyo ni Dash</string>
    <string name="notification_settings_title">Mga Notipikasyon</string>
    <string name="notification_explainer_title">Gustong magpadala sa iyo ng mga notification ang Dash Wallet</string>
    <string name="notification_explainer_message">Maaaring kasama sa mga notification ang mga alerto, tunog, at icon na mga badge. Maaaring i-configure ang mga ito sa Mga Setting ng telepono.</string>

    <string name="net_type_indicator" />

    <string name="unlock_with_fingerprint">Gamitin ang iyong fingerprint para mabuksan.</string>
    <string name="unlock_with_fingerprint_error">Hindi kinilala ang fingerprint, subukan ulit.</string>
    <string name="unlock_with_fingerprint_error_max_attempts">Umabot sa hangganan ang bilang ng pagsubok ng fingerprint. Subukan muli mamaya.</string>
    <string name="or_unlock_with_fingerprint">O gamitin ang iyong fingerprint sa pagbukas.</string>
    <string name="enable_fingerprint">I-enable ang fingerprint</string>
    <string name="touch_fingerprint_sensor">Hawakan ang sensor ng fingerprint.</string>
    <string name="touch_fingerprint_to_enable">Hawakan ang fingerprint sensor upang mabuksan gamit ang fingerprint.</string>
    <string name="fingerprint_changed_title">Fingerprint data ay napalitan</string>
    <string name="fingerprint_changed_message">Napansin namin ang pagbabago ng iyong fingerprint authentication data. Kailangan mong gamitin ang PIN sa oras na ito.</string>
    <string name="exchange_rate_missing">Abg bayad na ito ay masyado ng matagal para magkaroon ng fiat value.</string>

    <string name="preferences_enable_payment_request_summary">Gamitin ang protokol sa pagbabayad para sa pinasimulang pagbabayad ng QR code</string>
    <string name="preferences_enable_payment_request_title">BIP70 para sa scan-to-pay</string>

    <string name="verify_continue">Ipagpatuloy</string>
    <string name="verify_backup_wallet">Backup na Pitaka</string>
    <string name="verify_show_recovery_phrase">Ipakita ang recovery phrase</string>
    <string name="verify_info_title">I-backup ang iyong recovery phrase</string>
    <string name="verify_info_subtitle">Kakailanganin mo ang recovery phrase na ito upang ma-access ang iyong mga pondo kung ang device na ito ay nawala, nasira o kung na-uninstall ang Dash Wallet mula sa device na ito.</string>
    <string name="verify_info_title_1">HINDI iniimbak ng Dash Core Group ang recovery phrase</string>
    <string name="verify_info_subtitle_1">Maaaring ma-access ng sinumang may iyong recovery phrase ang iyong mga pondo.</string>
    <string name="verify_info_title_2">HINDI mo maibabalik ang wallet nang walang recovery phrase</string>
    <string name="verify_info_subtitle_2">Isulat ito sa isang ligtas na lugar at huwag ipakita ito sa sinuman.</string>
    <string name="verify_seed_buttons_tip">Paki-pindot ang mga salita mula sa iyong recovery phrase sa tamang pagkakasunod-sunod.</string>
    <string name="verify_seed_success_title">Matagumpay na na-beripika</string>
    <string name="verify_seed_success_message">Ang iyong pitaka ay ligtas na. Maari mong magamit ang recovery phrase kahit kailan upanh marekober ang account sa ibang device.</string>
    <string name="verify_no_screenshot_title">Huwag kumuha ng screenshot</string>
    <string name="verify_no_screenshot_message">Sa halip, isulat ang recovery phrase sa isang ligtas na lugar.</string>
    <string name="verify_why_no_screenshot">Bakit hindi ako dapat kumuha ng screenshot?</string>
    <string name="verify_warning_title">Babala</string>
    <string name="verify_warning_message">Ang recovery phrase na ito ay kinakailangan upang ma-access ang pondo sa wallet.</string>
    <string name="verify_warning_screenshots_title">HUWAG kumuha ng screenshot</string>
    <string name="verify_warning_screenshots_message">Ang mga screenshot ay nakikita sa ibang apps o device.</string>
    <string name="verify_warning_do_not_show">HUWAG hayaan ang sinuman na makita ang iyong recovery phrase.</string>
    <string name="verify_warning_do_not_type">Huwag i-type ang iyong recovery phrase sa mga tagapamahala ng password o saanman.</string>
    <string name="view_seed_done">Tapos</string>
    <string name="view_seed_title">Recovery phrase</string>
    <string name="transaction_result_view_on_explorer">Tingnan sa block explorer</string>
    <string name="transaction_result_tax_category">Kategorya ng Buwis</string>
    <string name="transaction_result_tax_category_loading">Nagkakarga...</string>
    <string name="tax_category_income">Kita</string>
    <string name="tax_category_expense">Gastos</string>
    <string name="tax_category_transfer_in">Paglipat-loob</string>
    <string name="tax_category_transfer_out">Paglipat-labas</string>
    <string name="transaction_result_paid_successfully">Matagumpay na naipadala</string>
    <string name="transaction_result_sent_to">Pinadala kay</string>
    <string name="transaction_date_and_time">Petsa</string>
    <string name="transaction_close">Sarado</string>
    <string name="transaction_details_amount_received">Halagang natanggap</string>
    <string name="transaction_details_amount_sent">Halagang ipinadala</string>
    <string name="transaction_details_sent_from">Pinadala mula</string>
    <string name="transaction_details_sent_to">Ipadala kay</string>
    <string name="transaction_details_received_at">Natanggap sa</string>
    <string name="transaction_details_moved_from">Ilipat mula</string>
    <string name="transaction_details_moved_internally_to">Internally ilipat sa</string>
    <string name="transaction_failed_details">Nabigo ang Paglipat</string>
    <string name="transaction_failed_resolve">Ito ay maaaring malutas sa pamamagitan ng</string>
    <string name="transaction_failed_rescan">muling pag-scan sa blockchain</string>
    <string name="transaction_failed_in_conflict">Posible ito kung naka-install ang wallet sa dalawang device.</string>

    <string name="authenticate_fingerprint_title">Patunayan</string>
    <string name="authenticate_fingerprint_message">Kumpirmahin ang fingerprint para magpatuloy</string>
    <string name="authenticate_pin_message">I-enter ang iyong PIN para magpatuloy</string>
    <string name="authenticate_switch_to_fingerprint">Gamitin ang Fingerprint</string>
    <string name="authenticate_switch_to_pin">Gamitin ang PIN</string>

    <string name="menu_buy_and_sell_title">Bumili at magbenta ng Dash</string>
    <string name="menu_buy_and_sell_subtitle">Ikonekta sa mga third party na palitan</string>
    <string name="liquid_unavailable">Hindi na available ang liquid integration sa Dash Wallet</string>
    <string name="liquid_unavailable_details">Kung mayroon kang anumang mga tanong tungkol sa iyong mga hawak sa Dash sa Liquid, mangyaring makipag-ugnayan sa Liquid support center</string>
    <string name="menu_security_title">Seguridad</string>
    <string name="menu_security_subtitle">Ipakita ang passphrase, backup wallet…</string>
    <string name="menu_settings_title">Settings</string>
    <string name="menu_settings_subtitle">Default na pananalapi, shortcuts, about...</string>
    <string name="menu_tools_title">Kagamitan</string>
    <string name="menu_tools_subtitle">I-import ang private key</string>
    <string name="menu_local_currency">Lokal na pananalapi</string>
    <string name="menu_rescan_blockchain">Muling i-scan ang blockchain </string>
    <string name="menu_contact_support_title">Contact Support</string>
    <string name="menu_contact_support_subtitle">I-report ang Isyu</string>
    <string name="menu_explore_title">Galugarin</string>
    <string name="menu_explore_subtitle">Mamili gamit ang DASH sa mahigit 155,000 merchant</string>

    <string name="tools_address_book">Adresbuk</string>
    <string name="tools_import_private_key">I-import ang private key</string>
    <string name="tools_network_monitor">Network monitor</string>
    <string name="tools_show_xpub">Pinalawak na Public Key</string>

    <string name="about_help_us_improve">Tulungan kaming mapabuti ang iyong karanasan</string>
    <string name="about_review_and_rate">Suriin at i-rate ang app</string>
    <string name="about_contact_support">Contact Support</string>
    <string name="about_fork_disclaimer">Ito ay open source app forked mula sa Bitcoin Wallet</string>
    <string name="about_copyright">Copyright © 2023 Dash Core Group</string>
    <string name="about_license">GNU General Public License v3.0</string>
    <string name="about_version_name">Dash Wallet %s</string>
    <string name="about_last_explore_device_sync">Pag-sync ng device sa huling Explore</string>
    <string name="about_last_explore_server_update">Huling pag-update ng server ng Explore</string>
    <string name="about_firebase_installation_id">Firebase installation ID</string>
    <string name="about_fcm_token">Firebase cloud messaging token</string>
    <string name="about_last_explore_dash_update_error">hindi makuha</string>
    <string name="about_last_explore_dash_sync_never">hindi kailanman</string>
    <string name="about_explore_failed_sync">Nabigong mag-sync sa %s</string>
    <string name="about_explore_preloaded_on">Pre-loaded sa %s</string>

    <string name="block">Block</string>
    <string name="time">Oras</string>
    <string name="hash">Hash</string>
    <string name="block_info">Block Info</string>

    <string name="scan_private_key">I-scan ang Pribadong Susi</string>
    <string name="scan_private_key_intro_1">Ikaw ay kasalukuyan ng mags-sweep ng pondo mula sa Dash paper wallet.</string>
    <string name="scan_private_key_intro_2">Ang lahat ng barya mula sa wallet na iyon ay malilipat sa wallet dito sa device.</string>
    <string name="scan_private_key_intro_3">Kapag ang transaksyon ay nakumpirma, ang ibang wallet ay mawawalan ng bisa at hindi na pwedeng gamitin ulit para sa panseguridad. </string>
    <string name="confirm">Kumpirmahin</string>

    <string name="advanced_security_security_level">Lebel ng seguridad</string>
    <string name="auto_logout">Awtimatikong Pag-log out</string>
    <string name="spending_confirmation">Kumpirmasyon ng nagastos</string>
    <string name="logout_after">Isara pagkatapos</string>
    <string name="immediately">Kaagad</string>
    <string name="twenty_four_hours">24 na oras</string>
    <string name="one_minute">1 minuto</string>
    <string name="five_minute">5 minuto</string>
    <string name="one_hour">1 oras</string>
    <string name="biometric_limit">Biometric Limit</string>
    <string name="spending_confirmation_hint_zero">Ang PIN ay laging kailangan sa pagbabayadb</string>
    <string name="spending_confirmation_hint_above_zero">Maari kang magkumpirma gamit ang Biometric Authentication sa mga bayarin sa ibaba</string>

    <string name="security_none">Wala</string>
    <string name="security_low">Mababa</string>
    <string name="security_medium">Katamtaman</string>
    <string name="security_high">Mataas</string>
    <string name="security_very_high">Napakataas</string>
    <string name="max">Max</string>

    <string name="skip">laktawan</string>
    <string name="get_started">Magsimula</string>
    <string name="welcome_screen_title_1_new_install">Maligayang pagdating</string>
    <string name="welcome_screen_title_1_upgrade">Kami ay nag-upgrade</string>
    <string name="welcome_screen_subtitle_1">Ang sapantaha at pamilyar na karanasan sa lahat ng iyong aparato</string>
    <string name="welcome_screen_title_2">Magbayad ng walang kahirap-hirap</string>
    <string name="welcome_screen_subtitle_2">Magbayad at mabayaran agad dahil sa madaling paraan ng pagbabayad.</string>
    <string name="welcome_screen_title_3">Mas marami pang kontrol</string>
    <string name="welcome_screen_subtitle_3">Magkaroon ng kumpletong kontrol at pinasadyang pitaka base sa iyong nais</string>

    <string name="sync_status_wait">Pakihintay na mag-sync upang makumpleto</string>
    <string name="sync_status_syncing_sub_title">kasama ang Dash blockchain</string>
    <string name="sync_status_unable_to_connect">Hindi maka-konekta</string>
    <string name="sync_status_check_connection">Suriin ang koneksyon</string>
    <string name="sync_status_sync_title">Sync</string>
    <string name="sync_status_sync_completed">Kompleto</string>

    <string name="appwidget_wallet_not_ready">Paki setup ang iyong pitaka</string>

    <string name="payment_request_please_wait_message">Pagkonekta sa Server ng pagbabayad</string>
    <string name="payment_request_unable_to_connect">Hindi maka-konekta</string>
    <string name="payment_request_unable_to_send">Hindi maipadala</string>
    <string name="payment_request_please_try_again">Subukan muli</string>
    <string name="payment_request_try_again">Subukan muli</string>
    <string name="payment_request_expired_title">Ang hiling sa pagbayad ay nag-expire na</string>
    <string name="payment_request_close">Sarado</string>
    <string name="payment_request_skip">Laktawan</string>
    <string name="payment_request_paid_to">Nabayaran kay</string>

    <string name="import_image_not_valid_qr_code">Hindi wastong QR Code</string>
    <string name="import_image_please_use_valid_qr_code">Mangyaring gumamit ng wastong Dash QR Code</string>
    <string name="import_image_no_private_key_copied">Walang nakopya ang private key</string>
    <string name="import_image_import_valid_private_key">Kopyahin ang isang wastong private key upang mai-import ang Dash mula rito</string>
    <string name="import_image_invalid_private">Di-wastong Private Key</string>

    <string name="today">Ngayon</string>
    <string name="yesterday">Kahapon</string>

    <string name="syncing">Nagsi-sync</string>
    <string name="syncing_balance">Syncing Balance</string>
    <string name="transaction_count">%d mga transaksyon</string>
    <string name="all_transactions">Lahat</string>
    <string name="received_transactions">Natanggap</string>
    <string name="sent_transactions">Ipinadala</string>
    <string name="set_pin_error_missing_wallet_title">Nawawalang Wallet Error</string>
    <string name="set_pin_error_missing_wallet_message">Nawawala ang wallet. Mangyaring iulat ito sa Support Desk.</string>
    <string name="wallet_encryption_error_title">Error sa Paggawa ng Wallet</string>
    <string name="wallet_encryption_error_message">May problema sa paggawa ng wallet. Mangyaring iulat ito sa Support Desk.</string>
    <string name="wallet_not_encrypted_error_message">May problema sa iyong wallet.\n\nKung wala kang Dash sa wallet na ito, i-uninstall at muling i-install ang app na ito. Pagkatapos ay gumawa ng bagong wallet.\n\nKung mayroon kang recovery phrase o backup na file, i-uninstall ang app na ito at muling i-install ito.\n\nKung hindi, mangyaring iulat ito sa Support Desk.</string>

    <string name="reset_wallet_title">Sigurado ka bang gusto mong i-reset ang wallet?</string>
    <string name="reset_wallet_message">Kung ni-reset mo ang iyong wallet ang tanging paraan upang makakuha ng access dito ay ang pagbawi ng wallet na may recovery phrase.</string>
    <string name="positive_reset_text">Oo, I-reset ang Wallet</string>
    <string name="launch_reset_wallet_title">You have a positive balance</string>
    <string name="launch_reset_wallet_message">Kung ni-reset mo ang iyong wallet, mawawala ang lahat ng iyong pondo kung hindi mo na-back up ang iyong recovery phrase.</string>
    <string name="continue_reset">Ipagpatuloy</string>
    <string name="launch_reset_wallet_extra_message">I-back up ang iyong recovery phrase</string>
    <string name="start_reset_wallet_title">Baka matalo ka ng %s</string>
    <string name="reset_wallet_text">I-reset ang pitaka</string>
    <string name="reclassify_transactions_title">I-reclassify ang Iyong mga Transaksyon</string>
    <string name="reclassify_transactions_title_message">Ang mga klasipikasyong ito ay makikita sa CSV Export na maaaring magamit upang mag-import sa mga serbisyo sa pag-uulat ng buwis.</string>
    <string name="reclassify_transactions_question">Saan ko maaaring baguhin ang kategorya ng buwis?</string>
    <string name="reclassify_transactions_outgoing_title">Mga papalabas na transaksyon</string>
    <string name="reclassify_transactions_by_default_message">bilang default ay mamarkahan bilang</string>
    <string name="reclassify_transactions_incoming_title">Mga papasok na transaksyon</string>
    <string name="reclassify_transactions_change_it_message">Maaari mo itong palitan ng</string>
    <string name="reclassify_transactions_linked_accounts_title">Mga naka-link na account</string>
    <string name="reclassify_transactions_linked_accounts_message">bilang default lahat ng mga transaksyon papunta o mula sa iyong mga naka-link na account (palitan, staking, atbp) ay mamarkahan bilang mga paglilipat.</string>
    <string name="reclassify_transactions_change_explanation">Pumili ng anumang transaksyon mula sa homepage at baguhin ang kategorya sa pahina ng mga detalye ng transaksyon.</string>

    <string name="masternode_keys_title">Mga Masternode Key</string>
    <string name="masternode_key_type_owner">Susi ng may-ari</string>
    <string name="masternode_key_type_voting">Mga susi ng pagboto</string>
    <string name="masternode_key_type_operator">Operator na mga Susi</string>
<<<<<<< HEAD
    <string name="masternode_key_type_platform">Mga Susi ng Operator ng HPMN</string>
=======
>>>>>>> 4aca9b04
    <string name="masternode_key_type_total">%d mga susi</string>
    <string name="masternode_key_type_used">%d ginamit</string>
    <string name="masternode_key_pair_index">Keypair %d</string>
    <string name="masternode_key_address">Address</string>
    <string name="masternode_key_id">Key Id</string>
    <string name="masternode_key_public">Pampublikong susi</string>
    <string name="masternode_key_public_legacy">Pampublikong Susi (pamana)</string>
    <string name="masternode_key_private_hex">Pribadong susi</string>
    <string name="masternode_key_private_wif">Pribadong Susi WIF</string>
    <string name="masternode_key_used">IP: %s</string>
    <string name="masternode_key_ip_address_unknown">Hindi kilala</string>
    <string name="masternode_key_not_used">hindi ginagamit</string>
    <string name="masternode_key_revoked">Binawi</string>
    <string name="masternode_key_private_public_base64">Pribado / Pampublikong Susi (base64)</string>
</resources><|MERGE_RESOLUTION|>--- conflicted
+++ resolved
@@ -17,7 +17,7 @@
     <string name="set_pin_verifying_pin">Pagpapatunay ng PIN</string>
     <string name="set_pin_message">Ang PIN na ito ay kailangan upang i-unlock ang iyong app kapag nais gamitin.</string>
     <string name="set_pin_confirm_pin_incorrect">Maling PIN</string>
-    
+
     <string name="home_balance_hide_hint">Pindutin upang itago ang balanse</string>
 
     <string name="dialog_confirm_confirm">Kumpirmahin</string>
@@ -395,10 +395,6 @@
     <string name="masternode_key_type_owner">Susi ng may-ari</string>
     <string name="masternode_key_type_voting">Mga susi ng pagboto</string>
     <string name="masternode_key_type_operator">Operator na mga Susi</string>
-<<<<<<< HEAD
-    <string name="masternode_key_type_platform">Mga Susi ng Operator ng HPMN</string>
-=======
->>>>>>> 4aca9b04
     <string name="masternode_key_type_total">%d mga susi</string>
     <string name="masternode_key_type_used">%d ginamit</string>
     <string name="masternode_key_pair_index">Keypair %d</string>
