<?xml version='1.0' encoding='UTF-8'?>
<resources  xmlns:tools="http://schemas.android.com/tools">

    <string name="choose_your_username">Piliin ang iyong <b>Dash
Username</b></string>
    <string name="identity_min_3_chars">Sa pagitan ng 3 at 23 na mga karakter</string>
    <string name="identity_alphanum_only">Mga titik, numero at gitling lamang</string>
    <string name="identity_hyphen_rule">Dapat magsimula at magtapos sa isang titik o numero</string>
    <string name="identity_username_validating">Pagpapatunay ng username...</string>
    <string name="identity_username_available">Available ang username</string>
    <string name="identity_username_taken">Kinuha na Username</string>
    <string name="platform_communication_error">Pagkakamali sa komunikasyon sa Dash Platform</string>
    <string name="register">Magparehistro</string>

    <string name="new_account_confirm_button_text">Kumpirmahin &amp; Magbayad</string>
    <string name="invitation_confirm_button_text">Kumpirmahin</string>
    <string name="new_account_confirm_accept">Tinatanggap Ko</string>
    <string name="new_account_confirm_upgrade_fee">Bayad sa Pag-upgrade</string>
    <string name="new_account_confirm_message">Pinili mo ang %s bilang iyong username. Pakitandaan na HINDI maaaring baguhin ang username kapag ito ay nakarehistro na.</string>
    <string name="invitation_confirm_title">Bayad sa Imbitasyon</string>
    <string name="invitation_confirm_message">Ang bawat imbitasyon ay popondohan ng halagang ito upang mabilis na magawa ng tatanggap ang kanilang username sa Dash Network</string>
    <string name="invitation_init_title">Mag-imbita</string>
    <string name="invitation_init_header">Imbitahin ang iyong mga kaibigan at pamilya</string>
    <string name="invitation_init_message">Tulungan ang iyong mga kaibigan at pamilya na sumali sa Dash Network. Anyayahan sila sa mundo ng social banking.</string>
    <string name="invitation_init_button_text">Gumawa ng bagong Imbitasyon</string>
    <string name="invitation_notifications_hint">Imbitahin ang iyong mga kaibigan at pamilya na sumali sa Dash Network.</string>
    <string name="invitation_notifications_hint1">Mag-imbita ng isang tao na sumali sa Dash Network</string>
    <string name="invitation_notifications_hint1_or">o</string>
    <string name="invitation_created_title">Imbitasyon</string>
    <string name="invitation_created_successfully">Matagumpay na Nagawa ang Imbitasyon</string>
    <string name="invitation_created_tag_title">I-tag para sa iyong reperensiya</string>
    <string name="invitation_created_tag">hal: Tatay</string>
    <string name="invitation_created_preview">I-preview ang Imbitasyon</string>
    <string name="invitation_created_copy_link">Kopyahin ang Link ng Imbitasyon</string>
    <string name="invitation_created_send_invitation">Magpadala ng imbitasyon</string>
    <string name="invitation_created_send_invitation_again">Magpadala muli</string>
    <string name="invitation_created_maybe_later">Baka mamaya</string>
    <string name="invitation_preview_title">Sumali ka na</string>
    <string name="invitation_preview_message">Inimbitahan ka ni %s. Simulan ang paggamit ng Dash cryptocurrency.</string>
    <string name="invitation_preview_close">Sarado</string>
    <string name="invitation_cant_afford_title">Hindi sapat na Balanse sa Wallet</string>
    <string name="invitation_cant_afford_message">Kailangan mo ng kahit man lang %s Dash para gumawa ng imbitasyon</string>
    <string name="invitation_creating_error_title">Pagkakamali sa Paggawa ng Imbitasyon</string>
    <string name="invitation_creating_error_message">Nagkaroon ng problema sa paggawa ng iyong imbitasyon. Pakisubukang muli.</string>
    <string name="invitation_creating_error_message_not_synced">Hintaying makumpleto ang pag-sync at subukang muli.</string>
    <string name="invitation_creating_progress_title">Paggawa ng imbitasyon</string>
    <string name="invitation_verifying_progress_title">Bine-verify ang imbitasyon</string>
    <string name="invitation_share_message">Ang mga imbitasyon ay pang-isahang gamit lamang. Huwag ibahagi sa isang grupo.</string>
    <string name="invitation_share_title">Imbitasyon sa DashPay</string>
    <string name="invitation_already_claimed_title">Na-claim na ang imbitasyon</string>
    <string name="invitation_already_claimed_message">Na-claim na ang iyong imbitasyon mula sa %s</string>
    <string name="invitation_invalid_invite_title">Di-wastong Imbitasyon</string>
    <string name="invitation_invalid_invite_message">Ang iyong imbitasyon mula sa %s ay hindi wasto</string>
    <string name="invitation_username_already_found_title">Nahanap na ang username</string>
    <string name="invitation_username_already_found_message">Hindi mo ma-claim ang imbitasyong ito dahil mayroon ka nang Dash username</string>
    <string name="invitation_onboarding_has_began_error_title">Pagkakamali sa Onboarding</string>
    <string name="invitation_onboarding_has_began_error">Nasa proseso ang onboarding, paki-claim ang iyong imbitasyon pagkatapos mong gawin ang iyong wallet.</string>
    <string name="invitation_accept_title_1">Kunin ang iyong Username</string>
    <string name="invitation_accept_title_2">Idagdag ang iyong Mga Kaibigan at Pamilya</string>
    <string name="invitation_accept_message_2">Imbitahin ang iyong pamilya, hanapin ang iyong mga kaibigan sa pamamagitan ng paghahanap sa kanilang mga username</string>
    <string name="invitation_accept_title_3">I-personalize</string>
    <string name="invitation_accept_message_3">I-upload ang iyong larawan, i-personalize ang iyong pagkakakilanlan</string>
    <string name="invitation_accept_continue">Ipagpatuloy</string>
    <string name="invitation_contact_request_sent_message">Ipinadala ang isang kahilingan sa pakikipag-ugnayan sa %s mula noong inanyayahan ka nila.</string>

    <string name="username_being_created">Ang iyong username %s ay nilikha sa Network ng Dash</string>
    <string name="username_being_requested">Ang iyong username %s ay hinihiling sa Network ng Dash</string>

    <string name="processing_let_me_know">Ipaalam sa akin kapag ito ay tapos na</string>
    <string name="processing_home_title">Mag-upgrade sa Ebolusyon</string>
    <string name="processing_home_step_1" tools:ignore="TypographyFractions">(1/3) Pagproseso ng Bayad</string>
    <string name="processing_home_step_2">(2/3) Paggawa ng ID</string>
    <string name="processing_home_step_2_restoring">(2/3) Pagbawi ng ID</string>
    <string name="processing_home_step_3" tools:ignore="TypographyFractions">(3/3) Pagrerehistro ng Username</string>
    <string name="processing_home_step_3_requesting" tools:ignore="TypographyFractions">(3/3) Humihiling ng Username</string>
    <string name="processing_home_step_3_restoring">(3/3) Pagbawi ng Username</string>
    <string name="processing_done_title">Hello %s,</string>
    <string name="processing_done_subtitle">Handa na ang iyong account</string>
    <string name="processing_voting_subtitle">Nagsimula na ang pagboto para sa iyong username</string>
    <string name="processing_error_title">Kamalian sa Pag-upgrade</string>
    <string name="processing_error_title_from_invite">Kamalian sa Pag-upgrade mula sa imbitasyon</string>
    <string name="processing_error_retry">Subukang muli</string>
    <string name="processing_username_unavailable_title">Hindi available ang username</string>
    <string name="processing_username_unavailable_subtitle">Mangyaring pumili ng isa pa</string>

    <string name="dashpay_upgrade_fee">Bayad sa Pag-upgrade</string>
    <string name="dashpay_invite_fee">Bayad sa Pag-imbita</string>
    <string name="dashpay_topup_fee">Bayad sa Topup</string>
    <string name="search_user_find_a_user">Maghanap ng gumagamit sa Network ng Dash</string>
    <string name="search_for_a_user">Maghanap para sa isang Gumagamit sa Network ng Dash</string>
    <string name="search_user_input_placeholder">ilagay ang username upang maghanap dito</string>
    <string name="add_new_contact">Magdagdag ng Bagong Contact</string>
    <string name="send_contact_request">Magpadala ng Kahilingan sa Pakikipag-ugnay</string>
    <string name="sending_contact_request">Nagpapadala ng Kahilingan sa Pakikipag-ugnayan</string>
    <string name="sending_contact_request_short">Nag-iimbita</string>
    <string name="accepting_contact_request">Pagtanggap ng Kahilingan sa Pakikipag-ugnayan</string>
    <string name="accepting_contact_request_short">Pagtanggap</string>
    <string name="search_user_no_results">Walang mga user na tumutugma</string>
    <string name="search_user_loading">Naghahanap ng username <b>"%"</b> sa Network ng Dash</string>
    <string name="contact_request_pending">Nakabinbin ang Kahilingan sa Pakikipag-ugnay</string>
    <string name="pay">Magbayad</string>
    <string name="contact_request_received_title">%say humiling na maging kaibigan mo</string>
    <string name="contact_request_accept">Tanggapin</string>
    <string name="contact_request_ignore">Huwag pansinin</string>

    <string name="contacts_no_results">Walang mga contact na tumutugma</string>

    <string name="contacts_title">Mga Contact</string>
    <string name="contacts_send_to_contact_title">Ipadala sa isang Contact</string>
    <string name="contacts_search_for">Maghanap para sa isang contact</string>
    <string name="contact_requests_title">Mga Kahilingan sa Pakikipag-ugnay</string>
    <string name="contacts_add_new_contact">Magdagdag ng bagong contact</string>
    <string name="contacts_contact_requests_count">Mga Kahilingan sa Pakikipag-ugnay (%d)</string>
    <string name="contacts_contact_requests">Mga Kahilingan sa Pakikipag-ugnay</string>
    <string name="contacts_contact_requests_view">tingnan lahat</string>
    <string name="contacts_my_contacts">Ang Aking mga Contacts</string>
    <string name="contacts_sort_order">Pagbukud-bukurin ayon sa:</string>
    <string-array name="contacts_sort">
        <item>Pangalan</item>
    </string-array>

    <string name="notifications_title">Mga Notipikasyon</string>
    <string name="notifications_title_with_count">Mga Notipikasyon (%d)</string>
    <string name="notifications_profile_activity">Aktibidad</string>
    <string name="notifications_new">Bago</string>
    <string name="notifications_earlier">Mas maaga</string>
    <string name="notifications_none_new">Walang mga bagong notipikasyon</string>
    <string name="notifications_contact_has_accepted">%s ay tinanggap ang iyong kahilingan sa pakikipag-ugnay.</string>
    <string name="notifications_you_have_accepted">Tinanggap mo ang kahilingan sa pakikipag-ugnayan mula sa %s</string>
    <string name="notifications_you_sent">Nagpadala ka ng kahilingan sa pakikipag-ugnayan sa %s</string>
    <string name="notifications_you_received">%s ay nagpadala sa iyo ng isang kahilingan sa pakikipag-ugnay</string>

    <string name="identity_complete_message">Ang iyong username %s ay matagumpay na nilikha sa Network ng Dash</string>
    <string name="request_complete_message">Ang iyong username %s ay matagumpay na hiniling sa Network ng Dash</string>

    <string name="scan_to_pay_username_dialog_message">Hindi wastong Dash Username o Pagkakakilanlan\n\n%s</string>
    <string name="send_coins_to_username">Nagpapadala kay</string>
    <string name="contact_history_disclaimer">Idagdag ang % bilang iyong contact sa <b> Pagbayad ng Direkta sa Username </b> at <b> Panatilihin ang Kasaysayan ng Kapwang Transaksyon </b></string>
    <string name="contact_history_disclaimer_pending">Kapag tinanggap ng % ang iyong kahilingan maaari kang <b>Magbayad Direkta sa Username</b></string>
    <string name="stranger_activity_disclaimer_text">Ang mga pagbabayad na direktang ginawa sa mga address ay hindi pananatilihin sa aktibidad.</string>
    <string name="error_loading_identity">Error sa paglo-load ng pagkakakilanlan</string>

    <string name="edit_profile">I-edit ang profile</string>
    <string name="display_name">I-display ang pangalan</string>
    <string name="about_me">Tungkol sa Akin</string>
    <string name="char_count">%1$d/%2$d mga karakter</string>
    <!-- overrides default TextInputLayout value. Do not change the name -->
    <string name="save">I-save</string>
    <string name="edit_profile_take_picture">Kumuha ng Larawan gamit ang Camera</string>
    <string name="edit_profile_choose_picture">Pumili mula sa Gallery</string>
    <string name="upgrade_to_evolution_title">Sumali sa DashPay</string>
    <string name="upgrade_to_evolution_message">Lumikha ng iyong Username, maghanap ng mga kaibigan at pamilya gamit ang kanilang mga username at idagdag sila sa iyong mga contact</string>
    <string name="image_cropper_title">Ilipat at I-zoom ang iyong larawan upang mahanap ang perpektong akma</string>
    <string name="select">Pumili</string>
    <string name="unable_to_load_image">Hindi maikarga ang larawan.</string>
    <string name="profile_picture_upload_error_title">Error sa Pag-upload</string>
    <string name="profile_picture_upload_error_message">Hindi ma-upload ang iyong larawan. Pakisubukang muli.</string>
    <string name="profile_picture_upload_try_again">Subukan muli</string>
    <string name="profile_picture_uploading_title">Mangyaring maghintay</string>
    <string name="profile_picture_uploading_message">Pag-upload ng iyong larawan sa network</string>
    <string name="picture_upload_policy">Patakaran sa Pag-upload ng Larawan</string>
    <string name="imgur_policy_1">Ang larawang pipiliin mo ay ia-upload sa Imgur nang hindi nagpapakilala.</string>
    <string name="imgur_policy_2">Ang larawang na-upload ay maaaring matingnan sa publiko ng sinuman.</string>
    <string name="imgur_policy_3">Maaari mong i-delete anumang oras ang larawang na-upload, hangga\'t may access ka sa wallet na ito.</string>
    <string name="profile_picture_delete_title">Sigurado ka ba\?</string>
    <string name="profile_picture_delete_message">Hindi na gagamitin ang larawang ito sa Dash network</string>
    <string name="agree">Sumang-ayon</string>
    <string name="yes">Oo</string>
    <string name="no">Hindi</string>

    <string name="updating_profile">Pag-update ng Profile sa Dash Network</string>
    <string name="google_drive_policy_one">Walang impormasyon ng account na nakaimbak sa Dash Network o sa DashPay wallet.</string>
    <string name="google_drive_policy_two">Ang larawang na-upload ay maaaring matingnan sa publiko ng sinuman.</string>
    <string name="google_drive_policy_three">Maaari mong i-delete o baguhin ang larawan anumang oras hangga\'t mayroon kang access sa wallet sa device na ito.</string>

    <string name="upload_image_message">Pag-upload ng iyong larawan sa network</string>
    <string name="upload_image_please_wait">Mangyaring maghintay</string>
    <string name="upload_image_error_message">Hindi ma-upload ang iyong larawan. Pakisubukang muli.</string>
    <string name="upload_image_upload_error">Error sa Pag-upload</string>

    <string name="edit_profile_google_drive">Google Drive</string>
    <string name="edit_profile_imgur">Imgur</string>
    <string name="google_drive_failed_authorization">Nabigo ang awtorisasyon ng Google Drive.</string>


    <string name="error_updating_profile_try_again">Subukan muli</string>
    <string name="error_updating_profile_cancel">Kanselahin</string>
    <string name="error_updating_profile_msg">Error sa pag-update ng iyong profile</string>
    <string name="error_updating_profile_code">Code: %s</string>
    <string name="edit_profile_public_url">Pampublikong URL</string>
    <string name="public_url_enter_url">I-paste ang URL ng iyong larawan</string>
    <string name="public_url_error_message">Hindi makuha ang larawan. Mangyaring magpasok ng wastong URL ng larawan.</string>
    <string name="public_url_message">Maaari mong tukuyin ang anumang URL na available sa publiko sa internet para makita ito ng mga manggagamit sa Dash network.</string>
    <string name="public_url_more_info">Higit pang impormasyon</string>
    <string name="public_url_fetching_image">Kinukuha ang Larawan</string>

    <string name="gravatar">Gravatar</string>
    <string name="gravatar_email_prompt">Ilagay ang iyong Gravatar Email ID</string>
    <string name="gravatar_fetching">Kinukuha ang iyong Gravatar</string>
    <string name="gravatar_email_sample">sample\@email.com</string>
    <string name="gravatar_disclaimer">Ang iyong Email ay hindi nakaimbak sa DashPay wallet o sa anumang mga server. Ginagamit ito nang isang beses upang makuha ang mga detalye ng iyong Gravatar account at pagkatapos ay itapon.</string>
    <string name="gravatar_email_error">Hindi makuha ang iyong Gravatar. Mangyaring maglagay ng wastong gravatar email ID.</string>

    <string name="where_to_store_your_picture">Saan mo gustong itabi ang iyong larawan\?</string>
    <string name="external_storage_disclaimer">Ang iyong imahe ay palaging nasa iyong kontrol. Hindi iniimbak ng Dash ang alinman sa iyong data kasama ang iyong larawan sa profile.</string>
    <string name="select_source_sign_in_required">Kailangang mag-sign in</string>
    <string name="select_source_google_drive">Google Drive</string>
    <string name="select_source_no_sign_in_required">Walang kinakailangang account</string>

    <string name="join_dashpay_subtitle">Lumikha ng isang username, idagdag ang iyong mga kaibigan...</string>
    <string name="join_dashpay_more_subtitle">Lumikha ng iyong Username, maghanap ng mga kaibigan at idagdag sila sa iyong mga contact</string>
    <string name="join">Sumali</string>

    <string name="more_suggestions">Higit pang mga Mungkahi</string>
    <string name="users_that_matches">Mga user na tumutugma</string>
    <string name="not_in_your_contacts">na kasalukuyang wala sa iyong mga contact</string>
    <string name="no_matching_contacts">Walang tumutugmang mga user sa iyong mga contact</string>
    <string name="suggestions_empty_result_part_1">Walang mga user na tumutugma sa pangalan</string>
    <string name="suggestions_empty_result_part_2">sa iyong mga contact</string>
    <string name="save_changes">I-save ang mga pagbabago</string>
    <string name="save_profile_reminder_text">Gusto mo bang i-save ang mga pagbabagong ginawa mo sa iyong profile\?</string>
    <string name="invitation_notification_text">Imbitahin ang iyong mga kaibigan at pamilya na sumali sa Dash Network.</string>
    <string name="dashpay_min_balance_disclaimer">Kailangan mo man lang kahit <b>%s</b> para maka pagsimula</string>
    <string name="dashpay_insuffient_credits">Hindi sapat na mga kredito upang maisagawa ang pagkilos na ito.</string>

    <string name="about_developer_mode">Na-activate ang mode ng developer: pinagana ang lahat ng feature!</string>
    <string name="about_developer_mode_disabled">Na-deactivate ang developer mode.</string>
    <string name="invite_history_create_new_invite">Gumawa ng bagong Imbitasyon</string>
    <string name="invitations_history_header">Kasaysayan ng mga Imbitasyon</string>
    <string name="invitations_filter_title">I-filter ang Mga Imbitasyon</string>
    <string name="invite_history_empty">Walang nagawang mga imbitasyon.</string>
    <string name="invite_history_empty_claimed">Walang na-claim na mga imbitasyon.</string>
    <string name="invite_history_empty_pending">Walang nakabinbing imbitasyon.</string>
    <string name="invitation_details_invite_used_by">Imbitasyon na ginamit ni</string>
    <string name="invitation_details_invite_without_username">Na-claim ang imbitasyon. Nakabinbin ang pagpaparehistro ng username.</string>
    <string-array name="invite_filter">
        <item>Lahat</item>
        <item>Nakabitin</item>
        <item>Inangkin</item>
    </string-array>

    <!-- Private memo -->
    <string name="private_memo">Pribadong Tala</string>
    <string name="add_note">Magdagdag ng tala</string>
    <string name="edit_note">I-edit ang Tala</string>
    <string name="note">Tala</string>

    <string name="select_privacy_preferences">Piliin ang iyong mga kagustuhan sa privacy ng username</string>
    <string name="please_note_cant_change_this_later">Pakitandaan na hindi mo na ito mababago sa ibang pagkakataon</string>
    <string name="Intermediate_level_WIFI_Warning">Ang intermediate na antas ng privacy ay nangangailangan ng maaasahang koneksyon sa internet</string>
    <string name="Advanced_level_WIFI_Warning">Ang advanced na antas ng privacy ay nangangailangan ng maaasahang koneksyon sa internet</string>
    <string name="privcay_level_WIFI_warning_desc">Inirerekomenda na nasa isang Wi-Fi network upang maiwasan ang pagkawala ng anumang mga pondo</string>
    <string name="continue_anyway">Magpatuloy pa rin</string>
    <string name="welcome_to_dash_pay">Maligayang pagdating sa Dash Pay</string>
    <string name="pay_to_usernames">Magbayad sa mga username. Wala nang mga alphanumeric na address.</string>
    <string name="create_a_username">Gumawa ng username</string>
    <string name="add_your_friends_family">Idagdag ang iyong Mga Kaibigan at Pamilya</string>
    <string name="invite_your_family">Imbitahin ang iyong pamilya, hanapin ang iyong mga kaibigan sa pamamagitan ng paghahanap sa kanilang mga username</string>
    <string name="personalise_profile">I-personalize ang profile</string>
    <string name="upload_your_picture">I-upload ang iyong larawan, i-personalize ang iyong pagkakakilanlan.</string>
    <string name="in_case_lose_your_passphrase">Kung sakaling mawala mo ang iyong passphrase mawawala ang iyong karapatan sa iyong hiniling na username.</string>
    <string name="keep_your_passphrase_safe">Panatilihing ligtas ang iyong passphrase</string>
    <string name="pay_now">Magbayad ngayon at kung hindi naaprubahan, maaari kang lumikha ng ibang pangalan nang hindi nagbabayad muli</string>
    <string name="case_your_request_is_not_approved">Kung sakaling hindi maaprubahan ang iyong kahilingan</string>
<<<<<<< HEAD
=======
    <string name="voting_requirement_subtitle">Awtomatikong maaaprubahan ang anumang username na mayroong numero 2–9 o mas mahaba sa 20 karakter</string>
>>>>>>> 1556014b
    <string name="voting_requirement_title">Ang pagboto ay kinakailangan lamang sa ilang mga kaso</string>
    <string name="dash_network_must_vote_to_approve">Dapat bumoto ang Dash network upang aprubahan ang iyong username bago ito malikha.</string>
    <string name="what_is_username_voting">Ano ang pagboto ng username\?</string>
    <string name="usernames_blocked_title">Maaaring i-block ang ilang mga username</string>
    <string name="usernames_blocked_subtitle">Kung matukoy ng sapat na network na hindi naaangkop ang isang username, maaari nilang i-block ito</string>
    <string name="username_voting">Pagboto ng username</string>
<<<<<<< HEAD
=======
    <string name="username_voting_subtitle">Bilang may-ari ng masternode maaari kang bumoto upang aprubahan ang mga hiniling na username bago ito magawa ng mga user.</string>
>>>>>>> 1556014b
    <string name="all">Lahat</string>
    <string name="n_usernames">%d mga username</string>
    <string name="n_requests">%d mga kahilingan</string>
    <string name="search_by_username">Maghanap sa pamamagitan ng username</string>
    <string name="type">Uri</string>
    <string name="only_duplicates">Mga duplicate lang</string>
    <string name="only_links">Mga kahilingan lamang na may mga link</string>
    <string name="only_links_short">Sa mga link</string>
    <string name="date">Petsa: %s</string>
    <string name="votes">Mga Boto: %s</string>

    <string-array name="usernames_sort_by_options">
        <item>Bago sa luma</item>
        <item>Luma sa bago</item>
        <item>Mataas hanggang mababa</item>
        <item>Mababa hanggang mataas</item>
    </string-array>

    <string-array name="usernames_type_options">
        <item>Lahat</item>
        <item>Naaprubahan ko na</item>
        <item>hindi ko na inaprubahan</item>
    </string-array>

    <string name="request_your_username">Gumawa ng iyong username</string>
<<<<<<< HEAD
=======
    <string name="request_your_hint">Pakitandaan na hindi mo na ito mababago sa hinaharap</string>
>>>>>>> 1556014b
    <string name="request_username">Humiling ng Username</string>
    <string name="request_voting_range">Ang Dash network ay boboto sa username na ito. Aabisuhan ka namin ng mga resulta sa %s.</string>
    <string name="request_username_available">Available ang username</string>
    <string name="request_username_unavailable">Hindi available o naka-block ang username</string>
    <string name="request_username_taken">Kinuha ang username</string>
    <string name="requesting_your_username_title">Paglikha ng iyong username</string>
    <string name="requesting_your_username_error_title">Nabigo ang iyong kahilingan sa username</string>
    <string name="voting">Pagboto:</string>
    <string name="this_username_has_already_been_requested">Ang username na ito ay hiniling na, ngunit maaari mo rin itong hilingin at hayaan ang network na bumoto upang magpasya kung maaari mong makuha ito</string>
    <string name="request_details">Mga detalye ng kahilingan</string>
    <string name="request_details_subtitle">Suriin ang pag-post sa ibaba upang i-verify ang pagmamay-ari ng username na ito</string>
    <string name="vote_to_approve">Bumoto para Aprubahan</string>
    <string name="identity">Pagkakakilanlan</string>
    <string name="results">Mga resulta</string>
    <string name="link">Link</string>
    <string name="link_not_provided">Hindi ibinigay</string>
    <string name="cancel_approval">Kanselahin ang Pag-apruba</string>
    <string name="verify_your_identity">I-verify ang iyong pagkakakilanlan upang mapahusay ang iyong mga pagkakataong makuha ang iyong hiniling na username</string>
    <string name="if_somebody">Kung may ibang humiling ng parehong username gaya mo, hahayaan namin ang network na magpasya kung kanino ibibigay ang username na ito</string>
    <string name="the_link_will_be_visible">Ang link na iyong ipapadala ay makikita lamang ng mga may-ari ng network</string>
    <string name="verify_your_identity_voting">I-verify ang iyong pagkakakilanlan</string>
    <string name="copy_the_text">Kopyahin ang teksto</string>
    <string name="please_vote_to_approve">Mangyaring bumoto upang aprubahan ang aking hiniling na username sa Dash - %s</string>
    <string name="prove_your_identity">Patunayan ang iyong pagkakakilanlan</string>
    <string name="make_a_post_with_the_text">Gumawa ng post gamit ang text sa itaas sa isang kilalang social media o messaging platform para i-verify na ikaw ang orihinal na may-ari ng hiniling na username at i-paste ang link sa ibaba</string>
    <string name="paste_the_link">Idikit ang link</string>
    <string name="voting_key_title">Ilagay ang iyong voting key</string>
    <string name="voting_key_input_error">Naglagay ka ng di-wastong key</string>
    <string name="voting_key_add">Idagdag ang iyong mga susi sa pagboto</string>
    <string name="voting_key_add_subtitle">Ang (mga) IP address sa ibaba ay nauugnay sa wallet na ito</string>
    <string name="masternode_ip">Masternode IP address</string>
    <string name="multiple_votes_cast">ipapalabas ang mga %d boto dahil marami kang voting key na nakaimbak sa wallet</string>
    <string name="add_masternode_key">Magdagdag ng Masternode Voting Key</string>
    <string name="vote_submitted">Naisumite ang iyong boto</string>
    <string name="vote_cancelled">Kinansela ang iyong boto</string>
    <string name="quick_vote">Mabilis na Pagboto</string>
    <string name="quick_vote_subtitle">Sa pamamagitan ng pag-tap sa \"Vote for All\" na button, awtomatiko kang bumoto para sa lahat ng na-filter na username (%d) na unang isinumite</string>
    <string name="vote_for_all">Bumoto para sa Lahat</string>
    <string name="voting_period_active">Aktibo ang Panahon ng Pagboto ng Username</string>
    <string name="there_was_a_network_error">Nagkaroon ng error sa network, maaari mong subukang muli nang walang karagdagang gastos</string>
    <string name="requested_username_has_been">Ang username ay hiniling.</string>
    <string name="requested_voting_duration">Mga resulta sa %s.</string>
    <string name="cancel_request">Kanselahin ang Kahilingan</string>
    <string name="after_the_voting">Pagkatapos ng pagboto ay aabisuhan ka namin tungkol sa mga resulta nito</string>
    <string name="none">Wala</string>
    <string name="verify_now">I-verify Ngayon</string>
    <string name="if_you_tap_cancel">Kung tapikin mo ang \"Kanselahin ang Kahilingan\", magkakaroon ka pa rin ng pagkakataong humiling ng isa pang username nang hindi nagbabayad muli</string>
    <string name="do_you_really_want_to_cancel">Gusto mo ba talagang kanselahin ang kahilingan sa username\?</string>
    <string name="if_you_tap_cancel_request">Kung tapikin mo ang \"Kanselahin ang Kahilingan\", magkakaroon ka pa rin ng pagkakataong humiling ng isa pang username nang hindi nagbabayad muli</string>
    <string name="cant_open">Hindi mabuksan</string>
    <string name="invalid_link">Ang link ay hindi wasto</string>
    <string name="welcome_request_username_min_balance_disclaimer_all">Mayroon kang %s Dash. Ang ilang mga username ay nagkakahalaga ng hanggang %s Dash.</string>
    <string name="welcome_request_username_min_balance_disclaimer_noncontested">Kailangan mong magkaroon ng higit sa %s Dash para makagawa ng username.</string>
    <string name="request_username_min_balance_disclaimer">Upang humiling ng username sa Dash Network, kailangan mong magkaroon ng higit sa %s Dash</string>

    <!-- CoinJoin -->
    <string name="coinjoin">CoinJoin</string>
    <string name="turned_off">Naka-off</string>
    <string name="coinjoin_info_subtitle">Ang paghahalo ng iyong mga Dash coins ay gagawing mas pribado ang iyong mga transaksyon</string>
    <string name="coinjoin_description_1">Magagawa mo lang gumastos ng Dash na pinaghalo kapag naka-on ito. Maaari itong i-off anumang oras.</string>
    <string name="coinjoin_description_2">Awtomatikong ihahalo ang bagong natanggap na Dash kapag binuksan ang wallet</string>
    <string name="coinjoin_description_3">Ang pag-on sa feature na ito ay magreresulta ng mas mataas na paggamit ng baterya</string>
    <string name="coinjoin_mixing_level_title">Piliin ang antas ng paghahalo</string>
    <string name="coinjoin_mixing_level_subtitle">Maaari mong baguhin o ihinto ang antas ng paghahalo anumang oras</string>
    <string name="coinjoin_mixing_transactions">Paghahalo ng mga Transaksyon</string>
    <string name="coinjoin_transaction_group">Ito ay paghahalo ng mga kaugnay na transaksyon.</string>
    <string name="intermediate">Intermediate</string>
    <string name="advanced">Advanced</string>
    <string name="intermediate_level_card_decs">Maaaring matukoy ng mga advanced na user na may napakataas na antas ng teknikal na kadalubhasaan ang iyong history ng transaksyon</string>
    <string name="advanced_level_card_decs">Napakahirap para sa mga advanced na user na may anumang antas ng teknikal na kadalubhasaan na matukoy ang iyong kasaysayan ng transaksyon</string>
    <string name="coinjoin_intermediate_time">hanggang 30 minuto</string>
    <string name="coinjoin_advanced_time">Maramihang oras</string>
    <string name="coinjoin_start">Simulan ang Paghahalo</string>
    <string name="coinjoin_stop">Itigil ang Paghahalo</string>
    <string name="coinjoin_mixing">Paghahalo</string>
    <string name="coinjoin_paused">Nakahinto ang Paghahalo</string>
    <string name="coinjoin_not_started">Hindi Nagsimula</string>
    <string name="coinjoin_progress">%s (%d%%) %s ng %s</string>
    <string name="coinjoin_progress_balance">%1$s ng %2$s</string>
    <string name="coinjoin_progress_finished">Ganap na Nahalo</string>
    <string name="coinjoin_change_level_confirmation">Sigurado ka bang gusto mong baguhin ang antas ng privacy\?</string>
    <string name="coinjoin_stop_mixing_title">Sigurado ka bang gusto mong ihinto ang paghahalo\?</string>
    <string name="coinjoin_stop_mixing_message">Ang anumang mga pondo na pinaghalo ay isasama sa iyong mga hindi pinaghalong pondo</string>
    <string name="coinjoin_mixed_balance">Pinaghalong balanse:</string>

    <!-- credit balance messages / buttons -->
    <string name="credit_balance_empty_warning_title">Ang iyong balanse sa kredito ay mababa</string>
    <string name="credit_balance_low_warning_title">Ang iyong balanse sa kredito ay ganap na naubos</string>
    <string name="credit_balance_empty_warning_message">Maaari mong patuloy na gamitin ang DashPay para sa mga pagbabayad ngunit hindi mo mai-update ang iyong profile o magdagdag ng higit pang mga contact hanggang sa ma-top up mo ang iyong balanse sa kredito</string>
    <string name="credit_balance_low_warning_message">I-top-up ang iyong mga credit upang magpatuloy sa paggawa ng mga pagbabago sa iyong profile at pagdaragdag ng mga contact</string>
    <string name="credit_balance_button_maybe_later">Baka mamaya</string>
    <string name="credit_balance_button_buy">Bumili ng Mga Kredito</string>
    <string name="credit_balance_insufficient_error_message">Wala kang sapat na pondo para makabili ng mga kredito</string>
    <string name="buy_credits_estimated_items">%s - %d mga contact / %d mga update sa profile</string>

    <string name="request_username_username_voting_message">+ ano ang pagboto ng username\?</string>
    <string name="request_username_character_requirement">Mga titik, numero at gitling lamang</string>
    <string name="request_username_balance_requirement">Kailangan mong magkaroon ng 0.25 DASH para magawa ang username na ito</string>
    <string name="request_username_length_requirement">Sa pagitan ng 3 at 23 na mga karakter</string>
    <string name="request_username_confirm">Tinatanggap Ko</string>
    </resources><|MERGE_RESOLUTION|>--- conflicted
+++ resolved
@@ -262,20 +262,14 @@
     <string name="keep_your_passphrase_safe">Panatilihing ligtas ang iyong passphrase</string>
     <string name="pay_now">Magbayad ngayon at kung hindi naaprubahan, maaari kang lumikha ng ibang pangalan nang hindi nagbabayad muli</string>
     <string name="case_your_request_is_not_approved">Kung sakaling hindi maaprubahan ang iyong kahilingan</string>
-<<<<<<< HEAD
-=======
+    <string name="voting_requirement_title">Ang pagboto ay kinakailangan lamang sa ilang mga kaso</string>
     <string name="voting_requirement_subtitle">Awtomatikong maaaprubahan ang anumang username na mayroong numero 2–9 o mas mahaba sa 20 karakter</string>
->>>>>>> 1556014b
-    <string name="voting_requirement_title">Ang pagboto ay kinakailangan lamang sa ilang mga kaso</string>
     <string name="dash_network_must_vote_to_approve">Dapat bumoto ang Dash network upang aprubahan ang iyong username bago ito malikha.</string>
     <string name="what_is_username_voting">Ano ang pagboto ng username\?</string>
     <string name="usernames_blocked_title">Maaaring i-block ang ilang mga username</string>
     <string name="usernames_blocked_subtitle">Kung matukoy ng sapat na network na hindi naaangkop ang isang username, maaari nilang i-block ito</string>
     <string name="username_voting">Pagboto ng username</string>
-<<<<<<< HEAD
-=======
     <string name="username_voting_subtitle">Bilang may-ari ng masternode maaari kang bumoto upang aprubahan ang mga hiniling na username bago ito magawa ng mga user.</string>
->>>>>>> 1556014b
     <string name="all">Lahat</string>
     <string name="n_usernames">%d mga username</string>
     <string name="n_requests">%d mga kahilingan</string>
@@ -301,10 +295,6 @@
     </string-array>
 
     <string name="request_your_username">Gumawa ng iyong username</string>
-<<<<<<< HEAD
-=======
-    <string name="request_your_hint">Pakitandaan na hindi mo na ito mababago sa hinaharap</string>
->>>>>>> 1556014b
     <string name="request_username">Humiling ng Username</string>
     <string name="request_voting_range">Ang Dash network ay boboto sa username na ito. Aabisuhan ka namin ng mga resulta sa %s.</string>
     <string name="request_username_available">Available ang username</string>
