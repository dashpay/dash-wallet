--- conflicted
+++ resolved
@@ -3,23 +3,40 @@
 
     <string name="toast_wallet_reset">지갑이 재설치되었습니다!\n완전한 복구를 위해 잠시 기다려 주세요.</string>
     <string name="wallet_disclaimer_fragment_remind_safety">사용자의 전적인 책임 하에 사용하십시오. &lt;u&gt;안전성 노트&lt;/u&gt;를 확인하십시오.</string>
+    <string name="wallet_disclaimer_fragment_remind_backup">지갑을 백업해야 합니다!</string>
     <string name="blockchain_state_progress_hours">%1$s, %2$d시간 이전으로부터 동기화 중</string>
     <string name="blockchain_state_progress_days">%1$s, %2$d일 이전으로부터 동기화 중</string>
     <string name="blockchain_state_progress_weeks">%1$s, %2$d주 이전으로부터 동기화 중</string>
     <string name="blockchain_state_progress_months">%1$s, %2$d개월 이전으로부터 동기화 중</string>
     <string name="blockchain_state_progress_downloading">네트워크 동기화 중</string>
     <string name="blockchain_state_progress_stalled">동기화 멈춤</string>
+    <string name="blockchain_state_progress_problem_storage">동기화 중 : 저장 공간 문제 발생</string>
+    <string name="blockchain_state_progress_problem_network">동기화 중 : 네트워크에 문제 발생</string>
     <string name="wallet_address_fragment_clipboard_msg">대시 주소가 클립보드에 복사되었습니다</string>
     <string name="wallet_address_dialog_fragment_hint">프라이버시를 보호하기 위해 송금을 한 번 받으면 새로운 주소가 생성됩니다.</string>
+    <string name="wallet_balance_fragment_too_much">이 금액은 보관하기에 너무 큰 금액입니다. 일부를 안전한 장소로 옮기십시오.</string>
+    <string name="wallet_balance_fragment_replaying">초기화 중에는 잔액을 사용할 수 없습니다.</string>
     <string name="exchange_rates_activity_title">로컬 통화</string>
     <string name="exchange_rates_fragment_empty_text">환율 정보를 불러오지 못했습니다.</string>
     <string name="exchange_rates_fragment_empty_search">환율 정보를 찾지 못했습니다.</string>
+    <string name="exchange_rates_fragment_default">(기본값)</string>
+    <string name="exchange_rates_fragment_rate">요금</string>
+    <string name="exchange_rates_fragment_balance">잔액</string>
+    <string name="exchange_rates_fragment_source">가격 출처  %s</string>
     <string name="exchange_rates_options_search">환율 검색</string>
+    <string name="exchange_rates_context_set_as_default_title">기본값으로 설정</string>
     <string name="wallet_transactions_fragment_empty_text">표시할 거래가 없습니다</string>
+    <string name="wallet_transactions_row_warning_backup">축하합니다, 첫번째 지불금을 받으셨습니다! 지갑을 백업하시고 분실을 방지하세요. 벌써 마치셨나요?</string>
     <string name="wallet_transactions_fragment_coinbase">채굴됨</string>
     <string name="wallet_transactions_fragment_internal">내부</string>
+    <string name="wallet_transactions_options_filter">거래 필터링 하기</string>
+    <string name="wallet_transactions_options_filter_all">모든 지불</string>
+    <string name="wallet_transactions_options_filter_received">받은 거래</string>
+    <string name="wallet_transactions_options_filter_sent">보낸 거래</string>
+    <string name="wallet_options_safety_menu">안전 보관</string>
     <string name="wallet_options_encrypt_keys_set">PIN 설정</string>
     <string name="wallet_options_encrypt_keys_change">PIN 변경</string>
+    <string name="wallet_options_safety">안전 이슈 참조</string>
     <string name="wallet_low_storage_dialog_title">내부 저장소 용량이 부족합니다!</string>
     <string name="wallet_low_storage_dialog_msg">대시 지갑은 거래 기록과 블록을 기억하기 위해 내부 저장 장치를 사용합니다. 저장 공간이 부족할 경우 앱 작동이 중단될 수 있으며, 대시 보관과 거래에 문제가 발생할 수 있습니다.\n\n불필요한 앱 정리를 위해 어플리케이션 매니저를 여시겠습니까?</string>
     <string name="wallet_low_storage_dialog_button_apps">앱 정리하기</string>
@@ -30,28 +47,34 @@
     <string name="wallet_version_dialog_msg_deprecated">업데이트를 확인하실 수 없다면, 당신의 안드로이드 버전이 더 이상 지원되지 않기 때문일 수도 있습니다.</string>
     <string name="wallet_version_dialog_button_market">구글 플레이</string>
     <string name="wallet_version_dialog_button_binary">다운로드</string>
+    <string name="wallet_old_sdk_dialog_title">안드로이드 버전 업그레이드가 필요합니다</string>
+    <string name="wallet_old_sdk_dialog_message">대시 지갑이 차후 업데이트됨에 따라 현재 사용 중인 기기를 더 이상 지원하지 않을 수 있습니다. 또한 일부 경우 이 기기에서 대시를 보낼 때 문제가 발생할 수 있습니다.\n\n당신이 이 분야의 숙련자가 아니라면, 코인을 다른 곳으로 옮길 것을 권장합니다.</string>
     <string name="send_coins_activity_title">대시 보내기</string>
-<<<<<<< HEAD
-=======
     <string name="send_coins_fragment_request_payment_request_progress"> %s에서 전자 서명을 불러오는 중...</string>
     <string name="send_coins_fragment_request_payment_request_failed_title">전자 서명 불러오기 실패</string>
     <string name="send_coins_fragment_request_payment_request_wrong_signature">잘못된 서명입니다!</string>
->>>>>>> aebfd3b9
     <string name="send_coins_fragment_payee_verified_by_unknown">알 수 없음</string>
+    <string name="send_coins_fragment_receiving_address_label">다음으로 전송합니다</string>
+    <string name="send_coins_fragment_receiving_address_hint">주소 또는 이름을 입력하세요</string>
+    <string name="send_coins_fragment_receiving_address_error">유효하지 않은 대시 주소입니다!</string>
+    <string name="send_coins_fragment_receiving_address_own">당신 자신의 주소로 송금하려 하고 있습니다!</string>
+    <string name="send_coins_fragment_receiving_address_complex">복합\n주소</string>
     <string name="send_coins_fragment_pending">(승인을 위해 기다는 중: %s)</string>
+    <string name="send_coins_fragment_amount_label">송금액</string>
+    <string name="send_coins_fragment_pin_label">PIN 입력하기</string>
+    <string name="send_coins_fragment_hint_fee_economic">네트워크 승인을 위해 %s가 지불됩니다.</string>
+    <string name="send_coins_fragment_hint_fee_priority">%s의 선행 수수료가 지불됩니다. 네트워크에서 최대한 빠른 확인이 필요하시다면 \'선행\'을 사용하세요.</string>
     <string name="send_coins_fragment_hint_dusty_send">송금액이 너무 적어 전송할 수 없습니다</string>
     <string name="send_coins_fragment_hint_insufficient_money">잔액 부족</string>
     <string name="send_coins_fragment_hint_empty_wallet_failed">극소량의 금액은 송금 가능액에 포함되지 않습니다.</string>
-<<<<<<< HEAD
-=======
     <string name="send_coins_fragment_hint_replaying">지갑이 네트워크와 완전히 동기화되지 않아 현재 지불 할 수 없습니다</string>
     <string name="send_coins_fragment_direct_payment_enable">대시가 수신인에게 바로 송금됩니다.</string>
     <string name="send_coins_fragment_direct_payment_ack">송금이 완료되었습니다.</string>
     <string name="send_coins_fragment_direct_payment_nack">송금 시도가 직접 연결된 곳으로부터 거부되었습니다.</string>
     <string name="send_coins_fragment_direct_payment_failed_title">직접 송금 실패</string>
     <string name="send_coins_fragment_direct_payment_failed_msg">당신의 지불이 P2P 네트워크를 통해 계속 방송될 예정입니다.</string>
->>>>>>> aebfd3b9
     <string name="send_coins_fragment_button_send">보내기</string>
+    <string name="send_coins_fragment_button_back">뒤로 가기</string>
     <string name="send_coins_fragment_insufficient_money_title">보유한 코인이 부족합니다</string>
     <string name="send_coins_fragment_insufficient_money_msg1">%s가 필요합니다.</string>
     <string name="send_coins_fragment_insufficient_money_msg2">모든 보유 금액을 전송하시겠습니까?</string>
@@ -62,8 +85,14 @@
     <string name="send_coins_sent_msg">송금 완료!</string>
     <string name="send_coins_failed_msg">송금 실패!</string>
     <string name="send_coins_error_msg">송금 중 알 수 없는 문제가 발생했습니다!</string>
+    <string name="send_coins_options_fee_category">수수료</string>
+    <string name="send_coins_options_fee_category_economic">이코노미</string>
+    <string name="send_coins_options_fee_category_priority">선행</string>
     <string name="send_coins_options_empty">지갑 비우기</string>
     <string name="sweep_wallet_activity_title">프라이빗 키 불러오기</string>
+    <string name="sweep_wallet_fragment_intro">당신은 곧 페이퍼 지갑 혹은 쿠폰을 스위프하게 됩니다. 이로써 모든 코인이 해당 페이퍼 지갑에서 이 기기에 위치한 당신의 지갑으로 이동합니다. 거래가 확인되면 해당 페이퍼 지갑은 더 이상 가치를 지니지 않으며, 안전상의 이유로 재 사용해서는 안됩니다.</string>
+    <string name="sweep_wallet_fragment_hint">페이퍼 지갑은 주로 오프라인에서 대시를 보관하는 콜드 스토리지의 용도로 사용합니다. 일부 대시 ATM 기기는 모바일 장치로 대시를 직접 보내는 대신 종이 영수증을 인쇄하기도 합니다. 또는 가치의 이전이나 교환을 위해 미리 충전된 페이퍼 지갑을 사용하기도 합니다 (추천하지 않음).</string>
+    <string name="sweep_wallet_fragment_wallet_unknown">페이퍼 지갑의 개인키를 스캔하세요. 카메라 액션 버튼을 이용하세요.</string>
     <string name="sweep_wallet_fragment_encrypted">이 개인키는 암호를 통해 보호됩니다.</string>
     <string name="sweep_wallet_fragment_password">비밀번호</string>
     <string name="sweep_wallet_fragment_bad_password">비밀번호가 틀립니다!</string>
@@ -75,12 +104,21 @@
     <string name="sweep_wallet_fragment_request_wallet_balance_failed_title">금액 읽기 실패</string>
     <string name="sweep_wallet_fragment_insufficient_money_title">보유 금액 부족</string>
     <string name="sweep_wallet_fragment_insufficient_money_msg">지갑 내 코인의 양이 너무 적어 스위프할 수 없습니다.</string>
+    <string name="sweep_wallet_options_reload">잔고 새로고침</string>
     <string name="maintenance_dialog_title">유지 보수를 추천합니다</string>
     <string name="maintenance_dialog_message">안전하지 않은 주소로 %1$s 를 받았습니다. 이 코인을 안전한 주소로 옮기시겠습니까? %2$s 만큼의 소액 전송 수수료가 부과됩니다.</string>
     <string name="maintenance_dialog_state_decrypting">복호화중...</string>
     <string name="maintenance_dialog_state_done">완료.</string>
     <string name="maintenance_dialog_button_move">옮기기</string>
+    <string name="request_coins_activity_title">대시 요청</string>
+    <string name="request_coins_fragment_amount_label">요청된 금액 (선택 사항)</string>
+    <string name="request_coins_fragment_accept_bluetooth_payment">보다 신뢰할 수 있는 과정을 위하여 블루투스를 통해 지불을 승인합니다</string>
+    <string name="request_coins_fragment_initiate_request_qr">발신자가 이 QR 코드를 스캔하도록 도와주세요.</string>
+    <string name="request_coins_fragment_initiate_request_nfc">또는 주변에 NFC 활성화 장치가 있다면 이 기기를 탭하세요.</string>
+    <string name="request_coins_clipboard_msg">대시 요청이 클립보드에 복사되었습니다.</string>
     <string name="request_coins_share_dialog_title">대시 요청을 공유합니다...</string>
+    <string name="request_coins_no_local_app_msg">다른 대시 어플을 찾을 수 없음</string>
+    <string name="request_coins_options_local_app_title">로컬 어플로부터 요청</string>
     <string name="address_book_activity_title">주소록</string>
     <string name="address_book_list_receiving_title">내 대시 주소</string>
     <string name="address_book_list_receiving_random">구 주소</string>
@@ -91,6 +129,7 @@
     <string name="address_book_context_remove_title">주소 삭제</string>
     <string name="address_book_context_copy_to_clipboard_title">클립보드에 복사</string>
     <string name="address_book_options_paste_from_clipboard_title">클립보드에서 붙여넣기</string>
+    <string name="address_book_options_paste_from_clipboard_empty">클립보드가 비어 있습니다.</string>
     <string name="address_book_options_paste_from_clipboard_invalid">클립보드의 데이터를 인식할 수 없습니다</string>
     <string name="address_book_options_paste_from_clipboard_own_address">클립보드에 있는 주소는 당신의 주소입니다.</string>
     <string name="address_book_options_scan_title">주소 스캔하기</string>
@@ -105,6 +144,17 @@
     <string name="edit_address_book_entry_dialog_label_label">제목</string>
     <string name="edit_address_book_entry_dialog_button_edit">저장</string>
     <string name="transaction_row_fee">네트워크 수수료</string>
+    <string name="transaction_row_message_purpose_key_rotation">이 거래 방식은 절도에 대비하기 위하여 전자 지갑의 보안을 강화합니다. &lt;u&gt;상세 내용&lt;/u&gt;</string>
+    <string name="transaction_row_message_purpose_raise_fee">이 거래는 이전 결제의 전송 수수료를 증가시킵니다.</string>
+    <string name="transaction_row_message_own_unbroadcasted">이 결제는 아직 전송되지 않았습니다.</string>
+    <string name="transaction_row_message_received_direct">해당 결제는 직접 수령되었습니다. 이 내역은 영구적으로 사용할 수 없게 되는 리스크를 지니고 있습니다.</string>
+    <string name="transaction_row_message_received_unconfirmed_delayed">대시 네트워크 트래픽 부하 등의 이유로 거래 승인이 늦어지고 있습니다. </string>
+    <string name="transaction_row_message_received_unconfirmed_unlocked">이 결제는 승인받을 필요 없이 바로 지출할 수 있습니다.</string>
+    <string name="transaction_row_message_received_in_conflict">이 결제는 승인이 완료되지 않아 송금자가 거래를 되돌릴 수 있습니다. 네트워크 승인을 기다려 주십시오. </string>
+    <string name="transaction_row_message_received_dead">이 결제는 발신자에 의해 취소되었습니다.</string>
+    <string name="transaction_row_message_received_dust">이와 같이 적은 금액은 사용할 수 없습니다.</string>
+    <string name="transaction_row_message_received_pay_to_many">이 지불은 당신 외 여러 지갑에 대한 송금을 처리하고 있어, 결제 중 어플의 속도가 저하될 수있습니다. 가능한 경우, 이번 지불을 통해 당신만 송금을 받을 수 있도록 요청하십시오.</string>
+    <string name="transaction_row_message_received_rbf">이 지불은 발신자가 안전하지 않은 거래 유형을 이용하여 지연되었습니다.</string>
     <string name="transaction_row_status_received">받음</string>
     <string name="transaction_row_status_sent">보냄</string>
     <string name="transaction_row_status_sending">보내는 중</string>
@@ -130,10 +180,13 @@
     <string name="transaction_row_status_masternode_update_registrar">마스터노드 업데이트</string>
     <string name="transaction_row_status_masternode_update_service">마스터노드 업데이트</string>
     <string name="transaction_row_status_masternode_revoke">마스터노드 취소</string>
+    <string name="transaction_row_status_masternode_reward">마스터노드 리워드</string>
     <string name="transaction_row_status_mining_reward">채굴 리워드</string>
     <string name="network_monitor_activity_title">블럭체인 모니터링</string>
     <string name="network_monitor_peer_list_title">피어</string>
     <string name="network_monitor_block_list_title">블럭</string>
+    <string name="block_row_mining_difficulty_adjustment">채굴 난이도 조정</string>
+    <string name="block_row_mining_reward_adjustment">채굴 보상 반감기</string>
     <string name="block_row_now">방금</string>
     <string name="peer_list_fragment_empty">연결된 피어가 없습니다</string>
     <string name="peer_list_row_ping_time">⇆ %d&#x2009;ms (단위 1/1000 초)</string>
@@ -158,12 +211,14 @@
     <string name="export_keys_dialog_title">지갑 백업하기</string>
     <string name="backup_wallet_dialog_message">전자 지갑이 선택된 패스워드로 암호화되고 기기의 저장 장치에 백업됩니다.</string>
     <string name="backup_wallet_dialog_warning_encrypted">전자 지갑이 송금 PIN으로 보호됩니다. 백업 패스워드와 함께 PIN 번호를 꼭 기억하세요.</string>
+    <string name="export_keys_dialog_button_export">백업</string>
     <string name="export_keys_dialog_success"><![CDATA[<p>전자 지갑이 다음 위치에 백업되었습니다:<tt>%s</tt></p><p>당신의 기기에 이동식 SD 카드가 있다면, 당신의 백업은 해당 카드에 <i>저장되어야 합니다</i>. 백업 후 카드를 제거하여 안전한 장소에 보관하세요. 만일 SD 카드가 이동형이 <i>아니라면</i>, 당신의 기기보다는 다른 장소에 백업을 수행하는 것이 좋습니다.</p><p><b>만일 유일한 백업 가능 장소가 이 기기에 있다면, 두 가지 모두 분실할 수 있는 리스크가 있음을 숙지하십시오!</b></p><p>어떤 경우라도 당신의 백업 비밀번호를 기억하십시오. 지금 당신의 지갑을 저장하시겠습니까?</p>]]></string>
     <string name="export_keys_dialog_failure">전자 지갑 백업에 실패했습니다:\n%s</string>
     <string name="export_keys_dialog_button_archive">저장하기</string>
     <string name="export_keys_dialog_mail_subject">대시 지갑 백업</string>
     <string name="export_keys_dialog_mail_text">첨부된 암호화 파일은 대시 개인키를 포함하고 있습니다. 언제나 안전한 곳에 보관해야 하세요. 암호화된 비밀번호를 절대 잊지 마세요!</string>
     <string name="export_keys_dialog_mail_intent_chooser">백업 보관 방법 선택</string>
+    <string name="export_keys_dialog_mail_intent_failed">백업 파일 저장이 실패했습니다.</string>
     <string name="import_export_keys_dialog_password">비밀번호</string>
     <string name="backup_wallet_dialog_password_again">다시</string>
     <string name="backup_wallet_dialog_password_mismatch">일치하지 않습니다!</string>
@@ -195,6 +250,7 @@
     <string name="input_parser_invalid_transaction">유효하지 않은 거래:\n%s</string>
     <string name="preferences_activity_title">설정</string>
     <string name="preferences_category_diagnostics">오류 진단</string>
+    <string name="preferences_category_labs">실험실</string>
     <string name="preferences_precision_title">액면 변경 및 표시할 자리수 </string>
     <string name="preferences_precision_summary">금액을 표시하기 위한 단위입니다. 이는 계산에 영향을 미치지 않습니다.</string>
     <string name="preferences_precision_labels_8">DASH, 소수 8자리</string>
@@ -252,9 +308,15 @@
     <string name="about_source_title">소스 코드</string>
     <string name="about_category_credits">이 어플은 다음을 사용합니다...</string>
     <string name="about_credits_bitcoinj_title">dashj %s , 대쉬 프로토콜 구현</string>
+    <string name="about_credits_zxing_title">ZXing의 QR코드 처리 라이브러리</string>
+    <string name="about_credits_icon_title">이 앱은 \'bitboy\'의 아이콘을 사용합니다</string>
     <string name="about_credits_scrypt_title">Scrypt, Will Glozer와 Colin Percival 구현</string>
     <string name="about_market_app_title">구글 플레이 페이지</string>
     <string name="about_market_app_summary">리뷰 혹은 어플 별점 매기기</string>
+    <string name="about_faq_title">자주 묻는 질문</string>
+    <string name="about_faq_summary">이 어플에 대하여 자주 묻는 질문</string>
+    <string name="about_community_googleplus_title">구글 플러스 커뮤니티</string>
+    <string name="about_community_googleplus_summary">이 어플에 관해 토론하기</string>
     <string name="notification_coins_received_msg">%s 를 수신함</string>
     <string name="notification_peers_connected_msg">%d 개의 피어가 연결됨</string>
     <string name="notification_inactivity_title">이 장치에 아직 대시가 남아 있습니다!</string>
@@ -268,13 +330,18 @@
     <string name="button_dismiss">닫기</string>
     <string name="button_cancel">취소</string>
     <string name="button_retry">재시도</string>
+    <string name="button_help">도움말</string>
     <string name="button_add">추가</string>
     <string name="button_delete">삭제</string>
     <string name="button_set">설정</string>
+    <string name="button_remove">삭제</string>
     <string name="button_edit">수정</string>
     <string name="button_copy">복사</string>
+    <string name="button_copy_request">요청 복사</string>
     <string name="button_paste">붙여넣기</string>
     <string name="button_share">공유</string>
+    <string name="button_set_as_default">기본값으로 설정</string>
+    <string name="button_request_coins">대시 요청</string>
     <string name="button_send_coins">대시 보내기</string>
     <string name="button_pay">보내기</string>
     <string name="button_scan">스캔</string>
@@ -283,6 +350,7 @@
     <string name="action_browse">보기</string>
 
     <!-- generic strings -->
+    <string name="time_today">오늘</string>
     <string name="address_unlabeled">(라벨 없음)</string>
     <string name="private_key_password">PIN</string>
     <string name="private_key_bad_password">잘못된 PIN입니다!</string>
@@ -292,6 +360,11 @@
     <string name="error_parse">파싱 오류: %s</string>
     <string name="error_http">HTTP 오류 %1$s:\n%2$s</string>
     <string name="error_bluetooth">블루투스 오류: %1$s</string>
+
+    <string name="transaction_fragment_confirmations_label">승인</string>
+
+    <string name="dash_slogan">즉각적 거래 - 개인 정보 보호 - 뛰어난 보안</string>
+    <string name="dash_wallet">전자지갑</string>
 
     <string name="activity_security_backup_wallet">파일에 지갑 백업하기</string>
     <string name="activity_security_view_recovery_phrase">복원 문구 확인</string>
