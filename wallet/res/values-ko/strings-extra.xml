<?xml version='1.0' encoding='UTF-8'?>
<resources>

    <string name="onboarding_create_wallet">새로운 지갑 생성하기</string>
    <string name="onboarding_recover_wallet">복원 문구로 지갑 복구하기</string>
    <string name="onboarding_restore_wallet">파일을 통해 지갑 복구하기</string>
    <string name="onboarding_load_wallet_error">지갑을 로딩할 수 없습니다!</string>

    <string name="set_pin_create_new_wallet">새로운 지갑 생성하기</string>
    <string name="set_pin_upgrade_wallet">지갑 업그레이드</string>
    <string name="set_pin_restore_wallet">전자 지갑 복구</string>
    <string name="set_pin_enter_pin">구 PIN 입력하기</string>
    <string name="set_pin_set_pin">PIN 설정</string>
    <string name="set_pin_confirm_pin">PIN 확인</string>
    <string name="set_pin_encrypting">지갑 암호화</string>
    <string name="set_pin_decrypting">지갑 복호화</string>
    <string name="set_pin_verifying_pin">PIN 인증 중</string>
    <string name="set_pin_message">당신이 어플을 잠금 해제하실 때마다 이 PIN이 필요합니다.</string>
    <string name="set_pin_confirm_pin_incorrect">유효하지 않은 핀</string>

    <string name="home_available_balance">이용 가능한 잔고</string>
    <string name="home_balance_hidden">숨긴 잔고</string>
    <string name="home_balance_show_hint">잔고를 확인하시려면 탭하세요</string>
    <string name="home_balance_hide_hint">잔고를 숨기시려면 탭하세요</string>

    <string name="dialog_confirm_confirm">승인</string>
    <string name="dialog_confirm_pay_to">다음으로 전송합니다</string>
    <string name="dialog_confirm_secured_by">다음이 보증합니다</string>
    <string name="dialog_confirm_fee">네트워크 수수료</string>
    <string name="dialog_confirm_total">총합</string>

    <!-- Home Screen: Shortcut Button: 2 lines, 9 characters across -->
    <string name="shortcut_secure_now">현재 지갑이 안전합니다</string>
    <!-- Home Screen: Shortcut Button: 2 lines, 9 characters across -->
    <string name="shortcut_scan_to_pay">지불을 위해 스캔합니다</string>
    <!-- Home Screen: Shortcut Button: 2 lines, 9 characters across -->
    <string name="shortcut_pay_to_address">주소로 전송합니다</string>
    <!-- Home Screen: Shortcut Button: 2 lines, 9 characters across -->
    <string name="shortcut_buy_sell">대시 매수 / 매도</string>
    <!-- Home Screen: Shortcut Button: 2 lines, 9 characters across -->
    <string name="shortcut_receive">받기</string>
    <!-- Home Screen: Shortcut Button: 2 lines, 9 characters across -->
    <string name="shortcut_import_key">프라이빗 키 불러오기</string>
    <!-- Home Screen: Shortcut Button: 2 lines, 9 characters across -->
    <string name="shortcut_add_shortcut">단축키 추가</string>

    <!-- Lock Screen: Button: 2 lines, 9 characters across -->
    <string name="lock_action_quick_receive">빠른 송금 수령</string>
    <!-- Lock Screen: Button: 2 lines, 9 characters across -->
    <string name="lock_action_login_with_pin">PIN으로 로그인</string>
    <!-- Lock Screen: Button: 2 lines, 9 characters across -->
    <string name="lock_action_login_with_fingerprint">지문으로 로그인</string>
    <!-- Lock Screen: Button: 2 lines, 9 characters across -->
    <string name="lock_action_scan_to_pay">전송을 위해 스캔합니다</string>
    <!-- Lock Screen: Text above the PIN Entry area -->
    <string name="lock_enter_pin">PIN 입력하기</string>
    <string name="lock_unlock_with_fingerprint">잠금 해제하시려면 지문을 이용하세요</string>

    <string name="perm_lock_info">지갑이 영구적으로 잠겼습니다</string>
    <string name="perm_lock_wipe_wallet">지갑 삭제</string>
    <string name="perm_lock_close_app">닫기</string>

    <string name="scan_to_pay_error_dialog_title">전송을 위해 스캔합니다</string>
    <string name="scan_to_pay_error_dialog_message">클립보드의 대시 주소 혹은 URL 전송이 유효하지 않습니다:\n\n%s</string>
    <string name="scan_to_pay_error_dialog_message_no_data">클립보드의 대시 주소 혹은 URL 전송이 유효하지 않습니다.</string>
    <string name="pay_to_confirm_address">이 대시 주소로 송금하시겠습니까?</string>

    <string name="receive_title">받기</string>
    <string name="receive_enter_amount_message">받을 금액 특정하기</string>
    <string name="receive_enter_amount_button">금액 특정하기</string>
    <string name="receive_share_button">공유</string>

    <string name="pay_title">보내기</string>
    <string name="history_title">내역</string>
    <string name="more_title">더 알아보기</string>
    <string name="settings_title">설정</string>
    <string name="security_title">보안</string>
    <string name="recover_wallet_title">지갑 복원</string>
    <string name="tools_title">도구</string>

    <string name="payments_title">지불</string>
    <string name="payments_tab_pay_label">보내기</string>
    <string name="payments_tab_receive_label">받기</string>
    <string name="payments_pay_by_qr_title">다음에서 전송하였습니다</string>
    <string name="payments_pay_by_qr_sub_title">QR 코드를 스캔합니다</string>
    <string name="payments_pay_to_clipboard_title">복사된 주소로 전송합니다</string>
    <string name="payments_pay_to_clipboard_sub_title">복사된 주소가 없습니다</string>

    <string name="forgot_pin_title">PIN을 잊어버리셨나요?</string>
    <string name="forgot_pin_message">당신의 복원 문구를 통해 새 PIN을 설정할 수 있습니다.</string>
    <string name="forgot_pin_instruction_1">당신의 지갑을 복원하시려면 복원 문구를 입력하세요</string>
    <string name="forgot_pin_instruction_2">새 PIN 설정하기</string>
    <string name="forgot_pin_instruction_3">새로운 PIN으로 로그인하셔서 당신의 지갑에 접근하세요</string>
    <string name="forgot_pin_warning">당신의 PIN과 복원 문구를 잊어버리시면 당신의 지갑과 자금에 접근할 수 없게 됩니다.</string>
    <string name="forgot_pin_recover">복구 문구를 입력하세요</string>
    <string name="forgot_pin_passphrase_doesnt_match">이 복구 문구는 지갑이 설정된 문구와 일치하지 않습니다.</string>

    <string name="send_coins_auto_lock_feasible">이 거래는 추가 수수료 없이 곧바로 완료됩니다.</string>
    <string name="send_coins_auto_lock_not_feasible">이 거래가 처리되는 데에는 수 분이 걸릴 수 있습니다. 즉시 처리하는 데에는 %1$s%2$s가 필요합니다.</string>
    <string name="send_coins_instant_send_not_feasible">이 거래가 처리되는 데에는 수 분이 걸릴 수 있습니다. </string>

    <string name="options_paste_from_clipboard_title">클립보드에서 붙여넣기</string>

    <string name="transaction_row_message_own_instantx_lock_request_notsent">이 결제는 아직 전송되지 않았습니다.</string>
    <string name="transaction_row_message_sent_to_single_peer">송금이 완료되었습니다.</string>

    <string name="regular_transaction_info_message">이 거래는 즉시 처리되지 않았습니다.</string>

    <string name="wallet_options_disconnect">연결 해제</string>

    <string name="network_monitor_masternodes_title">마스터 노드</string>
    <string name="export_keys_dialog_title_to_seed">복원 문구 확인</string>
    <string name="import_keys_dialog_title_from_seed">복원 문구를 이용해 복구</string>
    <string name="backup_to_seed_wallet_dialog_message">지갑 복원 문구 입니다. 옮겨 적어주세요.</string>
    <string name="backup_wallet_to_seed_dialog_warning">대시 지갑의 복구 문구는 절대 공유하지 마세요. 대시 해킹의 위험이 있습니다.</string>
    <string name="backup_to_seed_wallet_dialog_enter_pin_message">당신의 지갑은 송금 PIN으로 보호되고 있습니다. 복구 문구를 확인하시려면 PIN을 입력하고 보기 버튼을 누르십시오.</string>
    <string name="import_keys_from_seed_dialog_message">여기에 지갑 복구 문구를 입력하세요.</string>
    <string name="import_export_keys_dialog_password_phrase">지갑 복구 문구입니다.</string>
    <string name="preferences_report_issue_summary">오류에 대한 정보를 수집 후 오류 보고서를 개발자에게 전달합니다.</string>
    <string name="navigation_configuration">설정</string>
    <string name="request_coins_clipboard_address_msg">대시 주소가 클립보드에 복사되었습니다</string>
    <string name="backup_wallet_to_seed_show_recovery_phrase">보기</string>
    <string name="restore_wallet_from_invalid_seed_warning_message">\"%s\"는 복원 문구에 쓰이는 단어가 아닙니다</string>
    <string name="restore_wallet_from_invalid_seed_not_twelve_words">복원 문구는 반드시 12개의 단어로 구성돼야 합니다</string>
    <string name="restore_wallet_from_invalid_seed_bad_checksum">잘못된 복원 문구</string>
    <string name="restore_wallet_from_invalid_seed_failure">지갑을 복구하지 못했습니다:\n\n%s복원 문구를 잘못 입력하셨나요?</string>

    <string name="send_coins_options_fee_category_zero">수수료 없음</string>
    <string name="send_coins_fragment_hint_fee_zero">수수료가 부과되지 않습니다. 확인 시간에 신경 쓰지 않는 경우에만 \'수수료 없음\'을 사용하십시오.</string>

    <!-- Deep Links:  Message pops up when another app requests information from this app -->
    <string name="wallet_uri_handler_public_key_request_dialog_msg">어플리케이션 %s 이 귀하의 마스터 공개 키를 요청합니다. 이것은 지갑을 추적하는 데 사용할 수 있으며 대시를 이동하는 데에는 사용할 수 없습니다.</string>
    <!-- Deep Links:  Message pops up when another app requests information from this app -->
    <string name="wallet_uri_handler_address_request_dialog_msg">어플리케이션 %s 이 귀하에게 지불을 위한 주소를 요청하고 있습니다. 권한을 부여 하시겠습니까?</string>

    <string name="wallet_lock_unlock">잠금 해제</string>
    <string name="wallet_lock_unlock_wallet">지갑 잠금 해제</string>
    <string name="wallet_lock_unlock_to_see_txs_title">지갑이 잠겼습니다.</string>
    <string name="wallet_lock_unlock_to_see_txs_txt">위의 자물쇠 아이콘을 탭하면 지갑의 잠금을 해제하고 거래 내역을 볼 수 있습니다.</string>
    <string name="wallet_lock_unlock_dialog_title">내 지갑 잠금 해제</string>
    <string name="wallet_lock_unlock_dialog_message">지갑은 지출 PIN으로 보호됩니다. 계속하시려면 PIN 번호를 입력하고 잠금 해제를 누르십시오.</string>
    <string name="wallet_lock_reset_wallet_title">지갑 리셋하기</string>
    <string name="wallet_lock_reset_wallet_message">확실합니까? 지갑은 삭제되고 모든 대시가 손실될 수 있습니다.\n\n이 대시를 복구하는 데에는 백업 파일 혹은 복구 문구를 통해서만 가능합니다.</string>

    <string name="wallet_lock_wallet_disabled">지갑 사용 중지됨</string>
    <string name="wallet_lock_try_again">%1$d %2$s 로 다시 시도하기</string>
    <string name="wallet_lock_reset">리셋</string>
    <string name="wallet_lock_wrong_pin">잘못된 PIN 입니다! %s</string>
    <string name="wallet_last_attempt">지난 핀 시도 내역</string>
    <string name="wallet_last_attempt_message">다시 실패하는 경우 암호 문구로 지갑을 복구해야 합니다</string>
<<<<<<< HEAD
=======

    <plurals name="wallet_lock_attempts_remaining">
        <item quantity="other">%d 회의 시도가 남았습니다</item>
    </plurals>

    <plurals name="minute">
        <item quantity="other">분</item>
    </plurals>

    <plurals name="hour">
        <item quantity="other">시간</item>
    </plurals>
>>>>>>> 9c34b81f

    <string name="encrypt_new_key_chain_upgrade_button">업그레이드</string>
    <string name="encrypt_new_key_chain_dialog_title">지갑 업그레이드 하기</string>
    <string name="encrypt_new_key_chain_dialog_message">지갑이 더 많은 어플 가져오기 및 내보내기 기능을 지원하기 위하여 업그레이드를 진행할 예정입니다.</string>
    <string name="encrypt_new_key_chain_enter_pin_dialog_message">업그레이드 과정을 완료하시려면 PIN을 입력해야 합니다.</string>
    <string name="pin_code_required_dialog_message"> 이 어플은 잔액과 거래 내역 확인시 PIN을 필요로 합니다.</string>
    <string name="backup_wallet_seed_private_key_written_down_box">복원 문구를 옮겨 적었습니다</string>

    <string name="change_exchange_currency_code_message">당신의 로컬 통화는 %1$s이지만, 어플 내 기본 통화는 %2$s로 설정되어 있습니다.  %1$s 로 변경하시겠습니까, 아니면 기본 통화인 %2$s 로 하시겠습니까?</string>
    <string name="change_to">%s 로 변경</string>
    <string name="leave_as">%s 로 설정</string>

    <string name="remind_later">다음에 알림</string>
    <string name="backup_now">지금 백업하기</string>

    <string name="notification_transactions_channel_name">거래</string>
    <string name="notification_transactions_channel_description">들어오는 거래에 대한 알람 수신</string>
    <string name="notification_synchronization_channel_name">동기화</string>
    <string name="notification_synchronization_channel_description">어플이 네트워크와 동기화될 때 알람을 보여줍니다.</string>
    <string name="notification_push_channel_name">알림 설정</string>
    <string name="notification_push_channel_description">대시가 보낸 푸시 알림을 보여줍니다</string>
    <string name="notification_settings_title">알림</string>
    <string name="notification_explainer_title">대시 지갑이 알림을 보내고자 합니다</string>
    <string name="notification_explainer_message">알림에는 경고, 사운드 및 아이콘 배지가 포함될 수 있습니다. 본 내용은 휴대폰의 설정에서 변경할 수 있습니다.</string>

    <string name="net_type_indicator" />

    <string name="unlock_with_fingerprint">잠금 해제를 위해서 지문을 사용합니다</string>
    <string name="unlock_with_fingerprint_error">지문을 인식하는 데 실패하였습니다. 다시 시도해주세요.</string>
    <string name="unlock_with_fingerprint_error_max_attempts">지문 인식을 위한 최대 시도 횟수를 초과하였습니다. 다음에 다시 시도해주십시오.</string>
    <string name="or_unlock_with_fingerprint">혹은 잠금 해제를 위해 지문을 사용합니다.</string>
    <string name="enable_fingerprint">지문 활성화</string>
    <string name="touch_fingerprint_sensor">지문 센서를 터치하세요</string>
    <string name="touch_fingerprint_to_enable">지문으로 잠금 해제하기 위해서는 지문 센서를 터치하세요.</string>
    <string name="fingerprint_changed_title">지문 데이터가 변경됨</string>
    <string name="fingerprint_changed_message">당신의 지문 인증 데이터에서 변경을 감지하였습니다. 이번에는 PIN을 사용하셔야 합니다.</string>
    <string name="exchange_rate_missing">이 지불은 너무 오래되어 고정 가치를 확인할 수 없습니다.</string>

    <string name="preferences_enable_payment_request_summary">QR 코드를 통한 지불을 위해서는 지불 프로토콜을 사용하십시오.</string>
    <string name="preferences_enable_payment_request_title">\'스캔하여 지불하기\'를 위한 BIP70</string>

    <string name="verify_continue">계속</string>
    <string name="verify_backup_wallet">지갑 백업</string>
    <string name="verify_show_recovery_phrase">복원 문구 확인하기</string>
    <string name="verify_secure_now">현재 지갑이 안전합니다</string>
    <string name="verify_it_is_important">중요</string>
    <string name="verify_it_is_important_subtitle">곧 당신의 지갑에 따른 비밀 키를 표시할 예정입니다.</string>
    <string name="verify_info_text_1">이 지갑 내에서 자금에 접근하기 위해서는 이 복원 문구가 필요합니다</string>
    <string name="verify_info_text_2">우리는 이 복원 문구를 저장하지 않습니다.</string>
    <string name="verify_info_text_3">이 기기를 분실하거나 기기가 파손되는 경우, 혹은 대시 지갑이 이 기기에서 실수로 삭제되는 경우에는 당신의 자금에 접근하기 위해 이 복원 문구가 필요합니다.</string>
    <string name="verify_skip">건너뛰기</string>
    <string name="verify_secure_now_btn">현재 안전합니다</string>
    <string name="verify_secure_now_message">이 기기를 분실하시면 당신의 자금 역시 잃게 됩니다. 다른 기기에서 당신의 지갑을 복구할 수 있도록 복원 문구를 설정하세요.</string>
    <string name="verify_seed_title">다음을 옮겨 적으십시오</string>
    <string name="verify_seed_write_down_confirmation">옮겨 적었습니다</string>
    <string name="verify_seed_buttons_tip">당신의 복원 문구의 단어를 올바른 순서로 탭하십시오</string>
    <string name="verify_seed_success_title">성공적으로 인증되었습니다</string>
    <string name="verify_seed_success_message">이제 당신의 지갑은 안전합니다. 언제든 당신의 복원 문구를 사용하셔서 당신의 계정을 다른 기기에서 복원하실 수 있습니다.</string>
    <string name="verify_no_screenshot_title">스크린샷을 찍지 마세요</string>
    <string name="verify_no_screenshot_message">그러니, 복원 문구를 안전한 장소에 적어 두십시오.</string>
    <string name="verify_why_no_screenshot">왜 스크린샷을 찍으면 안되나요?</string>
    <string name="verify_warning_title">경고</string>
    <string name="verify_warning_message">당신의 지갑 내 자금에 접근하기 위해서는 이 복원 문구가 필요합니다.</string>
    <string name="verify_warning_screenshots_title">스크린샷을 찍지 마세요.</string>
    <string name="verify_warning_screenshots_message">다른 기기나 앱에서 이 스크린샷을 읽을 수도 있습니다.</string>
    <string name="verify_warning_do_not_show">누구도 당신의 복원 문구를 볼 수 없도록 주의하세요.</string>
    <string name="verify_warning_do_not_type">복원 문구를 암호 관리자 등에 절대로 입력하지 마세요.</string>
    <string name="view_seed_done">완료</string>
    <string name="view_seed_title">복원 문구</string>
    <string name="transaction_result_view_on_explorer">블록 탐색기에서 보기</string>
    <string name="transaction_result_paid_successfully">성공적으로 전송되었습니다</string>
    <string name="transaction_result_sent_to">다음에 전송하였습니다</string>
    <string name="transaction_date_and_time">날짜</string>
    <string name="transaction_close">닫기</string>
    <string name="transaction_details_amount_received">받은 금액</string>
    <string name="transaction_details_amount_sent">보낸 금액</string>
    <string name="transaction_details_sent_from">다음으로부터 전송되었습니다</string>
    <string name="transaction_details_sent_to">다음에 전송하였습니다</string>
    <string name="transaction_details_received_at">다음에서 수신하였습니다</string>
    <string name="transaction_details_moved_from">다음에서 이동</string>
    <string name="transaction_details_moved_internally_to">다음에 내부적으로 이동</string>

    <string name="authenticate_fingerprint_title">인증하기</string>
    <string name="authenticate_fingerprint_message">계속하시려면 지문을 확인하세요</string>
    <string name="authenticate_pin_message">계속하시려면 PIN을 입력하세요</string>
    <string name="authenticate_switch_to_fingerprint">지문 사용하기</string>
    <string name="authenticate_switch_to_pin">PIN 사용하기</string>

    <string name="menu_buy_and_sell_title">대시 매수 &amp; 매도</string>
    <string name="menu_buy_and_sell_subtitle">제3자 거래소에 연결</string>
    <string name="menu_security_title">보안</string>
    <string name="menu_security_subtitle">비밀문구, 백업 지갑 보기....</string>
    <string name="menu_settings_title">설정</string>
    <string name="menu_settings_subtitle">통화 기본값, 단축키, 관련 정보...</string>
    <string name="menu_tools_title">도구</string>
    <string name="menu_tools_subtitle">개인 키를 불러옵니다....</string>
    <string name="menu_local_currency">로컬 통화</string>
    <string name="menu_rescan_blockchain">블록체인 재스캔</string>
    <string name="menu_contact_support_title">고객 지원부에 문의하기</string>
    <string name="menu_contact_support_subtitle">오류 보고하기</string>
    <string name="menu_explore_title">탐색하기</string>
    <string name="menu_explore_subtitle">155,000개 이상의 상점에서 대시로 쇼핑하세요</string>

    <string name="tools_address_book">주소록</string>
    <string name="tools_import_private_key">프라이빗 키 불러오기</string>
    <string name="tools_network_monitor">블럭체인 모니터링</string>
    <string name="tools_show_xpub">확장된 공개 키</string>

    <string name="about_help_us_improve">우리가 당신의 경험을 향상할 수 있도록 도와주세요</string>
    <string name="about_review_and_rate">어플 리뷰 &amp; 별점 매기기</string>
    <string name="about_contact_support">고객 지원부에 문의하기</string>
    <string name="about_fork_disclaimer">이 어플은 비트코인 지갑에서 포크한 오픈 소스 어플입니다.</string>
    <string name="about_copyright">Copyright © 2022 대시 코어</string>
    <string name="about_license">GNU General Public License v3.0</string>
    <string name="about_version_name">대시 지갑 %s</string>
    <string name="about_last_explore_dash_sync">지난 대시 탐색하기 데이터 업데이트: %1$s\n지난 동기화: %2$s</string>
    <string name="about_last_explore_dash_update_error">불러올 수 없음</string>
    <string name="about_last_explore_dash_sync_never">하지 않음</string>

    <string name="block">블록</string>
    <string name="time">시간</string>
    <string name="hash">해시</string>
    <string name="block_info">블록 정보</string>

    <string name="scan_private_key">개인 키 스캔하기</string>
    <string name="scan_private_key_intro_1">당신은 곧 대시 페이퍼 지갑으로부터 자금을 스위프하게 됩니다.</string>
    <string name="scan_private_key_intro_2">이로써 해당 기기의 지갑 내 모든 코인을 이 기기 내 당신의 지갑으로 옮기게 됩니다.</string>
    <string name="scan_private_key_intro_3">거래가 확인되면, 기타 지갑은 가치가 없으며 안전상의 이유로 재사용해서는 안됩니다.</string>
    <string name="confirm">승인</string>

    <string name="advanced_security_security_level">보안 수준</string>
    <string name="auto_logout">자동 로그아웃</string>
    <string name="spending_confirmation">승인 보내는 중</string>
    <string name="logout_after">다음 작업 후 로그아웃</string>
    <string name="immediately">즉시</string>
    <string name="twenty_four_hours">24시간</string>
    <string name="one_minute">1분</string>
    <string name="five_minute">5분</string>
    <string name="one_hour">1시간</string>
    <string name="biometric_limit">생체 제한</string>
    <string name="spending_confirmation_hint_zero">지불을 처리하기 위해서는 언제나 PIN이 필요합니다</string>
    <string name="spending_confirmation_hint_above_zero">아래의 지불을 위해 생체 인식을 통해 인증할 수 있습니다.</string>

    <string name="security_none">없음</string>
    <string name="security_low">낮음</string>
    <string name="security_medium">중간</string>
    <string name="security_high">높음</string>
    <string name="security_very_high">매우 높음</string>
    <string name="max">최대</string>

    <string name="enter_amount_available">가능</string>

    <string name="skip">건너뛰기</string>
    <string name="get_started">시작하기</string>
    <string name="welcome_screen_title_1_new_install">환영합니다</string>
    <string name="welcome_screen_title_1_upgrade">다음을 업그레이드 하였습니다</string>
    <string name="welcome_screen_subtitle_1">당신의 모든 기기에 걸친 직관적이고 친근한 경험</string>
    <string name="welcome_screen_title_2">쉬운 지불</string>
    <string name="welcome_screen_subtitle_2">사용하기 쉬운 지불 플로우로 즉시 송금하고 송금 받으세요</string>
    <string name="welcome_screen_title_3">보다 확실한 통제</string>
    <string name="welcome_screen_subtitle_3">지갑에 대한 완전한 통제를 행사하고 당신의 필요에 따라 지갑을 커스터마이징 하세요</string>

    <string name="sync_status_wait">동기화가 완료될 때까지 기다려주세요</string>
    <string name="sync_status_syncing_sub_title">대시 블록체인을 통해</string>
    <string name="sync_status_unable_to_connect">연결할 수 없습니다</string>
    <string name="sync_status_check_connection">연결을 확인하세요</string>
    <string name="sync_status_sync_title">동기화</string>
    <string name="sync_status_sync_completed">완료됨</string>

    <string name="appwidget_wallet_not_ready">당신의 지갑을 설정하십시오</string>

    <string name="payment_request_please_wait_message">지불 서버에 연결 중</string>
    <string name="payment_request_unable_to_connect">연결할 수 없습니다</string>
    <string name="payment_request_unable_to_send">전송할 수 없습니다</string>
    <string name="payment_request_please_try_again">다시 시도하세요</string>
    <string name="payment_request_try_again">다시 시도하세요</string>
    <string name="payment_request_problem_title">지불이 인식되지 않았습니다</string>
    <string name="payment_request_problem_message">서버가 귀하의 지불을 처리하지 못했습니다. 판매자에게 문의해주십시오.</string>
    <string name="payment_request_expired_title">지불 요청이 만료되었습니다</string>
    <string name="payment_request_close">닫기</string>
    <string name="payment_request_skip">건너뛰기</string>
    <string name="payment_request_paid_to">다음에 지불하였습니다</string>

    <string name="import_image_not_valid_qr_code">유효한 QR 코드가 아닙니다</string>
    <string name="import_image_please_use_valid_qr_code">유효한 대시 QR 코드를 사용해주십시오</string>
    <string name="import_image_no_private_key_copied">복사된 개인 키가 없습니다</string>
    <string name="import_image_import_valid_private_key">대시를 가져올 유효한 개인 키를 복사해주십시오</string>
    <string name="import_image_invalid_private">유효하지 않은 개인 키</string>

    <string name="syncing">동기화 중</string>
    <string name="syncing_balance">잔고 동기화 중</string>

    <string name="all_transactions">모두</string>
    <string name="received_transactions">받음</string>
    <string name="sent_transactions">전송 완료</string>
    <string name="set_pin_error_missing_wallet_title">사라진 지갑 오류</string>
    <string name="set_pin_error_missing_wallet_message">지갑이 사라졌습니다. 지원 데스크에 보고해주십시오.</string>
    <string name="wallet_encryption_error_title">지갑 생성 에러</string>
    <string name="wallet_encryption_error_message">지갑 생성에 오류가 발생했습니다. 지원 데스크에 보고해주십시오.</string>
    <string name="wallet_not_encrypted_error_message">지갑에 문제가 발생했습니다.\n\n이 지갑에 대시가 없다면 이 어플을 지우고 다시 설치한 후 새로운 지갑을 생성하세요.\n\n복구 문구나 백업 파일이 있다면, 이 어플을 지우고 다시 설치하십시오.\n\n이에 해당되지 않는 경우 지원 데스크에 보고해주십시오.</string>

    <string name="continue_reset">계속</string>
    <string name="reset_wallet_text">지갑 리셋하기</string>
</resources><|MERGE_RESOLUTION|>--- conflicted
+++ resolved
@@ -148,8 +148,6 @@
     <string name="wallet_lock_wrong_pin">잘못된 PIN 입니다! %s</string>
     <string name="wallet_last_attempt">지난 핀 시도 내역</string>
     <string name="wallet_last_attempt_message">다시 실패하는 경우 암호 문구로 지갑을 복구해야 합니다</string>
-<<<<<<< HEAD
-=======
 
     <plurals name="wallet_lock_attempts_remaining">
         <item quantity="other">%d 회의 시도가 남았습니다</item>
@@ -162,7 +160,6 @@
     <plurals name="hour">
         <item quantity="other">시간</item>
     </plurals>
->>>>>>> 9c34b81f
 
     <string name="encrypt_new_key_chain_upgrade_button">업그레이드</string>
     <string name="encrypt_new_key_chain_dialog_title">지갑 업그레이드 하기</string>
