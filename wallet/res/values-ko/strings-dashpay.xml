--- conflicted
+++ resolved
@@ -1,12 +1,7 @@
 <?xml version='1.0' encoding='UTF-8'?>
 <resources  xmlns:tools="http://schemas.android.com/tools">
 
-<<<<<<< HEAD
     <string name="choose_your_username">당신의 <b>대시 사용자이름</b> 을 선택하세요</string>
-=======
-    <string name="choose_your_username">당신의 <b>대시
-사용자이름</b> 을 선택하세요</string>
->>>>>>> 1556014b
     <string name="identity_min_3_chars">3에서 23글자 사이</string>
     <string name="identity_alphanum_only">글자, 숫자 및 하이픈만 사용할 수 있습니다.</string>
     <string name="identity_hyphen_rule">시작과 끝은 글자나 숫자여야 합니다</string>
@@ -266,20 +261,14 @@
     <string name="keep_your_passphrase_safe">당신의 복구 문구를 안전하게 보호하세요</string>
     <string name="pay_now">지금 지불하고, 승인되지 않는 경우에는 다시 낼 필요 없이 다른 이름을 생성할 수 있습니다.</string>
     <string name="case_your_request_is_not_approved">귀하의 요청이 승인되지 않은 경우</string>
-<<<<<<< HEAD
-=======
+    <string name="voting_requirement_title">투표는 일부 경우에만 필요합니다</string>
     <string name="voting_requirement_subtitle">2-9 사이의 숫자가 포함되었거나 20글자 이상인 사용자 이름은 자동으로 승인됩니다</string>
->>>>>>> 1556014b
-    <string name="voting_requirement_title">투표는 일부 경우에만 필요합니다</string>
     <string name="dash_network_must_vote_to_approve">사용자 이름이 생성되기 전 대시 네트워크가 투표를 통해 승인해야 합니다.</string>
     <string name="what_is_username_voting">사용자이름 투표란 무엇인가요\?</string>
     <string name="usernames_blocked_title">어떤 사용자 이름은 블록될 수 있습니다</string>
     <string name="usernames_blocked_subtitle">사용자 이름이 부적절하다는 점에 충분한 네트워크가 의견을 함께 한다면 블록할 수 있습니다</string>
     <string name="username_voting">사용자 이름 투표</string>
-<<<<<<< HEAD
-=======
     <string name="username_voting_subtitle">마스터노드 소유자는 사용자가 사용자 이름을 생성하기 전 이를 위한 요청에 대해 투표 할 수 있습니다.</string>
->>>>>>> 1556014b
     <string name="all">모두</string>
     <string name="n_usernames">%d 사용자 이름</string>
     <string name="n_requests">%d 요청</string>
@@ -305,10 +294,6 @@
     </string-array>
 
     <string name="request_your_username">당신의 사용자 이름을 생성하세요</string>
-<<<<<<< HEAD
-=======
-    <string name="request_your_hint">이를 다시 변경할 수 없다는 점에 주의하세요</string>
->>>>>>> 1556014b
     <string name="request_username">사용자 이름 요청하기</string>
     <string name="request_voting_range">대시 네트워크가 이 사용자 이름에 대해 투표할 것입니다. 투표 결과는 %s에 알려드리겠습니다.</string>
     <string name="request_username_available">사용자이름을 사용할 수 있습니다</string>
