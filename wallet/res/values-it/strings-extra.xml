--- conflicted
+++ resolved
@@ -17,7 +17,7 @@
     <string name="set_pin_verifying_pin">Verificando PIN</string>
     <string name="set_pin_message">Questo PIN ti sarà richiesto per sbloccare l\'app ogni volta che la usi.</string>
     <string name="set_pin_confirm_pin_incorrect">PIN non valido</string>
-    
+
     <string name="home_balance_hide_hint">Tocca per nascondere il saldo</string>
 
     <string name="dialog_confirm_confirm">Conferma</string>
@@ -398,11 +398,7 @@
     <string name="masternode_key_type_owner">Chiavi proprietario</string>
     <string name="masternode_key_type_voting">Chiavi  di Voto</string>
     <string name="masternode_key_type_operator">Chiavi operatore</string>
-<<<<<<< HEAD
-    <string name="masternode_key_type_platform">Tasti operatore HPMN</string>
-=======
     <string name="masternode_key_type_platform">ID Keys del nodo Evolution</string>
->>>>>>> 4aca9b04
     <string name="masternode_key_type_total">%d chiavi</string>
     <string name="masternode_key_type_used">%d usata</string>
     <string name="masternode_key_pair_index">Coppia di chiavi%d</string>
