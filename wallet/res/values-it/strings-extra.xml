--- conflicted
+++ resolved
@@ -148,8 +148,6 @@
     <string name="wallet_lock_wrong_pin">PIN errato! %s</string>
     <string name="wallet_last_attempt">Ultimo tentativo di PIN</string>
     <string name="wallet_last_attempt_message">Un altro tentativo fallito richiederà la passphrase per recuperare il portafoglio</string>
-<<<<<<< HEAD
-=======
 
     <plurals name="wallet_lock_attempts_remaining">
         <item quantity="one">%dtentativi rimanenti</item>
@@ -168,7 +166,6 @@
         <item quantity="many">ore</item>
         <item quantity="other">ore</item>
     </plurals>
->>>>>>> 9c34b81f
 
     <string name="encrypt_new_key_chain_upgrade_button">Aggiorna </string>
     <string name="encrypt_new_key_chain_dialog_title">Aggiorna il tuo portafoglio</string>
@@ -187,13 +184,9 @@
     <string name="notification_transactions_channel_name">Transazioni</string>
     <string name="notification_transactions_channel_description">Ricevi avvisi per le transazioni in entrata.</string>
     <string name="notification_synchronization_channel_name">Sincronizzazione</string>
-<<<<<<< HEAD
-    <string name="notification_synchronization_channel_description">Notifica quando la \"app\" è sincronizzata con la rete.</string>
-=======
     <string name="notification_synchronization_channel_description">Notifica quando la "app" è sincronizzata con la rete.</string>
     <string name="notification_generic_channel_name">Notifiche generiche</string>
     <string name="notification_generic_channel_description">Altri eventi Dash Wallet</string>
->>>>>>> 9c34b81f
     <string name="notification_push_channel_name">Notifiche Push</string>
     <string name="notification_push_channel_description">Mostra le notifiche push inviate da Dash</string>
     <string name="notification_settings_title">Notifiche</string>
@@ -376,9 +369,6 @@
     <string name="wallet_encryption_error_message">Si è verificato un problema durante la creazione del portafoglio. Si prega di segnalarlo al Support Desk.</string>
     <string name="wallet_not_encrypted_error_message">Si è verificato un problema con il tuo portafoglio.\n\nSe non hai Dash in questo portafoglio, disinstalla e reinstalla questa app. Quindi crea un nuovo portafoglio.\n\nSe hai una frase di ripristino o un file di backup, disinstalla questa app e reinstallala.\n\nAltrimenti, segnalalo al Support Desk.</string>
 
-<<<<<<< HEAD
-    <string name="continue_reset">Continua</string>
-=======
     <string name="reset_wallet_title">Sei sicuro di voler resettare il wallet?</string>
     <string name="reset_wallet_message">Resettando il tuo wallet, l\'unico modo per accedervi successivamente è con l\'utilizzo della frase di ripristino.</string>
     <string name="positive_reset_text">Sì, Resetta il wallet</string>
@@ -387,6 +377,5 @@
     <string name="continue_reset">Continua</string>
     <string name="launch_reset_wallet_extra_message">Eseguire il backup della frase di recupero</string>
     <string name="start_reset_wallet_title">Potresti perdere %s</string>
->>>>>>> 9c34b81f
     <string name="reset_wallet_text">Resetta portafoglio</string>
 </resources>