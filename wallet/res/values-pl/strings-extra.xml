--- conflicted
+++ resolved
@@ -118,11 +118,7 @@
     <string name="import_export_keys_dialog_password_phrase">Miejsce na frazę odzyskiwania portfela.</string>
     <string name="preferences_report_issue_summary">Zbierz informacje dotyczące twojego problemu i wyślij je do deweloperów.</string>
     <string name="navigation_configuration">Konfiguracja</string>
-<<<<<<< HEAD
-    <string name="request_coins_clipboard_address_msg">Adres Dash został skopiowany do schowka.</string>
-=======
     <string name="request_coins_clipboard_address_msg">Adres Dash został skopiowany do schowka</string>
->>>>>>> 9c34b81f
     <string name="backup_wallet_to_seed_show_recovery_phrase">Pokaż</string>
     <string name="restore_wallet_from_invalid_seed_warning_message">\"%s\" nie jest jednym ze słów frazy odzyskiwania danych</string>
     <string name="restore_wallet_from_invalid_seed_not_twelve_words">Fraza odzysku danych musi zawierać 12 słów</string>
@@ -152,8 +148,6 @@
     <string name="wallet_lock_wrong_pin">Zły PIN %s</string>
     <string name="wallet_last_attempt">Ostatnia próba wpisania PIN</string>
     <string name="wallet_last_attempt_message">Kolejna nieudana próba sprawi, że portfel zostanie zablookowany i będziesz potrzebował/a listę słów aby odzyskać dostęp do portfela. </string>
-<<<<<<< HEAD
-=======
 
     <plurals name="wallet_lock_attempts_remaining">
         <item quantity="one">pozostała %d próba</item>
@@ -175,7 +169,6 @@
         <item quantity="many">godzin</item>
         <item quantity="other">godzin</item>
     </plurals>
->>>>>>> 9c34b81f
 
     <string name="encrypt_new_key_chain_upgrade_button">Aktualizuj</string>
     <string name="encrypt_new_key_chain_dialog_title">Aktualizuj swój portfel</string>
@@ -195,11 +188,8 @@
     <string name="notification_transactions_channel_description">Otrzymuj powiadomienia o nadchodzących transakcjach.</string>
     <string name="notification_synchronization_channel_name">Synchronizacja</string>
     <string name="notification_synchronization_channel_description">Wyświetla powiadomienie, gdy aplikacja synchronizuje się z siecią.</string>
-<<<<<<< HEAD
-=======
     <string name="notification_generic_channel_name">Powiadomienia ogólne</string>
     <string name="notification_generic_channel_description">Inne wydarzenia związane z portfelem Dash</string>
->>>>>>> 9c34b81f
     <string name="notification_push_channel_name">Powiadomienia Push</string>
     <string name="notification_push_channel_description">Pokazuj powiadomienia wysyłane do ciebie przez Dash</string>
     <string name="notification_settings_title">Powiadomienia</string>
@@ -222,13 +212,8 @@
     <string name="preferences_enable_payment_request_summary">Użyj protokołu płatności dla płatności inicjowanych kodem QR</string>
     <string name="preferences_enable_payment_request_title">BIP70 dla scan-by-zapłacić</string>
 
-<<<<<<< HEAD
-    <string name="verify_continue">Dalej</string>
-    <string name="verify_backup_wallet">Kopia zapasowa portfela</string>
-=======
     <string name="verify_continue">Kontynuuj</string>
     <string name="verify_backup_wallet">Utwórz Kopie Zapasową Portfela</string>
->>>>>>> 9c34b81f
     <string name="verify_show_recovery_phrase">Pokaż Frazy Odzyskiwania Portfela</string>
     <string name="verify_secure_now">Zabezpiecz Portfel Teraz</string>
     <string name="verify_it_is_important">To ważne!</string>
@@ -387,9 +372,6 @@
     <string name="wallet_encryption_error_message">Występił problem z tworzeniem portfela. Skontaktuj się z pomocą techniczną Dash</string>
     <string name="wallet_not_encrypted_error_message">Wystąpił problem z twoim portfelem.\n\n Jeśli nie masz żadnych DASHy w tym portfelu, odinstaluj i zainstaluj go ponownie. Następnie stwórz nowy portfel.\n\n Jeśli masz listę słów do odzyskiwania porfela, lub plik kopii zapasowej, odinstaluj ten portfel i zainstaluj go ponownie. W przeciwnym wypadku zgłoś się do pomocy technicznej Dash. </string>
 
-<<<<<<< HEAD
-    <string name="continue_reset">Dalej</string>
-=======
     <string name="reset_wallet_title">Czy na pewno chcesz zresetować portfel?</string>
     <string name="reset_wallet_message">Jeśli zresetujesz portfel, jedynym sposobem uzyskania do niego dostępu jest odzyskanie portfela za pomocą frazy odzyskiwania.</string>
     <string name="positive_reset_text">Tak, zresetuj portfel</string>
@@ -398,6 +380,5 @@
     <string name="continue_reset">Dalej</string>
     <string name="launch_reset_wallet_extra_message">Dokonaj kopii zapasowej fraz odzyskiwania</string>
     <string name="start_reset_wallet_title">Możesz stracić %s</string>
->>>>>>> 9c34b81f
     <string name="reset_wallet_text">Resetuj portfel</string>
 </resources>