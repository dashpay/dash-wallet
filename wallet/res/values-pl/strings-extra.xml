--- conflicted
+++ resolved
@@ -17,7 +17,7 @@
     <string name="set_pin_verifying_pin">Zweryfikuj PIN</string>
     <string name="set_pin_message">Ten kod PIN będzie wymagany do odblokowania Twojej aplikacji za każdym razem, gdy z niej korzystasz.</string>
     <string name="set_pin_confirm_pin_incorrect">PIN jest niepoprawny</string>
-    
+
     <string name="home_balance_hide_hint">Stuknij by ukryć saldo</string>
 
     <string name="dialog_confirm_confirm">Potwierdź</string>
@@ -401,11 +401,7 @@
     <string name="masternode_key_type_owner">Klucze właściciela</string>
     <string name="masternode_key_type_voting">Klucze głosujące</string>
     <string name="masternode_key_type_operator">Klucze operatora</string>
-<<<<<<< HEAD
-    <string name="masternode_key_type_platform">Operator Kluczy do HPMN</string>
-=======
     <string name="masternode_key_type_platform">Klucze Evolution Node ID</string>
->>>>>>> 4aca9b04
     <string name="masternode_key_type_total">%d kluczy</string>
     <string name="masternode_key_type_used">%d użyte</string>
     <string name="masternode_key_pair_index">Para Kluczy %d</string>
