<?xml version='1.0' encoding='UTF-8'?>
<resources  xmlns:tools="http://schemas.android.com/tools">

    <string name="choose_your_username">Wybierz swoją\nnazwę użytkownika</string>
    <string name="identity_min_3_chars">Pomiędzy 3 a 23 znakami</string>
    <string name="identity_alphanum_only">Tylklko litery, cyfry i myślniki są dozwolone</string>
    <string name="identity_hyphen_rule">Musi się zacząć literą lub cyfrą</string>
    <string name="identity_username_validating">Walidacja nazwy użytkownika...</string>
    <string name="identity_username_available">Nazwa jest dostępna</string>
    <string name="identity_username_taken">Nazwa użytkownika jest już zajęta</string>
    <string name="platform_communication_error">Wystąpił błąd w komunikacji z platformą Dash</string>
    <string name="register">Zarejestruj</string>

    <string name="new_account_confirm_button_text">Potwierdź i Zapłać</string>
    <string name="invitation_confirm_button_text">Potwierdź</string>
    <string name="new_account_confirm_accept">Akceptuję</string>
    <string name="new_account_confirm_upgrade_fee">Opłata za Ulepszenie</string>
    <string name="new_account_confirm_message">Wybrałeś %s jako swoją nazwę użytkownika. Pamiętaj, że nazwy użytkownika NIE można zmienić po jej zarejestrowaniu.</string>
    <string name="invitation_confirm_title">Opłata za zaproszenie</string>
    <string name="invitation_confirm_message">Każde zaproszenie będzie opłacone tą sumą, aby odbiorca mógł szybko stworzyć swój własny profil na Sieci Dash</string>
    <string name="invitation_init_title">Zaproś</string>
    <string name="invitation_init_header">Zaproś przyjaciół i rodzię</string>
    <string name="invitation_init_message">Pomóż swoim znajomym i rodzinie dołączyć do sieci Dash. Zaproś ich do świata społecznościowych finansów.</string>
    <string name="invitation_init_button_text">Stwórz nowe zaproszenie</string>
    <string name="invitation_notifications_hint">Zaproś przyjaciół i rodzinę do sieci Dash</string>
    <string name="invitation_notifications_hint1">Zaproś kogoś aby dołączył do sieci Dash</string>
    <string name="invitation_notifications_hint1_or">lub</string>
    <string name="invitation_created_title">Zaproszenie</string>
    <string name="invitation_created_successfully">Zaproszenie zostało stworzone pomyślnie</string>
    <string name="invitation_created_tag_title">Oznacz swoje referencje</string>
    <string name="invitation_created_tag">np Tato</string>
    <string name="invitation_created_preview">Podgląd zaproszenia</string>
    <string name="invitation_created_copy_link">Kopiuj link do zaproszenia</string>
    <string name="invitation_created_send_invitation">Wyślij zaproszenie</string>
    <string name="invitation_created_send_invitation_again">Wyślij ponownie</string>
    <string name="invitation_created_maybe_later">Może później</string>
    <string name="invitation_preview_title">Dołącz Teraz</string>
    <string name="invitation_preview_message">Zostałeś zaproszony przez %s . Zacznij używać kryptowaluty Dash.</string>
    <string name="invitation_preview_close">Zamknij</string>
    <string name="invitation_cant_afford_title">Nie posiadasz wystarczająco środków</string>
    <string name="invitation_cant_afford_message">Aby stworzyć zaproszenie, potrzebujesz co najmniej %s Dash</string>
    <string name="invitation_creating_error_title">Wystąpił błąd podczas tworzenia zaproszenia</string>
    <string name="invitation_creating_error_message">Wystąpił problem podczas tworzenia zaproszenia. Spróbuj ponownie.</string>
    <string name="invitation_creating_error_message_not_synced">Poczekaj na zakończenie synchronizacji i spróbuj ponownie.</string>
    <string name="invitation_creating_progress_title">Tworzenie zaproszenia</string>
    <string name="invitation_verifying_progress_title">Weryfikowanie zaproszenia</string>
    <string name="invitation_share_message">Zaproszenia są jednorazowego użytku. Nie udostępniaj go wielu osobom.</string>
    <string name="invitation_share_title">Zaproszenie do DashPay</string>
    <string name="invitation_already_claimed_title">Zaproszenie zostało już odebrane</string>
    <string name="invitation_already_claimed_message">Twoje zaproszenie od %s zostało już odebrane</string>
    <string name="invitation_invalid_invite_title">Nieprawidłowe zaproszenie</string>
    <string name="invitation_invalid_invite_message">Twoje zaproszenie od %s jest nieważne</string>
    <string name="invitation_username_already_found_title">Użytkownik został już znaleziony</string>
    <string name="invitation_username_already_found_message">Nie możesz odebrać tego zaproszenia, ponieważ już masz własną nazwę użytkownika na sieci Dash.</string>
    <string name="invitation_onboarding_has_began_error_title">Wystąpił błąd podczas rejestracji</string>
    <string name="invitation_onboarding_has_began_error">Proces rejestracji jest w toku. Odbierz zaproszenie po stworzeniu portfela.</string>
    <string name="invitation_accept_title_1">Dostań swoją nazwę użytkownika</string>
    <string name="invitation_accept_title_2">Dodaj Przyjaciół i Rodzinę</string>
    <string name="invitation_accept_message_2">Zaproś rodzię i znajdź przyjaciół zapomocą wyszukiwarki nazw użytkowników</string>
    <string name="invitation_accept_title_3">Spersonalizuj</string>
    <string name="invitation_accept_message_3">Wrzuć swoją fotkę aby spersonolizwać swój profil. </string>
    <string name="invitation_accept_continue">Dalej</string>
    <string name="invitation_contact_request_sent_message">Prośba o kontakt została wysłana do %s, ponieważ ta osoba cię zaprosiła.</string>

    <string name="username_being_created">Twoja nazwa użytkownika %s jest tworzona w sieci Dash</string>
    <string name="username_being_requested">Twoja nazwa użytkownika %s jest potrzebna w sieci Dash</string>

    <string name="processing_let_me_know">Daj znać, kiedy będzie gotowe</string>
    <string name="processing_home_title">Aktualizowanie do Evolution</string>
    <string name="processing_home_step_1" tools:ignore="TypographyFractions">(1/3) Przetwarzanie Transakcji</string>
    <string name="processing_home_step_2">(2/3) Tworzenie ID</string>
    <string name="processing_home_step_2_restoring">(2/3) Odzyskiwanie ID</string>
    <string name="processing_home_step_3" tools:ignore="TypographyFractions">(3/3) Trwa Rejestracja Nazwy Użytkownika</string>
    <string name="processing_home_step_3_requesting" tools:ignore="TypographyFractions">(3/3) Prośba o nazwę użytkownika</string>
    <string name="processing_home_step_3_restoring">(3/3) Odzyskiwanie nazwy użytkownika</string>
    <string name="processing_done_title">Witaj %s,</string>
    <string name="processing_done_subtitle">Twoje konto jest gotowe</string>
    <string name="processing_voting_subtitle">Głosowanie nad Twoją nazwą użytkownika się rozpoczęło.</string>
    <string name="processing_error_title">Wystąpił błąd podczas ulepszania</string>
    <string name="processing_error_title_from_invite">Wystąpił błąd podczas uaktualniania z zaproszenia</string>
    <string name="processing_error_retry">Ponów</string>
    <string name="processing_username_unavailable_title">Nazwa użytkownika niedostępna</string>
    <string name="processing_username_unavailable_subtitle">Proszę wybrać inną nazwę</string>

    <string name="dashpay_upgrade_fee">Opłata za Ulepszenie</string>
    <string name="dashpay_invite_fee">Opłata za zaproszenie</string>
    <string name="dashpay_topup_fee">Opłata za doładowanie</string>
    <string name="search_user_find_a_user">Znajdź użytkownika na Sieci Dash</string>
    <string name="search_for_a_user">Szukaj użytkownika na Sieci Dash</string>
    <string name="search_user_input_placeholder">tutaj wpisz nazwę użytkownika, którą chcesz znaleźć</string>
    <string name="add_new_contact">Dodaj Nowy Kontakt</string>
    <string name="send_contact_request">Wyślij zaproszenie do kontaktów</string>
    <string name="sending_contact_request">Wysyłanie zaproszenia do kontaktów</string>
    <string name="sending_contact_request_short">Zapraszanie</string>
    <string name="accepting_contact_request">Akceptowanie prośby o kontakt</string>
    <string name="accepting_contact_request_short">Akceptowanie</string>
    <string name="search_user_no_results">Nie ma użytkowników z tą nazwą</string>
    <string name="search_user_loading">Szukiwanie nazwy użytkownika <b>„%”</b> w sieci Dash</string>
    <string name="contact_request_pending">Zaproszenie do kontaktów czeka na odpowiedź</string>
    <string name="pay">Zapłać</string>
    <string name="contact_request_received_title">%s poprosił o dodanie do znajomych</string>
    <string name="contact_request_accept">Akceptuj</string>
    <string name="contact_request_ignore">Zignoruj</string>

    <string name="contacts_no_results">Nie znaleziono kontaktów pod tą nazwą</string>

    <string name="contacts_title">Kontakty</string>
    <string name="contacts_send_to_contact_title">Wyślij do Kontaktu</string>
    <string name="contacts_search_for">Szukaj kontaktu</string>
    <string name="contact_requests_title">Zaproszenie do kontaktów</string>
    <string name="contacts_add_new_contact">Dodaj nowy kontakt</string>
    <string name="contacts_contact_requests_count">Prośby o dodanie do kontaktów (%d)</string>
    <string name="contacts_contact_requests">Zaproszenie do kontaktów</string>
    <string name="contacts_contact_requests_view">zobacz wszystkie</string>
    <string name="contacts_my_contacts">Moje Kontakty</string>
    <string name="contacts_sort_order">Sortuj według:</string>
    <string-array name="contacts_sort">
        <item>Imię</item>
    </string-array>

    <string name="notifications_title">Powiadomienia</string>
    <string name="notifications_title_with_count">Powiadomienia (%d)</string>
    <string name="notifications_profile_activity">Aktywność</string>
    <string name="notifications_new">Nowe</string>
    <string name="notifications_earlier">Wcześniej</string>
    <string name="notifications_none_new">Nie ma nowych powiadomień</string>
    <string name="notifications_contact_has_accepted"> Twoja prośba o kontakt została przyjęta przez %s.</string>
    <string name="notifications_you_have_accepted">Zaakceptowałeś prośbę o kontakt od %s</string>
    <string name="notifications_you_sent">Wysłano prośbę o kontakt do %s</string>
    <string name="notifications_you_received">%s wysłał do ciebie prośbę o kontakt</string>

    <string name="identity_complete_message">Twoja nazwa użytkownika %s została pomyślnie utworzona w sieci Dash</string>
    <string name="request_complete_message">Żądanie o zarezerwowanie twoja nazwa użytkownika %s zostało pomyślnie wysłane do sieci Dash</string>

    <string name="scan_to_pay_username_dialog_message">Nieprawidłowa nazwa użytkownika lub tożsamość Dash\n\n%s</string>
    <string name="send_coins_to_username">Wysyłanie do</string>
    <string name="contact_history_disclaimer">Dodaj % jako swój kontakt, do <b>aby zapłacić bezpośrednio na nazwę użytkownika</b> i <b>zachować historię wzajemnych transakcji</b></string>
    <string name="contact_history_disclaimer_pending">Gdy % zaakceptuje Twoją prośbę, możesz <b>zapłacić bezpośrednio na nazwę użytkownika</b></string>
    <string name="stranger_activity_disclaimer_text">Płatności dokonane bezpośrednio do adresu nie będą zapisane w histori aktywności</string>
    <string name="error_loading_identity">Wystąpił błąd ładowania tożsamości</string>

    <string name="edit_profile">Edytuj Profil</string>
    <string name="display_name">Pokaż Imię</string>
    <string name="about_me">O mnie</string>
    <string name="char_count">%1$d/%2$d znaków</string>
    <!-- overrides default TextInputLayout value. Do not change the name -->
    <string name="save">Zapisz</string>
    <string name="edit_profile_take_picture">Zrób zdjęcie aparatem</string>
    <string name="edit_profile_choose_picture">Wybierz z Galeri</string>
    <string name="upgrade_to_evolution_title">Dołącz do DashPay</string>
    <string name="upgrade_to_evolution_message">Stwórz swoją nazwę użytkownika, znajdź przyjaciół i rodzinę oraz dodaj ich do swoich kontaktów</string>
    <string name="image_cropper_title">Przesuń lub przybliż zdjęcie aby znaleźć idealny rozmiar</string>
    <string name="select">Wybierz</string>
    <string name="unable_to_load_image">Nie można załadować zdjęcia.</string>
    <string name="profile_picture_upload_error_title">Błąd podczas wysyłania</string>
    <string name="profile_picture_upload_error_message">Nie można załadować zdjęcia.\nSpróbuj ponownie.</string>
    <string name="profile_picture_upload_try_again">Spróbuj jeszcze raz</string>
    <string name="profile_picture_uploading_title">Jedna chwila</string>
    <string name="profile_picture_uploading_message">Trwa wysyłanie twojego zdjęcia do sieci</string>
    <string name="picture_upload_policy">Reguły ładowania zdjęć</string>
    <string name="imgur_policy_1">Wybrany obrazek będzie anonimowo wrzucony na Imgur </string>
    <string name="imgur_policy_2">Wrzucony obrazek będzie dostępny dla wszystkich użytkowników</string>
    <string name="imgur_policy_3">Zawsze masz możliwość skasowania zdjęcia jeśli masz dostęp do portfela. </string>
    <string name="profile_picture_delete_title">Jesteś pewien\?</string>
    <string name="profile_picture_delete_message">Ten obrazek nie będzie już używany w sieci Dash</string>
    <string name="agree">Zgadzam się</string>
    <string name="yes">Tak</string>
    <string name="no">Nie</string>

    <string name="updating_profile">Trwa aktualizacja twojego profilu na Sieci Dash</string>
    <string name="google_drive_policy_one">Żadne informacje o koncie nie są przechowywane w sieci Dash ani w portfelu DashPay.</string>
    <string name="google_drive_policy_two">Wrzucony obrazek będzie dostępny dla wszystkich użytkowników</string>
    <string name="google_drive_policy_three">Możesz zawsze usunąć lub zmienić obrazek, pod warunkiem, że masz dostęp do portfela na tym urządzeniu.</string>

    <string name="upload_image_message">Trwa wysyłanie twojego zdjęcia do sieci</string>
    <string name="upload_image_please_wait">Jedna chwila</string>
    <string name="upload_image_error_message">Niemożliwe jest wrzucnie twojego obrazka. Spróbuj ponownie.</string>
    <string name="upload_image_upload_error">Błąd podczas wysyłania</string>

    <string name="edit_profile_google_drive">Google Drive</string>
    <string name="edit_profile_imgur">Imgur</string>
    <string name="google_drive_failed_authorization">Autoryzacja Google Drive nie powiodła się.</string>


    <string name="error_updating_profile_try_again">Spróbuj ponownie</string>
    <string name="error_updating_profile_cancel">Anuluj</string>
    <string name="error_updating_profile_msg">Błąd podczas aktualizacji profilu</string>
    <string name="error_updating_profile_code">Kod: %s</string>
    <string name="edit_profile_public_url">Publiczny URL</string>
    <string name="public_url_enter_url">Wklej URL swojego obrazka </string>
    <string name="public_url_error_message">Nie można pobrać obrazu. Wprowadź prawidłowy adres URL.</string>
    <string name="public_url_message">Możesz użyć dowolny adres URL, który jest publicznie dostępny w internecie, aby użytkownicy mogli go też zobaczyć w sieci Dash.</string>
    <string name="public_url_more_info">Więcej informacji</string>
    <string name="public_url_fetching_image">Szukanie Obrazka</string>

    <string name="gravatar">Gravatar</string>
    <string name="gravatar_email_prompt">Wprowadź swój Gravatar email</string>
    <string name="gravatar_fetching">Pobieranie Twojego Gravatara</string>
    <string name="gravatar_email_sample">sample\@email.com</string>
    <string name="gravatar_disclaimer">Twój Email nie jest przechowywany w portfelu Dash lub na serwerach sieci. Jest on użyty tylko raz aby pobrać detale twojego konta Gravatar, i później jest kasowany. </string>
    <string name="gravatar_email_error">Nie można pobrać Twojego Gravatara. Wprowadź prawidłowy e-mail Gravatara.</string>

    <string name="where_to_store_your_picture">Gdzie chcesz zapisać swoje zdjęcie\?</string>
    <string name="external_storage_disclaimer">Twoje zdjęcie zawsze będzie pod Twoją kontrolą. Dash nie przechowuje żadnych Twoich danych, wliczając w to twoje zdjęcie profilowe.</string>
    <string name="select_source_sign_in_required">Wymagane jest zalogowanie</string>
    <string name="select_source_google_drive">Google Drive</string>
    <string name="select_source_no_sign_in_required">Konto nie jest wymagane</string>

    <string name="join_dashpay_subtitle">Utwórz nazwę użytkownika, dodaj znajomych…</string>
    <string name="join_dashpay_more_subtitle">Stwórz swoją nazwę użytkownika, znajdź znajomych i dodaj ich do kontaktów</string>
    <string name="join">Dołącz</string>

    <string name="more_suggestions">Więcej Sugesti</string>
    <string name="users_that_matches">Użytkownicy, którzy pasują</string>
    <string name="not_in_your_contacts">którzy obecnie nie znajdują się w Twoich kontaktach</string>
    <string name="no_matching_contacts">Brak pasujących użytkowników w Twoich kontaktach</string>
    <string name="suggestions_empty_result_part_1">Nie ma użytkowników pasujących do podanej nazwy</string>
    <string name="suggestions_empty_result_part_2">w twoich kontaktach</string>
    <string name="save_changes">Zapisz Zmiany</string>
    <string name="save_profile_reminder_text">Zapisać zmiany w profilu\?</string>
    <string name="invitation_notification_text">Zaproś przyjaciół i rodzinę aby dołączyli do sieci Dash</string>
    <string name="dashpay_min_balance_disclaimer">Musisz mieć przynajmniej <b>%s</b> aby zacząć</string>
    <string name="dashpay_insuffient_credits">Za mało kredytów do wykonania tej czynności.</string>

    <string name="about_developer_mode">Tryb deweloperski aktywowany: wszystkie funkcje włączone!</string>
    <string name="about_developer_mode_disabled">Tryb deweloperski wyłączony.</string>
    <string name="invite_history_create_new_invite">Stwórz nowe zaproszenie</string>
    <string name="invitations_history_header">Historia Zaproszeń</string>
    <string name="invitations_filter_title">Filtruj zaproszenia</string>
    <string name="invite_history_empty">Nie utworzono żadnych zaproszeń.</string>
    <string name="invite_history_empty_claimed">Nie ma żadnych przyjętych zaproszeń.</string>
    <string name="invite_history_empty_pending">Brak zaproszeń czekających na akceptację.</string>
    <string name="invitation_details_invite_used_by">Zaproszenie zostało użyte przez</string>
    <string name="invitation_details_invite_without_username">Zaproszenie odebrane. Rejestracja nazwy użytkownika w toku.</string>
    <string-array name="invite_filter">
        <item>Całość</item>
        <item>Oczekujący</item>
        <item>Odebrane</item>
    </string-array>

    <!-- Private memo -->
    <string name="private_memo">Prywatna notatka</string>
    <string name="add_note">Dodaj notatkę</string>
    <string name="edit_note">Edytuj notatkę</string>
    <string name="note">Notatka</string>

    <string name="select_privacy_preferences">Wybierz preferencje prywatności dla swojej nazwy użytkownika</string>
    <string name="please_note_cant_change_this_later">Pamiętaj, że nie będzie można tego później zmienić później</string>
    <string name="Intermediate_level_WIFI_Warning">Średni poziom prywatności wymaga niezawodnego połączenia internetowego</string>
    <string name="Advanced_level_WIFI_Warning">Zaawansowany poziom prywatności wymaga niezawodnego połączenia internetowego</string>
    <string name="privcay_level_WIFI_warning_desc">Zaleca się korzystanie z sieci Wi-Fi, aby uniknąć utraty funduszów</string>
    <string name="continue_anyway">Kontynuuj mimo wszystko</string>
    <string name="welcome_to_dash_pay">Witaj w Dash Pay</string>
    <string name="pay_to_usernames">Prześlij fundusze za pomocą nazw użytkowników. Koniec z adresami alfanumerycznymi.</string>
    <string name="create_a_username">Stwórz nazwę użytkownika</string>
    <string name="add_your_friends_family">Dodaj członków rodziny i przyjaciół</string>
    <string name="invite_your_family">Zaproś rodzinę, znajdź znajomych, wyszukując ich nazwy użytkowników.</string>
    <string name="personalise_profile">Spersonalizuj swój profil</string>
    <string name="upload_your_picture">Dodaj swoje zdjęcie i spersonalizuj swoją tożsamość.</string>
    <string name="in_case_lose_your_passphrase">W przypadku utraty hasła utracisz również całkowity dostęp do żądanej nazwy użytkownika.</string>
    <string name="keep_your_passphrase_safe">Zabezpiecz swoją listę słów do odzysku konta oraz hasło.</string>
    <string name="pay_now">Zapłać teraz, a jeśli nazwa nie zostanie zatwierdzona, możesz utworzyć inną nazwę bez konieczności ponownego uiszczania opłaty</string>
    <string name="case_your_request_is_not_approved">W przypadku, gdy Twoja prośba nie zostanie zatwierdzona</string>
    <string name="voting_requirement_title">Głosowanie jest wymagane tylko w niektórych przypadkach</string>
    <string name="dash_network_must_vote_to_approve">Sieć Dash musi głosować nad zatwierdzeniem Twojej nazwy użytkownika zanim zostanie ona stworzona.</string>
    <string name="what_is_username_voting">Na czym polega głosowanie nad nazwą użytkownika\?</string>
    <string name="usernames_blocked_title">Niektóre nazwy użytkowników mogą zostać zablokowane</string>
    <string name="usernames_blocked_subtitle">Jeśli wystarczająca liczba użytkowników w sieci uzna, że ​​nazwa użytkownika jest nieodpowiednia, mogą oni ją zablokować</string>
    <string name="username_voting">Głosowanie nad nazwą użytkownika</string>
<<<<<<< HEAD
=======
    <string name="username_voting_subtitle">Jako właściciel masternodu możesz głosować nad zatwierdzeniem żądanych nazw użytkowników, zanim zostaną one stworzone. </string>
>>>>>>> 1556014b
    <string name="all">Całość</string>
    <string name="n_usernames">%d nazwy użytkowników</string>
    <string name="n_requests">%d żądań</string>
    <string name="search_by_username">Szukaj według nazwy użytkownika</string>
    <string name="type">Typ</string>
    <string name="only_duplicates">Tylko duplikaty</string>
    <string name="only_links">Tylko żądania z linkami</string>
    <string name="only_links_short">Z linkami</string>
    <string name="date">Data: %s</string>
    <string name="votes">Głosy: %s</string>

    <string-array name="usernames_sort_by_options">
        <item>Od nowego do starego</item>
        <item>Od starego do nowego</item>
        <item>Wysoki do niskiego</item>
        <item>Od niskiego do wysokiego</item>
    </string-array>

    <string-array name="usernames_type_options">
        <item>Całość</item>
        <item>Zatwierdziłem</item>
        <item>Nie zatwierdziłem</item>
    </string-array>

    <string name="request_your_username">Stwórz swoją nazwę użytkownika</string>
    <string name="request_username">Poproś o nazwę użytkownika</string>
    <string name="request_voting_range">Sieć Dash będzie głosować nad tą nazwą użytkownika. Powiadomimy Cię o wynikach %s.</string>
    <string name="request_username_available">Nazwa użytkownika jest dostępna</string>
    <string name="request_username_unavailable">Nazwa użytkownika jest niedostępna lub zablokowana</string>
    <string name="request_username_taken">Nazwa użytkownika jest już zajęta</string>
    <string name="requesting_your_username_title">Tworzenie twojej nazwy użytkownika</string>
    <string name="requesting_your_username_error_title">Żądanie nazwy użytkownika nie powiodło się</string>
    <string name="voting">Głosowanie:</string>
    <string name="this_username_has_already_been_requested">Ktoś już poprosił o tę nazwę, ale możesz ty też o nią poprosić i pozwolić sieci głosować, nad tym kto ma ją otrzymać.</string>
    <string name="request_details">Zarządaj szczegółów</string>
    <string name="request_details_subtitle">Sprawdź poniższy wpis, aby zweryfikować, czy ta nazwa użytkownika należy do ciebie</string>
    <string name="vote_to_approve">Głosuj, aby zatwierdzić</string>
    <string name="identity">Tożsamość</string>
    <string name="results">Wyniki</string>
    <string name="link">Link</string>
    <string name="link_not_provided">Nie podano</string>
    <string name="cancel_approval">Anuluj Zatwierdzenie</string>
    <string name="verify_your_identity">Zweryfikuj swoją tożsamość, aby zwiększyć swoje szanse na otrzymanie żądanej nazwy użytkownika</string>
    <string name="if_somebody">Jeśli ktoś inny poprosi o tę samą nazwę użytkownika co Ty, pozwolimy sieci zdecydować, kto ją dostanie</string>
    <string name="the_link_will_be_visible">Wysłany przez Ciebie link będzie widoczny tylko dla właścicieli sieci</string>
    <string name="verify_your_identity_voting">Zweryfikuj swoją tożsamość</string>
    <string name="copy_the_text">Skopiuj tekst</string>
    <string name="please_vote_to_approve">Proszę głosować, aby zatwierdzić moją nazwę użytkownika Dash - %s</string>
    <string name="prove_your_identity">Udowodnij swoją tożsamość</string>
    <string name="make_a_post_with_the_text">Stwórz post z powyższym tekstem na platformie społecznościowej lub komunikatorze, aby potwierdzić, że jesteś oryginalnym właścicielem żądanej nazwy użytkownika i wklej poniższy link</string>
    <string name="paste_the_link">Wklej link</string>
    <string name="voting_key_title">Wpisz swój klucz do głosowania</string>
    <string name="voting_key_input_error">Wpisałeś nieprawidłowy klucz</string>
    <string name="voting_key_add">Dodaj swoje klucze do głosowania</string>
    <string name="voting_key_add_subtitle">Poniższy adres(y) IP są powiązane z tym portfelem</string>
    <string name="masternode_ip">Adres IP masternoda</string>
    <string name="multiple_votes_cast">%d głosów będzie oddawanych, jeśli masz wiele kluczy do głosowania zapisanych w portfelu</string>
    <string name="add_masternode_key">Dodaj klucz głosowania Masternoda</string>
    <string name="vote_submitted">Twój głos został przesłany</string>
    <string name="vote_cancelled">Twój głos został anulowany</string>
    <string name="quick_vote">Szybkie Głosowanie</string>
    <string name="quick_vote_subtitle">Klikając przycisk „Głosuj na wszystkie”, automatycznie zagłosujesz na wszystkie filtrowane nazwy użytkowników (%d), które zostały przesłane jako pierwsze</string>
    <string name="vote_for_all">Głosuj nad wszyskimi</string>
    <string name="voting_period_active">Okres głosowania na nazwę użytkownika jest otwarty</string>
    <string name="there_was_a_network_error">Wystąpił błąd sieci. Możesz spróbować ponownie bez ponownej opłaty</string>
    <string name="requested_username_has_been">Nazwa użytkownika została zażądana.</string>
    <string name="requested_voting_duration">Wyniki będą podane w %s</string>
    <string name="cancel_request">Anuluj żądanie</string>
    <string name="after_the_voting">Po zakończeniu głosowania poinformujemy cię o jego wynikach</string>
    <string name="none">Żaden</string>
    <string name="verify_now">Zweryfikuj teraz</string>
    <string name="if_you_tap_cancel">Jeśli klikniesz „Anuluj żądanie”, nadal będziesz mieć możliwość zażądania innej nazwy bez ponownego płacenia</string>
    <string name="do_you_really_want_to_cancel">Czy na pewno chcesz anulować żądanie nazwy użytkownika\?</string>
    <string name="if_you_tap_cancel_request">Jeśli klikniesz „Anuluj żądanie”, nadal będziesz mieć możliwość zażądania innej nazwy bez ponownego płacenia</string>
    <string name="cant_open">Nie można otworzyć</string>
    <string name="invalid_link">Link jest nieprawidłowy</string>
    <string name="welcome_request_username_min_balance_disclaimer_all">Masz %s Dash. Niektóre nazwy użytkownika kosztują do %s Dash.</string>
    <string name="welcome_request_username_min_balance_disclaimer_noncontested">Aby utworzyć nazwę użytkownika, musisz mieć więcej niż %s Dash.</string>
    <string name="request_username_min_balance_disclaimer">Aby poprosić o nazwę użytkownika w sieci Dash, musisz mieć więcej niż %s Dash</string>

    <!-- CoinJoin -->
    <string name="coinjoin">CoinJoin</string>
    <string name="turned_off">Wyłączony</string>
    <string name="coinjoin_info_subtitle">Mieszanie monet Dash sprawi, że Twoje transakcje będą bardziej prywatne</string>
    <string name="coinjoin_description_1">Gdy ta opcja jest włączona, będziesz mógł wydać wymieszane monety Dash. Możesz ją wyłączyć w dowolnym momencie.</string>
    <string name="coinjoin_description_2">Nowo otrzymane monety Dash zostaną automatycznie wymieszane po otwarciu portfela.</string>
    <string name="coinjoin_description_3">Włączenie tej funkcji spowoduje większe zużycie baterii.</string>
    <string name="coinjoin_mixing_level_title">Wybierz poziom mieszania</string>
    <string name="coinjoin_mixing_level_subtitle">Możesz zmienić lub zatrzymać poziom miksowania w dowolnym momencie</string>
    <string name="coinjoin_mixing_transactions">Miksowanie transakcji</string>
    <string name="coinjoin_transaction_group">Te transakcje są stworzone przez miksowanie</string>
    <string name="intermediate">Średni</string>
    <string name="advanced">Zaawansowany</string>
    <string name="intermediate_level_card_decs">Zaawansowani użytkownicy, którzy posiadają bardzo wysoki poziom wiedzy technicznej, mogą być w stanie odkryć historię twoich transakcji.</string>
    <string name="advanced_level_card_decs">Nawet użytkownicy o bardzo zaawansowanej wiedzy technicznej nie będą w stanie ustalić definitywnie historii transakcji.</string>
    <string name="coinjoin_intermediate_time">do 30 minut</string>
    <string name="coinjoin_advanced_time">Wiele godzin</string>
    <string name="coinjoin_start">Zacznij Mieszanie</string>
    <string name="coinjoin_stop">Zatrzymaj Miksowanie</string>
    <string name="coinjoin_mixing">Miksowanie</string>
    <string name="coinjoin_paused">Miksowanie zostało zatrzywame</string>
    <string name="coinjoin_not_started">Nie rozpoczęto</string>
    <string name="coinjoin_progress">%s (%d%%) %s lub %s</string>
    <string name="coinjoin_progress_balance">%1$s z %2$s</string>
    <string name="coinjoin_progress_finished">Całkowicie wymieszane</string>
    <string name="coinjoin_change_level_confirmation">Czy na pewno chcesz zmienić poziom prywatności\?</string>
    <string name="coinjoin_stop_mixing_title">Czy na pewno chcesz zakończyć mieszanie\?</string>
    <string name="coinjoin_stop_mixing_message">Wszystkie środki, które zostały zmieszane, zostaną połączone z Twoimi środkami, które nie zostały zmieszane</string>
    <string name="coinjoin_mixed_balance">Saldo zmiksowanych funduszy</string>

    <!-- credit balance messages / buttons -->
    <string name="credit_balance_empty_warning_title">Twoje saldo kredytowe jest niskie</string>
    <string name="credit_balance_low_warning_title">Twoje saldo kredytowe zostało całkowicie wyczerpane</string>
    <string name="credit_balance_empty_warning_message">Możesz nadal używać DashPay do płatności, ale nie możesz aktualizować swojego profilu ani dodawać nowych kontaktów, dopóki nie uzupełnisz salda kredytowego</string>
    <string name="credit_balance_low_warning_message">Doładuj swoje kredyty, aby kontynuować wprowadzanie zmian w swoim profilu i dodawanie kontaktów</string>
    <string name="credit_balance_button_maybe_later">Może później</string>
    <string name="credit_balance_button_buy">Kup kredyty</string>
    <string name="credit_balance_insufficient_error_message">Nie masz wystarczających środków na zakup kredytów</string>
    <string name="buy_credits_estimated_items">%s - %d kontaktów / %d aktualizacje profilu</string>

    <string name="request_username_username_voting_message">+ Czym jest głosowanie na nazwę użytkownika\?</string>
    <string name="request_username_character_requirement">Tylklko litery, cyfry i myślniki są dozwolone</string>
    <string name="request_username_balance_requirement">Aby stworzyć tę nazwę użytkownika, musisz mieć 0,25 DASH</string>
    <string name="request_username_length_requirement">Pomiędzy 3 a 23 znakami</string>
    <string name="request_username_confirm">Akceptuję</string>
    </resources><|MERGE_RESOLUTION|>--- conflicted
+++ resolved
@@ -267,10 +267,7 @@
     <string name="usernames_blocked_title">Niektóre nazwy użytkowników mogą zostać zablokowane</string>
     <string name="usernames_blocked_subtitle">Jeśli wystarczająca liczba użytkowników w sieci uzna, że ​​nazwa użytkownika jest nieodpowiednia, mogą oni ją zablokować</string>
     <string name="username_voting">Głosowanie nad nazwą użytkownika</string>
-<<<<<<< HEAD
-=======
     <string name="username_voting_subtitle">Jako właściciel masternodu możesz głosować nad zatwierdzeniem żądanych nazw użytkowników, zanim zostaną one stworzone. </string>
->>>>>>> 1556014b
     <string name="all">Całość</string>
     <string name="n_usernames">%d nazwy użytkowników</string>
     <string name="n_requests">%d żądań</string>
