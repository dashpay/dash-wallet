<?xml version="1.0" encoding="utf-8"?>
<resources>

    <dimen name="app_bar_title_margin_start">56dp</dimen>
    <dimen name="app_bar_balance_font_size">14sp</dimen>
    <dimen name="app_bar_balance_local_font_size">10sp</dimen>
    <dimen name="app_bar_slogan_font_size">13sp</dimen>
    <dimen name="app_bar_logo_width">89dp</dimen>
    <dimen name="app_bar_logo_height">24dp</dimen>

    <dimen name="backup_buttons_margin">28dp</dimen>

<<<<<<< HEAD
    <dimen name="welcome_screenshot_height">420dp</dimen>
    <dimen name="welcome_screenshot_vertical_margin">64dp</dimen>
    <dimen name="welcome_screen_title_size">30sp</dimen>
    <dimen name="welcome_screen_subtitle_size">18sp</dimen>
    <dimen name="welcome_screen_skip_size">15sp</dimen>
    <dimen name="welcome_screen_title_margin_top">26dp</dimen>
=======
    <dimen name="lock_screen_bottom_guideline_margin">48dp</dimen>
    <dimen name="pin_preview_textview_padding">12dp</dimen>
    <dimen name="lock_screen_content_margin_bottom">0dp</dimen>
    <dimen name="about_logo_margin_top">45dp</dimen>
    <dimen name="about_text_margin">28dp</dimen>
    <dimen name="about_button_margin">20dp</dimen>

    <item name="pay_amount_vert_guideline_percent" format="float" type="dimen">0.5</item>
    <dimen name="pay_amount_dash_symbol_size">32dp</dimen>
    <dimen name="pay_input_symbol_text_size">34sp</dimen>
    <dimen name="pay_calc_amount_dash_size">20dp</dimen>
    <dimen name="pay_calc_amount_symbol_size">22sp</dimen>

    <item name="quick_action_button_image_size" format="float" type="dimen">0.4</item>
    <dimen name="quick_action_button_text_size">11sp</dimen>

    <dimen name="transaction_fee_text_size">16sp</dimen>
>>>>>>> 802cde0a

</resources><|MERGE_RESOLUTION|>--- conflicted
+++ resolved
@@ -10,14 +10,13 @@
 
     <dimen name="backup_buttons_margin">28dp</dimen>
 
-<<<<<<< HEAD
     <dimen name="welcome_screenshot_height">420dp</dimen>
     <dimen name="welcome_screenshot_vertical_margin">64dp</dimen>
     <dimen name="welcome_screen_title_size">30sp</dimen>
     <dimen name="welcome_screen_subtitle_size">18sp</dimen>
     <dimen name="welcome_screen_skip_size">15sp</dimen>
     <dimen name="welcome_screen_title_margin_top">26dp</dimen>
-=======
+
     <dimen name="lock_screen_bottom_guideline_margin">48dp</dimen>
     <dimen name="pin_preview_textview_padding">12dp</dimen>
     <dimen name="lock_screen_content_margin_bottom">0dp</dimen>
@@ -35,6 +34,5 @@
     <dimen name="quick_action_button_text_size">11sp</dimen>
 
     <dimen name="transaction_fee_text_size">16sp</dimen>
->>>>>>> 802cde0a
 
 </resources>