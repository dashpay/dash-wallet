--- conflicted
+++ resolved
@@ -3,19 +3,11 @@
   <string name="help_wallet">
 <![CDATA[
 		<p>
-<<<<<<< HEAD
-			Horní levá část obrazovky zobrazuje Vaši aktuální Darkcoin adresu, kterou druhá strana potřebuje znát, aby Vám mohla zaslat platbu.
-			Kliknutím na adresu ji změníte.
-		</p>
-		<p>
-			QR kód na pravé straně obsahuje Vaši Darkcoin adresu a může být použit pro naskenování druhou stranou.
-=======
 			Horní levá část obrazovky zobrazuje Vaši aktuální Bitcoin bilanci včetně odpovídající částky ve vaší lokální měně.
 			Kliknutím na částku přejdete do seznamu lokálních měn, kde si můžete vybrat jinou.
 		</p>
 		<p>
 			QR kód na pravé straně obsahuje Vaši Bitcoin adresu a může být použita pro naskenování druhou stranou.
->>>>>>> 31fe793b
 			Klepněte na QR kód pro zobrazení větší verze.
 		</p>
 		<p>
@@ -44,11 +36,7 @@
 			Druhá strana potom klikne na získanou adresu.
 		</p>
 		<p>
-<<<<<<< HEAD
-			V obou případech bude odesílatel uvidí dialog na zasílání Darkcoinů s předvzplněnými údaji.
-=======
 			V obou případech odesílatel uvidí dialog na zasílání Bitcoinů s předvyplněnými údaji.
->>>>>>> 31fe793b
 			Pokud souhlasí, potvrdí zadané informace a dojde k transakci.
 		</p>
 	]]>
