--- conflicted
+++ resolved
@@ -17,7 +17,7 @@
     <string name="set_pin_verifying_pin">Підтвердження PIN</string>
     <string name="set_pin_message">Цей PIN-код необхідний, щоб розблокувати вашу програму кожного разу, коли ви її використовуєте.</string>
     <string name="set_pin_confirm_pin_incorrect">Неправильний PIN-код</string>
-    
+
     <string name="home_balance_hide_hint">Торкніться, щоб приховати баланс</string>
 
     <string name="dialog_confirm_confirm">Підтверджую</string>
@@ -401,10 +401,6 @@
     <string name="masternode_key_type_owner">Ключі власника</string>
     <string name="masternode_key_type_voting">Ключі голосування</string>
     <string name="masternode_key_type_operator">Ключі оператора</string>
-<<<<<<< HEAD
-    <string name="masternode_key_type_platform">HPMN ключі оператора</string>
-=======
->>>>>>> 4aca9b04
     <string name="masternode_key_type_total">%d ключів</string>
     <string name="masternode_key_type_used">%dвикористано</string>
     <string name="masternode_key_pair_index">Ключі %d</string>
