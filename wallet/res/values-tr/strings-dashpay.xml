<?xml version='1.0' encoding='UTF-8'?>
<resources  xmlns:tools="http://schemas.android.com/tools">

    <string name="choose_your_username"><b>Dash Kullanıcı Adınızı</b>\nSeçin</string>
    <string name="identity_min_3_chars">3 ile 23 karakter arasında</string>
    <string name="identity_alphanum_only">Yalnızca harfler, sayılar ve kısa çizgiler</string>
    <string name="identity_hyphen_rule">Bir harf veya sayı ile başlamalı ve bitmelidir</string>
    <string name="identity_username_validating">Kullanıcı adı doğrulanıyor…</string>
    <string name="identity_username_available">Kullanıcı adı uygun</string>
    <string name="identity_username_taken">Kullanıcı adı alınmış</string>
    <string name="platform_communication_error">Dash Platformu ile iletişim hatası</string>
    <string name="register">Kayıt ol</string>

    <string name="new_account_confirm_button_text">Onayla ve Öde</string>
    <string name="invitation_confirm_button_text">Onayla</string>
    <string name="new_account_confirm_accept">Kabul ediyorum</string>
    <string name="new_account_confirm_upgrade_fee">Yükseltme Ücreti</string>
    <string name="new_account_confirm_message">Kullanıcı adınız olarak %s\'i seçtiniz. Lütfen kullanıcı adınızı kaydettikten sonra DEĞİŞTİRİLEMEYECEĞİNİ unutmayın.</string>
    <string name="invitation_confirm_title">Davet Ücreti</string>
    <string name="invitation_confirm_message">Her davetiye, alıcının Dash Ağında kullanıcı adını hızlı bir şekilde oluşturabilmesi için bu tutarla finanse edilecektir.</string>
    <string name="invitation_init_title">Davet etmek</string>
    <string name="invitation_init_header">Arkadaşlarınızı ve ailenizi davet edin</string>
    <string name="invitation_init_message">Arkadaşlarınızın ve ailenizin Dash Ağına katılmasına yardımcı olun. Onları sosyal bankacılık dünyasına davet edin.</string>
    <string name="invitation_init_button_text">Yeni bir Davetiye oluştur</string>
    <string name="invitation_notifications_hint">Arkadaşlarınızı ve ailenizi Dash Network\'e davet edin</string>
    <string name="invitation_notifications_hint1">Birini Dash Ağına davet edin</string>
    <string name="invitation_notifications_hint1_or">veya</string>
    <string name="invitation_created_title">Davetiye</string>
    <string name="invitation_created_successfully">Davetiye Başarıyla Oluşturuldu</string>
    <string name="invitation_created_tag_title">Referansınız için etiketleyin</string>
    <string name="invitation_created_tag">örneğin: Baba</string>
    <string name="invitation_created_preview">Önizleme Davetiyesi</string>
    <string name="invitation_created_copy_link">Davet Linkini Kopyala</string>
    <string name="invitation_created_send_invitation">Davetiye gönder</string>
    <string name="invitation_created_send_invitation_again">Tekrar gönder</string>
    <string name="invitation_created_maybe_later">Belki sonra</string>
    <string name="invitation_preview_title">Şimdi Katıl</string>
    <string name="invitation_preview_message">%s tarafından davet edildiniz. Dash kripto para birimini kullanmaya başlayın.</string>
    <string name="invitation_preview_close">Kapat</string>
    <string name="invitation_cant_afford_title">Yetersiz Cüzdan Bakiyesi</string>
    <string name="invitation_cant_afford_message">Bir davet oluşturmak için en az %s Dash\'e ihtiyacınız var</string>
    <string name="invitation_creating_error_title">Davetiye Oluşturma Hatası</string>
    <string name="invitation_creating_error_message">Davetiniz oluşturulurken bir sorun oluştu. Lütfen tekrar deneyin.</string>
    <string name="invitation_creating_error_message_not_synced">Senkronizasyonun tamamlanmasını bekleyin ve tekrar deneyin.</string>
    <string name="invitation_creating_progress_title">Davetiye oluşturuluyor</string>
    <string name="invitation_verifying_progress_title">Davetiye doğrulanıyor</string>
    <string name="invitation_share_message">Davetiyeler tek kullanımlıktır. Bir grupla paylaşmayın.</string>
    <string name="invitation_share_title">DashPay daveti</string>
    <string name="invitation_already_claimed_title">Davetiye zaten talep edildi</string>
    <string name="invitation_already_claimed_message">%s\'den gelen davetiniz önceden talep edilmiştir</string>
    <string name="invitation_invalid_invite_title">Geçersiz Davet</string>
    <string name="invitation_invalid_invite_message">%s\'den gelen davetiniz geçerli değil</string>
    <string name="invitation_username_already_found_title">Kullanıcı adı zaten bulundu</string>
    <string name="invitation_username_already_found_message">Zaten bir Dash kullanıcı adınız olduğundan bu daveti talep edemezsiniz</string>
    <string name="invitation_onboarding_has_began_error_title">Katılım Hatası</string>
    <string name="invitation_onboarding_has_began_error">Katılımınız devam ediyor, lütfen cüzdanınızı oluşturduktan sonra davetinizi talep edin.</string>
    <string name="invitation_accept_title_1">Kullanıcı adınızı alın</string>
    <string name="invitation_accept_title_2">Arkadaşlarınızı ve Ailenizi ekleyin</string>
    <string name="invitation_accept_message_2">Ailenizi davet edin, kullanıcı adlarını aratarak arkadaşlarınızı bulun</string>
    <string name="invitation_accept_title_3">Kişiselleştir</string>
    <string name="invitation_accept_message_3">Resminizi yükleyin, kimliğinizi kişiselleştirin</string>
    <string name="invitation_accept_continue">Devam</string>
    <string name="invitation_contact_request_sent_message">%s sizi davet ettiğinden beri bir iletişim isteği gönderildi.</string>

    <string name="username_being_created">Kullanıcı adınız %s olarak Dash Ağı\'nda oluşturuluyor</string>
    <string name="username_being_requested">Kullanıcı adınız %s olarak Dash Ağı\'nda talep ediliyor</string>

    <string name="processing_let_me_know">Bittiğinde bana haber ver</string>
    <string name="processing_home_title">Evolution\'a Yükseltiliyor</string>
    <string name="processing_home_step_1" tools:ignore="TypographyFractions">(1/3) Ödeme İşleniyor</string>
    <string name="processing_home_step_2">(2/3) Kimlik Oluşturma</string>
    <string name="processing_home_step_2_restoring">(2/3) Kimlik Kurtarma</string>
    <string name="processing_home_step_3" tools:ignore="TypographyFractions">(3/3) Kullanıcı Adı Kaydediliyor</string>
    <string name="processing_home_step_3_requesting" tools:ignore="TypographyFractions">(3/3) Kullanıcı Adı İsteniyor</string>
    <string name="processing_home_step_3_restoring">(3/3) Kullanıcı Adı Kurtarılıyor</string>
    <string name="processing_done_title">Merhaba %s,</string>
    <string name="processing_done_subtitle">Hesabınız hazır</string>
    <string name="processing_voting_subtitle">Kullanıcı adınız için oylama başladı</string>
    <string name="processing_error_title">Yükseltme Hatası</string>
    <string name="processing_error_title_from_invite">Davetten yükseltme hatası</string>
    <string name="processing_error_retry">Tekrar dene</string>
    <string name="processing_username_unavailable_title">Kullanıcı adı mevcut değil</string>
    <string name="processing_username_unavailable_subtitle">Lütfen başka birini seçin</string>

    <string name="dashpay_upgrade_fee">Yükseltme Ücreti</string>
    <string name="dashpay_invite_fee">Davet Ücreti</string>
    <string name="dashpay_topup_fee">Yükleme Ücreti</string>
    <string name="search_user_find_a_user">Dash Ağında bir kullanıcı bulun</string>
    <string name="search_for_a_user">Dash Ağındaki bir Kullanıcıyı Ara</string>
    <string name="search_user_input_placeholder">Arama yapmak için kullanıcı adını buraya girin</string>
    <string name="add_new_contact">Yeni Kişi Ekle</string>
    <string name="send_contact_request">İletişim İsteği Gönderin</string>
    <string name="sending_contact_request">İletişim Talebi Gönderme</string>
    <string name="sending_contact_request_short">Davet Ediliyor</string>
    <string name="accepting_contact_request">İletişim Talebini Kabul Etme</string>
    <string name="accepting_contact_request_short">Kabul Ediliyor</string>
    <string name="search_user_no_results">Eşleşen kullanıcı yok</string>
    <string name="search_user_loading">Dash Ağı\'nda <b>%</b> kullanıcı adı aranıyor</string>
    <string name="contact_request_pending">Bekleyen İletişim Talebi</string>
    <string name="pay">Ödeme</string>
    <string name="contact_request_received_title">%s arkadaş olmayı talep etti</string>
    <string name="contact_request_accept">Kabul et</string>
    <string name="contact_request_ignore">Yoksay</string>

    <string name="contacts_no_results">Eşleşen kişi bulunamadı</string>

    <string name="contacts_title">Kişiler</string>
    <string name="contacts_send_to_contact_title">Bir Kişiye Gönder</string>
    <string name="contacts_search_for">Kişi arayın</string>
    <string name="contact_requests_title">İletişim Talebi</string>
    <string name="contacts_add_new_contact">Yeni kişi ekle</string>
    <string name="contacts_contact_requests_count">İletişim İstekleri (%d)</string>
    <string name="contacts_contact_requests">İletişim Talebi</string>
    <string name="contacts_contact_requests_view">hepsini görüntüle</string>
    <string name="contacts_my_contacts">Kişilerim</string>
    <string name="contacts_sort_order">Göre sırala:</string>
    <string-array name="contacts_sort">
        <item>İsim</item>
    </string-array>

    <string name="notifications_title">Bildirimler</string>
    <string name="notifications_title_with_count">Bildirimler (%d)</string>
    <string name="notifications_profile_activity">Faaliyet</string>
    <string name="notifications_new">Yeni</string>
    <string name="notifications_earlier">Önceki</string>
    <string name="notifications_none_new">Yeni bildirim yok</string>
    <string name="notifications_contact_has_accepted">%s iletişim isteğinizi kabul etti.</string>
    <string name="notifications_you_have_accepted">%s adlı kişiden gelen iletişim isteğini kabul ettiniz</string>
    <string name="notifications_you_sent">%s adresine bir iletişim isteği gönderdiniz</string>
    <string name="notifications_you_received">%s size bir iletişim isteği gönderdi</string>

    <string name="identity_complete_message">Kullanıcı adınız %s Dash Ağı\'nda başarıyla oluşturuldu</string>
    <string name="request_complete_message">Kullanıcı adınız %s Dash Ağı\'nda başarıyla talep edildi</string>

    <string name="scan_to_pay_username_dialog_message">Geçerli bir Dash Kullanıcı Adı veya Kimliği değil\n\n%s</string>
    <string name="send_coins_to_username">Gönderiliyor</string>
    <string name="contact_history_disclaimer"><b>Kullanıcı Adına Doğrudan Ödeme</b>\'ye ve <b>Karşılıklı İşlem Geçmişini Sakla</b>\'ya %\'yı kişiniz olarak ekleyin</string>
    <string name="contact_history_disclaimer_pending">% isteğinizi kabul ettiğinde <b>Kullanıcı Adına Doğrudan Ödeme</b> yapabileceksiniz</string>
    <string name="stranger_activity_disclaimer_text">Doğrudan adreslere yapılan ödemeler etkinlikte tutulmaz.</string>
    <string name="error_loading_identity">Kimlik yüklenirken hata oluştu</string>

    <string name="edit_profile">Profili Düzenle</string>
    <string name="display_name">Ekran adı</string>
    <string name="about_me">Hakkımda</string>
    <string name="char_count">%1$d/%2$d karakterler</string>
    <!-- overrides default TextInputLayout value. Do not change the name -->
    <string name="save">Kaydet</string>
    <string name="edit_profile_take_picture">Kamerayla Fotoğraf Çekin</string>
    <string name="edit_profile_choose_picture">Galeriden seçin</string>
    <string name="upgrade_to_evolution_title">DashPay\'e Katılın</string>
    <string name="upgrade_to_evolution_message">Kullanıcı adınızı oluşturun, kullanıcı adlarıyla arkadaşlarınızı ve ailenizi bulup kişilerinize ekleyin</string>
    <string name="image_cropper_title">Mükemmel uyumu bulmak için fotoğrafınızı hareket ettirin ve yakınlaştırın</string>
    <string name="select">Seç</string>
    <string name="unable_to_load_image">Resim yükleme başarısız.</string>
    <string name="profile_picture_upload_error_title">Yükleme Hatası</string>
    <string name="profile_picture_upload_error_message">Resminiz yüklenemedi.\nLütfen tekrar deneyin.</string>
    <string name="profile_picture_upload_try_again">Tekrar dene</string>
    <string name="profile_picture_uploading_title">Lütfen Bekleyin</string>
    <string name="profile_picture_uploading_message">Resminizi ağa yükleme</string>
    <string name="picture_upload_policy">Resim Yükleme Politikası</string>
    <string name="imgur_policy_1">Seçtiğiniz resim anonim olarak Imgur\'a yüklenecektir.</string>
    <string name="imgur_policy_2">Yüklenen resim herkese açık olarak görüntülenebilir.</string>
    <string name="imgur_policy_3">Bu cüzdana erişiminiz olduğu sürece, yüklenen görseli her zaman silebilirsiniz.</string>
    <string name="profile_picture_delete_title">Emin misiniz\?</string>
    <string name="profile_picture_delete_message">Bu görüntü artık Dash Ağı\'nda kullanılmayacak</string>
    <string name="agree">Kabul etmek</string>
    <string name="yes">Evet</string>
    <string name="no">Hayır</string>

    <string name="updating_profile">Dash Network\'te Profil Güncelleme</string>
    <string name="google_drive_policy_one">Dash Ağı\'nda veya DashPay cüzdanında hiçbir hesap bilgisi saklanmaz.</string>
    <string name="google_drive_policy_two">Yüklenen resim herkese açık olarak görüntülenebilir.</string>
    <string name="google_drive_policy_three">Bu cihazdaki cüzdanınıza erişiminiz olduğu sürece, görüntünüzü istediğiniz zaman silebilir veya değiştirebilirsiniz.</string>

    <string name="upload_image_message">Resminizi ağa yükleme</string>
    <string name="upload_image_please_wait">Lütfen Bekleyin</string>
    <string name="upload_image_error_message">Resminiz yüklenemedi. Lütfen tekrar deneyin.</string>
    <string name="upload_image_upload_error">Yükleme Hatası</string>

    <string name="edit_profile_google_drive">Google Drive</string>
    <string name="edit_profile_imgur">Imgur</string>
    <string name="google_drive_failed_authorization">Google Drive yetkilendirmesi başarısız oldu.</string>


    <string name="error_updating_profile_try_again">Tekrar Dene</string>
    <string name="error_updating_profile_cancel">İptal et</string>
    <string name="error_updating_profile_msg">Profil güncellenirken hata oluştu</string>
    <string name="error_updating_profile_code">Kod: %s</string>
    <string name="edit_profile_public_url">Genel URL</string>
    <string name="public_url_enter_url">Resim URL\'nizi yapıştırın</string>
    <string name="public_url_error_message">Resim alınamadı. Lütfen geçerli bir resim URL\'si girin.</string>
    <string name="public_url_message">İnternette herkese açık olan herhangi bir URL\'yi belirterek kullanıcıların bunu Dash Ağı\'nda görmesini sağlayabilirsiniz.</string>
    <string name="public_url_more_info">Daha fazla bilgi</string>
    <string name="public_url_fetching_image">Resim getiriliyor</string>

    <string name="gravatar">Gravatar</string>
    <string name="gravatar_email_prompt">Gravatar E-posta Kimliğinizi girin</string>
    <string name="gravatar_fetching">Gravatar\'ınız getiriliyor</string>
    <string name="gravatar_email_sample">sample\@email.com</string>
    <string name="gravatar_disclaimer">E-postanız DashPay cüzdanında veya herhangi bir sunucuda saklanmaz. Gravatar hesap ayrıntılarınızı almak için bir kez kullanılır ve ardından yok edilir.</string>
    <string name="gravatar_email_error">Gravatar\'ınız alınamadı. Lütfen geçerli bir Gravatar e-posta kimliği girin.</string>

    <string name="where_to_store_your_picture">Resminizi nereye kaydetmek istersiniz\?</string>
    <string name="external_storage_disclaimer">Görüntünüz her zaman kontrolünüzde olacak. Dash, profil resminiz dahil hiçbir verinizi saklamaz.</string>
    <string name="select_source_sign_in_required">Giriş gerekli</string>
    <string name="select_source_google_drive">Google Drive</string>
    <string name="select_source_no_sign_in_required">Hesap gerekmez</string>

    <string name="join_dashpay_subtitle">Kullanıcı adınızı oluşturun, arkadaşlarınızı ekleyin…</string>
    <string name="join_dashpay_more_subtitle">Kullanıcı adınızı oluşturun, arkadaşlarınızı bulun ve onları kişilerinize ekleyin</string>
    <string name="join">Katılmak</string>

    <string name="more_suggestions">Daha Fazla Öneri</string>
    <string name="users_that_matches">Eşleşen kullanıcılar</string>
    <string name="not_in_your_contacts">Şu anda kişilerinizde olmayanlar</string>
    <string name="no_matching_contacts">Kişilerinizde eşleşen kullanıcı yok</string>
    <string name="suggestions_empty_result_part_1">Bu isimle eşleşen kullanıcı bulunamadı</string>
    <string name="suggestions_empty_result_part_2">Kişilerinizde</string>
    <string name="save_changes">Değişiklikleri Kaydet</string>
    <string name="save_profile_reminder_text">Profilinizde yaptığınız değişiklikleri kaydetmek ister misiniz\?</string>
    <string name="invitation_notification_text">Arkadaşlarınızı ve ailenizi Dash Ağı\'na katılmaya davet edin.</string>
    <string name="dashpay_min_balance_disclaimer">Başlamak için en az <b>%s</b>\'e ihtiyacınız var</string>
    <string name="dashpay_insuffient_credits">Bu işlemi gerçekleştirmek için yeterli kredi yok.</string>

    <string name="about_developer_mode">Geliştirici modu etkinleştirildi: tüm özellikler etkin!</string>
    <string name="about_developer_mode_disabled">Geliştirici modu devre dışı bırakıldı.</string>
    <string name="invite_history_create_new_invite">Yeni bir davetiye oluştur</string>
    <string name="invitations_history_header">Davetiye Geçmişi</string>
    <string name="invitations_filter_title">Davetiyeleri Filtrele</string>
    <string name="invite_history_empty">Hiçbir davet oluşturulmadı.</string>
    <string name="invite_history_empty_claimed">Talep edilen bir davet bulunmamaktadır.</string>
    <string name="invite_history_empty_pending">Bekleyen davet bulunmamaktadır.</string>
    <string name="invitation_details_invite_used_by">Davetiyeyi kullanan kişi</string>
    <string name="invitation_details_invite_without_username">Davetiye talep edildi. Kullanıcı adı kaydı bekleniyor.</string>
    <string-array name="invite_filter">
        <item>Hepsi</item>
        <item>Bekliyor</item>
        <item>Talep Edildi</item>
    </string-array>

    <!-- Private memo -->
    <string name="private_memo">Özel Not</string>
    <string name="add_note">Not Ekle</string>
    <string name="edit_note">Notu Düzenle</string>
    <string name="note">Not</string>

    <string name="select_privacy_preferences">Kullanıcı adınızın gizlilik tercihlerini seçin</string>
    <string name="please_note_cant_change_this_later">Lütfen bunu daha sonra değiştiremeyeceğinizi unutmayın</string>
    <string name="Intermediate_level_WIFI_Warning">Orta düzey gizlilik için güvenilir bir internet bağlantısı gerekir</string>
    <string name="Advanced_level_WIFI_Warning">Gelişmiş gizlilik düzeyi güvenilir bir internet bağlantısı gerektirir</string>
    <string name="privcay_level_WIFI_warning_desc">Herhangi bir para kaybını önlemek için bir Wi-Fi ağında olmanız önerilir</string>
    <string name="continue_anyway">Her şeye rağmen devam et</string>
    <string name="welcome_to_dash_pay">Dash Pay\'e hoş geldiniz</string>
    <string name="pay_to_usernames">Kullanıcı adlarına ödeme yapın. Artık alfanümerik adres yok.</string>
    <string name="create_a_username">Kullanıcı adı oluştur</string>
    <string name="add_your_friends_family">Arkadaşlarınızı ve ailenizi ekleyin</string>
    <string name="invite_your_family">Ailenizi davet edin, arkadaşlarınızı kullanıcı adlarını arayarak bulun.</string>
    <string name="personalise_profile">Profili kişiselleştir</string>
    <string name="upload_your_picture">Resminizi yükleyin, kimliğinizi kişiselleştirin.</string>
    <string name="in_case_lose_your_passphrase">Parolanızı kaybetmeniz durumunda, istediğiniz kullanıcı adı hakkını kaybedersiniz.</string>
    <string name="keep_your_passphrase_safe">Parolanızı güvende tutun</string>
    <string name="pay_now">Şimdi ödeyin ve onaylanmazsa tekrar ödeme yapmadan farklı bir isim oluşturabilirsiniz.</string>
    <string name="case_your_request_is_not_approved">Talebinizin onaylanmaması durumunda</string>
<<<<<<< HEAD
=======
    <string name="voting_requirement_subtitle">2-9 arasında bir sayıya sahip olan veya 20 karakterden uzun olan herhangi bir kullanıcı adı otomatik olarak onaylanacaktır</string>
>>>>>>> 1556014b
    <string name="voting_requirement_title">Oylama sadece bazı durumlarda gereklidir</string>
    <string name="dash_network_must_vote_to_approve">Dash ağı, kullanıcı adınızı oluşturmadan önce bu işlemi onaylamak için oy kullanmalıdır.</string>
    <string name="what_is_username_voting">Kullanıcı adı oylaması nedir\?</string>
    <string name="usernames_blocked_title">Bazı kullanıcı adları engellenebilir</string>
    <string name="usernames_blocked_subtitle">Ağın yeterli bir kısmı bir kullanıcı adının uygunsuz olduğuna karar verirse, onu engelleyebilirler</string>
    <string name="username_voting">Kullanıcı adı Oylama</string>
<<<<<<< HEAD
=======
    <string name="username_voting_subtitle">Bir ana düğüm sahibi olarak, diğer kullanıcılar kullanıcı adı oluşturmadan önce istenen kullanıcı adlarını onaylamak için oy kullanabilirsiniz.</string>
>>>>>>> 1556014b
    <string name="all">Hepsi</string>
    <string name="n_usernames">%d kullanıcı adları</string>
    <string name="n_requests">%d istekler</string>
    <string name="search_by_username">Kullanıcı adına göre ara</string>
    <string name="type">Tip</string>
    <string name="only_duplicates">Yalnızca kopyalar</string>
    <string name="only_links">Yalnızca bağlantı içeren istekler</string>
    <string name="only_links_short">Bağlantılarla</string>
    <string name="date">Tarih: %s</string>
    <string name="votes">Oylar: %s</string>

    <string-array name="usernames_sort_by_options">
        <item>Yeniden eskiye</item>
        <item>Eskiden yeniye</item>
        <item>Yüksekten alçağa</item>
        <item>Alçaktan yükseğe</item>
    </string-array>

    <string-array name="usernames_type_options">
        <item>Hepsi</item>
        <item>Onayladım</item>
        <item>Onaylamadım</item>
    </string-array>

    <string name="request_your_username">Kullanıcı adınızı oluşturun</string>
<<<<<<< HEAD
=======
    <string name="request_your_hint">Lütfen gelecekte bunu değiştiremeyeceğinizi unutmayın</string>
>>>>>>> 1556014b
    <string name="request_username">Kullanıcı Adı İste</string>
    <string name="request_voting_range">Dash ağı bu kullanıcı adına oy verecek. Sonuçları %s tarihinde size bildireceğiz.</string>
    <string name="request_username_available">Kullanıcı adı mevcut</string>
    <string name="request_username_unavailable">Kullanıcı adı kullanılamıyor veya engellendi</string>
    <string name="request_username_taken">Kullanıcı adı alındı</string>
    <string name="requesting_your_username_title">Kullanıcı adınız oluşturuluyor</string>
    <string name="requesting_your_username_error_title">Kullanıcı adı isteğiniz başarısız oldu</string>
    <string name="voting">Oylama:</string>
    <string name="this_username_has_already_been_requested">Bu kullanıcı adı zaten istendi, ancak siz de talep edebilirsiniz ve ağın sizin adınıza sahip olup olamayacağınıza karar vermesine izin verebilirsiniz.</string>
    <string name="request_details">İstek detayları</string>
    <string name="request_details_subtitle">Bu kullanıcı adının sahipliğini doğrulamak için aşağıdaki gönderiyi inceleyin</string>
    <string name="vote_to_approve">Onaylamak için oy verin</string>
    <string name="identity">Kimlik</string>
    <string name="results">Sonuçlar</string>
    <string name="link">Bağlantı</string>
    <string name="link_not_provided">Sağlanmadı</string>
    <string name="cancel_approval">Onayı İptal Et</string>
    <string name="verify_your_identity">İstediğiniz kullanıcı adını alma şansınızı artırmak için kimliğinizi doğrulayın</string>
    <string name="if_somebody">Başka biri sizinle aynı kullanıcı adını isterse, bu kullanıcı adını kime vereceğine ağın karar vermesine izin vereceğiz</string>
    <string name="the_link_will_be_visible">Gönderdiğiniz bağlantı yalnızca ağ sahipleri tarafından görülebilecektir</string>
    <string name="verify_your_identity_voting">Kimliğinizi doğrulayın</string>
    <string name="copy_the_text">Metni kopyala</string>
    <string name="please_vote_to_approve">Lütfen Dash kullanıcı adı isteğimi onaylamak için oy verin - %s</string>
    <string name="prove_your_identity">Kimliğinizi kanıtlayın</string>
    <string name="make_a_post_with_the_text">İstenen kullanıcı adının orijinal sahibi olduğunuzu doğrulamak için yukarıdaki metni bilinen bir sosyal medya platformunda paylaşın ve aşağıdaki bağlantıyı yapıştırın</string>
    <string name="paste_the_link">Bağlantıyı yapıştırın</string>
    <string name="voting_key_title">Oylama anahtarınızı girin</string>
    <string name="voting_key_input_error">Geçersiz bir anahtar girdiniz</string>
    <string name="voting_key_add">Oylama anahtarlarınızı ekleyin</string>
    <string name="voting_key_add_subtitle">Aşağıdaki IP adresi(leri) bu cüzdanla ilişkilidir</string>
    <string name="masternode_ip">Ana düğüm IP adresi</string>
    <string name="multiple_votes_cast">Cüzdanınızda birden fazla oylama anahtarı saklandığı için %d oy kullanılacak</string>
    <string name="add_masternode_key">Ana Düğüm Oylama Anahtarı</string>
    <string name="vote_submitted">Oyunuz gönderildi</string>
    <string name="vote_cancelled">Oyunuz iptal edildi</string>
    <string name="quick_vote">Hızlı Oylama</string>
    <string name="quick_vote_subtitle">\"Hepsine Oy Ver\" düğmesine tıklayarak, ilk gönderilen filtrelenmiş kullanıcı adlarının (%d) tümüne otomatik olarak oy vereceksiniz</string>
    <string name="vote_for_all">Herkese Oy Ver</string>
    <string name="voting_period_active">Kullanıcı Adı Oylama Süresi Aktif</string>
    <string name="there_was_a_network_error">Bir ağ hatası oluştu, hiçbir ek ücret ödemeden tekrar deneyebilirsiniz</string>
    <string name="requested_username_has_been">Kullanıcı adı talep edildi.</string>
    <string name="requested_voting_duration">%s üzerindeki sonuçlar.</string>
    <string name="cancel_request">İsteği iptal et</string>
    <string name="after_the_voting">Oylama bittikten sonra sonuçları size bildireceğiz</string>
    <string name="none">Hiçbiri</string>
    <string name="verify_now">Şimdi Doğrula</string>
    <string name="if_you_tap_cancel">“İsteği İptal Et”e tıklarsanız, tekrar ödeme yapmadan başka bir kullanıcı adı talep etme şansınız devam edecek</string>
    <string name="do_you_really_want_to_cancel">Kullanıcı adı isteğini gerçekten iptal etmek istiyor musunuz\?</string>
    <string name="if_you_tap_cancel_request">“İsteği İptal Et”e tıklarsanız, tekrar ödeme yapmadan başka bir kullanıcı adı talep etme şansınız devam edecek</string>
    <string name="cant_open">Açılamıyor</string>
    <string name="invalid_link">Bağlantı geçersiz</string>
    <string name="welcome_request_username_min_balance_disclaimer_all">%s Dash\'iniz var. Bazı kullanıcı adları %s Dash\'e kadar mal olabilir.</string>
    <string name="welcome_request_username_min_balance_disclaimer_noncontested">Kullanıcı adı oluşturmak için %s\'den fazla Dash\'e sahip olmanız gerekir.</string>
    <string name="request_username_min_balance_disclaimer">Dash Ağı\'nda bir kullanıcı adı talep etmek için %s\'den fazla Dash\'e sahip olmanız gerekir</string>

    <!-- CoinJoin -->
    <string name="coinjoin">CoinJoin</string>
    <string name="turned_off">Kapalı</string>
    <string name="coinjoin_info_subtitle">Dash’inizi karıştırmak işlemlerinizi daha özel hale getirir</string>
    <string name="coinjoin_description_1">Bu aktive edildiğinde yalnızca karıştırılmış olan Dash\'ı harcayabileceksiniz. İstediğiniz bir zaman bunu kapatabilirsiniz.</string>
    <string name="coinjoin_description_2">Yeni alınan Dash, cüzdan başlatıldığında otomatik olarak karıştırılacaktır.</string>
    <string name="coinjoin_description_3">Bu özelliğin açılması daha yüksek pil kullanımına neden olur</string>
    <string name="coinjoin_mixing_level_title">Karıştırma seviyesini seçin</string>
    <string name="coinjoin_mixing_level_subtitle">Karıştırma seviyesini istediğiniz zaman değiştirebilir veya durdurabilirsiniz</string>
    <string name="coinjoin_mixing_transactions">Karıştırma İşlemleri</string>
    <string name="coinjoin_transaction_group">Bunlar birbiriyle ilişkili karıştırma işlemleri.</string>
    <string name="intermediate">Orta seviye</string>
    <string name="advanced">Gelişmiş</string>
    <string name="intermediate_level_card_decs">Yüksek düzeyde teknik uzmanlığa sahip ileri düzey kullanıcılar, işlem geçmişinizi belirleyebilir.</string>
    <string name="advanced_level_card_decs">Herhangi bir düzeyde teknik uzmanlığa sahip ileri düzey kullanıcıların işlem geçmişinizi belirlemesi çok zor olacaktır.</string>
    <string name="coinjoin_intermediate_time">30 dakikaya kadar</string>
    <string name="coinjoin_advanced_time">Birden fazla saat</string>
    <string name="coinjoin_start">Karıştırmaya Başla</string>
    <string name="coinjoin_stop">Karıştırmayı Durdur</string>
    <string name="coinjoin_mixing">Karıştırma</string>
    <string name="coinjoin_paused">Karıştırma Duraklatıldı</string>
    <string name="coinjoin_not_started">Başlamadı</string>
    <string name="coinjoin_progress">%s (%d%%) %s / %s</string>
    <string name="coinjoin_progress_balance">%1$s / %2$s</string>
    <string name="coinjoin_progress_finished">Tamamen Karıştırılmış</string>
    <string name="coinjoin_change_level_confirmation">Gizlilik düzeyini değiştirmek istediğinizden emin misiniz\?</string>
    <string name="coinjoin_stop_mixing_title">Karıştırmayı sonlandırmak istediğinizden emin misiniz\?</string>
    <string name="coinjoin_stop_mixing_message">Karıştırılmış tüm fonlar karıştırılmamış fonlarınızla birleştirilecektir</string>
    <string name="coinjoin_mixed_balance">Karıştırılmış bakiye:</string>

    <!-- credit balance messages / buttons -->
    <string name="credit_balance_empty_warning_title">Kredi bakiyeniz düşük</string>
    <string name="credit_balance_low_warning_title">Kredi bakiyeniz tamamen tükendi</string>
    <string name="credit_balance_empty_warning_message">Ödemeler için DashPay\'i kullanmaya devam edebilirsiniz ancak kredi bakiyenizi doldurana kadar profilinizi güncelleyemez veya daha fazla kişi ekleyemezsiniz</string>
    <string name="credit_balance_low_warning_message">Profilinizde değişiklik yapmaya ve kişi eklemeye devam etmek için kredilerinizi doldurun</string>
    <string name="credit_balance_button_maybe_later">Belki sonra</string>
    <string name="credit_balance_button_buy">Kredi Satın Al</string>
    <string name="credit_balance_insufficient_error_message">Kredi satın almak için yeterli paranız yok</string>
    <string name="buy_credits_estimated_items">%s - %d kişi / %d profil güncellemesi</string>

    <string name="request_username_username_voting_message">+ kullanıcı adı oylaması nedir\?</string>
    <string name="request_username_character_requirement">Yalnızca harfler, sayılar ve kısa çizgiler</string>
    <string name="request_username_balance_requirement">Bu kullanıcı adını oluşturmak için 0.25 DASH\'a sahip olmanız gerekiyor</string>
    <string name="request_username_length_requirement">3 ile 23 karakter arasında</string>
    <string name="request_username_confirm">Kabul ediyorum</string>
    </resources><|MERGE_RESOLUTION|>--- conflicted
+++ resolved
@@ -261,20 +261,14 @@
     <string name="keep_your_passphrase_safe">Parolanızı güvende tutun</string>
     <string name="pay_now">Şimdi ödeyin ve onaylanmazsa tekrar ödeme yapmadan farklı bir isim oluşturabilirsiniz.</string>
     <string name="case_your_request_is_not_approved">Talebinizin onaylanmaması durumunda</string>
-<<<<<<< HEAD
-=======
+    <string name="voting_requirement_title">Oylama sadece bazı durumlarda gereklidir</string>
     <string name="voting_requirement_subtitle">2-9 arasında bir sayıya sahip olan veya 20 karakterden uzun olan herhangi bir kullanıcı adı otomatik olarak onaylanacaktır</string>
->>>>>>> 1556014b
-    <string name="voting_requirement_title">Oylama sadece bazı durumlarda gereklidir</string>
     <string name="dash_network_must_vote_to_approve">Dash ağı, kullanıcı adınızı oluşturmadan önce bu işlemi onaylamak için oy kullanmalıdır.</string>
     <string name="what_is_username_voting">Kullanıcı adı oylaması nedir\?</string>
     <string name="usernames_blocked_title">Bazı kullanıcı adları engellenebilir</string>
     <string name="usernames_blocked_subtitle">Ağın yeterli bir kısmı bir kullanıcı adının uygunsuz olduğuna karar verirse, onu engelleyebilirler</string>
     <string name="username_voting">Kullanıcı adı Oylama</string>
-<<<<<<< HEAD
-=======
     <string name="username_voting_subtitle">Bir ana düğüm sahibi olarak, diğer kullanıcılar kullanıcı adı oluşturmadan önce istenen kullanıcı adlarını onaylamak için oy kullanabilirsiniz.</string>
->>>>>>> 1556014b
     <string name="all">Hepsi</string>
     <string name="n_usernames">%d kullanıcı adları</string>
     <string name="n_requests">%d istekler</string>
@@ -300,10 +294,7 @@
     </string-array>
 
     <string name="request_your_username">Kullanıcı adınızı oluşturun</string>
-<<<<<<< HEAD
-=======
     <string name="request_your_hint">Lütfen gelecekte bunu değiştiremeyeceğinizi unutmayın</string>
->>>>>>> 1556014b
     <string name="request_username">Kullanıcı Adı İste</string>
     <string name="request_voting_range">Dash ağı bu kullanıcı adına oy verecek. Sonuçları %s tarihinde size bildireceğiz.</string>
     <string name="request_username_available">Kullanıcı adı mevcut</string>
