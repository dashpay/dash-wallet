--- conflicted
+++ resolved
@@ -1,72 +1,6 @@
 <?xml version='1.0' encoding='UTF-8'?>
 <resources>
 
-<<<<<<< HEAD
-    <string name="export_keys_dialog_title_to_seed">مشاهده عبارت بازیابی</string>
-	<string name="import_keys_dialog_title_from_seed">بازگرداندن از طریق عبارت بازیابی</string>
-	<string name="backup_to_seed_wallet_dialog_message">عبارتی که مشاهده می‌کنید، «عبارت بازیابی» شماست. لطفا آن را یادداشت کنید.</string>
-	<string name="backup_wallet_to_seed_dialog_warning">اجازه ندهید فرد دیگری «عبارت بازیابی» شما را مشاهده کند. هر کسی که این عبارت را داشته باشد، می‌تواند به موجودی دش شما دسترسی یافته و آن را خرج کند.</string>
-	<string name="backup_to_seed_wallet_dialog_enter_pin_message">کیف پول‌تان دارای یک «رمز پرداخت» است. این رمز را وارد کنید و سپس دگمه «نمایش» را فشار دهید تا عبارت بازیابی برایتان نمایش داده شود. </string>
-    <string name="import_keys_from_seed_dialog_message">عبارت بازیابی خود را اینجا وارد کنید:</string>
-	<string name="import_export_keys_dialog_password_phrase">عبارت بازیابی اینجا قرار می‌گیرد.</string>
-	<string name="preferences_report_issue_summary">جمع‌آوری اطلاعات درباره مشکلی که با آن روبرو بودید و ارسال گزارش مربوط به آن به توسعه‌دهندگان</string>
-    <string name="backup_wallet_to_seed_show_recovery_phrase">نمایش</string>
-	<string name="restore_wallet_from_invalid_seed_warning_message"> %s واژه‌ای نامعتبر است.</string>
-
-    <string name="wallet_uri_handler_public_key_request_dialog_msg">اپلیکیشن %s شاه‌کلید عمومی‌تان را دریافت خواهد کرد. با استفاده از آن می‌توانید تراکنش‌های کیف پول‌تان را مشاهده کنید، ولی نمی‌توانید از آن برای ارسال دش استفاده کنید. </string>
-	<string name="wallet_uri_handler_address_request_dialog_msg">اپلیکیشن %s از شما درخواست یک نشانی دارد تا مقداری دش برایتان ارسال کند. آیا مایل به انجام این کار هستید؟ </string>
-
-	<string name="wallet_lock_unlock">باز کردن قفل</string>
-	<string name="wallet_lock_unlock_wallet">باز کردن قفل کیف پول</string>
-    <string name="wallet_lock_unlock_dialog_message">کیف پول‌تان دارای یک رمز پرداخت است. این رمز را وارد کنید و سپس دگمه «بازکردن قفل» را فشار دهید تا فرآیند ادامه یابد.</string>
-	<string name="wallet_lock_reset_wallet_title">بازنشانی کیف پول</string>
-	<string name="wallet_lock_reset_wallet_message">آیا مطمئن هستید؟ کیف پول‌تان حذف می‌شود و همه موجودی آن حذف خواهد شد. \n\n تنها راه برای بازگردانی دش موجود در آن نیز استفاده از فایل پشتیبان و یا عبارت بازگردانی است. </string>
-
-	<string name="wallet_lock_wallet_disabled">کیف پول غیرفعال شد</string>
-	<string name="wallet_lock_try_again">در %1$d %2$s دیگر دوباره تلاش کنید.</string>
-    <string name="wallet_lock_wrong_pin">رمز نادرست است! %s</string>
-
-	<plurals name="wallet_lock_attempts_remaining">
-		<item quantity="one">%d بار دیگر می‌توانید تلاش کنید</item>
-		<item quantity="other">%d بار دیگر می‌توانید تلاش کنید</item>
-	</plurals>
-
-	<plurals name="minute">
-		<item quantity="one">دقیقه</item>
-		<item quantity="other">دقیقه</item>
-	</plurals>
-	
-	<plurals name="hour">
-		<item quantity="one">ساعت</item>
-		<item quantity="other">ساعت</item>
-	</plurals>
-
-	<string name="encrypt_new_key_chain_upgrade_button">به‌روزرسانی</string>
-	<string name="encrypt_new_key_chain_dialog_title">کیف پول‌تان را به‌روزرسانی کنید</string>
-	<string name="encrypt_new_key_chain_dialog_message">به‌روزرسانی کیف پول با هدف افزایش قابلیت دریافت و ارسال به اپلیکیشن‌های بیشتر صورت می‌گیرد.</string>
-	<string name="encrypt_new_key_chain_enter_pin_dialog_message">برای تکمیل فرآیند به‌روزرسانی باید رمزتان را وارد کنید.</string>
-	<string name="pin_code_required_dialog_message">برای استفاده از این اپلیکیشن به منظور ارسال و نیز نمایش موجودی و تراکنش‌ها باید رمزتان را وارد کنید. </string>
-    <string name="backup_wallet_seed_private_key_written_down_box">عبارت بازیابی را یادداشت کردم</string>
-	
-	<string name="change_exchange_currency_code_message">واحد پول محلی‌تان %1$s است، اما واحد پول پیش‌فرض این اپلیکیشن بر روی %2$s تنظیم شده است. آیا مایل هستید آن را به %1$s تغییر دهید یا اینکه می‌خواهید همچنان %2$s باقی بماند؟</string>
-	<string name="change_to">به %s تغییر بده!</string>
-	<string name="leave_as">بگذار همچنان %s باقی بماند!</string>
-
-    <string name="notification_transactions_channel_name">تراکنش‌ها</string>
-	<string name="notification_transactions_channel_description">دریافت پیعام درباره تراکنش‌های دریافتی</string>
-	<string name="notification_synchronization_channel_name">همزمان‌سازی</string>
-	<string name="notification_synchronization_channel_description">وقتی اولیکیشن در حال همزمان‌سازی خود با شبکه است، پیغامی را نشان بده.</string>
-
-	<string name="unlock_with_fingerprint">از اثرانگشت برای باز کردن قفل استفاده کنید.</string>
-	<string name="unlock_with_fingerprint_error">اثرانگشت شناسایی نشد. لطفا دوباره امتحان کنید.</string>
-	<string name="unlock_with_fingerprint_error_max_attempts">تعداد دفعات استفاده از اثرانگشت از حد مجاز بیشتر شده است. لطفا بعدا دوباره امتحان کنید.</string>
-    <string name="enable_fingerprint">فعال‌سازی باز کردن قفل با اثرانگشت</string>
-	<string name="touch_fingerprint_sensor">لطفا حسگر اثرانگشت را لمس کنید.</string>
-	<string name="touch_fingerprint_to_enable">برای باز کردن قفل با اثرانگشت، لطفا حسگر اثرانگشت را لمس کنید.</string>
-
-    <string name="preferences_enable_payment_request_summary">از پروتکل پرداخت برای پرداخت‌های صورت گرفته با کیوآر-کد استفاده کنید. </string>
-	<string name="preferences_enable_payment_request_title">بی‌آی‌پی۷۰  برای اسکن به منظور پرداخت</string>
-=======
     <string name="onboarding_create_wallet">ایجاد یک کیف پول جدید</string>
     <string name="onboarding_recover_wallet">بازگردانی کیف پول از طریق عبارت بازیابی</string>
     <string name="onboarding_restore_wallet">بازگردانی کیف پول از طریق فایل</string>
@@ -396,5 +330,4 @@
     <string name="payment_request_close">بستن</string>
     <string name="payment_request_skip">رد کردن</string>
     <string name="payment_request_paid_to">پرداخت شد به</string>
->>>>>>> aebfd3b9
 </resources>