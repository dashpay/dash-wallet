--- conflicted
+++ resolved
@@ -17,7 +17,7 @@
     <string name="set_pin_verifying_pin">در حال تائید پین کد</string>
     <string name="set_pin_message">برای هر بار باز کردن قفل اپلیکیشن در مواقع استفاده، به این پین کد نیاز خواهید داشت.</string>
     <string name="set_pin_confirm_pin_incorrect">رمز نادرست بود</string>
-    
+
     <string name="home_balance_hide_hint">مخفی کردن موجودی</string>
 
     <string name="dialog_confirm_confirm">تائید</string>
@@ -397,11 +397,7 @@
     <string name="masternode_key_type_owner">کلیدهای مالک</string>
     <string name="masternode_key_type_voting">کلیدهای رای‌دهی</string>
     <string name="masternode_key_type_operator">کلیدهای اپراتور</string>
-<<<<<<< HEAD
-    <string name="masternode_key_type_platform">کلیدهای اپراتور اچ‌پی‌ام‌ان</string>
-=======
     <string name="masternode_key_type_platform">کلیدهای شناسه اولوشن نود</string>
->>>>>>> 4aca9b04
     <string name="masternode_key_type_total">%dعدد کلید</string>
     <string name="masternode_key_type_used">%dعدد استفاده شده</string>
     <string name="masternode_key_pair_index">%dعدد جفت‌کلید</string>
