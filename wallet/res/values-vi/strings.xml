<?xml version='1.0' encoding='UTF-8'?>
<resources>

    <string name="toast_wallet_reset">Ví tiền đã được thiết lập lại,\nsẽ tốn chút ít thời gian để hồi phục lại</string>
    <string name="wallet_disclaimer_fragment_remind_safety">Sử dụng với sự cẩn trọng. Đọc &lt;u&gt;ghi chú an toàn&lt;/u&gt;.</string>
    <string name="wallet_disclaimer_fragment_remind_backup">Bạn cần sao lưu dự phòng ví của bạn!</string>
    <string name="blockchain_state_progress_hours">Còn lại %1$s, %2$d giờ</string>
    <string name="blockchain_state_progress_days">Còn lại %1$s, %2$d ngày</string>
    <string name="blockchain_state_progress_weeks">Còn lại %1$s, %2$d tuần</string>
    <string name="blockchain_state_progress_months">Còn lại %1$s, %2$d tháng</string>
    <string name="blockchain_state_progress_downloading">Đồng bộ hóa với mạng lưới</string>
    <string name="blockchain_state_progress_stalled">Tiến trình đồng bộ hóa đã ngưng lại</string>
    <string name="blockchain_state_progress_problem_storage">Đồng bộ hóa: Gặp vấn đề về dung lượng lưu trữ</string>
    <string name="blockchain_state_progress_problem_network">Đồng bộ hóa: Vấn đề về mạng lưới</string>
    <string name="wallet_address_fragment_clipboard_msg">Địa chỉ Dash đã được copy vào bộ đệm</string>
    <string name="wallet_address_dialog_fragment_hint">Để bảo vệ tính riêng tư của bạn, địa chỉ của bạn sẽ được thay đổi mỗi khi nhận tiền.</string>
    <string name="wallet_balance_fragment_too_much">Số tiền này là khá lớn để mang theo trong túi bạn. Hãy chuyển bớt một ít sang nơi an toàn hơn.</string>
    <string name="wallet_balance_fragment_replaying">Tính năng cân bằng tài khoản không thể được thao tác trong quá trình replay.</string>
    <string name="exchange_rates_activity_title">Tiền địa phương</string>
    <string name="exchange_rates_fragment_empty_text">Không thể tải tỉ lệ hoán đổi</string>
    <string name="exchange_rates_fragment_empty_search">Không thể tìm thấy tỷ giáo giao dịch.</string>
    <string name="exchange_rates_fragment_default">(mặc định)</string>
    <string name="exchange_rates_fragment_rate">Tỷ giá</string>
    <string name="exchange_rates_fragment_balance">Số dư</string>
    <string name="exchange_rates_fragment_source">Giá được tải về từ %s</string>
    <string name="exchange_rates_options_search">Tìm tỷ giá giao dịch</string>
    <string name="exchange_rates_context_set_as_default_title">Đặt làm ngầm định</string>
    <string name="wallet_transactions_fragment_empty_text">Không có giao dịch nào để hiển thị</string>
    <string name="wallet_transactions_row_warning_backup">Chúc mừng, bạn đã nhận được phần thanh toán đầu tiên của mình! Bạn đã sao lưu ví tiền của mình, để tránh việc thất thoát hay chưa?</string>
    <string name="wallet_transactions_fragment_coinbase">đã khai thác</string>
    <string name="wallet_transactions_fragment_internal">nội bộ</string>
    <string name="wallet_transactions_options_filter">Lọc các giao dịch</string>
    <string name="wallet_transactions_options_filter_all">Cả hai</string>
    <string name="wallet_transactions_options_filter_received">Đã nhận</string>
    <string name="wallet_transactions_options_filter_sent">Đã gửi</string>
    <string name="wallet_options_safety_menu">An toàn</string>
    <string name="wallet_options_encrypt_keys_set">Đặt mã PIN</string>
    <string name="wallet_options_encrypt_keys_change">Đổi mã PIN</string>
    <string name="wallet_options_safety">Ghi chú an toàn</string>
    <string name="wallet_low_storage_dialog_title">Khoảng không gian lưu trữ ở thiết bị hiện rất thấp!</string>
    <string name="wallet_low_storage_dialog_msg">Ví Dash sử dụng bộ lưu trữ của máy để ghi nhớ các giao dịch và các khối. Nếu bạn hết vùng nhớ, nó sẽ không thể làm việc được và ví của bạn sẽ gặp rủi ro!\n\nBạn có muốn mở chức năng Quản lý Ứng dụng để gỡ bỏ những app không cần thiết?</string>
    <string name="wallet_low_storage_dialog_button_apps">Quản lý ứng dụng</string>
    <string name="wallet_timeskew_dialog_title">Kiểm tra thiết lập ngày giờ</string>
    <string name="wallet_timeskew_dialog_msg">Thiết bị của bạn bị tắt trong %d phút. Bạn có thể không thể gửi hoặc nhận Dash vì vấn đề này.\\n\\nBạn nên kiểm tra và nếu cần thiết thì hãy điều chỉnh thiết lập về thời gian, múi giờ trên máy.</string>
    <string name="wallet_version_dialog_title">Hiện đã có một phiên bản mới!</string>
    <string name="wallet_version_dialog_msg">Phiên bản này sửa các lỗi quan trọng mà chương trình gặp phải. Để biết thêm chi tiết, xem phần nhật trình thay đổi trên Google Play.</string>
    <string name="wallet_version_dialog_msg_deprecated">Nếu bạn không nhìn thấy một bản cập nhật, thì có thể có nghĩa là phiên bản Android của bạn không được hỗ trợ thêm nữa.</string>
    <string name="wallet_version_dialog_button_market">Google Play</string>
    <string name="wallet_version_dialog_button_binary">Tải về</string>
    <string name="wallet_old_sdk_dialog_title">Phiên bản Android này đã quá cũ</string>
    <string name="wallet_old_sdk_dialog_message">Các thay đổi được áp dụng trong phiên bản phát hành sắp tới của Dash Wallet sẽ không hỗ trợ thiết bị có dạng như của bạn nữa, bạn sẽ gặp phải khó khăn khi gửi các coin trên thiết bị này.\n\nTrừ khi bạn biết chắc việc mình đang làm, chúng tôi khuyên bạn nên rút hết toàn bộ các coin của mình càng nhanh càng tốt.</string>
    <string name="send_coins_activity_title">Gửi Dash</string>
    <string name="send_coins_fragment_request_payment_request_progress">Đang tìm chữ ký từ %s...</string>
    <string name="send_coins_fragment_request_payment_request_failed_title">Không tìm được chữ ký</string>
    <string name="send_coins_fragment_request_payment_request_wrong_signature">Sai chữ ký!</string>
    <string name="send_coins_fragment_payee_verified_by_unknown">không biết</string>
    <string name="send_coins_fragment_receiving_address_label">Gửi đến</string>
    <string name="send_coins_fragment_receiving_address_hint">loại địa chỉ hoặc tên</string>
    <string name="send_coins_fragment_receiving_address_error">Địa chỉ không hợp lệ</string>
    <string name="send_coins_fragment_receiving_address_own">Bạn đang định gửi cho chính mình!</string>
    <string name="send_coins_fragment_receiving_address_complex">phức tạp\\nđịa chỉ</string>
    <string name="send_coins_fragment_pending">(%s đợi xác nhận)</string>
    <string name="send_coins_fragment_amount_label">Số tiền cần gửi</string>
    <string name="send_coins_fragment_pin_label">Nhập mã PIN!</string>
    <string name="send_coins_fragment_hint_fee_economic">Một phần phí giao dịch của %s sẽ được trả.</string>
    <string name="send_coins_fragment_hint_fee_priority">Một mức phí ưu tiên %s sẽ được trả. Nếu bạn quan tâm đến mức phí thấp, hãy sử dụng \'ưu tiên\' chỉ khi bạn cần xác thực càng nhanh càng tốt.</string>
    <string name="send_coins_fragment_hint_empty_wallet_failed">Một khoản thanh toán nhỏ xíu trong ví của bạn không làm tăng thêm giá trị có thể tiêu được.</string>
    <string name="send_coins_fragment_hint_replaying">Giao dịch hiện chưa thực hiện được vì ví chưa hoàn thành được việc đồng bộ với mạng lưới</string>
    <string name="send_coins_fragment_direct_payment_enable">Gửi thanh toán trực tiếp cho người trả.</string>
    <string name="send_coins_fragment_direct_payment_ack">Việc thanh toán của bạn đã thành công khi gửi trực tiếp.</string>
    <string name="send_coins_fragment_direct_payment_nack">Giao dịch của bạn vừa bị từ chối qua kết nối trực tiếp.</string>
    <string name="send_coins_fragment_direct_payment_failed_title">Thanh toán trực tiếp thất bại</string>
    <string name="send_coins_fragment_direct_payment_failed_msg">Giao dịch của bạn vẫn sẽ được phát tán thông qua mạng ngang hàng P2P.</string>
    <string name="send_coins_fragment_button_send">Gửi</string>
    <string name="send_coins_fragment_button_back">Quay lại</string>
    <string name="send_coins_fragment_insufficient_money_title">Số tiền hiện tại không đủ</string>
    <string name="send_coins_fragment_insufficient_money_msg1">Bạn đang thiếu %s.</string>
    <string name="send_coins_fragment_insufficient_money_msg2">Bạn có muốn gửi tất cả những gì bạn có?</string>
    <string name="send_coins_fragment_empty_wallet_failed_title">Làm trống ví không thành công</string>
    <string name="send_coins_fragment_state_decrypting">Đang giải mã...</string>
    <string name="send_coins_preparation_msg">Đang đăng nhập…</string>
    <string name="send_coins_sending_msg">Đang gửi</string>
    <string name="send_coins_sent_msg">Đã gửi!</string>
    <string name="send_coins_failed_msg">Thất bại!</string>
    <string name="send_coins_error_msg">Xảy ra vấn đề khi gửi coin!</string>
    <string name="send_coins_options_fee_category">Phí</string>
    <string name="send_coins_options_fee_category_economic">Kinh tế</string>
    <string name="send_coins_options_fee_category_priority">Ưu tiên</string>
    <string name="send_coins_options_empty">Ví rỗng</string>
    <string name="sweep_wallet_activity_title">Nhập khoá riêng</string>
    <string name="sweep_wallet_fragment_intro">Bạn đang định quét ví giấy hoặc phiếu tặng quà Dash. Nó sẽ chuyển tất cả số tiền trên giấy đó vào ví trên thiết bị này. Khi giao dịch được xác nhận, ví giấy sẽ không còn giá trị nữa và bạn sẽ không còn dùng được nó với lý do an toàn nữa.</string>
    <string name="sweep_wallet_fragment_hint">Ví giấy thường được sử dụng nhiều nhất cho việc lưu trữ. Một số máy ATM in chúng từ cuộn giấy in trong máy thay vì gửi tiền đến ví di động của bạn một cách trực tiếp. Nhiều người thường sử dụng các ví giấy nạp tiền sẵn để chuyển tiền (điều này không khuyến khích).</string>
    <string name="sweep_wallet_fragment_wallet_unknown">Bắt đầu quét chia khoá từ một ví giấy. Hãy dùng nút chụp ảnh.</string>
    <string name="sweep_wallet_fragment_encrypted">Chìa khoá được bảo vệ bởi một mật khẩu.</string>
    <string name="sweep_wallet_fragment_password">Mật khẩu</string>
    <string name="sweep_wallet_fragment_bad_password">Sai mật khẩu!</string>
    <string name="sweep_wallet_fragment_balance">Số dư để quét</string>
    <string name="sweep_wallet_fragment_button_decrypt">Giải mã</string>
    <string name="sweep_wallet_fragment_button_sweep">Quét sạch</string>
    <string name="sweep_wallet_fragment_decrypt_progress">Đang giải mã...\\nSẽ mất tới 2 phút.</string>
    <string name="sweep_wallet_fragment_request_wallet_balance_progress">Đang tải danh sách giao dich...</string>
    <string name="sweep_wallet_fragment_request_wallet_balance_failed_title">Tải danh sách giao dich không thành công...</string>
    <string name="sweep_wallet_fragment_insufficient_money_title">Không đủ tiền</string>
    <string name="sweep_wallet_fragment_insufficient_money_msg">Khoản tiền trong ví quá nhỏ để có thể quét.</string>
    <string name="sweep_wallet_options_reload">Tải lại danh sách giao dich...</string>
    <string name="maintenance_dialog_title">Nên bảo trì bạn ạ</string>
    <string name="maintenance_dialog_message">Bạn nhận được %1$s vào địa chỉ không an toàn. Bạn có muốn di chuyển số tiền đó đến những địa chỉ an toàn? Cần phải trả một khoản phí %2$s.</string>
    <string name="maintenance_dialog_state_decrypting">Đang giải mã...</string>
    <string name="maintenance_dialog_state_done">Xong.</string>
    <string name="maintenance_dialog_button_move">Chuyển</string>
    <string name="request_coins_activity_title">Yêu cầu Dash</string>
    <string name="request_coins_fragment_amount_label">Số lượng đã yêu cầu (tùy chọn)</string>
    <string name="request_coins_fragment_accept_bluetooth_payment">Chấp nhận thanh toán qua Bluetooth để có được xử lý đáng tin cậy hơn</string>
    <string name="request_coins_fragment_initiate_request_qr">Đã nhận được mã này được quét từ người gửi.</string>
    <string name="request_coins_fragment_initiate_request_nfc">Hoặc chạm vào phần NFC để bật thiết bị.</string>
    <string name="request_coins_clipboard_msg">Yêu cầu Dash đã được copy vào vùng đệm</string>
    <string name="request_coins_share_dialog_title">Chia sẻ yêu cầu về Dash…</string>
    <string name="request_coins_no_local_app_msg">Không thấy app nào khác về Dash</string>
    <string name="request_coins_options_local_app_title">Gửi yêu cầu từ ứng dụng tại thiết bị</string>
    <string name="address_book_activity_title">Sổ địa chỉ</string>
    <string name="address_book_list_receiving_title">Địa chỉ của bạn</string>
    <string name="address_book_list_receiving_random">Các địa chỉ cũ</string>
    <string name="address_book_list_sending_title">Các địa chỉ gửi đi</string>
    <string name="address_book_empty_text">Không có dòng thông tin nào trong sổ địa chỉ</string>
    <string name="address_book_context_send_title">Gửi Dash đến địa chỉ</string>
    <string name="address_book_context_edit_title">Chỉnh sửa địa chỉ</string>
    <string name="address_book_context_remove_title">Loại bỏ địa chỉ</string>
    <string name="address_book_context_copy_to_clipboard_title">Sao chép vào bộ nhớ ảo</string>
    <string name="address_book_options_paste_from_clipboard_title">Lấy thông tin từ bộ nhớ ảo</string>
    <string name="address_book_options_paste_from_clipboard_empty">Bộ nhớ ảo hiện không chứa dữ liệu</string>
    <string name="address_book_options_paste_from_clipboard_invalid">Không thể nhận ra dữ liệu trong vùng đệm clipboard</string>
    <string name="address_book_options_paste_from_clipboard_own_address">Địa chỉ trong bộ nhớ đệm clipboard chính là của bạn.</string>
    <string name="address_book_options_scan_title">Quét địa chỉ</string>
    <string name="address_book_options_scan_invalid">Dữ liệu được quét không thể nhận dạng</string>
    <string name="address_book_options_scan_own_address">Địa chỉ quét được là địa chỉ của chính bạn.</string>
    <string name="address_book_row_message_compromised_key">Địa chỉ này có thể không an toàn. Bạn không nên sử dụng nó để nhận tiền nữa.</string>
    <string name="edit_address_book_entry_dialog_title_add">Thêm địa chỉ</string>
    <string name="edit_address_book_entry_dialog_title_edit">Chỉnh sửa địa chỉ</string>
    <string name="edit_address_book_entry_dialog_title_add_receive">Gán nhãn cho địa chỉ của bạn</string>
    <string name="edit_address_book_entry_dialog_title_edit_receive">Sửa lại nhãn cho địa chỉ của bạn</string>
    <string name="edit_address_book_entry_dialog_address_label">Địa chỉ</string>
    <string name="edit_address_book_entry_dialog_label_label">Tên</string>
    <string name="edit_address_book_entry_dialog_button_edit">Lưu</string>
    <string name="transaction_row_fee">Phí giao dịch</string>
    <string name="transaction_row_message_purpose_key_rotation">Giao dịch này tăng cường sức mạnh cho ví của bạn trước nguy cơ bị ăn trộm. &lt;u&gt;Xem thêm.&lt;/u&gt;</string>
    <string name="transaction_row_message_purpose_raise_fee">Giao dịch này tăng mức phí của mạng lưới cho một giao dịch trước.</string>
    <string name="transaction_row_message_own_unbroadcasted">Phần chi trả này vẫn chưa được thực hiện.</string>
    <string name="transaction_row_message_received_direct">Thanh toán được nhận trực tiếp. Có một rủi ro mà nó có thể sẽ không bao giờ tiêu được.</string>
    <string name="transaction_row_message_received_unconfirmed_delayed">Xác thực cho giao dịch này đã bị trễ, có vẻ như do mạng lưới của Dash bị quá tải.</string>
    <string name="transaction_row_message_received_unconfirmed_unlocked">Giao dịch này có thể tiêu được bây giờ mà không cần được xác thực.</string>
    <string name="transaction_row_message_received_in_conflict">Giao dịch này đã làm tăng một rủi ro là có thể bị đảo ngược bởi người gửi! Nếu bạn có thể, hãy đợi các xác thực đã.</string>
    <string name="transaction_row_message_received_dead">Phần chi trả này đã được chuyển ngược về phía người gửi.</string>
    <string name="transaction_row_message_received_dust">Số lượng nhỏ này có thể không mang tính kinh tế cho lắm khi dành cho chi tiêu.</string>
    <string name="transaction_row_message_received_pay_to_many">Giao dịch này thanh toán cho rất nhiều địa chỉ ngoài ví của bạn, điều này có thể làm cho ứng dụng trở nên chậm chạp sau một thời gian. Nếu có thể, hãy chỉ nhận những khoản mà nó chỉ trả riêng cho bạn.</string>
    <string name="transaction_row_message_received_rbf">Giao dịch này bị trễ lại bởi vì người gửi đã sử dụng kiểu giao dịch không an toàn.</string>
    <string name="transaction_row_status_received">Đã nhận</string>
    <string name="transaction_row_status_sent">Đã gửi</string>
    <string name="transaction_row_status_sending">Đang gửi</string>
    <string name="transaction_row_status_sent_internally">Nội bộ</string>
    <string name="transaction_row_status_processing">Đang xử lý</string>
    <string name="transaction_row_status_confirming">Đang xác nhận</string>
    <string name="transaction_row_status_locked">Đã khoá</string>
    <string name="transaction_row_status_error_sending">Lỗi khi gửi</string>
    <string name="transaction_row_status_error_dead">Tiêu lặp</string>
    <string name="transaction_row_status_error_conflicting">Đang xung đột</string>
    <string name="transaction_row_status_error_insufficient_fee">Không đủ phí</string>
    <string name="transaction_row_status_error_dust">Bụi</string>
    <string name="transaction_row_status_error_non_standard">Không chuẩn</string>
    <string name="transaction_row_status_error_malformed">Dị dạng</string>
    <string name="transaction_row_status_error_duplicate">Trùng lặp</string>
    <string name="transaction_row_status_error_obsolete">Lỗi thời</string>
    <string name="transaction_row_status_error_invalid">Không hợp lệ</string>
    <string name="transaction_row_status_error_other">Không biết</string>
    <!-- The first %s is the date and the second %s is the time.  e.g. On 29 December 2019 at 15:59 -->
    <string name="transaction_row_time_text">Vào%slúc %s</string>
    <string name="transaction_row_rate_not_available">Không sẵn sàng</string>
    <string name="transaction_row_status_masternode_registration">Đăng ký Masternode</string>
    <string name="transaction_row_status_masternode_update_registrar">Cập nhật Masternode</string>
    <string name="transaction_row_status_masternode_update_service">Cập nhật Masternode</string>
    <string name="transaction_row_status_masternode_revoke">Thu hồi Masternode</string>
    <string name="transaction_row_status_masternode_reward">Phần thưởng Masternode</string>
    <string name="transaction_row_status_mining_reward">Phần thưởng khai thác</string>
    <string name="network_monitor_activity_title">Giám sát mạng</string>
    <string name="network_monitor_peer_list_title">Ngang hàn</string>
    <string name="network_monitor_block_list_title">Block</string>
    <string name="block_row_mining_difficulty_adjustment">Điều chỉnh độ khó đào coin</string>
    <string name="block_row_mining_reward_adjustment">Phần thưởng cho việc đào bị giảm một nửa</string>
    <string name="block_row_now">ngay lập tức</string>
    <string name="peer_list_fragment_empty">Không có mạng ngang hàng nào kết nối</string>
    <string name="peer_list_row_ping_time">⇆ %d phần nghìn giây</string>
    <string name="restore_wallet_permission_dialog_title">Thiếu quyền đọc</string>
    <string name="restore_wallet_permission_dialog_message">Để tìm lại ví sao lưu của bạn ở bộ nhớ ngoài, bạn cần phải cấp quyền đọc cho ứng dụng này.</string>
    <string name="import_keys_dialog_title">Nhập dữ liệu từ khóa Dash</string>
    <string name="import_keys_dialog_message">Chọn một khóa cá nhân từ một tập tin trong thẻ nhớ hoặc ở phần lưu trên hệ thống:</string>
    <string name="restore_wallet_dialog_replace_warning">Có vẻ bạn đang định thay ví này. Tất cả số tiền trong ví hiện tại sẽ mất nếu bạn không có bản sao lưu riêng của nó.</string>
    <string name="import_keys_dialog_warning">Chú ý quan trọng: Đừng nạp khoá riêng từ các nguồn không đáng tin cậy! Những người khác có thể nắm quyền kiểm soát tiền của bạn nếu bạn làm vậy.</string>
    <string name="import_keys_dialog_file_security_encrypted">mã hóa mật khẩu</string>
    <string name="import_keys_dialog_file_security_unencrypted">giải mã</string>
    <string name="import_keys_dialog_file_security_external">thẻ nhớ</string>
    <string name="import_keys_dialog_file_security_internal">phần lưu thông tin cá nhân</string>
    <string name="import_keys_dialog_file_created_automatic">tự động sao lưu %s</string>
    <string name="import_keys_dialog_file_created_manual">dữ liệu do người dùng xuất %s</string>
    <string name="import_keys_dialog_button_import">Nhập dữ liệu</string>
    <string name="restore_wallet_dialog_success">Ví đã được phục hồi.</string>
    <string name="restore_wallet_dialog_success_replay">Ví của bạn đã được khôi phục thành công. Số dư sẽ được xác định tiếp theo đây. Có thể mất một chút thời gian.</string>
    <string name="import_keys_dialog_failure">Khóa cá nhân không thể được nhập vào:\n\n%s\n\nDo sai mật khẩu?</string>
    <string name="backup_wallet_permission_dialog_title">Thiếu quyền ghi</string>
    <string name="backup_wallet_permission_dialog_message">Để có thể sao lưu ví của bạn sang bộ nhớ ngoài, bạn cần phải cấp quyền ghi.</string>
    <string name="export_keys_dialog_title">Xuất dữ liệu từ các khóa cá nhân</string>
    <string name="backup_wallet_dialog_message">Các khóa cá nhân của bạn sẽ được mã hóa với một mật khẩu do bạn chọn và sau đó ghi dữ liệu mã hóa vào thẻ nhớ.</string>
    <string name="backup_wallet_dialog_warning_encrypted">Ví của bạn đã được bảo vệ với mã PIN chi tiêu. Hãy nhớ mã PIN của bạn cùng với mật khẩu sao lưu.</string>
    <string name="export_keys_dialog_button_export">Xuất dữ liệu</string>
    <string name="export_keys_dialog_failure">Khóa cá nhân của bạn vẫn chưa được xuất dữ liệu:\n%s</string>
    <string name="export_keys_dialog_button_archive">Lưu trữ</string>
    <string name="export_keys_dialog_mail_subject">Sao lưu khóa cá nhân của Dash Wallet</string>
    <string name="export_keys_dialog_mail_text">Phần tập tin đính kèm được mã hóa chứa các khóa cá nhân dạng Dash và nên được cất giữ ở một nơi an toàn. Đừng quên mật khẩu dành đã đặt khi mã hóa!</string>
    <string name="export_keys_dialog_mail_intent_chooser">Đang sử dụng khóa lưu trữ…</string>
    <string name="export_keys_dialog_mail_intent_failed">Sao lưu ví không thành công.</string>
    <string name="import_export_keys_dialog_password">mật khẩu</string>
    <string name="backup_wallet_dialog_password_again">lại</string>
    <string name="backup_wallet_dialog_password_mismatch">không tương xứng!</string>
    <string name="import_export_keys_dialog_show">Hiển thị mật khẩu</string>
    <string name="import_export_keys_dialog_failure_title">Lỗi</string>
    <string name="import_keys_intent_filter_action">Nhập dữ liệu từ khóa Dash</string>
    <string name="encrypt_keys_dialog_title">Đổi mã PIN</string>
    <string name="encrypt_keys_dialog_message">Chi tiêu từ ví của bạn sẽ được bảo vệ với mã PIN bạn chọn.</string>
    <string name="encrypt_keys_dialog_warning">Chú ý quan trọng: Bạn cần phải nhớ mã PIN của bạn. Đừng dùng những số thông dụng (như ngày sinh chẳng hạn).</string>
    <string name="encrypt_keys_dialog_password_old">Mã PIN cũ</string>
    <string name="encrypt_keys_dialog_password_strength_weak">yếu</string>
    <string name="encrypt_keys_dialog_password_strength_fair">tạm được</string>
    <string name="encrypt_keys_dialog_password_strength_good">tốt</string>
    <string name="encrypt_keys_dialog_password_strength_strong">mạnh</string>
    <string name="encrypt_keys_dialog_show">Hiển thị PIN</string>
    <string name="encrypt_keys_dialog_state_encrypting">Đang mã hoá...</string>
    <string name="encrypt_keys_dialog_state_decrypting">Đang giải mã...</string>
    <string name="encrypt_keys_dialog_state_done">Xong</string>
    <string name="scan_camera_problem_dialog_title">Rất tiếc</string>
    <string name="scan_camera_problem_dialog_message">Phần camera gặp vấn đề. Bạn nên khởi động lại thiết bị này.</string>
    <string name="scan_camera_permission_dialog_title">Quyền truy cập máy ảnh</string>
    <string name="scan_camera_permission_dialog_message">Để có thể quét mã QR, bạn cần cấp quyền sử dụng máy ảnh cho ứng dụng.</string>
    <string name="input_parser_io_error">Không thể đọc dữ liệu: \\n%s</string>
    <string name="input_parser_cannot_classify">Không thể nhận ra đầu vào:\\n%s</string>
    <string name="input_parser_invalid_bitcoin_uri">Dash URI không hợp lệ:\n%s</string>
    <string name="input_parser_invalid_address">Đã nhận được địa chỉ Dash không hợp lệ!\n(Nhầm lẫn giữa Mainnet/Testnet?)</string>
    <string name="input_parser_unverifyable_paymentrequest">Không thể kiểm tra yêu cầu thanh toán:\\n%s</string>
    <string name="input_parser_invalid_paymentrequest">Yêu cầu thanh toán không hợp lệ:\\n%s</string>
    <string name="input_parser_invalid_transaction">Giao dịch không hợp lệ:\\n%s</string>
    <string name="preferences_activity_title">Các thiết lập</string>
    <string name="preferences_category_diagnostics">Chẩn đoán</string>
    <string name="preferences_category_labs">Thí nghiệm</string>
    <string name="preferences_precision_title">Mệnh giá và độ chính xác</string>
    <string name="preferences_precision_summary">Đơn vị hiển thị số tiền. Điều này không ảnh hưởng đến việc tính toán.</string>
    <string name="preferences_precision_labels_8">DASH, 8 số sau dấu phẩy thập phân</string>
    <string name="preferences_precision_labels_6">DASH, 6 số sau dấu phẩy thập phân</string>
    <string name="preferences_precision_labels_4">DASH, 4 số sau dấu phẩy thập phân</string>
    <string name="preferences_precision_labels_2_3">DASH, 2 số sau dấu phẩy thập phân</string>
    <string name="preferences_precision_labels_0_6">µDASH, không có số sau dấu thập phân</string>
    <string name="preferences_own_name_title">Tên bạn</string>
    <string name="preferences_own_name_summary">Tên của bạn, để đưa vào thông tin yêu cầu thanh toán. Hãy giữ tên ngắn gọn.</string>
    <string name="preferences_send_coins_autoclose_title">Tự động đóng hộp hội thoại gửi tiền</string>
    <string name="preferences_send_coins_autoclose_summary">Khi giao dịch được lập, cửa sổ gửi tiền sẽ được tự động đóng lại.</string>
    <string name="preferences_connectivity_notification_title">Chỉ định kết nối</string>
    <string name="preferences_connectivity_notification_summary">Hiển thị số lượng các kết nối ngang hàng hiện tại trong khu vực thông báo của thiết bị.</string>
    <string name="preferences_trusted_peer_title">Kết nối ngang hàng đáng tin</string>
    <string name="preferences_trusted_peer_summary">Địa chỉ IP hoặc hostname của kết nối ngang hàng để kết nối đến.</string>
    <string name="preferences_trusted_peer_resolve_progress">Đang phân giải...</string>
    <string name="preferences_trusted_peer_resolve_unknown_host">Không biết tên máy!</string>
    <string name="preferences_trusted_peer_only_title">Bỏ qua việc tìm kiếm kết nối ngang hàng thông thường</string>
    <string name="preferences_trusted_peer_only_summary">Ngăn chặn kết nối đến bất kỳ mạng ngang hàng nào trừ danh sách được tin tưởng.</string>
    <string name="preferences_block_explorer_title">Công cụ khám phá các block</string>
    <string name="preferences_block_explorer_summary">Công cụ khám phá block dùng để xem chi tiết các giao dịch, các địa chỉ và các khối.</string>
    <string name="preferences_data_usage_title">Dữ liệu sử dụng</string>
    <string name="preferences_data_usage_summary">Hiển thị các tuỳ chọn để giới hạn dung lượng dữ liệu sử dụng trên mạng di động.</string>
    <string name="preferences_remind_balance_title">Số dư nhắc nhở</string>
    <string name="preferences_remind_balance_summary">Sau một vài tuần không sử dụng, ứng dụng sẽ thông báo nếu vẫn còn tiền trong ví.</string>
    <string name="preferences_show_disclaimer_title">Hiển thị Chối bỏ trách nhiệm</string>
    <string name="preferences_show_disclaimer_summary">Bạn đã sẵn sàng đọc chú ý an toàn chưa? Bạn đã sao lưu dự phòng ví của bạn vào nơi an toàn chưa?</string>
    <string name="preferences_report_issue_title">Báo cáo về lỗi</string>
    <string name="preferences_initiate_reset_title">Thiết đặt lại blockchain</string>
    <string name="preferences_initiate_reset_summary">Khởi tạo lại chuỗi khối, các giao dịch và số dư trong ví. Việc tái tạo này sẽ mất một lúc, cho nên bạn chỉ nên làm điều đó khi bạn biết tại sao nên làm.</string>
    <string name="preferences_initiate_reset_dialog_message">Bạn có muốn tái tạo lại và áp dụng chuỗi khối lại?\n\nĐiều này tạm thời sẽ làm mất số dư và xoá các giao dịch. Cả hai sẽ phục hồi trong quá trình đồng bộ lại chuỗi khối. Hãy chắc chắn rằng bạn có kết nối mạng đáng tin cậy để làm việc đó.</string>
    <string name="preferences_initiate_reset_dialog_positive">Thiết lập lại</string>
    <string name="preferences_extended_public_key_title">Hiển thị xpub</string>
    <string name="preferences_extended_public_key_summary">Xem khoá công khai mở rộng trong ví của bạn, nó có thể được nhập vào  qua các ứng dụng và dịch vụ khác. Cẩn thận: thực hiện điều này có thể làm lộ thông tin riêng tư về số tiền của bạn cho các ứng dụng đó.</string>
    <string name="bitmap_fragment_share">Chia sẻ...</string>
    <string name="extended_public_key_fragment_title">Mã công khai mở rộng</string>
    <string name="extended_public_key_fragment_share">Chia sẻ xpub...</string>
    <string name="report_issue_dialog_title_issue">Báo cáo về lỗi</string>
    <string name="report_issue_dialog_title_crash">Nhận dạng được lần tự động tắt trước đó</string>
    <string name="report_issue_dialog_title_transaction">Báo cáo vấn đề với giao dịch được chọn</string>
    <string name="report_issue_dialog_message_issue">Hãy mô tả vấn đề của bạn một cách cụ thể đủ để có thể tái tạo được nó. Hãy sử dụng tiếng Anh nếu bạn có thể. Bạn sẽ nhận được email từ Hỗ trợ của Dash về vấn đề của bạn trong vòng 24 giờ.</string>
    <string name="report_issue_dialog_message_crash">Bạn có muốn gửi đi báo cáo về lỗi gặp phải hay không, hãy giúp chúng tôi giải quyết các vấn đề tương tự?</string>
    <string name="report_issue_dialog_description">mô tả về lỗi</string>
    <string name="report_issue_dialog_report">Báo cáo</string>
    <string name="report_issue_dialog_collect_device_info">Thông tin chỉ thị về thiết bị</string>
    <string name="report_issue_dialog_collect_installed_packages">Thêm vào danh sách các gói được cài đặt</string>
    <string name="report_issue_dialog_collect_application_log">Nhật trình chỉ thị của ứng dụng</string>
    <string name="report_issue_dialog_collect_wallet_dump">Các lỗi mà ví tiền gặp phải</string>
    <string name="report_issue_dialog_mail_intent_chooser">Gửi báo cáo sử dụng…</string>
    <string name="report_issue_dialog_mail_intent_failed">Gửi báo cáo không thành công.</string>
    <string name="about_title">Thông tin</string>
    <string name="about_version_title">Phiên bản</string>
    <string name="about_copyright_title">Bản quyền</string>
    <string name="about_license_title">Giấy phép</string>
    <string name="about_source_title">Mã nguồn</string>
    <string name="about_category_credits">App này đang sử dụng...</string>
    <string name="about_credits_bitcoinj_title">dashj %s, một giao thức thực thi của Dash </string>
    <string name="about_credits_zxing_title">ZXing, một thư viện xử lý mã QR-code</string>
    <string name="about_credits_icon_title">Ứng dụng này sử dụng biểu tượng bởi \'bitboy\'</string>
    <string name="about_credits_scrypt_title">Scrypt, được thực hiện bởi Will Glozer và Colin Percival</string>
    <string name="about_market_app_title">Trang web của ứng dụng trên Google Play</string>
    <string name="about_market_app_summary">Đánh giá và cho điểm ứng dụng này</string>
    <string name="about_faq_title">Câu hỏi thường gặp</string>
    <string name="about_faq_summary">Những câu hỏi thường gặp về app</string>
    <string name="about_community_googleplus_title">Cộng đồng trên Google+</string>
    <string name="about_community_googleplus_summary">Thảo luận về app</string>
    <string name="notification_coins_received_msg">đã nhận %s</string>
    <string name="notification_peers_connected_msg">%d mạng ngang hàng đã kết nối</string>
    <string name="notification_inactivity_title">Bạn vẫn còn Dash trong thiết bị này!</string>
    <string name="notification_inactivity_message">Bạn vẫn có Dash trên thiết bị này! Hãy chắc chắn rằng bạn viết xuống dòng chữ dùng để phục hồi trước khi gỡ bỏ ví Dash Wallet nếu không bạn sẽ mất hết số dư này %s.</string>
    <string name="notification_inactivity_action_dismiss">Hãy nhắc tôi sau</string>
    <string name="notification_inactivity_action_dismiss_forever">Đừng nhắc tôi nữa</string>
    <string name="appwidget_wallet_balance_title">Số dư Dash</string>

    <!-- generic buttons -->
    <string name="button_ok">OK</string>
    <string name="button_dismiss">Bỏ qua</string>
    <string name="button_cancel">Hủy bỏ</string>
    <string name="button_help">Trợ giúp</string>
    <string name="button_add">Thêm</string>
    <string name="button_delete">Xóa</string>
    <string name="button_set">Thiết lập</string>
    <string name="button_remove">Xoá</string>
    <string name="button_edit">Chỉnh sửa</string>
    <string name="button_copy">Sao chép</string>
    <string name="button_copy_request">Chép yêu cầu</string>
    <string name="button_paste">Dán</string>
<<<<<<< HEAD
    <string name="button_set_as_default">Đặt làm ngầm định</string>
=======
    <string name="button_set_as_default">Đặt làm mặc định</string>
>>>>>>> 9c34b81f
    <string name="button_request_coins">Yêu cầu Dash</string>
    <string name="button_send_coins">Gửi Dash</string>
    <string name="button_pay">Gửi</string>
    <string name="button_scan">Quét</string>
    <string name="button_settings">Các thiết lập</string>
    <string name="action_show_qr">Hiển thị mã QR</string>
    <string name="action_browse">Chọn</string>

    <!-- generic strings -->
    <string name="time_today">hôm nay</string>
    <string name="address_unlabeled">(chưa có nhãn)</string>
    <string name="private_key_password">PIN</string>
    <string name="private_key_bad_password">Sai mã PIN!</string>

    <!-- generic error messages -->
    <string name="error_io">Lỗi vào ra: %s</string>
    <string name="error_parse">Lỗi phân tích: %s</string>
    <string name="error_http">Lỗi HTTP %1$s:\\n%2$s</string>
    <string name="error_bluetooth">Lỗi Bluetooth: %1$s</string>

    <string name="transaction_fragment_confirmations_label">Các xác thực</string>

    <string name="dash_slogan">Tức thời - Riêng tư - An toàn</string>
    <string name="dash_wallet">Ví</string>

    <string name="activity_security_backup_wallet">Sao lưu ví về file</string>
    <string name="activity_security_view_recovery_phrase">Xem cụm từ phục hồi</string>
    <string name="activity_security_advanced">Bảo mật nâng cao</string>
    <string name="activity_security_biometric_auth">Xác thực vân tay</string>
    <string name="activity_security_hide_balance">Tự ẩn số dư</string>
    <string name="reset_to_default">Thiết lập lại về giá trị ngầm định</string>

    <string name="payment_protocol_default_error_title">Giao dịch bị lỗi</string>
    <string name="payment_protocol_insufficient_funds_error_title">Không đủ tiền</string>
    <string name="payment_protocol_insufficient_funds_error_message">Bạn không có đủ kinh phí để hoàn tất giao dịch này</string>



    <string name="activity_buy_and_sell_dash_filter">Lọc</string>
    </resources><|MERGE_RESOLUTION|>--- conflicted
+++ resolved
@@ -335,11 +335,7 @@
     <string name="button_copy">Sao chép</string>
     <string name="button_copy_request">Chép yêu cầu</string>
     <string name="button_paste">Dán</string>
-<<<<<<< HEAD
-    <string name="button_set_as_default">Đặt làm ngầm định</string>
-=======
     <string name="button_set_as_default">Đặt làm mặc định</string>
->>>>>>> 9c34b81f
     <string name="button_request_coins">Yêu cầu Dash</string>
     <string name="button_send_coins">Gửi Dash</string>
     <string name="button_pay">Gửi</string>
