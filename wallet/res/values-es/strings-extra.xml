--- conflicted
+++ resolved
@@ -93,6 +93,20 @@
     <string name="forgot_pin_instruction_3">Inicia sesión con tu nuevo PIN para acceder a tu billetera</string>
     <string name="forgot_pin_warning">Si olvidaste tu PIN y perdiste tu frase de recuperación, no podrás volver a acceder a tu billetera y fondos.</string>
 
+    <string name="send_coins_auto_lock_feasible">Esta transacción debe liquidarse instantáneamente sin costo adicional</string>
+    <string name="send_coins_auto_lock_not_feasible">Esta transacción podrá tomar varios minutos para concretarse. ¿Completar instantáneamente por %1$s%2$s?</string>
+    <string name="send_coins_instant_send_not_feasible">Esta transacción podrá tomar varios minutos para concretarse.</string>
+
+    <string name="options_paste_from_clipboard_title">Pegar desde el portapapeles</string>
+
+    <string name="transaction_row_message_own_instantx_lock_request_notsent">Este pago aún no se ha transmitido.</string>
+    <string name="transaction_row_message_sent_to_single_peer">Este pago ha sido enviado.</string>
+
+    <string name="regular_transaction_info_message">Esta transacción no fue concretada instantáneamente.</string>
+
+    <string name="wallet_options_disconnect">Desconectar</string>
+
+    <string name="network_monitor_masternodes_title">Masternodes</string>
     <string name="export_keys_dialog_title_to_seed">Ver Frase de Recuperación</string>
     <string name="import_keys_dialog_title_from_seed">Restablecer billetera con frase de recuperación</string>
     <string name="backup_to_seed_wallet_dialog_message">Esta es tu frase de recuperación. Por favor anótala.</string>
@@ -101,12 +115,18 @@
     <string name="import_keys_from_seed_dialog_message">Introduce tu frase de recuperación aqui.</string>
     <string name="import_export_keys_dialog_password_phrase">La frase de recuperación va aquí.</string>
     <string name="preferences_report_issue_summary">Reúne información sobre tu problema y envía un email a los desarrolladores con tu reporte.</string>
+    <string name="navigation_configuration">Configuración</string>
+    <string name="button_copy_address">Copiar dirección</string>
+    <string name="request_coins_clipboard_address_msg">Dirección Dash copiada en el portapapeles</string>
     <string name="backup_wallet_to_seed_show_recovery_phrase">Mostrar</string>
     <string name="restore_wallet_from_invalid_seed_warning_message">\"%s\" no es una palabra de la frase de recuperación</string>
     <string name="restore_wallet_from_invalid_seed_not_twelve_words">La frase de recuperación debe contener 12 palabras</string>
     <string name="restore_wallet_from_invalid_seed_bad_checksum">Frase de recuperación incorrecta</string>
     <string name="restore_wallet_from_invalid_seed_failure">La billetera no se pudo restaurar:\n\n%s\n\nBad frase de recuperación?</string>
 
+    <string name="send_coins_options_fee_category_zero">Sin comisión</string>
+    <string name="send_coins_fragment_hint_fee_zero">No se pagará ninguna comisión. Usa "Sin comisión", solo si no te importa el tiempo de confirmación.</string>
+
     <!-- Deep Links:  Message pops up when another app requests information from this app -->
     <string name="wallet_uri_handler_public_key_request_dialog_msg">La aplicación %s le gustaría recibir tu Llave Pública Maestra. Esto puede ser usado para realizar un seguimiento de tu billetera, esto no puede ser usado para mover tus Dash.</string>
     <!-- Deep Links:  Message pops up when another app requests information from this app -->
@@ -114,12 +134,16 @@
 
     <string name="wallet_lock_unlock">Abrir</string>
     <string name="wallet_lock_unlock_wallet">Abrir billetera</string>
+    <string name="wallet_lock_unlock_to_see_txs_title">Billetera protegida.</string>
+    <string name="wallet_lock_unlock_to_see_txs_txt">Toque el ícono de candado de arriba para abrir tu billetera y ver el historial de transacciones.</string>
+    <string name="wallet_lock_unlock_dialog_title">Abra tu billetera</string>
     <string name="wallet_lock_unlock_dialog_message">Tu billetera está protegida por un PIN. Ingresa tu PIN y presiona Abrir para continuar.</string>
     <string name="wallet_lock_reset_wallet_title">Reiniciar billetera</string>
     <string name="wallet_lock_reset_wallet_message">¿Estás seguro? Tu billetera se borrará y todos tus Dash se perderán.\n\nLa única forma de recuperar tus Dash es con un archivo de backup o frase de recuperación.</string>
 
     <string name="wallet_lock_wallet_disabled">Billetera deshabilitada</string>
     <string name="wallet_lock_try_again">Intente nuevamente en %1$d %2$s</string>
+    <string name="wallet_lock_reset">Reiniciar</string>
     <string name="wallet_lock_wrong_pin">¡PIN incorrecto! %s</string>
 
     <plurals name="wallet_lock_attempts_remaining">
@@ -148,23 +172,26 @@
     <string name="change_to">Cambiar para %s</string>
     <string name="leave_as">Dejar como %s</string>
 
+    <string name="remind_later">Recordar más tarde</string>
+    <string name="backup_now">Hacer backup</string>
+
     <string name="notification_transactions_channel_name">Transacciones</string>
     <string name="notification_transactions_channel_description">Recibir alerta sobre transacciones entrantes</string>
     <string name="notification_synchronization_channel_name">Sincronización</string>
     <string name="notification_synchronization_channel_description">Muestra una notificación cuando la app está sincronizando con la red.</string>
 
+    <string name="net_type_indicator" />
+
     <string name="unlock_with_fingerprint">Usa tu huella para desbloquear.</string>
     <string name="unlock_with_fingerprint_error">No se pudo reconocer tu huella, por favor intenta nuevamente.</string>
     <string name="unlock_with_fingerprint_error_max_attempts">Máximo número de intentos de huella superado. Intente nuevamente más tarde por favor.</string>
-<<<<<<< HEAD
-=======
     <string name="or_unlock_with_fingerprint">O usa tu huella para desbloquear.</string>
->>>>>>> aebfd3b9
     <string name="enable_fingerprint">Habilitar huella.</string>
     <string name="touch_fingerprint_sensor">Sensor de huella dactilar táctil</string>
     <string name="touch_fingerprint_to_enable">Toque el sensor de huellas para habilitar desbloqueo con huella.</string>
     <string name="fingerprint_changed_title">Datos de huella dactilar cambiados</string>
 	<string name="fingerprint_changed_message">Detectamos un cambio en tus datos de autenticación de huellas dactilares. Necesitas usar PIN esta vez.</string>
+	<string name="exchange_rate_missing">Este pago es muy antiguo para obtenerse el valor en fiat.</string>
 
     <string name="preferences_enable_payment_request_summary">Usar protocolo de pago para pagos iniciados por código QR</string>
     <string name="preferences_enable_payment_request_title">Escanear para pagar con BIP70</string>
@@ -184,13 +211,9 @@
     <string name="verify_secure_now_message">Si pierdes este dispositivo, podrás perder tus fondos. Obtén tu frase de recuperación para que puedas restaurar tu billetera en otro dispositivo.</string>
     <string name="verify_seed_title">Anótala, por favor</string>
     <string name="verify_seed_write_down_confirmation">Ya la escribí</string>
-<<<<<<< HEAD
-    <string name="verify_seed_buttons_tip">Por favor toque las palabras de su frase de recuperación en el orden correcto</string>
-=======
     <string name="verify_seed_buttons_tip">Por favor escribe las palabras de tu frase de recuperación en el orden correcto</string>
     <string name="verify_seed_success_title">Verificado Exitosamente</string>
     <string name="verify_seed_success_message">Tu billetera está segura ahora. Podrás utilizar tu frase de recuperación en cualquier momento para recuperar tu cuenta en otro dispositivo.</string>
->>>>>>> aebfd3b9
     <string name="view_seed_done">Hecho</string>
     <string name="view_seed_title">Frase de Recuperación</string>
 	<string name="transaction_result_view_on_explorer">Ver en el Explorador de Bloqu</string>
