--- conflicted
+++ resolved
@@ -3,21 +3,12 @@
   <string name="help_wallet">
 <![CDATA[
 		<p>
-<<<<<<< HEAD
-			La parte superior izquierda de la pantalla muestra tu dirección Darkcoin seleccionada, que tendrán que conocer quienes te envíen Darkcoins.
-			Pulsar para cambiar la dirección.
-		</p>
-		<p>
-			El código QR a la derecha contiene tu dirección Darkcoin y puede utilizarse para que otras personas lo exploren.
-			Pulsa sobre el código QR para obtener una versión mayor.
-=======
 			La parte superior izquierda de la pantalla muestra su balance en Bitcoins y en una moneda nacional que elija.
 			Toque para ir a la lista de monedas nacionales, y toque en una de las monedas para seleccionarla como predeterminada.
 		</p>
 		<p>
 			El código QR en la derecha contiene su dirección de Bitcoin y se puede usar para ser escaneada por alguien más.
 			Toque en el código QR para ver una versión más grande.
->>>>>>> 31fe793b
 		</p>
 		<p>
 			La parte inferior de la pantalla está cubierta por la lista de sus transacciones, la cual está vacía al principio.
