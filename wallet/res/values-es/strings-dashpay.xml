<?xml version='1.0' encoding='UTF-8'?>
<resources  xmlns:tools="http://schemas.android.com/tools">

    <string name="choose_your_username">Elige tu <b>Nombre de usuario 
de Dash</b></string>
    <string name="identity_min_3_chars">Entre 3 y 23 caracteres</string>
    <string name="identity_alphanum_only">Solo letras, números y guiones</string>
    <string name="identity_hyphen_rule">Debe comenzar y terminar con una letra o un número</string>
    <string name="identity_username_validating">Validando nombre de usuario…</string>
    <string name="identity_username_available">Nombre de usuario disponible</string>
    <string name="identity_username_taken">Nombre de usuario ya ha sido tomado</string>
    <string name="platform_communication_error">Error de comunicación con la plataforma Dash</string>
    <string name="register">Registro</string>

    <string name="new_account_confirm_button_text">Confirmar y Pagar</string>
    <string name="invitation_confirm_button_text">Confirmar</string>
    <string name="new_account_confirm_accept">Yo acepto</string>
    <string name="new_account_confirm_upgrade_fee">Tarifa de actualización</string>
    <string name="new_account_confirm_message">Tu has elegido %s como tu nombre de usuario. Ten en cuenta que el nombre de usuario NO se puede cambiar una vez registrado.</string>
    <string name="invitation_confirm_title">Tarifa de invitación</string>
    <string name="invitation_confirm_message">Cada invitación se financiará con esta cantidad para que el receptor pueda crear rápidamente su nombre de usuario en la red de Dash.</string>
    <string name="invitation_init_title">Invitar</string>
    <string name="invitation_init_header">Invita a tus amigos y familiares</string>
    <string name="invitation_init_message">Ayuda a tus amigos y familiares a unirse a Dash Network. Invítalos al mundo de la banca social.</string>
    <string name="invitation_init_button_text">Crear una nueva invitación</string>
    <string name="invitation_notifications_hint">Invita a sus amigos y familiares a la red de Dash.</string>
    <string name="invitation_notifications_hint1">Invitar a alguien a unirse a la red de Dash </string>
    <string name="invitation_notifications_hint1_or">o</string>
    <string name="invitation_created_title">Invitación </string>
    <string name="invitation_created_successfully">Invitación creada con éxito</string>
    <string name="invitation_created_tag_title">Etiqueta para tu referencia</string>
    <string name="invitation_created_tag">por ejemplo: papa</string>
    <string name="invitation_created_preview">Invitación de vista previa</string>
    <string name="invitation_created_copy_link">Copiar enlace de invitación</string>
    <string name="invitation_created_send_invitation">Enviar invitación</string>
    <string name="invitation_created_send_invitation_again">Enviar de nuevo</string>
    <string name="invitation_created_maybe_later">Quizas mas tarde</string>
    <string name="invitation_preview_title">Unirse ahora</string>
    <string name="invitation_preview_message">Has sido invitado por %s. Comienza a usar la criptomoneda Dash.</string>
    <string name="invitation_preview_close">Cerrar</string>
    <string name="invitation_cant_afford_title">Saldo de billetera insuficiente</string>
    <string name="invitation_cant_afford_message">Necesitas al menos %s Dash para crear una invitación</string>
    <string name="invitation_creating_error_title">Error al crear la invitación</string>
    <string name="invitation_creating_error_message">Hubo un problema al crear tu invitación. Por favor inténtalo de nuevo.</string>
    <string name="invitation_creating_error_message_not_synced">Espera a que se complete la sincronización y vuelve a intentarlo.</string>
    <string name="invitation_creating_progress_title">Creando invitación</string>
    <string name="invitation_verifying_progress_title">Verificando invitación</string>
    <string name="invitation_share_message">Las invitaciones son para uso individual. No las compartas con un grupo.</string>
    <string name="invitation_share_title">Invitación DashPay</string>
    <string name="invitation_already_claimed_title">Invitación ya reclamada</string>
    <string name="invitation_already_claimed_message">Tu invitación de %s ya ha sido reclamada</string>
    <string name="invitation_invalid_invite_title">Invitación no válida</string>
    <string name="invitation_invalid_invite_message">Tu invitación de %s no es válida</string>
    <string name="invitation_username_already_found_title">Nombre de usuario ya encontrado</string>
    <string name="invitation_username_already_found_message">No puedes reclamar esta invitación porque ya tienes un nombre de usuario de Dash</string>
    <string name="invitation_onboarding_has_began_error_title">Error de incorporación</string>
    <string name="invitation_onboarding_has_began_error">La incorporación está en proceso. Reclama tu invitación después de haber creado tu billetera.</string>
    <string name="invitation_accept_title_1">Obten tu nombre de usuario</string>
    <string name="invitation_accept_title_2">Agrega a tus amigos y familiares</string>
    <string name="invitation_accept_message_2">Invita a tu familia, encuentra a tus amigos buscando sus nombres de usuario</string>
    <string name="invitation_accept_title_3">Personalizar</string>
    <string name="invitation_accept_message_3">Sube tu foto, personaliza tu identidad</string>
    <string name="invitation_accept_continue">Continuar</string>
    <string name="invitation_contact_request_sent_message">Se ha enviado una solicitud de contacto a %s desde que te invitaron.</string>

    <string name="username_being_created">Tu nombre de usuario %s se está creando en Dash Network</string>
    <string name="username_being_requested">Tu nombre de usuario %s se está solicitando en Dash Network</string>

    <string name="processing_let_me_know">Avísame cuando esté hecho</string>
    <string name="processing_home_title">Actualización a Evolution</string>
    <string name="processing_home_step_1" tools:ignore="TypographyFractions">(1/3) Procesando el pago</string>
    <string name="processing_home_step_2">(2/3) Creando identificación</string>
    <string name="processing_home_step_2_restoring">(2/3) Recuperando identificación</string>
    <string name="processing_home_step_3" tools:ignore="TypographyFractions">(3/3) Registrando nombre de usuario</string>
    <string name="processing_home_step_3_requesting" tools:ignore="TypographyFractions">(3/3) Solicitando nombre de usuario</string>
    <string name="processing_home_step_3_restoring">(3/3) Recuperando nombre de usuario</string>
    <string name="processing_done_title">Hola %s,</string>
    <string name="processing_done_subtitle">Tu cuenta está lista</string>
    <string name="processing_voting_subtitle">La votación por tu nombre de usuario ha comenzado</string>
    <string name="processing_error_title">Error al actualizar</string>
    <string name="processing_error_title_from_invite">Error al actualizar desde la invitación</string>
    <string name="processing_error_retry">Reintentar</string>
    <string name="processing_username_unavailable_title">Nombre de usuario no disponible</string>
    <string name="processing_username_unavailable_subtitle">Por favor elige otro</string>

    <string name="dashpay_upgrade_fee">Tarifa de actualización</string>
    <string name="dashpay_invite_fee">Tarifa de invitación</string>
    <string name="dashpay_topup_fee">Tarifa de recarga</string>
    <string name="search_user_find_a_user">Encontrar un usuario en la red Dash</string>
    <string name="search_for_a_user">Buscar un usuario en la red Dash</string>
    <string name="search_user_input_placeholder">ingresa el nombre de usuario para buscar aquí</string>
    <string name="add_new_contact">Agregar un nuevo contacto</string>
    <string name="send_contact_request">Enviar solicitud de contacto</string>
    <string name="sending_contact_request">Enviando solicitud de contacto</string>
    <string name="sending_contact_request_short">Invitando</string>
    <string name="accepting_contact_request">Aceptando solicitud de contacto</string>
    <string name="accepting_contact_request_short">Aceptando</string>
    <string name="search_user_no_results">No hay usuarios que coincidan</string>
    <string name="search_user_loading">Buscando nombre de usuario <b>"%"</b> en la red de Dash </string>
    <string name="contact_request_pending">Solicitud de contacto pendiente</string>
    <string name="pay">Pagar</string>
    <string name="contact_request_received_title">%s ha solicitado ser amigo</string>
    <string name="contact_request_accept">Aceptar</string>
    <string name="contact_request_ignore">Ignora</string>

    <string name="contacts_no_results">No hay contactos que coincidan</string>

    <string name="contacts_title">Contactos</string>
    <string name="contacts_send_to_contact_title">Enviar a un contacto</string>
    <string name="contacts_search_for">Buscar un contacto</string>
    <string name="contact_requests_title">Solicitudes de contacto</string>
    <string name="contacts_add_new_contact">Agregar nuevo contacto</string>
    <string name="contacts_contact_requests_count">Solicitudes de contacto (%d)</string>
    <string name="contacts_contact_requests">Solicitudes de contacto</string>
    <string name="contacts_contact_requests_view">ver todo</string>
    <string name="contacts_my_contacts">Mis contactos</string>
    <string name="contacts_sort_order">Ordenar por:</string>
    <string-array name="contacts_sort">
        <item>Nombre</item>
    </string-array>

    <string name="notifications_title">Notificaciones</string>
    <string name="notifications_title_with_count">Notificaciones (%d)</string>
    <string name="notifications_profile_activity">Actividad</string>
    <string name="notifications_new">Nuevo</string>
    <string name="notifications_earlier">Antes</string>
    <string name="notifications_none_new">No hay notificaciones nuevas</string>
    <string name="notifications_contact_has_accepted">%s ha aceptado tu solicitud de contacto.</string>
    <string name="notifications_you_have_accepted">Has aceptado la solicitud de contacto de %s</string>
    <string name="notifications_you_sent">Enviaste una solicitud de contacto a %s</string>
    <string name="notifications_you_received">%s te ha enviado una solicitud de contacto</string>

    <string name="identity_complete_message">Tu nombre de usuario %s se ha creado con éxito en la red de Dash </string>
    <string name="request_complete_message">Tu nombre de usuario %s ha sido solicitado exitosamente en la red de Dash </string>

    <string name="scan_to_pay_username_dialog_message">No es un nombre de usuario o identidad de Dash válida\n\n%s</string>
    <string name="send_coins_to_username">Enviando a</string>
    <string name="contact_history_disclaimer">Añade % como tu contacto a <b>Pay Directly al nombre de usuario</b> y <b>conserva el historial de transacciones mutuas</b></string>
    <string name="contact_history_disclaimer_pending">Una vez que % acepte su solicitud, podrás <b>pagar directamente al nombre de usuario</b></string>
    <string name="stranger_activity_disclaimer_text">Los pagos realizados directamente a las direcciones no se mantendrán en actividad.</string>
    <string name="error_loading_identity">Error al cargar la identidad</string>

    <string name="edit_profile">Editar perfil</string>
    <string name="display_name">Nombre para mostrar</string>
    <string name="about_me">Sobre mí</string>
    <string name="char_count">%1$d/%2$d caracteres</string>
    <!-- overrides default TextInputLayout value. Do not change the name -->
    <string name="save">Guardar</string>
    <string name="edit_profile_take_picture">Tomar una fotografía con la cámara</string>
    <string name="edit_profile_choose_picture">Seleccionar de la galería</string>
    <string name="upgrade_to_evolution_title">Unirse a DashPay</string>
    <string name="upgrade_to_evolution_message">Crea tu nombre de usuario, encuentra amigos y familiares con sus nombres de usuario y agrégalos a tus contactos</string>
    <string name="image_cropper_title">Mueve y haz zoom en tu foto para encontrar el ajuste perfecto</string>
    <string name="select">Seleccionar</string>
    <string name="unable_to_load_image">No se puede cargar la imagen.</string>
    <string name="profile_picture_upload_error_title">Error al Subir</string>
    <string name="profile_picture_upload_error_message">No se puede cargar tu imagen.\nPor favor, inténtalo de nuevo.</string>
    <string name="profile_picture_upload_try_again">Intenta nuevamente</string>
    <string name="profile_picture_uploading_title">Por favor espera</string>
    <string name="profile_picture_uploading_message">Subiendo tu foto a la red</string>
    <string name="picture_upload_policy">Política de subida de imágenes</string>
    <string name="imgur_policy_1">La imagen que selecciones se cargará en Imgur de forma anónima.</string>
    <string name="imgur_policy_2">La imagen cargada puede ser vista públicamente por cualquier persona.</string>
    <string name="imgur_policy_3">Siempre puedes eliminar la imagen cargada, siempre que tengas acceso a esta billetera.</string>
    <string name="profile_picture_delete_title">¿Estas seguro\?</string>
    <string name="profile_picture_delete_message">Esta imagen ya no se utilizará en la red de Dash.</string>
    <string name="agree">Aceptar</string>
    <string name="yes">Si</string>
    <string name="no">No</string>

    <string name="updating_profile">Actualizando perfil en la red de Dash </string>
    <string name="google_drive_policy_one">Ninguna información de cuenta se almacena en la red de Dash ni en la billetera de DashPay.</string>
    <string name="google_drive_policy_two">La imagen cargada puede ser vista públicamente por cualquier persona.</string>
    <string name="google_drive_policy_three">Siempre puedes eliminar o cambiar la imagen siempre que tengas acceso a la billetera en este dispositivo.</string>

    <string name="upload_image_message">Subiendo tu foto a la red</string>
    <string name="upload_image_please_wait">Por favor espera</string>
    <string name="upload_image_error_message">No se puede cargar tu imagen. Inténtalo de nuevo.</string>
    <string name="upload_image_upload_error">Error al Subir</string>

    <string name="edit_profile_google_drive">Google Drive</string>
    <string name="edit_profile_imgur">Imgur</string>
    <string name="google_drive_failed_authorization">autorización de Google Drive ha fallado.</string>


    <string name="error_updating_profile_try_again">Intentar de nuevo</string>
    <string name="error_updating_profile_cancel">Cancelar</string>
    <string name="error_updating_profile_msg">Error al actualizar el perfil</string>
    <string name="error_updating_profile_code">Código: %s</string>
    <string name="edit_profile_public_url">URL pública</string>
    <string name="public_url_enter_url">Pega la URL de tu imagen</string>
    <string name="public_url_error_message">No se puede obtener la imagen. Por favor ingresa una URL de imagen válida.</string>
    <string name="public_url_message">Puedes especificar cualquier URL que esté disponible públicamente en Internet para que los usuarios puedan verla en la red de Dash.</string>
    <string name="public_url_more_info">Más información</string>
    <string name="public_url_fetching_image">Obteniendo imagen</string>

    <string name="gravatar">Gravatar</string>
    <string name="gravatar_email_prompt">Ingresa tu identificación de correo electrónico de Gravatar</string>
    <string name="gravatar_fetching">Obteniendo tu Gravatar</string>
    <string name="gravatar_email_sample">sample\@email.com</string>
    <string name="gravatar_disclaimer">Tu correo electrónico no se almacena en la billetera de DashPay ni en ningún servidor. Se usa una vez para obtener los detalles de tu cuenta de Gravatar y luego se descarta.</string>
    <string name="gravatar_email_error">No se puede obtener tu Gravatar. Ingresa una dirección de correo electrónico válida para Gravatar.</string>

    <string name="where_to_store_your_picture">¿Dónde te gustaría guardar tu fotografía\?</string>
    <string name="external_storage_disclaimer">Tu imagen siempre estará bajo tu control. Dash no almacena ninguno de tus datos, incluida tu foto de perfil.</string>
    <string name="select_source_sign_in_required">Es necesario iniciar sesión</string>
    <string name="select_source_google_drive">Google Drive</string>
    <string name="select_source_no_sign_in_required">No se requiere cuenta</string>

    <string name="join_dashpay_subtitle">Crea un usuario, añade a tus amigos…</string>
    <string name="join_dashpay_more_subtitle">Crea tu nombre de usuario, busca a tus amigos y agrégalos a tus contactos</string>
    <string name="join">Unirse</string>

    <string name="more_suggestions">Mas sugerencias</string>
    <string name="users_that_matches">Usuarios que coinciden</string>
    <string name="not_in_your_contacts">que actualmente no están en tus contactos</string>
    <string name="no_matching_contacts">No hay usuarios coincidentes en tus contactos</string>
    <string name="suggestions_empty_result_part_1">No hay usuarios que coincidan con el nombre</string>
    <string name="suggestions_empty_result_part_2">En tus contactos</string>
    <string name="save_changes">Guardar cambios</string>
    <string name="save_profile_reminder_text">¿Te gustaría guardar los cambios que hiciste en tu perfil\?</string>
    <string name="invitation_notification_text">Invita a sus amigos y familiares a unirse a la red de Dash.</string>
    <string name="dashpay_min_balance_disclaimer">Necesitas al menos <b>%s</b> para empezar</string>
    <string name="dashpay_insuffient_credits">Créditos insuficientes para realizar esta acción.</string>

    <string name="about_developer_mode">Modo desarrollador activado: ¡todas las funciones habilitadas!</string>
    <string name="about_developer_mode_disabled">Modo desarrollador desactivado.</string>
    <string name="invite_history_create_new_invite">Crear una nueva invitación</string>
    <string name="invitations_history_header">Historial de invitaciones</string>
    <string name="invitations_filter_title">Filtrar invitaciones</string>
    <string name="invite_history_empty">No se han creado invitaciones.</string>
    <string name="invite_history_empty_claimed">No hay invitaciones reclamadas.</string>
    <string name="invite_history_empty_pending">No hay invitaciones pendientes.</string>
    <string name="invitation_details_invite_used_by">Invitación utilizada por</string>
    <string name="invitation_details_invite_without_username">Invitación reclamada. Registro de nombre de usuario pendiente.</string>
    <string-array name="invite_filter">
        <item>Todos</item>
        <item>Pendiente</item>
        <item>Reclamado</item>
    </string-array>

    <!-- Private memo -->
    <string name="private_memo">Nota privada</string>
    <string name="add_note">Añadir nota</string>
    <string name="edit_note">Editar nota</string>
    <string name="note">Nota</string>

    <string name="select_privacy_preferences">Selecciona las preferencias de privacidad de tu nombre de usuario</string>
    <string name="please_note_cant_change_this_later">Por favor ten en cuenta que no podrás cambiar esto más adelante.</string>
    <string name="Intermediate_level_WIFI_Warning">El nivel de privacidad intermedio requiere una conexión a Internet confiable</string>
    <string name="Advanced_level_WIFI_Warning">El nivel de privacidad avanzado requiere una conexión a Internet confiable</string>
    <string name="privcay_level_WIFI_warning_desc">Se recomienda estar en una red Wi-Fi para evitar perder fondos.</string>
    <string name="continue_anyway">Continuar de todos modos</string>
    <string name="welcome_to_dash_pay">Bienvenido a Dash Pay</string>
    <string name="pay_to_usernames">Paga a los nombres de usuario. No más direcciones alfanuméricas.</string>
    <string name="create_a_username">Crear nombre de usuario</string>
    <string name="add_your_friends_family">Añade a tus amigos y familiares</string>
    <string name="invite_your_family">Invita a tu familia, encuentra a tus amigos buscando sus nombres de usuario</string>
    <string name="personalise_profile">Personalizar perfil</string>
    <string name="upload_your_picture">Sube tu foto, personaliza tu identidad.</string>
    <string name="in_case_lose_your_passphrase">En caso de que pierdas tu frase de contraseña, perderás tu derecho al nombre de usuario solicitado.</string>
    <string name="keep_your_passphrase_safe">Mantén tu contraseña segura</string>
    <string name="pay_now">Paga ahora y si no es aprobado, puedes crear un nombre diferente sin pagar nuevamente</string>
    <string name="case_your_request_is_not_approved">En caso de que tu solicitud no sea aprobada</string>
    <string name="voting_requirement_title">El voto sólo es necesario en algunos casos</string>
    <string name="dash_network_must_vote_to_approve">La red Dash debe votar para aprobar tu nombre de usuario antes de que se cree.</string>
    <string name="what_is_username_voting">¿Qué es la votación por nombre de usuario\?</string>
    <string name="usernames_blocked_title">Algunos nombres de usuario pueden ser bloqueados</string>
    <string name="usernames_blocked_subtitle">Si una cantidad suficiente de usuarios de la red determina que un nombre de usuario es inapropiado, pueden bloquearlo.</string>
    <string name="username_voting">Votación por nombre de usuario</string>
<<<<<<< HEAD
=======
    <string name="username_voting_subtitle">Como propietario de un masternode, puedes votar para aprobar los nombres de usuario solicitados antes de que los usuarios puedan crearlos.</string>
>>>>>>> 1556014b
    <string name="all">Todos</string>
    <string name="n_usernames">%d nombres de usuario</string>
    <string name="n_requests">%d solicitudes</string>
    <string name="search_by_username">Buscar por nombre de usuario</string>
    <string name="type">Tipo</string>
    <string name="only_duplicates">Sólo duplicados</string>
    <string name="only_links">Sólo solicitudes con enlaces</string>
    <string name="only_links_short">Con enlaces</string>
    <string name="date">Fecha: %s</string>
    <string name="votes">Votos:%s</string>

    <string-array name="usernames_sort_by_options">
        <item>Nuevo a viejo</item>
        <item>Viejo a nuevo</item>
        <item>Alto a bajo</item>
        <item>Bajo a alto</item>
    </string-array>

    <string-array name="usernames_type_options">
        <item>Todos</item>
        <item>Yo he aprobado</item>
        <item>Yo no he aprobado</item>
    </string-array>

    <string name="request_your_username">Crea tu nombre de usuario</string>
    <string name="request_username">Solicitar nombre de usuario</string>
    <string name="request_voting_range">La red de Dash votará por este nombre de usuario. Te notificaremos los resultados el %s.</string>
    <string name="request_username_available">El nombre de usuario está disponible</string>
    <string name="request_username_unavailable">El nombre de usuario no está disponible o está bloqueado</string>
    <string name="request_username_taken">El nombre de usuario ya está en uso</string>
    <string name="requesting_your_username_title">Creando tu nombre de usuario</string>
    <string name="requesting_your_username_error_title">Tu solicitud de nombre de usuario falló</string>
    <string name="voting">Votación:</string>
    <string name="this_username_has_already_been_requested">Este nombre de usuario ya ha sido solicitado, pero tú también puedes solicitarlo y dejar que la red vote para decidir si puedes tenerlo.</string>
    <string name="request_details">Pedir detalles</string>
    <string name="request_details_subtitle">Revisa la publicación a continuación para verificar la propiedad de este nombre de usuario</string>
    <string name="vote_to_approve">Vota para aprobar</string>
    <string name="identity">Identidad</string>
    <string name="results">Resultados</string>
    <string name="link">Link</string>
    <string name="link_not_provided">No proporcionado</string>
    <string name="cancel_approval">Cancelar aprobación</string>
    <string name="verify_your_identity">Verifica tu identidad para mejorar tus posibilidades de obtener el nombre de usuario solicitado</string>
    <string name="if_somebody">Si alguien más solicita el mismo nombre de usuario que tu, dejaremos que la red decida a quién darle este nombre de usuario.</string>
    <string name="the_link_will_be_visible">El enlace que envíes será visible solo para los propietarios de la red.</string>
    <string name="verify_your_identity_voting">Verifica tu identidad</string>
    <string name="copy_the_text">Copiar el texto</string>
    <string name="please_vote_to_approve">Por favor, vota para aprobar la solicitud de mi nombre de usuario de Dash - %s</string>
    <string name="prove_your_identity">Demuestra tu identidad</string>
    <string name="make_a_post_with_the_text">Haz una publicación con el texto anterior en una red social o plataforma de mensajería conocida para verificar que eres el propietario original del nombre de usuario solicitado y pega el enlace a continuación.</string>
    <string name="paste_the_link">Pega el enlace</string>
    <string name="voting_key_title">Introduce tu clave de votación</string>
    <string name="voting_key_input_error">Has introducido una clave inválida</string>
    <string name="voting_key_add">Añade tus llaves de votación</string>
    <string name="voting_key_add_subtitle">Las direcciones IP que aparecen a continuación están asociadas con esta billetera</string>
    <string name="masternode_ip">Dirección IP de Masternode </string>
    <string name="multiple_votes_cast">%d Los votos se emitirán ya que tienes múltiples llaves de votación almacenadas en la billetera.</string>
    <string name="add_masternode_key">Añadir llave de votación de Masternode</string>
    <string name="vote_submitted">Tu voto fue enviado</string>
    <string name="vote_cancelled">Tu voto fue cancelado</string>
    <string name="quick_vote">Votación rápida</string>
    <string name="quick_vote_subtitle">Al pulsar el botón \"Votar por todos\", votarás automáticamente por todos los nombres de usuario filtrados (%d) que fueron presentados primero</string>
    <string name="vote_for_all">Vota por todas</string>
    <string name="voting_period_active">Periodo de votación del nombre de usuario activo</string>
    <string name="there_was_a_network_error">Hubo un error de red, puedes volver a intentarlo sin costo adicional</string>
    <string name="requested_username_has_been">Se ha solicitado un nombre de usuario.</string>
    <string name="requested_voting_duration">Resultados en %s.</string>
    <string name="cancel_request">Cancelar petición</string>
    <string name="after_the_voting">Una vez finalizada la votación te notificaremos sobre tus resultados.</string>
    <string name="none">Ninguna</string>
    <string name="verify_now">Verificar ahora</string>
    <string name="if_you_tap_cancel">Si tocas \"Cancelar solicitud\", aún tendrás la oportunidad de solicitar otro nombre de usuario sin pagar nuevamente.</string>
    <string name="do_you_really_want_to_cancel">¿Realmente deseas cancelar la solicitud de nombre de usuario\?</string>
    <string name="if_you_tap_cancel_request">Si tocas \"Cancelar solicitud\", aún tendrás la oportunidad de solicitar otro nombre de usuario sin pagar nuevamente.</string>
    <string name="cant_open">No se puede abrir</string>
    <string name="invalid_link">El enlace no es válido</string>
    <string name="welcome_request_username_min_balance_disclaimer_all">Tienes %s Dash.  Algunos nombres de usuario cuestan hasta %s Dash.</string>
    <string name="welcome_request_username_min_balance_disclaimer_noncontested">Necesitas tener más de %s Dash para crear un nombre de usuario.</string>
    <string name="request_username_min_balance_disclaimer">Para solicitar un nombre de usuario en la red Dash, debe tener más de%s Dash</string>

    <!-- CoinJoin -->
    <string name="coinjoin">CoinJoin</string>
    <string name="turned_off">Apagado</string>
    <string name="coinjoin_info_subtitle">Mezclar tus monedas Dash hará que tus transacciones sean más privadas</string>
    <string name="coinjoin_description_1">Solo podrás gastar Dash que hayan sido mezclados cuando esto esté activado. Esto se puede desactivar en cualquier momento.</string>
    <string name="coinjoin_description_2">Los Dash recién recibidos se mezclarán automáticamente cuando se abra la billetera</string>
    <string name="coinjoin_description_3">Activar esta función resultará en un mayor uso de la batería</string>
    <string name="coinjoin_mixing_level_title">Seleccionar nivel de mezcla</string>
    <string name="coinjoin_mixing_level_subtitle">Puede cambiar o detener el nivel de mezcla en cualquier momento.</string>
    <string name="coinjoin_mixing_transactions">Transacciones mixtas</string>
    <string name="coinjoin_transaction_group">Se trata de transacciones mixtas relacionadas.</string>
    <string name="intermediate">Intermedio</string>
    <string name="advanced">Avanzado</string>
    <string name="intermediate_level_card_decs">Los usuarios avanzados que tienen un nivel muy alto de experiencia técnica pueden determinar tu historial de transacciones.</string>
    <string name="advanced_level_card_decs">Sería muy difícil para usuarios avanzados con cualquier nivel de experiencia técnica determinar tu historial de transacciones.</string>
    <string name="coinjoin_intermediate_time">hasta 30 minutos</string>
    <string name="coinjoin_advanced_time">Multiples horas</string>
    <string name="coinjoin_start">Empezar a mezclar</string>
    <string name="coinjoin_stop">Dejar de mezclar</string>
    <string name="coinjoin_mixing">Mezclando</string>
    <string name="coinjoin_paused">Mezcla en pausa</string>
    <string name="coinjoin_not_started">No iniciado</string>
    <string name="coinjoin_progress">%s (%d%%) %s of %s</string>
    <string name="coinjoin_progress_balance">%1$s de %2$s</string>
    <string name="coinjoin_progress_finished">Completamente mezclado</string>
    <string name="coinjoin_change_level_confirmation">¿Estás seguro de que deseas cambiar el nivel de privacidad\?</string>
    <string name="coinjoin_stop_mixing_title">¿Estás seguro de que quieres dejar de mezclar\?</string>
    <string name="coinjoin_stop_mixing_message">Cualquier fondo que se haya mezclado se combinará con tus fondos no mezclados.</string>
    <string name="coinjoin_mixed_balance">Balance mixto:</string>

    <!-- credit balance messages / buttons -->
    <string name="credit_balance_empty_warning_title">Tu saldo de crédito es bajo</string>
    <string name="credit_balance_low_warning_title">Tu saldo de crédito está completamente agotado</string>
    <string name="credit_balance_empty_warning_message">Puedes seguir usando DashPay para realizar pagos, pero no podrás actualizar tu perfil ni agregar más contactos hasta que recargues tu saldo de crédito.</string>
    <string name="credit_balance_low_warning_message">Recarga tus créditos para seguir realizando cambios en tu perfil y añadiendo contactos</string>
    <string name="credit_balance_button_maybe_later">Quizas mas tarde</string>
    <string name="credit_balance_button_buy">Comprar créditos</string>
    <string name="credit_balance_insufficient_error_message">No tienes fondos suficientes para comprar créditos</string>
    <string name="buy_credits_estimated_items">%s - %d contactos / %d actualizaciones de perfil</string>

    <string name="request_username_username_voting_message">+ ¿Qué es la votación por nombre de usuario\?</string>
    <string name="request_username_character_requirement">Solo letras, números y guiones</string>
    <string name="request_username_balance_requirement">Necesitas tener 0,25 DASH para crear este nombre de usuario</string>
    <string name="request_username_length_requirement">Entre 3 y 23 caracteres</string>
    <string name="request_username_confirm">Yo acepto</string>
    </resources><|MERGE_RESOLUTION|>--- conflicted
+++ resolved
@@ -268,10 +268,7 @@
     <string name="usernames_blocked_title">Algunos nombres de usuario pueden ser bloqueados</string>
     <string name="usernames_blocked_subtitle">Si una cantidad suficiente de usuarios de la red determina que un nombre de usuario es inapropiado, pueden bloquearlo.</string>
     <string name="username_voting">Votación por nombre de usuario</string>
-<<<<<<< HEAD
-=======
     <string name="username_voting_subtitle">Como propietario de un masternode, puedes votar para aprobar los nombres de usuario solicitados antes de que los usuarios puedan crearlos.</string>
->>>>>>> 1556014b
     <string name="all">Todos</string>
     <string name="n_usernames">%d nombres de usuario</string>
     <string name="n_requests">%d solicitudes</string>
