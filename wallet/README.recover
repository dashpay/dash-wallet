--- conflicted
+++ resolved
@@ -52,19 +52,11 @@
 You cannot find your backup? If you're still using the device you made the backup with, there is
 a good chance the backup is on-device. Use
 
-<<<<<<< HEAD
 	adb shell ls -l /sdcard/Download/darkcoin-wallet-*
 
 It will list any backup files present. Pick one and use
 
 	adb pull /sdcard/Download/darkcoin-wallet-backup-testnet-2014-11-01
-=======
-    adb shell ls -l /sdcard/Download/bitcoin-wallet-*
-
-It will list any backup files present. Pick one and use
-
-    adb pull /sdcard/Download/bitcoin-wallet-backup-testnet-2014-11-01
->>>>>>> e7829a15
 
 to copy the file to your PC.
 
@@ -73,11 +65,7 @@
 
 You now have your backup file on your PC. Wallet backups are encrypted. Let's decrypt it using:
 
-<<<<<<< HEAD
-	openssl enc -d -aes-256-cbc -a -in darkcoin-wallet-backup-testnet-2014-11-01 > darkcoin-wallet-decrypted-backup
-=======
-    openssl enc -d -aes-256-cbc -a -in bitcoin-wallet-backup-testnet-2014-11-01 > bitcoin-wallet-decrypted-backup
->>>>>>> e7829a15
+	openssl enc -d -aes-256-cbc -a -in darkcoin-wallet-backup-testnet-2014-11-01 > dash-wallet-decrypted-backup
 
 It will ask you for a decryption password, which is your backup password. If it prints
 "bad password" you've got the wrong password, but if it doesn't print anything your password might
@@ -85,11 +73,7 @@
 
 Historically there is two backup formats. Let's look at the first printable characters in the file:
 
-<<<<<<< HEAD
-	cat darkcoin-wallet-decrypted-backup | tr -cd "[:print:]" | awk '{print $1}'
-=======
-    cat bitcoin-wallet-decrypted-backup | tr -cd "[:print:]" | awk '{print $1}'
->>>>>>> e7829a15
+	cat dash-wallet-decrypted-backup | tr -cd "[:print:]" | awk '{print $1}'
 
 If it prints "org.darkcoin.production", you got the right password and the backup file uses the
 darkcoinj protobuf format. This backup format was introduced in v3.47 (May 2014). Skip to
@@ -107,7 +91,6 @@
 
 We need wallet-tool from darkcoinj. First, in a working directory, let's get darkcoinj:
 
-<<<<<<< HEAD
 	git clone -b release-0.13 https://github.com/HashEngineering/dash.git
 
 Make sure everything is compiled and ready to go by using once:
@@ -117,39 +100,18 @@
 
 Now use wallet-tool to sync the wallet from your backup:
 
-	./wallet-tool reset --wallet=/tmp/darkcoin-wallet-decrypted-backup
-	./wallet-tool sync --wallet=/tmp/darkcoin-wallet-decrypted-backup --debuglog
-=======
-    git clone -b release-0.14 https://github.com/bitcoinj/bitcoinj.git
-
-Make sure everything is compiled and ready to go by using once:
-
-    cd bitcoinj/tools
-    ./wallet-tool
-
-Now use wallet-tool to sync the wallet from your backup:
-
-    ./wallet-tool reset --wallet=/tmp/bitcoin-wallet-decrypted-backup
-    ./wallet-tool sync --wallet=/tmp/bitcoin-wallet-decrypted-backup --debuglog
->>>>>>> e7829a15
+	./wallet-tool reset --wallet=/tmp/dash-wallet-decrypted-backup
+	./wallet-tool sync --wallet=/tmp/dash-wallet-decrypted-backup --debuglog
 
 The sync process will take anywhere from a few minutes to hours. Wallet-tool will return to the
 shell prompt if its finished synching. Have a look at the wallet:
 
-<<<<<<< HEAD
-	./wallet-tool dump --wallet=/tmp/darkcoin-wallet-decrypted-backup
-=======
-    ./wallet-tool dump --wallet=/tmp/bitcoin-wallet-decrypted-backup
->>>>>>> e7829a15
+	./wallet-tool dump --wallet=/tmp/dash-wallet-decrypted-backup
 
 Does the balance look right? You can see all transactions that ever touched your wallet. Now empty
 your entire wallet to the desired destination wallet:
 
-<<<<<<< HEAD
-	./wallet-tool send --wallet=/tmp/darkcoin-wallet-decrypted-backup --output=<receiving address of destination wallet>:ALL
-=======
-    ./wallet-tool send --wallet=/tmp/bitcoin-wallet-decrypted-backup --output=<receiving address of destination wallet>:ALL
->>>>>>> e7829a15
+	./wallet-tool send --wallet=/tmp/dash-wallet-decrypted-backup --output=<receiving address of destination wallet>:ALL
 
 If your wallet was protected by a spending PIN, you need to supply that PIN using the
 --password=<PIN> option. Be extra careful with this command to get all parameters right. If it
@@ -162,11 +124,7 @@
 
 Have a deeper look at the backup file:
 
-<<<<<<< HEAD
-	cat darkcoin-wallet-decrypted-backup
-=======
-    cat bitcoin-wallet-decrypted-backup
->>>>>>> e7829a15
+	cat dash-wallet-decrypted-backup
 
 You'll see each line contains a key in WIF (wallet import format), technically Base58. The
 datetime string after each key is the birthdate of that key which you can ignore for the purpose
