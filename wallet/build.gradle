--- conflicted
+++ resolved
@@ -2,11 +2,7 @@
 
 ext {
     archivesBaseName = 'dash-wallet'
-<<<<<<< HEAD
-    androidSupportVersion = '28.0.0'
-=======
     androidSupportVersion = '29.0.0'
->>>>>>> fa78bab5
     lifecycleVersion = "2.2.0"
 }
 repositories {
@@ -22,22 +18,13 @@
 }
 
 dependencies {
-<<<<<<< HEAD
-    implementation 'androidx.appcompat:appcompat:1.1.0'
-=======
     implementation 'com.google.android.material:material:1.2.1'
-    implementation 'androidx.appcompat:appcompat:1.2.0'
->>>>>>> fa78bab5
     implementation 'androidx.legacy:legacy-support-v4:1.0.0'
     implementation(project(':integration-android')) {
         exclude(group: 'com.google.android', module: 'android')
     }
     implementation 'androidx.annotation:annotation:1.1.0'
-<<<<<<< HEAD
-    implementation 'androidx.core:core:1.2.0'
-=======
     implementation 'androidx.core:core:1.3.2'
->>>>>>> fa78bab5
     implementation('androidx.legacy:legacy-support-v13:1.0.0') {
         exclude(group: 'com.android.support', module: 'support-fragment')
         exclude(group: 'com.android.support', module: 'support-media-compat')
@@ -46,9 +33,8 @@
     implementation 'androidx.recyclerview:recyclerview:1.1.0'
     implementation 'androidx.cardview:cardview:1.0.0'
     implementation 'com.google.android:flexbox:1.1.0'
-<<<<<<< HEAD
-    implementation 'androidx.preference:preference:1.1.0'
-    implementation 'androidx.constraintlayout:constraintlayout:2.0.0-beta4'
+    implementation 'androidx.preference:preference:1.1.1'
+    implementation 'androidx.constraintlayout:constraintlayout:2.0.1'
     implementation "androidx.work:work-runtime-ktx:2.4.0"
     implementation "org.dashj:dashj-core:$dashjVersion"
     implementation 'org.dashevo:dashpay:0.15-SNAPSHOT'
@@ -56,15 +42,8 @@
     implementation 'org.dashevo:dpp:0.15-SNAPSHOT'
     implementation 'org.dashevo:dapi-client:0.15-SNAPSHOT'
     implementation 'io.grpc:grpc-stub:1.28.0' // CURRENT_GRPC_VERSION
-    implementation 'com.google.guava:guava:27.0.1-android'
-    implementation 'com.google.zxing:core:3.3.3'
-=======
-    implementation 'androidx.preference:preference:1.1.1'
-    implementation 'androidx.constraintlayout:constraintlayout:2.0.1'
-    implementation "org.dashj:dashj-core:$dashjVersion"
     implementation 'com.google.guava:guava:29.0-android'
     implementation 'com.google.zxing:core:3.4.1'
->>>>>>> fa78bab5
     implementation "com.squareup.okhttp3:okhttp:$ok_http_version"
     implementation "com.squareup.okhttp3:logging-interceptor:$ok_http_version"
 
@@ -81,15 +60,11 @@
 
     implementation project(path: ':common')
     implementation project(path: ':ui-redesign')
-<<<<<<< HEAD
 
     def room_version = "2.2.5"
     implementation "androidx.room:room-ktx:$room_version"
     implementation "androidx.room:room-runtime:$room_version"
     annotationProcessor "androidx.room:room-compiler:$room_version"
-=======
-    annotationProcessor 'androidx.room:room-compiler:2.2.5'
->>>>>>> fa78bab5
 
     //Uphold Integration
     implementation project(path: ':uphold-integration')
@@ -97,29 +72,14 @@
     implementation 'androidx.multidex:multidex:2.0.1'
 
     implementation "org.jetbrains.kotlin:kotlin-stdlib-jdk7:$kotlin_version"
-<<<<<<< HEAD
-    implementation "androidx.core:core-ktx:1.3.1"
+    implementation "androidx.core:core-ktx:1.3.2"
     implementation "org.jetbrains.kotlinx:kotlinx-coroutines-core:1.3.8"
 
     implementation 'com.github.bumptech.glide:glide:4.11.0'
     annotationProcessor 'com.github.bumptech.glide:compiler:4.11.0'
 
-    implementation 'com.google.firebase:firebase-analytics:17.5.0'
-    implementation 'com.google.firebase:firebase-inappmessaging-display:19.1.0'
-=======
-    implementation 'androidx.core:core-ktx:1.3.2'
-
-    implementation 'com.google.firebase:firebase-analytics:17.5.0'
-
-    implementation ('com.google.firebase:firebase-inappmessaging:19.1.1') {
-        exclude group: 'com.google.protobuf', module: 'protobuf-lite'
-        exclude group: 'com.google.firebase', module: 'protolite-well-known-types'
-    }
-    implementation ('com.google.firebase:firebase-inappmessaging-display:19.1.1') {
-        exclude group: 'com.google.protobuf', module: 'protobuf-lite'
-        exclude group: 'com.google.firebase', module: 'protolite-well-known-types'
-    }
->>>>>>> fa78bab5
+    implementation 'com.google.firebase:firebase-analytics:17.6.0'
+    implementation 'com.google.firebase:firebase-inappmessaging-display:19.1.1'
 
     implementation "androidx.lifecycle:lifecycle-extensions:$lifecycleVersion"
     implementation "androidx.lifecycle:lifecycle-viewmodel-ktx:$lifecycleVersion"
@@ -263,14 +223,12 @@
     dexOptions {
         preDexLibraries true
     }
-<<<<<<< HEAD
     kotlinOptions {
         jvmTarget = "1.8"
-=======
+    }
     compileOptions {
         sourceCompatibility JavaVersion.VERSION_1_8
         targetCompatibility JavaVersion.VERSION_1_8
->>>>>>> fa78bab5
     }
 }
 
