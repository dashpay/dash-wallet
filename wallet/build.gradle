--- conflicted
+++ resolved
@@ -61,16 +61,11 @@
     implementation 'com.amulyakhare:com.amulyakhare.textdrawable:1.0.1'
 
     implementation project(path: ':common')
-<<<<<<< HEAD
-    implementation project(path: ':ui-redesign')
 
     def room_version = "2.2.5"
     implementation "androidx.room:room-ktx:$room_version"
     implementation "androidx.room:room-runtime:$room_version"
     annotationProcessor "androidx.room:room-compiler:$room_version"
-=======
-    annotationProcessor 'androidx.room:room-compiler:2.2.5'
->>>>>>> 4373efd9
 
     //Uphold Integration
     implementation project(path: ':uphold-integration')
@@ -83,11 +78,9 @@
 
     implementation 'com.github.bumptech.glide:glide:4.11.0'
     annotationProcessor 'com.github.bumptech.glide:compiler:4.11.0'
-<<<<<<< HEAD
-=======
-
-    implementation 'com.google.firebase:firebase-analytics:17.5.0'
->>>>>>> 4373efd9
+
+    implementation 'com.github.bumptech.glide:glide:4.11.0'
+    annotationProcessor 'com.github.bumptech.glide:compiler:4.11.0'
 
     implementation 'com.google.firebase:firebase-analytics:17.6.0'
     implementation 'com.google.firebase:firebase-inappmessaging-display:19.1.1'
