plugins {
    id 'com.android.application'
    id 'project-report'
    id 'kotlin-android'
    id 'kotlin-android-extensions'
    id 'kotlin-kapt'
    id 'dagger.hilt.android.plugin'
    id 'com.google.android.libraries.mapsplatform.secrets-gradle-plugin'
    id 'androidx.navigation.safeargs.kotlin'
}

ext {
    archivesBaseName = 'dash-wallet'
}
repositories {
    mavenLocal()
    mavenCentral()
    maven {
        url 'https://maven.google.com/'
        name 'Google'
    }
}

dependencies {
    implementation project(path: ':common')
    implementation project(path: ":features:exploredash")
    implementation project(path: ':integrations:uphold')
    implementation project(path: ":integrations:coinbase")
    implementation project(path: ":integrations:crowdnode")

    implementation(project(':integration-android')) {
        exclude(group: 'com.google.android', module: 'android')
    }

    coreLibraryDesugaring "com.android.tools:desugar_jdk_libs:$desugaringLibraryVersion"

    // Android arch
    implementation 'androidx.legacy:legacy-support-v4:1.0.0'
    implementation 'androidx.annotation:annotation:1.5.0'
    implementation "androidx.core:core-ktx:$jetpackVersion"
<<<<<<< HEAD
    implementation "androidx.fragment:fragment-ktx:1.5.5"
=======
    implementation "androidx.fragment:fragment-ktx:1.5.0"
>>>>>>> 9f2d93c0
    implementation('androidx.legacy:legacy-support-v13:1.0.0') {
        exclude(group: 'com.android.support', module: 'support-fragment')
        exclude(group: 'com.android.support', module: 'support-media-compat')
    }
    implementation 'androidx.legacy:legacy-support-core-utils:1.0.0'
    implementation "androidx.work:work-runtime-ktx:$workRuntimeVersion"
    implementation "androidx.biometric:biometric:1.1.0"

    implementation "org.dashj:dashj-core:$dashjVersion"
    implementation "org.dashj.android:dashj-bls-android:1.0.0"
    implementation "org.dashj.android:dashj-x11-android:0.17.5"
    implementation "org.dashj.android:dashj-scrypt-android:0.17.5"
    implementation 'io.grpc:grpc-stub:1.28.0' // CURRENT_GRPC_VERSION
    implementation 'com.google.guava:guava:29.0-android'
    //noinspection GradleDependency
    implementation "com.google.zxing:core:$zxingVersion"

    implementation "com.squareup.okhttp3:okhttp:$ok_http_version"
    implementation "com.squareup.okhttp3:logging-interceptor:$ok_http_version"

    implementation 'com.squareup.moshi:moshi:1.11.0'
    implementation 'com.squareup.moshi:moshi-kotlin:1.11.0'
    implementation "org.slf4j:slf4j-api:$slf4jVersion"
    implementation('com.github.tony19:logback-android-classic:1.1.1-6') {
        exclude(group: 'com.google.android', module: 'android')
    }
    implementation 'com.github.tony19:logback-android-core:1.1.1-6'
    implementation 'com.google.code.findbugs:jsr305:3.0.2'
    implementation 'com.tbuonomo:dotsindicator:4.2'

    implementation 'com.google.android.gms:play-services-auth:19.0.0'

    // UI
    implementation "androidx.appcompat:appcompat:$appCompatVersion"
    implementation 'androidx.coordinatorlayout:coordinatorlayout:1.2.0'
    implementation "com.google.android.material:material:$materialVersion"
    implementation "androidx.recyclerview:recyclerview:$recyclerViewVersion"
    implementation 'androidx.cardview:cardview:1.0.0'
    implementation 'com.google.android.flexbox:flexbox:3.0.0'
    implementation "androidx.constraintlayout:constraintlayout:$constrainLayoutVersion"
    implementation "com.github.bumptech.glide:glide:$glideVersion"
    kapt "com.github.bumptech.glide:compiler:$glideVersion"
    implementation 'com.github.MikeOrtiz:TouchImageView:3.0.3'
    implementation "io.coil-kt:coil:$coilVersion"

    // Navigation
    implementation "androidx.navigation:navigation-fragment-ktx:$navigationVersion"
    implementation "androidx.navigation:navigation-ui-ktx:$navigationVersion"

    // Database
    implementation "androidx.room:room-ktx:$roomVersion"
    implementation "androidx.room:room-runtime:$roomVersion"
    kapt "androidx.room:room-compiler:$roomVersion"

    // Prefs
    implementation "androidx.preference:preference-ktx:$preferenceVersion"
    implementation 'com.scottyab:secure-preferences-lib:0.1.7'
    implementation "androidx.datastore:datastore-preferences:$datastoreVersion"

    implementation 'androidx.multidex:multidex:2.0.1'

    implementation "org.jetbrains.kotlin:kotlin-stdlib-jdk7:$kotlin_version"
    implementation "org.jetbrains.kotlinx:kotlinx-coroutines-core:$coroutinesVersion"

    // Firebase
    // Import the BoM for the Firebase platform
    implementation platform("com.google.firebase:firebase-bom:$firebaseVersion")
    implementation 'com.google.firebase:firebase-database-ktx:20.0.2'
    implementation 'com.google.firebase:firebase-auth-ktx'
    implementation 'com.google.firebase:firebase-analytics'
    implementation 'com.google.firebase:firebase-inappmessaging-display'
    implementation 'com.google.firebase:firebase-installations'
    implementation 'com.google.firebase:firebase-messaging-ktx'

    // Google Drive Dependencies
    implementation('com.google.api-client:google-api-client-android:1.26.0') {
        exclude group: 'com.google.guava', module: 'guava-jdk5'
    }
    implementation('com.google.apis:google-api-services-drive:v3-rev173-1.25.0') {
        exclude group: 'com.google.guava', module: 'guava-jdk5'
    }

    implementation('com.google.http-client:google-http-client-gson:1.26.0') { // do we need this
        exclude group: 'com.google.guava', module: 'guava-jdk5'
    }

    implementation "androidx.lifecycle:lifecycle-viewmodel-ktx:$lifecycleVersion"
    implementation "androidx.lifecycle:lifecycle-livedata-ktx:$lifecycleVersion"
    implementation "androidx.lifecycle:lifecycle-extensions:2.2.0"

    // DI
    implementation "com.google.dagger:hilt-android:$hiltVersion"
    kapt "com.google.dagger:hilt-compiler:$hiltVersion"
    implementation "androidx.hilt:hilt-work:$hiltWorkVersion"
    kapt 'androidx.hilt:hilt-compiler:1.0.0'

    // Unit tests
    testImplementation "junit:junit:$junitVersion"
    testImplementation "io.mockk:mockk:1.12.3"
    testImplementation "androidx.arch.core:core-testing:$coreTestingVersion"
    testImplementation "org.jetbrains.kotlinx:kotlinx-coroutines-test:$coroutinesVersion"

    // Instrumental tests
    androidTestImplementation "org.jetbrains.kotlinx:kotlinx-coroutines-test:$coroutinesVersion"
    androidTestImplementation "androidx.room:room-testing:$roomVersion"
    androidTestImplementation "androidx.test.ext:junit:$junitExtVersion"
    androidTestImplementation('androidx.test:runner:1.3.0') {
        exclude group: 'com.android.support', module: 'support-annotations'
    }
    androidTestImplementation('androidx.test.espresso:espresso-core:3.3.0') {
        exclude group: 'com.google.code.findbugs', module: 'jsr305'
        exclude group: 'com.android.support', module: 'support-annotations'
    }
    androidTestImplementation('androidx.test.espresso:espresso-intents:3.3.0') {
        exclude group: 'com.google.code.findbugs', module: 'jsr305'
        exclude group: 'com.android.support', module: 'support-annotations'
    }
}


ext {
    archivesBaseName = 'dash-wallet'
}

kapt {
    correctErrorTypes true
}

hilt {
    enableAggregatingTask = true
}

def props = new Properties()
if (file("../service.properties").exists()) {
    file("../service.properties").withInputStream { props.load(it) }
}

def localProps = new Properties()
if (file("../local.properties").exists()) {
    file("../local.properties").withInputStream { localProps.load(it) }
}

android {
    compileSdkVersion 31
    android.ndkVersion '21.3.6528147'

    defaultConfig {
        minSdkVersion 23
        targetSdkVersion 31
        versionCode project.hasProperty('versionCode') ? project.property('versionCode') as int : 90020
        versionName project.hasProperty('versionName') ? project.property('versionName') : "9.0.2"
        multiDexEnabled true
        generatedDensities = ['hdpi', 'xhdpi']
        vectorDrawables.useSupportLibrary = true
        testInstrumentationRunner "androidx.test.runner.AndroidJUnitRunner"

        javaCompileOptions {
            annotationProcessorOptions {
                arguments += ["room.schemaLocation": "$projectDir/schemas".toString()]
            }
        }
        buildConfigField("String", "UPHOLD_CLIENT_ID", "\"UPHOLD_CLIENT_ID\"")
        buildConfigField("String", "UPHOLD_CLIENT_SECRET", "\"UPHOLD_CLIENT_SECRET\"")
        buildConfigField("String", "SUPPORT_EMAIL", "\"\"")

        buildConfigField("String", "COINBASE_CLIENT_ID", "\"COINBASE_CLIENT_ID\"")
        buildConfigField("String", "COINBASE_CLIENT_SECRET", "\"COINBASE_CLIENT_SECRET\"")

        buildConfigField("String", "DASHDIRECT_CLIENT_ID", "\"DASHDIRECT_CLIENT_ID\"")

        def supportEmail = localProps.getProperty("SUPPORT_EMAIL")
        if (supportEmail != null) {
            buildConfigField("String", "SUPPORT_EMAIL", "\"$supportEmail\"")
        } else if(System.getenv("SUPPORT_EMAIL") != null) {
            buildConfigField("String", "SUPPORT_EMAIL", "\"${System.getenv("SUPPORT_EMAIL")}\"")
        }
    }

    signingConfigs {
        debug {
            storeFile file('keystore/debug.keystore')
            storePassword "android"
            keyAlias "androiddebugkey"
            keyPassword "android"
        }
    }

    buildTypes {
        all {
            minifyEnabled true
            proguardFiles getDefaultProguardFile('proguard-android.txt'), 'proguard.cfg'
            testProguardFiles getDefaultProguardFile('proguard-android.txt'), 'proguard.cfg', 'proguardTest-rules.txt'
        }
        debug {
            minifyEnabled false
            debuggable true
            def supportEmail = localProps.getProperty("INTERNAL_SUPPORT_EMAIL")
            if (supportEmail != null) {
                buildConfigField("String", "SUPPORT_EMAIL", "\"$supportEmail\"")
            } else if(System.getenv('INTERNAL_SUPPORT_EMAIL') != null) {
                buildConfigField("String", "SUPPORT_EMAIL", "\"${System.getenv('INTERNAL_SUPPORT_EMAIL')}\"")
            }
        }
    }
    sourceSets {
        main {
            manifest.srcFile 'AndroidManifest.xml'
            java.srcDirs = ['src']
            res.srcDirs = ['res']
            assets.srcDirs = ['assets']
        }
        test {
            java.srcDirs = ['test']
            resources.srcDirs = ['test']
        }
        androidTest {
            assets.srcDirs += "$projectDir/schemas"
            java.srcDirs = ['androidTest']
            resources.srcDirs = ['androidTest/java']
            res.srcDirs = ['androidTest/testNet3/res']
        }
        _testNet3 {
            res.srcDirs = ["testNet3/res"]
        }
        devnet {
            res.srcDirs = ["schnapps/res"]
        }
    }
    flavorDimensions "default"
    productFlavors {
        prod {
            applicationId = "hashengineering.darkcoin.wallet"
            def upholdClientId = props.getProperty("UPHOLD_CLIENT_ID")
            def upholdClientSecret = props.getProperty("UPHOLD_CLIENT_SECRET")
            if (upholdClientId == null) {
                upholdClientId = "\"UPHOLD_CLIENT_ID\""
            }
            if (upholdClientSecret == null) {
                upholdClientSecret = "\"UPHOLD_CLIENT_SECRET\""
            }
            buildConfigField("String", "UPHOLD_CLIENT_ID", upholdClientId)
            buildConfigField("String", "UPHOLD_CLIENT_SECRET", upholdClientSecret)

            def coinbaseClientId = props.getProperty("COINBASE_CLIENT_ID")
            def coinbaseClientSecret = props.getProperty("COINBASE_CLIENT_SECRET")

            if (coinbaseClientId == null) {
                coinbaseClientId = "\"COINBASE_CLIENT_ID\""
            }
            if (coinbaseClientSecret == null) {
                coinbaseClientSecret = "\"COINBASE_CLIENT_SECRET\""
            }
            buildConfigField("String", "COINBASE_CLIENT_ID", coinbaseClientId)
            buildConfigField("String", "COINBASE_CLIENT_SECRET", coinbaseClientSecret)

            def dashDirectClientId = props.getProperty("DASHDIRECT_CLIENT_ID")

            if (dashDirectClientId == null) {
                dashDirectClientId = "\"DASHDIRECT_CLIENT_ID\""
            }

            buildConfigField("String", "DASHDIRECT_CLIENT_ID", dashDirectClientId)

        }
        _testNet3 {
            applicationId = "hashengineering.darkcoin.wallet_test"
            def imgurClientId = props.getProperty("UPHOLD_CLIENT_ID_SANDBOX")
            def imgurClientSecret = props.getProperty("UPHOLD_CLIENT_SECRET_SANDBOX")
            if (imgurClientId == null) {
                imgurClientId = "\"UPHOLD_CLIENT_ID\""
            }
            if (imgurClientSecret == null) {
                imgurClientSecret = "\"UPHOLD_CLIENT_SECRET\""
            }
            buildConfigField("String", "UPHOLD_CLIENT_ID", imgurClientId)
            buildConfigField("String", "UPHOLD_CLIENT_SECRET", imgurClientSecret)

            def coinbaseClientId = props.getProperty("COINBASE_CLIENT_ID")
            def coinbaseClientSecret = props.getProperty("COINBASE_CLIENT_SECRET")

            if (coinbaseClientId == null) {
                coinbaseClientId = "\"COINBASE_CLIENT_ID\""
            }
            if (coinbaseClientSecret == null) {
                coinbaseClientSecret = "\"COINBASE_CLIENT_SECRET\""
            }
            buildConfigField("String", "COINBASE_CLIENT_ID", coinbaseClientId)
            buildConfigField("String", "COINBASE_CLIENT_SECRET", coinbaseClientSecret)

            def dashDirectClientId = props.getProperty("DASHDIRECT_CLIENT_ID")

            if (dashDirectClientId == null) {
                dashDirectClientId = "\"DASHDIRECT_CLIENT_ID\""
            }
            buildConfigField("String", "DASHDIRECT_CLIENT_ID", dashDirectClientId)
        }
        devnet {
            applicationId = "org.dash.wallet.devnet"
            buildConfigField("String", "UPHOLD_CLIENT_ID", "\"UPHOLD_CLIENT_ID\"")
            buildConfigField("String", "UPHOLD_CLIENT_SECRET", "\"UPHOLD_CLIENT_SECRET\"")
            buildConfigField("String", "COINBASE_CLIENT_ID", "\"\"")
            buildConfigField("String", "COINBASE_CLIENT_SECRET", "\"\"")

            def dashDirectClientId = props.getProperty("DASHDIRECT_CLIENT_ID")

            if (dashDirectClientId == null) {
                dashDirectClientId = "\"DASHDIRECT_CLIENT_ID\""
            }
            buildConfigField("String", "DASHDIRECT_CLIENT_ID", dashDirectClientId)
        }
    }

    packagingOptions {
        jniLibs {
            excludes += ['lib/x86_64/freebsd/libscrypt.so', 'lib/x86_64/linux/libscrypt.so']
        }
        resources {
            excludes += [
                    'lib/x86_64/darwin/libscrypt.dylib',
                    'com/google/thirdparty/publicsuffix/PublicSuffixPatterns.gwt.xml',
                    'com/google/thirdparty/publicsuffix/PublicSuffixType.gwt.xml',
                    'org/bitcoinj/crypto/mnemonic/wordlist/english.txt',
                    'org/bitcoinj/crypto/cacerts',
                    'org.bitcoin.production.checkpoints.txt',
                    'org.bitcoin.test.checkpoints.txt',
                    'google/protobuf/*.proto',
                    'META-INF/DEPENDENCIES',
                    'META-INF/AL2.0',
                    'META-INF/LGPL2.1'
            ]
        }
    }
    kotlinOptions {
        jvmTarget = "1.8"
    }
    compileOptions {
        coreLibraryDesugaringEnabled true
        sourceCompatibility JavaVersion.VERSION_1_8
        targetCompatibility JavaVersion.VERSION_1_8
    }
    buildFeatures {
        viewBinding true
    }
    lint {
        abortOnError false
        disable 'MissingTranslation'
    }
    tasks.withType(org.jetbrains.kotlin.gradle.tasks.KotlinCompile).configureEach {
        kotlinOptions {
            freeCompilerArgs += "-opt-in=kotlin.RequiresOptIn"
        }
    }
}

apply from: file("../gradle/google-services.gradle")<|MERGE_RESOLUTION|>--- conflicted
+++ resolved
@@ -38,11 +38,7 @@
     implementation 'androidx.legacy:legacy-support-v4:1.0.0'
     implementation 'androidx.annotation:annotation:1.5.0'
     implementation "androidx.core:core-ktx:$jetpackVersion"
-<<<<<<< HEAD
     implementation "androidx.fragment:fragment-ktx:1.5.5"
-=======
-    implementation "androidx.fragment:fragment-ktx:1.5.0"
->>>>>>> 9f2d93c0
     implementation('androidx.legacy:legacy-support-v13:1.0.0') {
         exclude(group: 'com.android.support', module: 'support-fragment')
         exclude(group: 'com.android.support', module: 'support-media-compat')
