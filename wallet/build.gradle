--- conflicted
+++ resolved
@@ -1,32 +1,10 @@
 apply plugin: 'com.android.application'
 apply plugin: 'androidsvgdrawable'
 
-<<<<<<< HEAD
 def localMavenRepo = 'file://' + new File(System.getProperty('user.home'), '.m2/repository').absolutePath
 repositories {
     maven { url localMavenRepo }
 
-    dependencies {
-        compile(project(':integration-android')) {
-            exclude(group: 'com.google.android', module: 'android')
-        }
-        compile 'com.android.support:support-annotations:22.0.0'
-        compile 'com.android.support:support-v4:22.0.0'
-        compile 'com.android.support:support-v13:22.0.0'
-        compile 'com.android.support:recyclerview-v7:22.0.0'
-        compile 'com.android.support:cardview-v7:22.0.0'
-        compile 'org.bitcoinj:darkcoinj-core:0.12.3'
-        compile 'com.google.protobuf:protobuf-java:2.5.0'
-        compile 'com.google.guava:guava:16.0.1'
-        compile 'com.google.zxing:core:3.2.0'
-        compile 'org.slf4j:slf4j-api:1.7.12'
-        compile('com.github.tony19:logback-android-classic:1.1.1-3') {
-            exclude(group: 'com.google.android', module: 'android')
-        }
-        compile 'com.github.tony19:logback-android-core:1.1.1-3'
-        compile 'com.google.code.findbugs:jsr305:2.0.3'
-    }
-=======
 dependencies {
     compile(project(':integration-android')) {
         exclude(group: 'com.google.android', module: 'android')
@@ -36,7 +14,7 @@
     compile 'com.android.support:support-v13:22.2.1'
     compile 'com.android.support:recyclerview-v7:22.2.1'
     compile 'com.android.support:cardview-v7:22.2.1'
-    compile 'org.bitcoinj:bitcoinj-core:0.13.2'
+    compile 'org.bitcoinj:darkcoinj-core:0.13.2'
     compile 'com.google.protobuf:protobuf-java:2.5.0'
     compile 'com.google.guava:guava:16.0.1'
     compile 'com.google.zxing:core:3.2.0'
@@ -48,7 +26,6 @@
     compile 'com.google.code.findbugs:jsr305:2.0.3'
     testCompile 'junit:junit:4.11'
 }
->>>>>>> 582dd957
 
     ext {
         archivesBaseName = 'bitcoin-wallet'
@@ -58,14 +35,10 @@
         compileSdkVersion 'android-16'
         buildToolsVersion '22.0.1'
 
-<<<<<<< HEAD
-        lintOptions { abortOnError false }
-=======
     lintOptions {
         abortOnError false
         disable 'MissingTranslation'
     }
->>>>>>> 582dd957
 
         buildTypes {
             all {
@@ -88,6 +61,10 @@
                 jni.srcDirs = []           //disable automatic ndk-build call
                 jniLibs.srcDirs = ['libs']
             }
+            test {
+                java.srcDirs = ['test']
+                resources.srcDirs = ['test']
+            }
         }
 
         packagingOptions {
@@ -99,32 +76,8 @@
             exclude 'org/bitcoinj/crypto/mnemonic/wordlist/english.txt'
             exclude 'org/bitcoinj/crypto/cacerts'
         }
-        test {
-            java.srcDirs = ['test']
-            resources.srcDirs = ['test']
-        }
     }
-<<<<<<< HEAD
 }
-    task svgToPng(type: fr.avianey.androidsvgdrawable.gradle.SvgDrawableTask) {
-        from = file('graphics')
-        to = file('res')
-        targetedDensities = ['hdpi', 'xhdpi', 'xxhdpi']
-        outputFormat = 'PNG'
-=======
-
-    packagingOptions {
-        exclude 'lib/x86_64/darwin/libscrypt.dylib'
-        exclude 'lib/x86_64/freebsd/libscrypt.so'
-        exclude 'lib/x86_64/linux/libscrypt.so'
-        exclude 'com/google/thirdparty/publicsuffix/PublicSuffixPatterns.gwt.xml'
-        exclude 'com/google/thirdparty/publicsuffix/PublicSuffixType.gwt.xml'
-        exclude 'org/bitcoinj/crypto/mnemonic/wordlist/english.txt'
-        exclude 'org/bitcoinj/crypto/cacerts'
-        exclude 'org.bitcoin.production.checkpoints'
-        exclude 'org.bitcoin.test.checkpoints'
->>>>>>> 582dd957
-    }
 
 // most important part to include .so files into the project
 task copyNativeLibs(type: Copy) {
@@ -142,4 +95,11 @@
     pkgTask ->
         pkgTask.jniFolders = new HashSet()
         pkgTask.jniFolders.add(new File(buildDir, 'native-libs'))
+}
+
+task svgToPng(type: fr.avianey.androidsvgdrawable.gradle.SvgDrawableTask) {
+    from = file('graphics')
+    to = file('res')
+    targetedDensities = ['hdpi', 'xhdpi', 'xxhdpi']
+    outputFormat = 'PNG'
 }