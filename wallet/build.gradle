--- conflicted
+++ resolved
@@ -15,14 +15,6 @@
     compile(project(':integration-android')) {
         exclude(group: 'com.google.android', module: 'android')
     }
-<<<<<<< HEAD
-=======
-    compile 'com.android.support:support-annotations:22.2.1'
-    compile 'com.android.support:support-v4:22.2.1'
-    compile 'com.android.support:support-v13:22.2.1'
-    compile 'com.android.support:recyclerview-v7:22.2.1'
-    compile 'com.android.support:cardview-v7:22.2.1'
->>>>>>> 55f523a5
     compile 'org.bitcoinj:darkcoinj-core:0.13.2.ix'
     compile 'com.google.protobuf:protobuf-java:2.5.0'
     compile 'com.google.guava:guava:16.0.1'
