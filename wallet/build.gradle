plugins {
    id 'com.android.application'
    id 'project-report'
    id 'kotlin-android'
    id 'kotlin-parcelize'
    id 'com.google.devtools.ksp'
    id 'dagger.hilt.android.plugin'
    id 'com.google.android.libraries.mapsplatform.secrets-gradle-plugin'
    id 'androidx.navigation.safeargs.kotlin'
    id 'org.jetbrains.kotlin.plugin.compose'
}

ext {
    archivesBaseName = 'dash-wallet'
}
repositories {
    mavenLocal()
    mavenCentral()
    maven {
        url 'https://maven.google.com/'
        name 'Google'
    }
}

dependencies {
    implementation project(path: ':common')
    implementation project(path: ":features:exploredash")
    implementation project(path: ':integrations:uphold')
    implementation project(path: ":integrations:coinbase")
    implementation project(path: ":integrations:crowdnode")

    implementation(project(':integration-android')) {
        exclude(group: 'com.google.android', module: 'android')
    }
    implementation 'com.google.android.libraries.identity.googleid:googleid:1.1.1'
    implementation 'com.google.android.gms:play-services-auth:21.3.0'

    coreLibraryDesugaring "com.android.tools:desugar_jdk_libs:$desugaringLibraryVersion"
    implementation 'com.google.android.material:material:1.3.0'
    implementation 'androidx.legacy:legacy-support-v4:1.0.0'

    // Android arch
    implementation 'androidx.legacy:legacy-support-v4:1.0.0'
    implementation 'androidx.annotation:annotation:1.5.0'
    implementation "androidx.core:core-ktx:$jetpackVersion"
    implementation "androidx.fragment:fragment-ktx:1.5.5"
    implementation('androidx.legacy:legacy-support-v13:1.0.0') {
        exclude(group: 'com.android.support', module: 'support-fragment')
        exclude(group: 'com.android.support', module: 'support-media-compat')
    }
    implementation 'androidx.legacy:legacy-support-core-utils:1.0.0'
    implementation "androidx.work:work-runtime-ktx:$workRuntimeVersion"
    implementation "androidx.biometric:biometric:1.1.0"

    implementation 'org.bouncycastle:bcprov-jdk15to18:1.74'
    implementation "org.dashj:dashj-core:$dashjVersion"
    implementation "org.dashj.platform:dash-sdk-java:$dppVersion"
    implementation "org.dashj.platform:dash-sdk-kotlin:$dppVersion"
    implementation "org.dashj.platform:dash-sdk-android:$dppVersion"
    implementation 'io.grpc:grpc-stub:1.54.0' // CURRENT_GRPC_VERSION
    implementation "org.dashj.android:dashj-bls-android:1.0.0"
    implementation "org.dashj.android:dashj-x11-android:0.17.5"
    implementation "org.dashj.android:dashj-scrypt-android:0.17.5"
    implementation 'com.google.guava:guava:29.0-android'
    //noinspection GradleDependency
    implementation "com.google.zxing:core:$zxingVersion"

    implementation "org.slf4j:slf4j-api:$slf4jVersion"
    implementation('com.github.tony19:logback-android:3.0.0') {
        exclude(group: 'com.google.android', module: 'android')
    }
    implementation 'com.google.code.findbugs:jsr305:3.0.2'
    implementation 'com.tbuonomo:dotsindicator:4.2'
    implementation 'com.github.amulyakhare:textdrawable:558677ea31'

    // Network
    implementation "com.squareup.okhttp3:okhttp:$ok_http_version"
    implementation "com.squareup.okhttp3:logging-interceptor:$ok_http_version"
    implementation 'com.squareup.moshi:moshi:1.11.0'
    implementation 'com.squareup.moshi:moshi-kotlin:1.11.0'
    implementation 'com.squareup.retrofit2:converter-moshi:2.6.4'
    implementation 'org.conscrypt:conscrypt-android:2.5.2' // TLS 1.3 support for Android <= 9.0

    // Credential Manager
    implementation "androidx.credentials:credentials:1.3.0"

    // UI
    implementation "androidx.appcompat:appcompat:$appCompatVersion"
    implementation 'androidx.coordinatorlayout:coordinatorlayout:1.2.0'
    implementation "com.google.android.material:material:$materialVersion"
    implementation "androidx.recyclerview:recyclerview:$recyclerViewVersion"
    implementation 'com.google.android.flexbox:flexbox:3.0.0'
    implementation "androidx.constraintlayout:constraintlayout:$constrainLayoutVersion"
    implementation "com.github.bumptech.glide:glide:$glideVersion"
    ksp "com.github.bumptech.glide:compiler:$glideVersion"
    implementation 'com.github.MikeOrtiz:TouchImageView:3.0.6'
    implementation "io.coil-kt:coil:$coilVersion"

    // Compose
    implementation(platform("androidx.compose:compose-bom:$composeBom"))
    implementation("androidx.compose.ui:ui")
    implementation("androidx.compose.ui:ui-tooling")
    implementation("androidx.compose.material3:material3")
    implementation("androidx.activity:activity-compose:1.7.2")
    implementation "androidx.lifecycle:lifecycle-runtime-compose:$lifecycleVersion"

    // Navigation
    implementation "androidx.navigation:navigation-fragment-ktx:$navigationVersion"
    implementation "androidx.navigation:navigation-ui-ktx:$navigationVersion"

    // Database
    implementation "androidx.room:room-ktx:$roomVersion"
    implementation "androidx.room:room-runtime:$roomVersion"
    ksp "androidx.room:room-compiler:$roomVersion"

    // Prefs
    implementation "androidx.preference:preference-ktx:$preferenceVersion"
    implementation 'com.scottyab:secure-preferences-lib:0.1.7'
    implementation "androidx.datastore:datastore-preferences:$datastoreVersion"

    implementation 'androidx.multidex:multidex:2.0.1'

    implementation "org.jetbrains.kotlin:kotlin-stdlib-jdk7:$kotlin_version"
    implementation "org.jetbrains.kotlinx:kotlinx-coroutines-core:$coroutinesVersion"

    // Firebase
    // Import the BoM for the Firebase platform
    implementation platform("com.google.firebase:firebase-bom:$firebaseVersion")
    implementation 'com.google.firebase:firebase-database-ktx:20.0.2'
    implementation 'com.google.firebase:firebase-auth-ktx'
    implementation 'com.google.firebase:firebase-analytics'
    implementation 'com.google.firebase:firebase-inappmessaging-display'
    implementation 'com.google.firebase:firebase-installations'
    implementation 'com.google.firebase:firebase-messaging-ktx'
    implementation 'com.google.firebase:firebase-dynamic-links'

    // Google Drive Dependencies
    implementation ('com.google.api-client:google-api-client-android:1.26.0') {
        exclude group: 'com.google.guava', module: 'guava-jdk5'
    }
    implementation('com.google.apis:google-api-services-drive:v3-rev173-1.25.0') {
        exclude group: 'com.google.guava', module: 'guava-jdk5'
    }

    implementation ('com.google.http-client:google-http-client-gson:1.26.0') { // do we need this
        exclude group: 'com.google.guava', module: 'guava-jdk5'
    }

    implementation "androidx.lifecycle:lifecycle-viewmodel-ktx:$lifecycleVersion"
    implementation "androidx.lifecycle:lifecycle-livedata-ktx:$lifecycleVersion"
    implementation "androidx.lifecycle:lifecycle-extensions:2.2.0"

    // DI
    implementation "com.google.dagger:hilt-android:$hiltVersion"
    ksp "com.google.dagger:hilt-compiler:$hiltVersion"
    implementation "androidx.hilt:hilt-work:$hiltWorkVersion"
    ksp "androidx.hilt:hilt-compiler:$hiltCompilerVersion"

    // Unit tests
    testImplementation "junit:junit:$junitVersion"
    testImplementation "io.mockk:mockk:1.12.3"
    testImplementation "androidx.arch.core:core-testing:$coreTestingVersion"
    testImplementation "org.jetbrains.kotlinx:kotlinx-coroutines-test:$coroutinesVersion"

    // Instrumental tests
    androidTestImplementation "org.jetbrains.kotlinx:kotlinx-coroutines-test:$coroutinesVersion"
    androidTestImplementation "androidx.room:room-testing:$roomVersion"
    androidTestImplementation "androidx.test.ext:junit:$junitExtVersion"
    androidTestImplementation('androidx.test:runner:1.3.0') {
        exclude group: 'com.android.support', module: 'support-annotations'
    }
    androidTestImplementation('androidx.test.espresso:espresso-core:3.3.0') {
        exclude group: 'com.google.code.findbugs', module: 'jsr305'
        exclude group: 'com.android.support', module: 'support-annotations'
    }
    androidTestImplementation('androidx.test.espresso:espresso-intents:3.3.0') {
        exclude group: 'com.google.code.findbugs', module: 'jsr305'
        exclude group: 'com.android.support', module: 'support-annotations'
    }

    // DI for instrumentation tests
    androidTestImplementation  "com.google.dagger:hilt-android-testing:$hiltVersion"
    kspAndroidTest "com.google.dagger:hilt-compiler:$hiltVersion"

    // DI for local unit tests
    testImplementation "com.google.dagger:hilt-android-testing:$hiltVersion"
    kspTest "com.google.dagger:hilt-compiler:$hiltVersion"
}

hilt {
    enableAggregatingTask = true
}

ext {
    archivesBaseName = 'dash-wallet'
}

def props = new Properties()
if (file("../service.properties").exists()) {
    file("../service.properties").withInputStream { props.load(it) }
}

def localProps = new Properties()
if (file("../local.properties").exists()) {
    file("../local.properties").withInputStream { localProps.load(it) }
}

android {
    android.ndkVersion '21.3.6528147'
    namespace "de.schildbach.wallet_test"

    defaultConfig {
        compileSdk 34
        minSdkVersion 24
        targetSdkVersion 34
        // version code: MMmmppbb; MM = Major Version, mm = minor version, pp == patch version, bb = build
<<<<<<< HEAD
        versionCode project.hasProperty('versionCode') ? project.property('versionCode') as int : 11020002
        versionName project.hasProperty('versionName') ? project.property('versionName') : "11.2.0-rinv"
=======
        versionCode project.hasProperty('versionCode') ? project.property('versionCode') as int : 11020210
        versionName project.hasProperty('versionName') ? project.property('versionName') : "11.2.2"
>>>>>>> 6cf50cbd
        multiDexEnabled true
        generatedDensities = ['hdpi', 'xhdpi']
        vectorDrawables.useSupportLibrary = true
        testInstrumentationRunner "androidx.test.runner.AndroidJUnitRunner"
        ksp {
            arg("room.schemaLocation", "$projectDir/schemas")
        }
        buildConfigField("String", "UPHOLD_CLIENT_ID", "\"UPHOLD_CLIENT_ID\"")
        buildConfigField("String", "UPHOLD_CLIENT_SECRET", "\"UPHOLD_CLIENT_SECRET\"")
        buildConfigField("String", "SUPPORT_EMAIL", "\"\"")

        buildConfigField("String", "COINBASE_CLIENT_ID", "\"COINBASE_CLIENT_ID\"")
        buildConfigField("String", "COINBASE_CLIENT_SECRET", "\"COINBASE_CLIENT_SECRET\"")

        def supportEmail = localProps.getProperty("SUPPORT_EMAIL")
        if (supportEmail != null) {
            buildConfigField("String", "SUPPORT_EMAIL", "\"$supportEmail\"")
        } else if(System.getenv("SUPPORT_EMAIL") != null) {
            buildConfigField("String", "SUPPORT_EMAIL", "\"${System.getenv("SUPPORT_EMAIL")}\"")
        }
        buildConfigField("String", "DPP_VERSION", "\"$dppVersion\"")
    }

    buildTypes {
        all {
            def imgurClientId = props.getProperty("IMGUR_CLIENT_ID")
            def imgurClientSecret = props.getProperty("IMGUR_CLIENT_SECRET")
            if (imgurClientId == null) {
                imgurClientId = "\"IMGUR_CLIENT_ID\""
            }
            if (imgurClientSecret == null) {
                imgurClientSecret = "\"IMGUR_CLIENT_SECRET\""
            }
            buildConfigField("String", "IMGUR_CLIENT_ID", imgurClientId)
            buildConfigField("String", "IMGUR_CLIENT_SECRET", imgurClientSecret)
        }
        release {
            minifyEnabled true
            proguardFiles getDefaultProguardFile('proguard-android.txt'), 'proguard.cfg'
            testProguardFiles getDefaultProguardFile('proguard-android.txt'), 'proguard.cfg', 'proguardTest-rules.txt'
        }
        debug {
            multiDexEnabled true
            minifyEnabled false
            debuggable true
            def supportEmail = localProps.getProperty("INTERNAL_SUPPORT_EMAIL")
            if (supportEmail != null) {
                buildConfigField("String", "SUPPORT_EMAIL", "\"$supportEmail\"")
            } else if(System.getenv('INTERNAL_SUPPORT_EMAIL') != null) {
                buildConfigField("String", "SUPPORT_EMAIL", "\"${System.getenv('INTERNAL_SUPPORT_EMAIL')}\"")
            }
        }
    }
    sourceSets {
        main {
            manifest.srcFile 'AndroidManifest.xml'
            java.srcDirs = ['src']
            res.srcDirs = ['res']
            assets.srcDirs = ['assets']
        }
        test {
            java.srcDirs = ['test']
            resources.srcDirs = ['test']
        }
        androidTest {
            assets.srcDirs += "$projectDir/schemas"
            java.srcDirs = ['androidTest']
            resources.srcDirs = ['androidTest/java']
            res.srcDirs = ['androidTest/testNet3/res']
        }
        _testNet3 {
            res.srcDirs = ["testNet3/res"]
        }
        staging {
            res.srcDirs = ["staging/res"]
        }
        devnet {
            res.srcDirs = ["schnapps/res"]
        }
    }
    flavorDimensions "default"
    productFlavors {
        all {
            def coinbaseClientId = props.getProperty("COINBASE_CLIENT_ID", "\"COINBASE_CLIENT_ID\"")
            def coinbaseClientSecret = props.getProperty("COINBASE_CLIENT_SECRET", "\"COINBASE_CLIENT_SECRET\"")
            buildConfigField("String", "COINBASE_CLIENT_ID", coinbaseClientId)
            buildConfigField("String", "COINBASE_CLIENT_SECRET", coinbaseClientSecret)
        }
        prod {
            applicationId = "hashengineering.darkcoin.wallet"

            def upholdClientId = props.getProperty("UPHOLD_CLIENT_ID", "\"UPHOLD_CLIENT_ID\"")
            def upholdClientSecret = props.getProperty("UPHOLD_CLIENT_SECRET", "\"UPHOLD_CLIENT_SECRET\"")
            buildConfigField("String", "UPHOLD_CLIENT_ID", upholdClientId)
            buildConfigField("String", "UPHOLD_CLIENT_SECRET", upholdClientSecret)

            def topperKeyId = props.getProperty("TOPPER_KEY_ID", "\"TOPPER_KEY_ID\"")
            def topperWidgetId = props.getProperty("TOPPER_WIDGET_ID", "\"TOPPER_WIDGET_ID\"")
            def topperPrivateKey = props.getProperty("TOPPER_PRIVATE_KEY", "\"TOPPER_PRIVATE_KEY\"")
            buildConfigField("String", "TOPPER_KEY_ID", topperKeyId)
            buildConfigField("String", "TOPPER_WIDGET_ID", topperWidgetId)
            buildConfigField("String", "TOPPER_PRIVATE_KEY", topperPrivateKey)

            def zenLedgerClientId = props.getProperty("ZENLEDGER_CLIENT_ID", "\"\"")
            def zenLedgerClientSecret = props.getProperty("ZENLEDGER_CLIENT_SECRET", "\"\"")
            buildConfigField("String", "ZENLEDGER_CLIENT_ID", zenLedgerClientId)
            buildConfigField("String", "ZENLEDGER_CLIENT_SECRET", zenLedgerClientSecret)
        }
        _testNet3 {
            applicationId = "hashengineering.darkcoin.wallet_test"

            def upholdClientId = props.getProperty("UPHOLD_CLIENT_ID_SANDBOX", "\"UPHOLD_CLIENT_ID\"")
            def upholdClientSecret = props.getProperty("UPHOLD_CLIENT_SECRET_SANDBOX", "\"UPHOLD_CLIENT_SECRET\"")
            buildConfigField("String", "UPHOLD_CLIENT_ID", upholdClientId)
            buildConfigField("String", "UPHOLD_CLIENT_SECRET", upholdClientSecret)

            def topperKeyId = props.getProperty("TOPPER_KEY_ID_SANDBOX", "\"TOPPER_KEY_ID\"")
            def topperWidgetId = props.getProperty("TOPPER_WIDGET_ID_SANDBOX", "\"TOPPER_WIDGET_ID\"")
            def topperPrivateKey = props.getProperty("TOPPER_PRIVATE_KEY_SANDBOX", "\"TOPPER_PRIVATE_KEY\"")
            buildConfigField("String", "TOPPER_KEY_ID", topperKeyId)
            buildConfigField("String", "TOPPER_WIDGET_ID", topperWidgetId)
            buildConfigField("String", "TOPPER_PRIVATE_KEY", topperPrivateKey)
            buildConfigField("String", "ZENLEDGER_CLIENT_ID", "\"\"")
            buildConfigField("String", "ZENLEDGER_CLIENT_SECRET", "\"\"")
        }
        staging {
            applicationId = "org.dash.dashpay.testnet"
            def upholdClientId = props.getProperty("UPHOLD_CLIENT_ID_SANDBOX")
            def upholdClientSecret = props.getProperty("UPHOLD_CLIENT_SECRET_SANDBOX")
            if (upholdClientId == null) {
                upholdClientId = "\"UPHOLD_CLIENT_ID\""
            }
            if (upholdClientSecret == null) {
                upholdClientSecret = "\"UPHOLD_CLIENT_SECRET\""
            }
            buildConfigField("String", "UPHOLD_CLIENT_ID", upholdClientId)
            buildConfigField("String", "UPHOLD_CLIENT_SECRET", upholdClientSecret)
            def topperKeyId = props.getProperty("TOPPER_KEY_ID_SANDBOX", "\"TOPPER_KEY_ID\"")
            def topperWidgetId = props.getProperty("TOPPER_WIDGET_ID_SANDBOX", "\"TOPPER_WIDGET_ID\"")
            def topperPrivateKey = props.getProperty("TOPPER_PRIVATE_KEY_SANDBOX", "\"TOPPER_PRIVATE_KEY\"")
            buildConfigField("String", "TOPPER_KEY_ID", topperKeyId)
            buildConfigField("String", "TOPPER_WIDGET_ID", topperWidgetId)
            buildConfigField("String", "TOPPER_PRIVATE_KEY", topperPrivateKey)
            buildConfigField("String", "ZENLEDGER_CLIENT_ID", "\"\"")
            buildConfigField("String", "ZENLEDGER_CLIENT_SECRET", "\"\"")
        }
        devnet {
            applicationId = "org.dash.dashpay.schnapps"
            def imgurClientId = props.getProperty("UPHOLD_CLIENT_ID_SANDBOX")
            def imgurClientSecret = props.getProperty("UPHOLD_CLIENT_SECRET_SANDBOX")
            if (imgurClientId == null) {
                imgurClientId = "\"UPHOLD_CLIENT_ID\""
            }
            if (imgurClientSecret == null) {
                imgurClientSecret = "\"UPHOLD_CLIENT_SECRET\""
            }
            applicationId = "org.dash.wallet.devnet"
            buildConfigField("String", "UPHOLD_CLIENT_ID", "\"UPHOLD_CLIENT_ID\"")
            buildConfigField("String", "UPHOLD_CLIENT_SECRET", "\"UPHOLD_CLIENT_SECRET\"")
            buildConfigField("String", "ZENLEDGER_CLIENT_ID", "\"\"")
            buildConfigField("String", "ZENLEDGER_CLIENT_SECRET", "\"\"")
        }
    }

    packagingOptions {
        jniLibs {
            excludes += [
                // android libscrypt.so is in dashj-x11-android
                'lib/x86_64/freebsd/libscrypt.so',
                'lib/x86_64/linux/libscrypt.so',
                'lib/x86_64/darwin/libscrypt.dylib',
                // 32-bit Platform SDK is not supported
                'lib/x86/libsdklib.so',
                'lib/armeabi-v7a/libsdklib.so'
            ]
        }
        resources {
            excludes += [
                    'com/google/thirdparty/publicsuffix/PublicSuffixPatterns.gwt.xml',
                    'com/google/thirdparty/publicsuffix/PublicSuffixType.gwt.xml',
                    'org/bitcoinj/crypto/mnemonic/wordlist/english.txt',
                    'org/bitcoinj/crypto/cacerts',
                    'org.bitcoin.production.checkpoints.txt',
                    'org.bitcoin.test.checkpoints.txt',
                    'google/protobuf/*.proto',
                    'META-INF/DEPENDENCIES',
                    'META-INF/AL2.0',
                    'META-INF/LGPL2.1'
            ]
        }
    }
    kotlinOptions {
        jvmTarget = "1.8"
    }
    compileOptions {
        coreLibraryDesugaringEnabled true
        sourceCompatibility JavaVersion.VERSION_1_8
        targetCompatibility JavaVersion.VERSION_1_8
    }
    buildFeatures {
        viewBinding true
        compose true
    }
    composeOptions {
        kotlinCompilerExtensionVersion = "1.5.14"
    }
    testOptions {
        unitTests.includeAndroidResources  = true
        unitTests.returnDefaultValues = true
    }
    lint {
        abortOnError false
        disable 'MissingTranslation'
    }
    tasks.withType(org.jetbrains.kotlin.gradle.tasks.KotlinCompile).configureEach {
        kotlinOptions {
            freeCompilerArgs += "-opt-in=kotlin.RequiresOptIn"
        }
    }
}

apply from: file("../gradle/google-services.gradle")<|MERGE_RESOLUTION|>--- conflicted
+++ resolved
@@ -214,13 +214,8 @@
         minSdkVersion 24
         targetSdkVersion 34
         // version code: MMmmppbb; MM = Major Version, mm = minor version, pp == patch version, bb = build
-<<<<<<< HEAD
-        versionCode project.hasProperty('versionCode') ? project.property('versionCode') as int : 11020002
-        versionName project.hasProperty('versionName') ? project.property('versionName') : "11.2.0-rinv"
-=======
         versionCode project.hasProperty('versionCode') ? project.property('versionCode') as int : 11020210
         versionName project.hasProperty('versionName') ? project.property('versionName') : "11.2.2"
->>>>>>> 6cf50cbd
         multiDexEnabled true
         generatedDensities = ['hdpi', 'xhdpi']
         vectorDrawables.useSupportLibrary = true
