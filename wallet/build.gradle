plugins {
    id 'com.android.application'
    id 'project-report'
    id 'kotlin-android'
    id 'kotlin-parcelize'
    id 'kotlin-kapt'
    id 'dagger.hilt.android.plugin'
    id 'com.google.android.libraries.mapsplatform.secrets-gradle-plugin'
    id 'androidx.navigation.safeargs.kotlin'
}

ext {
    archivesBaseName = 'dash-wallet'
}
repositories {
    mavenLocal()
    mavenCentral()
    maven {
        url 'https://maven.google.com/'
        name 'Google'
    }
}

dependencies {
    implementation project(path: ':common')
    implementation project(path: ":features:exploredash")
    implementation project(path: ':integrations:uphold')
    implementation project(path: ":integrations:coinbase")
    implementation project(path: ":integrations:crowdnode")

    implementation(project(':integration-android')) {
        exclude(group: 'com.google.android', module: 'android')
    }

    coreLibraryDesugaring "com.android.tools:desugar_jdk_libs:$desugaringLibraryVersion"

    // Android arch
    implementation 'androidx.legacy:legacy-support-v4:1.0.0'
    implementation 'androidx.annotation:annotation:1.5.0'
    implementation "androidx.core:core-ktx:$jetpackVersion"
    implementation "androidx.fragment:fragment-ktx:1.5.5"
    implementation('androidx.legacy:legacy-support-v13:1.0.0') {
        exclude(group: 'com.android.support', module: 'support-fragment')
        exclude(group: 'com.android.support', module: 'support-media-compat')
    }
    implementation 'androidx.legacy:legacy-support-core-utils:1.0.0'
    implementation "androidx.work:work-runtime-ktx:$workRuntimeVersion"
    implementation "androidx.biometric:biometric:1.1.0"

    implementation "org.dashj:dashj-core:$dashjVersion"
    implementation "org.dashj.android:dashj-bls-android:1.0.0"
    implementation "org.dashj.android:dashj-x11-android:0.17.5"
    implementation "org.dashj.android:dashj-scrypt-android:0.17.5"
    implementation 'io.grpc:grpc-stub:1.28.0' // CURRENT_GRPC_VERSION
    implementation 'com.google.guava:guava:29.0-android'
    //noinspection GradleDependency
    implementation "com.google.zxing:core:$zxingVersion"

    implementation "org.slf4j:slf4j-api:$slf4jVersion"
    implementation('com.github.tony19:logback-android-classic:1.1.1-6') {
        exclude(group: 'com.google.android', module: 'android')
    }
    implementation 'com.github.tony19:logback-android-core:1.1.1-6'
    implementation 'com.google.code.findbugs:jsr305:3.0.2'
    implementation 'com.tbuonomo:dotsindicator:4.2'

    implementation 'com.google.android.gms:play-services-auth:19.0.0'

    // Network
    implementation "com.squareup.okhttp3:okhttp:$ok_http_version"
    implementation "com.squareup.okhttp3:logging-interceptor:$ok_http_version"
    implementation 'com.squareup.moshi:moshi:1.11.0'
    implementation 'com.squareup.moshi:moshi-kotlin:1.11.0'
    implementation 'com.squareup.retrofit2:converter-moshi:2.6.4'

    // UI
    implementation "androidx.appcompat:appcompat:$appCompatVersion"
    implementation 'androidx.coordinatorlayout:coordinatorlayout:1.2.0'
    implementation "com.google.android.material:material:$materialVersion"
    implementation "androidx.recyclerview:recyclerview:$recyclerViewVersion"
    implementation 'com.google.android.flexbox:flexbox:3.0.0'
    implementation "androidx.constraintlayout:constraintlayout:$constrainLayoutVersion"
    implementation "com.github.bumptech.glide:glide:$glideVersion"
    kapt "com.github.bumptech.glide:compiler:$glideVersion"
    implementation 'com.github.MikeOrtiz:TouchImageView:3.0.3'
    implementation "io.coil-kt:coil:$coilVersion"

    // Navigation
    implementation "androidx.navigation:navigation-fragment-ktx:$navigationVersion"
    implementation "androidx.navigation:navigation-ui-ktx:$navigationVersion"

    // Database
    implementation "androidx.room:room-ktx:$roomVersion"
    implementation "androidx.room:room-runtime:$roomVersion"
    kapt "androidx.room:room-compiler:$roomVersion"

    // Prefs
    implementation "androidx.preference:preference-ktx:$preferenceVersion"
    implementation 'com.scottyab:secure-preferences-lib:0.1.7'
    implementation "androidx.datastore:datastore-preferences:$datastoreVersion"

    implementation 'androidx.multidex:multidex:2.0.1'

    implementation "org.jetbrains.kotlin:kotlin-stdlib-jdk7:$kotlin_version"
    implementation "org.jetbrains.kotlinx:kotlinx-coroutines-core:$coroutinesVersion"

    // Firebase
    // Import the BoM for the Firebase platform
    implementation platform("com.google.firebase:firebase-bom:$firebaseVersion")
    implementation 'com.google.firebase:firebase-database-ktx:20.0.2'
    implementation 'com.google.firebase:firebase-auth-ktx'
    implementation 'com.google.firebase:firebase-analytics'
    implementation 'com.google.firebase:firebase-inappmessaging-display'
    implementation 'com.google.firebase:firebase-installations'
    implementation 'com.google.firebase:firebase-messaging-ktx'

    // Google Drive Dependencies
    implementation('com.google.api-client:google-api-client-android:1.26.0') {
        exclude group: 'com.google.guava', module: 'guava-jdk5'
    }
    implementation('com.google.apis:google-api-services-drive:v3-rev173-1.25.0') {
        exclude group: 'com.google.guava', module: 'guava-jdk5'
    }

    implementation('com.google.http-client:google-http-client-gson:1.26.0') { // do we need this
        exclude group: 'com.google.guava', module: 'guava-jdk5'
    }

    implementation "androidx.lifecycle:lifecycle-viewmodel-ktx:$lifecycleVersion"
    implementation "androidx.lifecycle:lifecycle-livedata-ktx:$lifecycleVersion"
    implementation "androidx.lifecycle:lifecycle-extensions:2.2.0"

    // DI
    implementation "com.google.dagger:hilt-android:$hiltVersion"
    kapt "com.google.dagger:hilt-compiler:$hiltVersion"
    implementation "androidx.hilt:hilt-work:$hiltWorkVersion"
    kapt 'androidx.hilt:hilt-compiler:1.0.0'

    // Unit tests
    testImplementation "junit:junit:$junitVersion"
    testImplementation "io.mockk:mockk:1.12.3"
    testImplementation "androidx.arch.core:core-testing:$coreTestingVersion"
    testImplementation "org.jetbrains.kotlinx:kotlinx-coroutines-test:$coroutinesVersion"

    // Instrumental tests
    androidTestImplementation "org.jetbrains.kotlinx:kotlinx-coroutines-test:$coroutinesVersion"
    androidTestImplementation "androidx.room:room-testing:$roomVersion"
    androidTestImplementation "androidx.test.ext:junit:$junitExtVersion"
    androidTestImplementation('androidx.test:runner:1.3.0') {
        exclude group: 'com.android.support', module: 'support-annotations'
    }
    androidTestImplementation('androidx.test.espresso:espresso-core:3.3.0') {
        exclude group: 'com.google.code.findbugs', module: 'jsr305'
        exclude group: 'com.android.support', module: 'support-annotations'
    }
    androidTestImplementation('androidx.test.espresso:espresso-intents:3.3.0') {
        exclude group: 'com.google.code.findbugs', module: 'jsr305'
        exclude group: 'com.android.support', module: 'support-annotations'
    }
}


ext {
    archivesBaseName = 'dash-wallet'
}

kapt {
    correctErrorTypes true
}

hilt {
    enableAggregatingTask = true
}

def props = new Properties()
if (file("../service.properties").exists()) {
    file("../service.properties").withInputStream { props.load(it) }
}

def localProps = new Properties()
if (file("../local.properties").exists()) {
    file("../local.properties").withInputStream { localProps.load(it) }
}

android {
    compileSdkVersion 31
    android.ndkVersion '21.3.6528147'

    defaultConfig {
        minSdkVersion 23
        targetSdkVersion 31
        versionCode project.hasProperty('versionCode') ? project.property('versionCode') as int : 90032
        versionName project.hasProperty('versionName') ? project.property('versionName') : "9.0.3"
        multiDexEnabled true
        generatedDensities = ['hdpi', 'xhdpi']
        vectorDrawables.useSupportLibrary = true
        testInstrumentationRunner "androidx.test.runner.AndroidJUnitRunner"

        javaCompileOptions {
            annotationProcessorOptions {
                arguments += ["room.schemaLocation": "$projectDir/schemas".toString()]
            }
        }
        buildConfigField("String", "UPHOLD_CLIENT_ID", "\"UPHOLD_CLIENT_ID\"")
        buildConfigField("String", "UPHOLD_CLIENT_SECRET", "\"UPHOLD_CLIENT_SECRET\"")
        buildConfigField("String", "SUPPORT_EMAIL", "\"\"")

        buildConfigField("String", "COINBASE_CLIENT_ID", "\"COINBASE_CLIENT_ID\"")
        buildConfigField("String", "COINBASE_CLIENT_SECRET", "\"COINBASE_CLIENT_SECRET\"")

        buildConfigField("String", "DASHDIRECT_CLIENT_ID", "\"DASHDIRECT_CLIENT_ID\"")

        def supportEmail = localProps.getProperty("SUPPORT_EMAIL")
        if (supportEmail != null) {
            buildConfigField("String", "SUPPORT_EMAIL", "\"$supportEmail\"")
        } else if(System.getenv("SUPPORT_EMAIL") != null) {
            buildConfigField("String", "SUPPORT_EMAIL", "\"${System.getenv("SUPPORT_EMAIL")}\"")
        }
    }

    signingConfigs {
        debug {
            storeFile file('keystore/debug.keystore')
            storePassword "android"
            keyAlias "androiddebugkey"
            keyPassword "android"
        }
    }

    buildTypes {
        all {
            minifyEnabled true
            proguardFiles getDefaultProguardFile('proguard-android.txt'), 'proguard.cfg'
            testProguardFiles getDefaultProguardFile('proguard-android.txt'), 'proguard.cfg', 'proguardTest-rules.txt'
        }
        debug {
            minifyEnabled false
            debuggable true
            def supportEmail = localProps.getProperty("INTERNAL_SUPPORT_EMAIL")
            if (supportEmail != null) {
                buildConfigField("String", "SUPPORT_EMAIL", "\"$supportEmail\"")
            } else if(System.getenv('INTERNAL_SUPPORT_EMAIL') != null) {
                buildConfigField("String", "SUPPORT_EMAIL", "\"${System.getenv('INTERNAL_SUPPORT_EMAIL')}\"")
            }
        }
    }
    sourceSets {
        main {
            manifest.srcFile 'AndroidManifest.xml'
            java.srcDirs = ['src']
            res.srcDirs = ['res']
            assets.srcDirs = ['assets']
        }
        test {
            java.srcDirs = ['test']
            resources.srcDirs = ['test']
        }
        androidTest {
            assets.srcDirs += "$projectDir/schemas"
            java.srcDirs = ['androidTest']
            resources.srcDirs = ['androidTest/java']
            res.srcDirs = ['androidTest/testNet3/res']
        }
        _testNet3 {
            res.srcDirs = ["testNet3/res"]
        }
        devnet {
            res.srcDirs = ["schnapps/res"]
        }
    }
    flavorDimensions "default"
    productFlavors {
        all {
            def coinbaseClientId = props.getProperty("COINBASE_CLIENT_ID", "\"COINBASE_CLIENT_ID\"")
            def coinbaseClientSecret = props.getProperty("COINBASE_CLIENT_SECRET", "\"COINBASE_CLIENT_SECRET\"")
            buildConfigField("String", "COINBASE_CLIENT_ID", coinbaseClientId)
            buildConfigField("String", "COINBASE_CLIENT_SECRET", coinbaseClientSecret)
        }
        prod {
            applicationId = "hashengineering.darkcoin.wallet"

            def upholdClientId = props.getProperty("UPHOLD_CLIENT_ID", "\"UPHOLD_CLIENT_ID\"")
            def upholdClientSecret = props.getProperty("UPHOLD_CLIENT_SECRET", "\"UPHOLD_CLIENT_SECRET\"")
            buildConfigField("String", "UPHOLD_CLIENT_ID", upholdClientId)
            buildConfigField("String", "UPHOLD_CLIENT_SECRET", upholdClientSecret)

<<<<<<< HEAD
            def coinbaseClientId = props.getProperty("COINBASE_CLIENT_ID")
            def coinbaseClientSecret = props.getProperty("COINBASE_CLIENT_SECRET")

            if (coinbaseClientId == null) {
                coinbaseClientId = "\"COINBASE_CLIENT_ID\""
            }
            if (coinbaseClientSecret == null) {
                coinbaseClientSecret = "\"COINBASE_CLIENT_SECRET\""
            }
            buildConfigField("String", "COINBASE_CLIENT_ID", coinbaseClientId)
            buildConfigField("String", "COINBASE_CLIENT_SECRET", coinbaseClientSecret)

            def dashDirectClientId = props.getProperty("DASHDIRECT_CLIENT_ID")

            if (dashDirectClientId == null) {
                dashDirectClientId = "\"DASHDIRECT_CLIENT_ID\""
            }

            buildConfigField("String", "DASHDIRECT_CLIENT_ID", dashDirectClientId)

=======
            def topperKeyId = props.getProperty("TOPPER_KEY_ID", "\"TOPPER_KEY_ID\"")
            def topperWidgetId = props.getProperty("TOPPER_WIDGET_ID", "\"TOPPER_WIDGET_ID\"")
            def topperPrivateKey = props.getProperty("TOPPER_PRIVATE_KEY", "\"TOPPER_PRIVATE_KEY\"")
            buildConfigField("String", "TOPPER_KEY_ID", topperKeyId)
            buildConfigField("String", "TOPPER_WIDGET_ID", topperWidgetId)
            buildConfigField("String", "TOPPER_PRIVATE_KEY", topperPrivateKey)
>>>>>>> ee7ca096
        }
        _testNet3 {
            applicationId = "hashengineering.darkcoin.wallet_test"

            def upholdClientId = props.getProperty("UPHOLD_CLIENT_ID_SANDBOX", "\"UPHOLD_CLIENT_ID\"")
            def upholdClientSecret = props.getProperty("UPHOLD_CLIENT_SECRET_SANDBOX", "\"UPHOLD_CLIENT_SECRET\"")
            buildConfigField("String", "UPHOLD_CLIENT_ID", upholdClientId)
            buildConfigField("String", "UPHOLD_CLIENT_SECRET", upholdClientSecret)

<<<<<<< HEAD
            if (coinbaseClientId == null) {
                coinbaseClientId = "\"COINBASE_CLIENT_ID\""
            }
            if (coinbaseClientSecret == null) {
                coinbaseClientSecret = "\"COINBASE_CLIENT_SECRET\""
            }
            buildConfigField("String", "COINBASE_CLIENT_ID", coinbaseClientId)
            buildConfigField("String", "COINBASE_CLIENT_SECRET", coinbaseClientSecret)

            def dashDirectClientId = props.getProperty("DASHDIRECT_CLIENT_ID")

            if (dashDirectClientId == null) {
                dashDirectClientId = "\"DASHDIRECT_CLIENT_ID\""
            }
            buildConfigField("String", "DASHDIRECT_CLIENT_ID", dashDirectClientId)
=======
            def topperKeyId = props.getProperty("TOPPER_KEY_ID_SANDBOX", "\"TOPPER_KEY_ID\"")
            def topperWidgetId = props.getProperty("TOPPER_WIDGET_ID_SANDBOX", "\"TOPPER_WIDGET_ID\"")
            def topperPrivateKey = props.getProperty("TOPPER_PRIVATE_KEY_SANDBOX", "\"TOPPER_PRIVATE_KEY\"")
            buildConfigField("String", "TOPPER_KEY_ID", topperKeyId)
            buildConfigField("String", "TOPPER_WIDGET_ID", topperWidgetId)
            buildConfigField("String", "TOPPER_PRIVATE_KEY", topperPrivateKey)
>>>>>>> ee7ca096
        }
        devnet {
            applicationId = "org.dash.wallet.devnet"
            buildConfigField("String", "UPHOLD_CLIENT_ID", "\"UPHOLD_CLIENT_ID\"")
            buildConfigField("String", "UPHOLD_CLIENT_SECRET", "\"UPHOLD_CLIENT_SECRET\"")
<<<<<<< HEAD
            buildConfigField("String", "COINBASE_CLIENT_ID", "\"\"")
            buildConfigField("String", "COINBASE_CLIENT_SECRET", "\"\"")

            def dashDirectClientId = props.getProperty("DASHDIRECT_CLIENT_ID")

            if (dashDirectClientId == null) {
                dashDirectClientId = "\"DASHDIRECT_CLIENT_ID\""
            }
            buildConfigField("String", "DASHDIRECT_CLIENT_ID", dashDirectClientId)
=======
>>>>>>> ee7ca096
        }
    }

    packagingOptions {
        jniLibs {
            excludes += ['lib/x86_64/freebsd/libscrypt.so', 'lib/x86_64/linux/libscrypt.so']
        }
        resources {
            excludes += [
                    'lib/x86_64/darwin/libscrypt.dylib',
                    'com/google/thirdparty/publicsuffix/PublicSuffixPatterns.gwt.xml',
                    'com/google/thirdparty/publicsuffix/PublicSuffixType.gwt.xml',
                    'org/bitcoinj/crypto/mnemonic/wordlist/english.txt',
                    'org/bitcoinj/crypto/cacerts',
                    'org.bitcoin.production.checkpoints.txt',
                    'org.bitcoin.test.checkpoints.txt',
                    'google/protobuf/*.proto',
                    'META-INF/DEPENDENCIES',
                    'META-INF/AL2.0',
                    'META-INF/LGPL2.1'
            ]
        }
    }
    kotlinOptions {
        jvmTarget = "1.8"
    }
    compileOptions {
        coreLibraryDesugaringEnabled true
        sourceCompatibility JavaVersion.VERSION_1_8
        targetCompatibility JavaVersion.VERSION_1_8
    }
    buildFeatures {
        viewBinding true
    }
    lint {
        abortOnError false
        disable 'MissingTranslation'
    }
    tasks.withType(org.jetbrains.kotlin.gradle.tasks.KotlinCompile).configureEach {
        kotlinOptions {
            freeCompilerArgs += "-opt-in=kotlin.RequiresOptIn"
        }
    }
}

apply from: file("../gradle/google-services.gradle")<|MERGE_RESOLUTION|>--- conflicted
+++ resolved
@@ -275,6 +275,9 @@
             def coinbaseClientSecret = props.getProperty("COINBASE_CLIENT_SECRET", "\"COINBASE_CLIENT_SECRET\"")
             buildConfigField("String", "COINBASE_CLIENT_ID", coinbaseClientId)
             buildConfigField("String", "COINBASE_CLIENT_SECRET", coinbaseClientSecret)
+
+            def dashDirectClientId = props.getProperty("DASHDIRECT_CLIENT_ID", "\"DASHDIRECT_CLIENT_ID\"")
+            buildConfigField("String", "DASHDIRECT_CLIENT_ID", dashDirectClientId)
         }
         prod {
             applicationId = "hashengineering.darkcoin.wallet"
@@ -284,35 +287,12 @@
             buildConfigField("String", "UPHOLD_CLIENT_ID", upholdClientId)
             buildConfigField("String", "UPHOLD_CLIENT_SECRET", upholdClientSecret)
 
-<<<<<<< HEAD
-            def coinbaseClientId = props.getProperty("COINBASE_CLIENT_ID")
-            def coinbaseClientSecret = props.getProperty("COINBASE_CLIENT_SECRET")
-
-            if (coinbaseClientId == null) {
-                coinbaseClientId = "\"COINBASE_CLIENT_ID\""
-            }
-            if (coinbaseClientSecret == null) {
-                coinbaseClientSecret = "\"COINBASE_CLIENT_SECRET\""
-            }
-            buildConfigField("String", "COINBASE_CLIENT_ID", coinbaseClientId)
-            buildConfigField("String", "COINBASE_CLIENT_SECRET", coinbaseClientSecret)
-
-            def dashDirectClientId = props.getProperty("DASHDIRECT_CLIENT_ID")
-
-            if (dashDirectClientId == null) {
-                dashDirectClientId = "\"DASHDIRECT_CLIENT_ID\""
-            }
-
-            buildConfigField("String", "DASHDIRECT_CLIENT_ID", dashDirectClientId)
-
-=======
             def topperKeyId = props.getProperty("TOPPER_KEY_ID", "\"TOPPER_KEY_ID\"")
             def topperWidgetId = props.getProperty("TOPPER_WIDGET_ID", "\"TOPPER_WIDGET_ID\"")
             def topperPrivateKey = props.getProperty("TOPPER_PRIVATE_KEY", "\"TOPPER_PRIVATE_KEY\"")
             buildConfigField("String", "TOPPER_KEY_ID", topperKeyId)
             buildConfigField("String", "TOPPER_WIDGET_ID", topperWidgetId)
             buildConfigField("String", "TOPPER_PRIVATE_KEY", topperPrivateKey)
->>>>>>> ee7ca096
         }
         _testNet3 {
             applicationId = "hashengineering.darkcoin.wallet_test"
@@ -322,47 +302,17 @@
             buildConfigField("String", "UPHOLD_CLIENT_ID", upholdClientId)
             buildConfigField("String", "UPHOLD_CLIENT_SECRET", upholdClientSecret)
 
-<<<<<<< HEAD
-            if (coinbaseClientId == null) {
-                coinbaseClientId = "\"COINBASE_CLIENT_ID\""
-            }
-            if (coinbaseClientSecret == null) {
-                coinbaseClientSecret = "\"COINBASE_CLIENT_SECRET\""
-            }
-            buildConfigField("String", "COINBASE_CLIENT_ID", coinbaseClientId)
-            buildConfigField("String", "COINBASE_CLIENT_SECRET", coinbaseClientSecret)
-
-            def dashDirectClientId = props.getProperty("DASHDIRECT_CLIENT_ID")
-
-            if (dashDirectClientId == null) {
-                dashDirectClientId = "\"DASHDIRECT_CLIENT_ID\""
-            }
-            buildConfigField("String", "DASHDIRECT_CLIENT_ID", dashDirectClientId)
-=======
             def topperKeyId = props.getProperty("TOPPER_KEY_ID_SANDBOX", "\"TOPPER_KEY_ID\"")
             def topperWidgetId = props.getProperty("TOPPER_WIDGET_ID_SANDBOX", "\"TOPPER_WIDGET_ID\"")
             def topperPrivateKey = props.getProperty("TOPPER_PRIVATE_KEY_SANDBOX", "\"TOPPER_PRIVATE_KEY\"")
             buildConfigField("String", "TOPPER_KEY_ID", topperKeyId)
             buildConfigField("String", "TOPPER_WIDGET_ID", topperWidgetId)
             buildConfigField("String", "TOPPER_PRIVATE_KEY", topperPrivateKey)
->>>>>>> ee7ca096
         }
         devnet {
             applicationId = "org.dash.wallet.devnet"
             buildConfigField("String", "UPHOLD_CLIENT_ID", "\"UPHOLD_CLIENT_ID\"")
             buildConfigField("String", "UPHOLD_CLIENT_SECRET", "\"UPHOLD_CLIENT_SECRET\"")
-<<<<<<< HEAD
-            buildConfigField("String", "COINBASE_CLIENT_ID", "\"\"")
-            buildConfigField("String", "COINBASE_CLIENT_SECRET", "\"\"")
-
-            def dashDirectClientId = props.getProperty("DASHDIRECT_CLIENT_ID")
-
-            if (dashDirectClientId == null) {
-                dashDirectClientId = "\"DASHDIRECT_CLIENT_ID\""
-            }
-            buildConfigField("String", "DASHDIRECT_CLIENT_ID", dashDirectClientId)
-=======
->>>>>>> ee7ca096
         }
     }
 
