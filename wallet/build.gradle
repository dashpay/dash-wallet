--- conflicted
+++ resolved
@@ -32,13 +32,9 @@
         exclude(group: 'com.google.android', module: 'android')
     }
 
-<<<<<<< HEAD
-    coreLibraryDesugaring 'com.android.tools:desugar_jdk_libs:1.1.0'
+    coreLibraryDesugaring "com.android.tools:desugar_jdk_libs:$desugaringLibraryVersion"
     implementation 'com.google.android.material:material:1.3.0'
     implementation 'androidx.legacy:legacy-support-v4:1.0.0'
-=======
-    coreLibraryDesugaring "com.android.tools:desugar_jdk_libs:$desugaringLibraryVersion"
->>>>>>> cc2bf09f
 
     // Android arch
     implementation 'androidx.legacy:legacy-support-v4:1.0.0'
@@ -54,7 +50,6 @@
     implementation "androidx.biometric:biometric:1.1.0"
 
     implementation "org.dashj:dashj-core:$dashjVersion"
-<<<<<<< HEAD
     implementation 'org.dashj.platform:dashpay:0.23-SNAPSHOT'
     implementation 'org.dashj.platform:platform-core:0.23-SNAPSHOT'
     implementation 'org.dashj.platform:dpp:0.23-SNAPSHOT'
@@ -62,8 +57,6 @@
     implementation 'org.dashj:dashj-merk:0.22-SNAPSHOT'
     implementation 'org.dashj.android:dashj-merk:0.22-SNAPSHOT'
     implementation 'io.grpc:grpc-stub:1.28.0' // CURRENT_GRPC_VERSION
-=======
->>>>>>> cc2bf09f
     implementation "org.dashj.android:dashj-bls-android:0.18.1"
     implementation "org.dashj.android:dashj-x11-android:0.17.5"
     implementation "org.dashj.android:dashj-scrypt-android:0.17.5"
@@ -217,15 +210,9 @@
 
     defaultConfig {
         minSdkVersion 23
-<<<<<<< HEAD
-        targetSdkVersion 30
+        targetSdkVersion 31
         versionCode project.hasProperty('versionCode') ? project.property('versionCode') as int : 80125
         versionName project.hasProperty('versionName') ? project.property('versionName') : "5.2.0-dashpay"
-=======
-        targetSdkVersion 31
-        versionCode project.hasProperty('versionCode') ? project.property('versionCode') as int : 80111
-        versionName project.hasProperty('versionName') ? project.property('versionName') : "8.1.1"
->>>>>>> cc2bf09f
         multiDexEnabled true
         generatedDensities = ['hdpi', 'xhdpi']
         vectorDrawables.useSupportLibrary = true
@@ -437,11 +424,10 @@
     buildFeatures {
         viewBinding true
     }
-<<<<<<< HEAD
     testOptions {
         unitTests.includeAndroidResources  = true
         unitTests.returnDefaultValues = true
-=======
+    }
     lint {
         abortOnError false
         disable 'MissingTranslation'
@@ -450,7 +436,6 @@
         kotlinOptions {
             freeCompilerArgs += "-opt-in=kotlin.RequiresOptIn"
         }
->>>>>>> cc2bf09f
     }
 }
 
