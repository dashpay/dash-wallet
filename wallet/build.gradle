--- conflicted
+++ resolved
@@ -212,13 +212,8 @@
         minSdkVersion 24
         targetSdkVersion 34
         // version code: MMmmppbb; MM = Major Version, mm = minor version, pp == patch version, bb = build
-<<<<<<< HEAD
-        versionCode project.hasProperty('versionCode') ? project.property('versionCode') as int : 11010207
-        versionName project.hasProperty('versionName') ? project.property('versionName') : "11.1.2"
-=======
-        versionCode project.hasProperty('versionCode') ? project.property('versionCode') as int : 11020001
+        versionCode project.hasProperty('versionCode') ? project.property('versionCode') as int : 11020002
         versionName project.hasProperty('versionName') ? project.property('versionName') : "11.2.0-rc1"
->>>>>>> 295110a9
         multiDexEnabled true
         generatedDensities = ['hdpi', 'xhdpi']
         vectorDrawables.useSupportLibrary = true
