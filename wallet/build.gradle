apply plugin: 'com.android.application'
apply plugin: 'project-report'
apply plugin: 'kotlin-android'
apply plugin: 'kotlin-android-extensions'
apply plugin: 'kotlin-kapt'
apply plugin: 'dagger.hilt.android.plugin'

ext {
    archivesBaseName = 'dash-wallet'
}
repositories {
    mavenLocal()
    mavenCentral()
    maven {
        url 'https://maven.google.com/'
        name 'Google'
    }
}

dependencies {
    implementation 'com.google.android.material:material:1.3.0'
    implementation 'androidx.legacy:legacy-support-v4:1.0.0'
    implementation(project(':integration-android')) {
        exclude(group: 'com.google.android', module: 'android')
    }
    //Liquid Integration
    implementation project(path: ':liquid-integration')

    implementation 'androidx.annotation:annotation:1.2.0'
    implementation 'androidx.core:core-ktx:1.5.0'
    implementation "androidx.fragment:fragment-ktx:1.3.6"
    implementation('androidx.legacy:legacy-support-v13:1.0.0') {
        exclude(group: 'com.android.support', module: 'support-fragment')
        exclude(group: 'com.android.support', module: 'support-media-compat')
    }
    implementation 'androidx.legacy:legacy-support-core-utils:1.0.0'
    implementation 'androidx.recyclerview:recyclerview:1.2.1'
    implementation 'androidx.cardview:cardview:1.0.0'
    implementation 'com.google.android:flexbox:1.1.0'
    implementation 'androidx.preference:preference:1.1.1'
    implementation 'androidx.constraintlayout:constraintlayout:2.1.0'
    implementation "androidx.work:work-runtime-ktx:2.4.0"
    implementation "org.dashj:dashj-core:$dashjVersion"
    implementation 'org.dashj.platform:dashpay:0.21-SNAPSHOT'
    implementation 'org.dashj.platform:platform-core:0.21-SNAPSHOT'
    implementation 'org.dashj.platform:dpp:0.21-SNAPSHOT'
    implementation 'org.dashj.platform:dapi-client:0.21-SNAPSHOT'
    implementation 'org.dashj:dashj-merk:0.21-SNAPSHOT'
    implementation 'org.dashj.android:dashj-merk:0.21-SNAPSHOT'
    implementation 'io.grpc:grpc-stub:1.28.0' // CURRENT_GRPC_VERSION
    implementation "org.dashj.android:dashj-bls-android:0.18"
    implementation "org.dashj.android:dashj-x11-android:0.17.5"
    implementation "org.dashj.android:dashj-scrypt-android:0.17.5"
    implementation 'io.grpc:grpc-stub:1.28.0' // CURRENT_GRPC_VERSION
    implementation 'com.google.guava:guava:29.0-android'
    implementation 'com.google.zxing:core:3.4.1'

    implementation "com.squareup.okhttp3:okhttp:$ok_http_version"
    implementation "com.squareup.okhttp3:logging-interceptor:$ok_http_version"
    implementation 'com.squareup.moshi:moshi:1.11.0'
    implementation 'com.squareup.moshi:moshi-kotlin:1.11.0'
    implementation 'org.slf4j:slf4j-api:1.7.30'
    implementation('com.github.tony19:logback-android-classic:1.1.1-6') {
        exclude(group: 'com.google.android', module: 'android')
    }
    implementation 'com.github.tony19:logback-android-core:1.1.1-6'
    implementation 'com.google.code.findbugs:jsr305:3.0.2'
    implementation 'com.tbuonomo.andrui:viewpagerdotsindicator:4.1.2'
    implementation 'com.sambarboza:orbitview:0.2.0'
    implementation 'com.amulyakhare:com.amulyakhare.textdrawable:1.0.1'

    implementation project(path: ':common')
    implementation 'com.google.android.gms:play-services-auth:19.0.0'

    // Database
    implementation "androidx.room:room-ktx:$roomVersion"
    implementation "androidx.room:room-runtime:$roomVersion"
    kapt "androidx.room:room-compiler:$roomVersion"

    // Uphold Integration
    implementation project(path: ':uphold-integration')

    implementation 'androidx.multidex:multidex:2.0.1'

    implementation "org.jetbrains.kotlin:kotlin-stdlib-jdk7:$kotlin_version"
    def coroutines_version = "1.4.2"
    implementation "org.jetbrains.kotlinx:kotlinx-coroutines-core:$coroutines_version"

    implementation "com.github.bumptech.glide:glide:$glideVersion"
    kapt "com.github.bumptech.glide:compiler:$glideVersion"

    implementation 'com.github.MikeOrtiz:TouchImageView:3.0.3'

<<<<<<< HEAD
    // Declare the dependencies for the Crashlytics and Analytics libraries
    // When using the BoM, you don't specify versions in Firebase library dependencies
    implementation platform("com.google.firebase:firebase-bom:$firebaseVersion")
    implementation 'com.google.firebase:firebase-inappmessaging-display'
    implementation 'com.google.firebase:firebase-dynamic-links'
=======
    // Import the BoM for the Firebase platform
    implementation platform("com.google.firebase:firebase-bom:$firebaseVersion")

    implementation 'com.google.firebase:firebase-analytics'
    implementation 'com.google.firebase:firebase-inappmessaging-display'
    implementation 'com.google.firebase:firebase-installations'
>>>>>>> b3c6b4ca

    // Declare the dependency for the Performance Monitoring library
    // When using the BoM, you don't specify versions in Firebase library dependencies
    //implementation 'com.google.firebase:firebase-perf-ktx'

    // Google Drive Dependencies
    implementation ('com.google.api-client:google-api-client-android:1.26.0') {
        exclude group: 'com.google.guava', module: 'guava-jdk5'
    }
    implementation('com.google.apis:google-api-services-drive:v3-rev173-1.25.0') {
        exclude group: 'com.google.guava', module: 'guava-jdk5'
    }

    implementation ('com.google.http-client:google-http-client-gson:1.26.0') { // do we need this
        exclude group: 'com.google.guava', module: 'guava-jdk5'
    }

    implementation "androidx.lifecycle:lifecycle-viewmodel-ktx:$lifecycleVersion"
    implementation "androidx.lifecycle:lifecycle-livedata-ktx:$lifecycleVersion"

    implementation 'com.jakewharton:process-phoenix:2.0.0'

    // DI
    implementation "com.google.dagger:hilt-android:$hiltVersion"
    kapt "com.google.dagger:hilt-compiler:$hiltVersion"
    implementation 'androidx.hilt:hilt-work:1.0.0'
    kapt 'androidx.hilt:hilt-compiler:1.0.0'

    // Tests
    testImplementation 'junit:junit:4.13.2'
    //Espresso
    androidTestImplementation('androidx.test:runner:1.3.0') {
        exclude group: 'com.android.support', module: 'support-annotations'
    }
    androidTestImplementation('androidx.test.espresso:espresso-core:3.3.0') {
        exclude group: 'com.google.code.findbugs', module: 'jsr305'
        exclude group: 'com.android.support', module: 'support-annotations'
    }
    androidTestImplementation('androidx.test.espresso:espresso-intents:3.3.0') {
        exclude group: 'com.google.code.findbugs', module: 'jsr305'
        exclude group: 'com.android.support', module: 'support-annotations'
    }

    // DI for instrumentation tests
    androidTestImplementation  "com.google.dagger:hilt-android-testing:$hiltVersion"
    kaptAndroidTest "com.google.dagger:hilt-compiler:$hiltVersion"

    // DI for local unit tests
    testImplementation "com.google.dagger:hilt-android-testing:$hiltVersion"
    kaptTest "com.google.dagger:hilt-compiler:$hiltVersion"
}

kapt {
    correctErrorTypes true
}

hilt {
    enableAggregatingTask = true
}

ext {
    archivesBaseName = 'dash-wallet'
}

def props = new Properties()
if (file("../service.properties").exists()) {
    file("../service.properties").withInputStream { props.load(it) }
}

android {
    compileSdkVersion 30
    android.ndkVersion '21.3.6528147'

    lintOptions {
        abortOnError false
        disable 'MissingTranslation'
    }
    defaultConfig {
<<<<<<< HEAD
        minSdkVersion 21
        targetSdkVersion 30
        versionCode project.hasProperty('versionCode') ? project.property('versionCode') as int : 80109
        versionName project.hasProperty('versionName') ? project.property('versionName') : "5.0-dashpay"
=======
        minSdkVersion 23
        targetSdkVersion 30
        versionCode project.hasProperty('versionCode') ? project.property('versionCode') as int : 70350
        versionName project.hasProperty('versionName') ? project.property('versionName') : "7.3.5"
>>>>>>> b3c6b4ca
        multiDexEnabled true
        generatedDensities = ['hdpi', 'xhdpi']
        vectorDrawables.useSupportLibrary = true
        testInstrumentationRunner "androidx.test.runner.AndroidJUnitRunner"

        javaCompileOptions {
            annotationProcessorOptions {
                arguments += ["room.schemaLocation": "$projectDir/schemas".toString()]
            }
        }
        buildConfigField("String", "UPHOLD_CLIENT_ID", "\"UPHOLD_CLIENT_ID\"")
        buildConfigField("String", "UPHOLD_CLIENT_SECRET", "\"UPHOLD_CLIENT_SECRET\"")
        buildConfigField("String", "LIQUID_PUBLIC_API_KEY", "\"LIQUID_PUBLIC_API_KEY\"")
    }

    signingConfigs {
        debug {
            storeFile file('keystore/debug.keystore')
            storePassword "android"
            keyAlias "androiddebugkey"
            keyPassword "android"
        }
    }

    buildTypes {
        all {
            def imgurClientId = props.getProperty("IMGUR_CLIENT_ID")
            def imgurClientSecret = props.getProperty("IMGUR_CLIENT_SECRET")
            if (imgurClientId == null) {
                imgurClientId = "\"IMGUR_CLIENT_ID\""
            }
            if (imgurClientSecret == null) {
                imgurClientSecret = "\"IMGUR_CLIENT_SECRET\""
            }
            buildConfigField("String", "IMGUR_CLIENT_ID", imgurClientId)
            buildConfigField("String", "IMGUR_CLIENT_SECRET", imgurClientSecret)
        }
        release {
            minifyEnabled true
            proguardFiles getDefaultProguardFile('proguard-android.txt'), 'proguard.cfg'
            testProguardFiles getDefaultProguardFile('proguard-android.txt'), 'proguard.cfg', 'proguardTest-rules.txt'
        }
        debug {
            multiDexEnabled true
            debuggable true
        }
    }
    sourceSets {
        main {
            manifest.srcFile 'AndroidManifest.xml'
            java.srcDirs = ['src']
            res.srcDirs = ['res']
            assets.srcDirs = ['assets']
        }
        test {
            java.srcDirs = ['test']
            resources.srcDirs = ['test']
        }
        androidTest {
            java.srcDirs = ['androidTest']
            resources.srcDirs = ['androidTest/java']
            res.srcDirs = ['androidTest/testNet3/res']
        }
        _testNet3 {
            res.srcDirs = ["testNet3/res"]
        }
<<<<<<< HEAD
        staging {
            res.srcDirs = ["staging/res"]
        }
        schnapps {
            res.srcDirs = ["schnapps/res"]
        }
=======
>>>>>>> b3c6b4ca
    }
    flavorDimensions "default"
    productFlavors {
        prod {
            applicationId = "hashengineering.darkcoin.wallet"
            def upholdClientId = props.getProperty("UPHOLD_CLIENT_ID")
            def upholdClientSecret = props.getProperty("UPHOLD_CLIENT_SECRET")
            def liquidClientId = props.getProperty("LIQUID_PUBLIC_API_KEY")
            if (upholdClientId == null) {
                upholdClientId = "\"UPHOLD_CLIENT_ID\""
            }
            if (upholdClientSecret == null) {
                upholdClientSecret = "\"UPHOLD_CLIENT_SECRET\""
            }
            if (liquidClientId == null) {
                liquidClientId = "\"LIQUID_PUBLIC_API_KEY\""
            }
            buildConfigField("String", "UPHOLD_CLIENT_ID", upholdClientId)
            buildConfigField("String", "UPHOLD_CLIENT_SECRET", upholdClientSecret)
            buildConfigField("String", "LIQUID_PUBLIC_API_KEY", liquidClientId)
        }
        _testNet3 {
            applicationId = "hashengineering.darkcoin.wallet_test"
            def imgurClientId = props.getProperty("UPHOLD_CLIENT_ID_SANDBOX")
            def imgurClientSecret = props.getProperty("UPHOLD_CLIENT_SECRET_SANDBOX")
            def liquidClientId = props.getProperty("LIQUID_PUBLIC_API_KEY_SANDBOX")
            if (imgurClientId == null) {
                imgurClientId = "\"UPHOLD_CLIENT_ID\""
            }
            if (imgurClientSecret == null) {
                imgurClientSecret = "\"UPHOLD_CLIENT_SECRET\""
            }
            if (liquidClientId == null) {
                liquidClientId = "\"LIQUID_PUBLIC_API_KEY\""
            }
            buildConfigField("String", "UPHOLD_CLIENT_ID", imgurClientId)
            buildConfigField("String", "UPHOLD_CLIENT_SECRET", imgurClientSecret)
            buildConfigField("String", "LIQUID_PUBLIC_API_KEY", liquidClientId)
        }
<<<<<<< HEAD
        staging {
            applicationId = "org.dash.dashpay.testnet"
            def imgurClientId = props.getProperty("UPHOLD_CLIENT_ID_SANDBOX")
            def imgurClientSecret = props.getProperty("UPHOLD_CLIENT_SECRET_SANDBOX")
            def liquidClientId = props.getProperty("LIQUID_PUBLIC_API_KEY_SANDBOX")
            if (imgurClientId == null) {
                imgurClientId = "\"UPHOLD_CLIENT_ID\""
            }
            if (imgurClientSecret == null) {
                imgurClientSecret = "\"UPHOLD_CLIENT_SECRET\""
            }
            if (liquidClientId == null) {
                liquidClientId = "\"LIQUID_PUBLIC_API_KEY\""
            }
            buildConfigField("String", "UPHOLD_CLIENT_ID", imgurClientId)
            buildConfigField("String", "UPHOLD_CLIENT_SECRET", imgurClientSecret)
            buildConfigField("String", "LIQUID_PUBLIC_API_KEY", liquidClientId)
        }
        schnapps {
            applicationId = "org.dash.dashpay.schnapps"
            buildConfigField("String", "UPHOLD_CLIENT_ID", "\"UPHOLD_CLIENT_ID\"")
            buildConfigField("String", "UPHOLD_CLIENT_SECRET", "\"UPHOLD_CLIENT_SECRET\"")
            buildConfigField("String", "LIQUID_PUBLIC_API_KEY", "\"LIQUID_PUBLIC_API_KEY\"")
        }
=======
>>>>>>> b3c6b4ca
    }

    packagingOptions {
        exclude 'lib/x86_64/darwin/libscrypt.dylib'
        exclude 'lib/x86_64/freebsd/libscrypt.so'
        exclude 'lib/x86_64/linux/libscrypt.so'
        exclude 'com/google/thirdparty/publicsuffix/PublicSuffixPatterns.gwt.xml'
        exclude 'com/google/thirdparty/publicsuffix/PublicSuffixType.gwt.xml'
        exclude 'org/bitcoinj/crypto/mnemonic/wordlist/english.txt'
        exclude 'org/bitcoinj/crypto/cacerts'
        exclude 'org.bitcoin.production.checkpoints.txt'
        exclude 'org.bitcoin.test.checkpoints.txt'
        exclude 'google/protobuf/*.proto'
        exclude 'META-INF/DEPENDENCIES'
    }
    dexOptions {
        preDexLibraries true
    }
    kotlinOptions {
        jvmTarget = "1.8"
    }
    compileOptions {
        sourceCompatibility JavaVersion.VERSION_1_8
        targetCompatibility JavaVersion.VERSION_1_8
    }
    buildFeatures {
        viewBinding true
    }
}

apply from: file("../gradle/google-services.gradle")<|MERGE_RESOLUTION|>--- conflicted
+++ resolved
@@ -91,20 +91,13 @@
 
     implementation 'com.github.MikeOrtiz:TouchImageView:3.0.3'
 
-<<<<<<< HEAD
-    // Declare the dependencies for the Crashlytics and Analytics libraries
-    // When using the BoM, you don't specify versions in Firebase library dependencies
-    implementation platform("com.google.firebase:firebase-bom:$firebaseVersion")
-    implementation 'com.google.firebase:firebase-inappmessaging-display'
-    implementation 'com.google.firebase:firebase-dynamic-links'
-=======
     // Import the BoM for the Firebase platform
     implementation platform("com.google.firebase:firebase-bom:$firebaseVersion")
 
     implementation 'com.google.firebase:firebase-analytics'
     implementation 'com.google.firebase:firebase-inappmessaging-display'
     implementation 'com.google.firebase:firebase-installations'
->>>>>>> b3c6b4ca
+    implementation 'com.google.firebase:firebase-dynamic-links'
 
     // Declare the dependency for the Performance Monitoring library
     // When using the BoM, you don't specify versions in Firebase library dependencies
@@ -183,17 +176,10 @@
         disable 'MissingTranslation'
     }
     defaultConfig {
-<<<<<<< HEAD
-        minSdkVersion 21
+        minSdkVersion 23
         targetSdkVersion 30
         versionCode project.hasProperty('versionCode') ? project.property('versionCode') as int : 80109
         versionName project.hasProperty('versionName') ? project.property('versionName') : "5.0-dashpay"
-=======
-        minSdkVersion 23
-        targetSdkVersion 30
-        versionCode project.hasProperty('versionCode') ? project.property('versionCode') as int : 70350
-        versionName project.hasProperty('versionName') ? project.property('versionName') : "7.3.5"
->>>>>>> b3c6b4ca
         multiDexEnabled true
         generatedDensities = ['hdpi', 'xhdpi']
         vectorDrawables.useSupportLibrary = true
@@ -260,15 +246,12 @@
         _testNet3 {
             res.srcDirs = ["testNet3/res"]
         }
-<<<<<<< HEAD
         staging {
             res.srcDirs = ["staging/res"]
         }
         schnapps {
             res.srcDirs = ["schnapps/res"]
         }
-=======
->>>>>>> b3c6b4ca
     }
     flavorDimensions "default"
     productFlavors {
@@ -308,7 +291,6 @@
             buildConfigField("String", "UPHOLD_CLIENT_SECRET", imgurClientSecret)
             buildConfigField("String", "LIQUID_PUBLIC_API_KEY", liquidClientId)
         }
-<<<<<<< HEAD
         staging {
             applicationId = "org.dash.dashpay.testnet"
             def imgurClientId = props.getProperty("UPHOLD_CLIENT_ID_SANDBOX")
@@ -333,8 +315,6 @@
             buildConfigField("String", "UPHOLD_CLIENT_SECRET", "\"UPHOLD_CLIENT_SECRET\"")
             buildConfigField("String", "LIQUID_PUBLIC_API_KEY", "\"LIQUID_PUBLIC_API_KEY\"")
         }
-=======
->>>>>>> b3c6b4ca
     }
 
     packagingOptions {
