--- conflicted
+++ resolved
@@ -74,13 +74,8 @@
     implementation 'androidx.multidex:multidex:2.0.1'
 
     implementation "org.jetbrains.kotlin:kotlin-stdlib-jdk7:$kotlin_version"
-<<<<<<< HEAD
     implementation "androidx.core:core-ktx:1.2.0"
     implementation "org.jetbrains.kotlinx:kotlinx-coroutines-core:1.3.4"
-
-=======
-    implementation 'androidx.core:core-ktx:1.2.0'
->>>>>>> 8f4a53a1
 
     implementation 'com.google.firebase:firebase-analytics:17.2.0'
 
