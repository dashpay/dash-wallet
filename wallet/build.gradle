apply plugin: 'com.android.application'
apply plugin: 'project-report'

ext {
    archivesBaseName = 'dash-wallet'
    lifecycleVersion = "2.2.0"
}
repositories {
    mavenLocal()
    mavenCentral()
    maven {
        url 'https://maven.google.com/'
        name 'Google'
    }
}

dependencies {
<<<<<<< HEAD
    implementation 'com.google.android.material:material:1.2.1'
=======
    implementation 'com.google.android.material:material:1.3.0'
>>>>>>> 05adb3ea
    implementation 'androidx.legacy:legacy-support-v4:1.0.0'
    implementation(project(':integration-android')) {
        exclude(group: 'com.google.android', module: 'android')
    }
<<<<<<< HEAD
    implementation 'androidx.annotation:annotation:1.1.0'
    implementation 'androidx.core:core-ktx:1.3.2'
=======
    //Liquid Integration
    implementation project(path: ':liquid-integration')

    implementation 'androidx.annotation:annotation:1.2.0'
    implementation 'androidx.core:core-ktx:1.5.0'
>>>>>>> 05adb3ea
    implementation('androidx.legacy:legacy-support-v13:1.0.0') {
        exclude(group: 'com.android.support', module: 'support-fragment')
        exclude(group: 'com.android.support', module: 'support-media-compat')
    }
    implementation 'androidx.legacy:legacy-support-core-utils:1.0.0'
    implementation 'androidx.recyclerview:recyclerview:1.2.1'
    implementation 'androidx.cardview:cardview:1.0.0'
    implementation 'com.google.android:flexbox:1.1.0'
    implementation 'androidx.preference:preference:1.1.1'
    implementation 'androidx.constraintlayout:constraintlayout:2.0.4'
    implementation "androidx.work:work-runtime-ktx:2.4.0"
    implementation "org.dashj:dashj-core:$dashjVersion"
    implementation 'org.dashj.platform:dashpay:0.20-SNAPSHOT'
    implementation 'org.dashj.platform:platform-core:0.20-SNAPSHOT'
    implementation 'org.dashj.platform:dpp:0.20-SNAPSHOT'
    implementation 'org.dashj.platform:dapi-client:0.20-SNAPSHOT'
    implementation 'org.dashj:dashj-merk:0.20-SNAPSHOT'
    implementation 'org.dashj.android:dashj-merk:0.20-SNAPSHOT'
    implementation 'io.grpc:grpc-stub:1.28.0' // CURRENT_GRPC_VERSION
    implementation "org.dashj.android:dashj-bls-android:0.18"
    implementation "org.dashj.android:dashj-x11-android:0.17.5"
    implementation "org.dashj.android:dashj-scrypt-android:0.17.5"
    implementation 'io.grpc:grpc-stub:1.28.0' // CURRENT_GRPC_VERSION
    implementation 'com.google.guava:guava:29.0-android'
    implementation 'com.google.zxing:core:3.3.3' // 3.3.3 is the maximum to support Android 4.4 to 6.x

    implementation "com.squareup.okhttp3:okhttp:$ok_http_version"
    implementation "com.squareup.okhttp3:logging-interceptor:$ok_http_version"
    implementation 'com.squareup.moshi:moshi:1.11.0'
    implementation 'com.squareup.moshi:moshi-kotlin:1.11.0'
    implementation 'org.slf4j:slf4j-api:1.7.30'
    implementation('com.github.tony19:logback-android-classic:1.1.1-6') {
        exclude(group: 'com.google.android', module: 'android')
    }
    implementation 'com.github.tony19:logback-android-core:1.1.1-6'
    implementation 'com.google.code.findbugs:jsr305:3.0.2'
    implementation 'com.tbuonomo.andrui:viewpagerdotsindicator:4.1.2'
    implementation 'com.sambarboza:orbitview:0.2.0'
    implementation 'com.amulyakhare:com.amulyakhare.textdrawable:1.0.1'

    implementation project(path: ':common')
<<<<<<< HEAD
    implementation 'com.google.android.gms:play-services-auth:18.1.0'

    def room_version = "2.2.5"
=======
    implementation 'com.google.android.gms:play-services-auth:19.0.0'

    def room_version = "2.3.0"
>>>>>>> 05adb3ea
    implementation "androidx.room:room-ktx:$room_version"
    implementation "androidx.room:room-runtime:$room_version"
    annotationProcessor "androidx.room:room-compiler:$room_version"

    //Uphold Integration
    implementation project(path: ':uphold-integration')

    implementation 'androidx.multidex:multidex:2.0.1'

    implementation "org.jetbrains.kotlin:kotlin-stdlib-jdk7:$kotlin_version"
<<<<<<< HEAD
    implementation "androidx.core:core-ktx:1.3.2"
    implementation "org.jetbrains.kotlinx:kotlinx-coroutines-core:1.3.8"

    implementation 'com.github.bumptech.glide:glide:4.11.0'
    annotationProcessor 'com.github.bumptech.glide:compiler:4.11.0'
=======
    implementation "org.jetbrains.kotlinx:kotlinx-coroutines-core:1.4.1"
>>>>>>> 05adb3ea

    implementation 'com.github.bumptech.glide:glide:4.11.0'
    annotationProcessor 'com.github.bumptech.glide:compiler:4.11.0'

    implementation 'com.github.MikeOrtiz:TouchImageView:3.0.3'
<<<<<<< HEAD

    // Import the BoM for the Firebase platform
    implementation platform('com.google.firebase:firebase-bom:26.1.1')

    // Declare the dependencies for the Crashlytics and Analytics libraries
    // When using the BoM, you don't specify versions in Firebase library dependencies
    implementation 'com.google.firebase:firebase-crashlytics'
    implementation 'com.google.firebase:firebase-analytics'
    implementation 'com.google.firebase:firebase-inappmessaging-display'
    implementation 'com.google.firebase:firebase-dynamic-links'

    // Declare the dependency for the Performance Monitoring library
    // When using the BoM, you don't specify versions in Firebase library dependencies
    //implementation 'com.google.firebase:firebase-perf-ktx'

    // Google Drive Dependencies
    implementation ('com.google.api-client:google-api-client-android:1.26.0') {
        exclude group: 'com.google.guava', module: 'guava-jdk5'
    }
    implementation ('com.google.apis:google-api-services-drive:v3-rev173-1.25.0') {
        exclude group: 'com.google.guava', module: 'guava-jdk5'
    }

    implementation ('com.google.http-client:google-http-client-gson:1.26.0') { // do we need this
=======

    // Import the BoM for the Firebase platform
    implementation platform('com.google.firebase:firebase-bom:26.1.1')

    implementation 'com.google.firebase:firebase-analytics'
    implementation 'com.google.firebase:firebase-inappmessaging-display'

    // Declare the dependency for the Performance Monitoring library
    // When using the BoM, you don't specify versions in Firebase library dependencies
    //implementation 'com.google.firebase:firebase-perf-ktx'

    // Google Drive Dependencies
    implementation('com.google.api-client:google-api-client-android:1.26.0') {
        exclude group: 'com.google.guava', module: 'guava-jdk5'
    }
    implementation('com.google.apis:google-api-services-drive:v3-rev173-1.25.0') {
        exclude group: 'com.google.guava', module: 'guava-jdk5'
    }

    implementation('com.google.http-client:google-http-client-gson:1.26.0') { // do we need this
>>>>>>> 05adb3ea
        exclude group: 'com.google.guava', module: 'guava-jdk5'
    }

    implementation "androidx.lifecycle:lifecycle-extensions:$lifecycleVersion"
    implementation "androidx.lifecycle:lifecycle-viewmodel-ktx:$lifecycleVersion"
    implementation "androidx.lifecycle:lifecycle-livedata-ktx:$lifecycleVersion"
    implementation 'com.jakewharton:process-phoenix:2.0.0'

    testImplementation 'junit:junit:4.13.2'
    //Espresso
    androidTestImplementation('androidx.test:runner:1.3.0') {
        exclude group: 'com.android.support', module: 'support-annotations'
    }
    androidTestImplementation('androidx.test.espresso:espresso-core:3.3.0') {
        exclude group: 'com.google.code.findbugs', module: 'jsr305'
        exclude group: 'com.android.support', module: 'support-annotations'
    }
    androidTestImplementation('androidx.test.espresso:espresso-intents:3.3.0') {
        exclude group: 'com.google.code.findbugs', module: 'jsr305'
        exclude group: 'com.android.support', module: 'support-annotations'
    }
}


ext {
    archivesBaseName = 'dash-wallet'
}

apply plugin: 'kotlin-android'
apply plugin: 'kotlin-android-extensions'

def props = new Properties()
if (file("../local.properties").exists()) {
    file("../local.properties").withInputStream { props.load(it) }
}

android {
    compileSdkVersion 30
    android.ndkVersion '21.3.6528147'

    lintOptions {
        abortOnError false
        disable 'MissingTranslation'
    }
    defaultConfig {
<<<<<<< HEAD
        minSdkVersion 21
        targetSdkVersion 29
=======
        minSdkVersion 19
        targetSdkVersion 30
>>>>>>> 05adb3ea
        multiDexEnabled true
        generatedDensities = ['hdpi', 'xhdpi']
        vectorDrawables.useSupportLibrary = true
        testInstrumentationRunner "androidx.test.runner.AndroidJUnitRunner"

        javaCompileOptions {
            annotationProcessorOptions {
                arguments = ["room.schemaLocation": "$projectDir/schemas".toString()]
            }
        }
    }

    signingConfigs {
        debug {
            storeFile file('keystore/debug.keystore')
            storePassword "android"
            keyAlias "androiddebugkey"
            keyPassword "android"
        }
    }

    buildTypes {
        all {
            def imgurClientId = props.getProperty("IMGUR_CLIENT_ID")
            def imgurClientSecret = props.getProperty("IMGUR_CLIENT_SECRET")
            if (imgurClientId == null) {
                imgurClientId = "\"IMGUR_CLIENT_ID\""
            }
            if (imgurClientSecret == null) {
                imgurClientSecret = "\"IMGUR_CLIENT_SECRET\""
            }
            buildConfigField("String", "IMGUR_CLIENT_ID", imgurClientId)
            buildConfigField("String", "IMGUR_CLIENT_SECRET", imgurClientSecret)
        }
        release {
            minifyEnabled true
            proguardFiles getDefaultProguardFile('proguard-android.txt'), 'proguard.cfg'
            testProguardFiles getDefaultProguardFile('proguard-android.txt'), 'proguard.cfg', 'proguardTest-rules.txt'
        }
        debug {
            multiDexEnabled true
            debuggable true
        }
    }
    sourceSets {
        main {
            manifest.srcFile 'AndroidManifest.xml'
            java.srcDirs = ['src']
            res.srcDirs = ['res']
            assets.srcDirs = ['assets']
        }
        test {
            java.srcDirs = ['test']
            resources.srcDirs = ['test']
        }
        androidTest {
            java.srcDirs = ['androidTest']
            resources.srcDirs = ['androidTest/java']
            res.srcDirs = ['androidTest/testNet3/res']
        }
        _testNet3 {
            res.srcDirs = ["testNet3/res"]
        }
        staging {
            res.srcDirs = ["staging/res"]
        }
        beta {
            res.srcDirs = ["beta/res"]
        }
        devNet {
            res.srcDirs = ["devNet/res"]
        }
        schnapps {
            res.srcDirs = ["schnapps/res"]
        }
        evonet {
            res.srcDirs = ["evonet/res"]
        }
        mobile {
            res.srcDirs = ["mobile/res"]
            resources.srcDirs = ["mobile/resources"]
        }
    }
    flavorDimensions "default"
    productFlavors {
        beta {
            applicationId = "hashengineering.dash.wallet.beta"
        }
        prod {
            applicationId = "hashengineering.darkcoin.wallet"
        }
        _testNet3 {
            applicationId = "hashengineering.darkcoin.wallet_test"
        }
        staging {
            applicationId = "org.dash.dashpay.testnet"
        }
        devNet {
            applicationId = "hashengineering.darkcoin.wallet.devnet"
        }
        schnapps {
            applicationId = "org.dash.dashpay.schnapps"
        }
        evonet {
            applicationId = "hashengineering.darkcoin.wallet.evonet"
        }
        mobile {
            applicationId = "hashengineering.darkcoin.wallet.mobile"
        }
    }

    packagingOptions {
        exclude 'lib/x86_64/darwin/libscrypt.dylib'
        exclude 'lib/x86_64/freebsd/libscrypt.so'
        exclude 'lib/x86_64/linux/libscrypt.so'
        exclude 'com/google/thirdparty/publicsuffix/PublicSuffixPatterns.gwt.xml'
        exclude 'com/google/thirdparty/publicsuffix/PublicSuffixType.gwt.xml'
        exclude 'org/bitcoinj/crypto/mnemonic/wordlist/english.txt'
        exclude 'org/bitcoinj/crypto/cacerts'
        exclude 'org.bitcoin.production.checkpoints.txt'
        exclude 'org.bitcoin.test.checkpoints.txt'
        exclude 'google/protobuf/*.proto'
        exclude 'META-INF/DEPENDENCIES'
    }
    dexOptions {
        preDexLibraries true
    }
    kotlinOptions {
        jvmTarget = "1.8"
    }
    compileOptions {
        sourceCompatibility JavaVersion.VERSION_1_8
        targetCompatibility JavaVersion.VERSION_1_8
    }
}

<<<<<<< HEAD
apply plugin: 'com.google.gms.google-services'
apply plugin: 'com.google.firebase.crashlytics'
=======
apply plugin: 'kotlin-android'
apply plugin: 'kotlin-android-extensions'
apply from: file("../gradle/google-services.gradle")
>>>>>>> 05adb3ea
<|MERGE_RESOLUTION|>--- conflicted
+++ resolved
@@ -15,25 +15,16 @@
 }
 
 dependencies {
-<<<<<<< HEAD
-    implementation 'com.google.android.material:material:1.2.1'
-=======
     implementation 'com.google.android.material:material:1.3.0'
->>>>>>> 05adb3ea
     implementation 'androidx.legacy:legacy-support-v4:1.0.0'
     implementation(project(':integration-android')) {
         exclude(group: 'com.google.android', module: 'android')
     }
-<<<<<<< HEAD
-    implementation 'androidx.annotation:annotation:1.1.0'
-    implementation 'androidx.core:core-ktx:1.3.2'
-=======
     //Liquid Integration
     implementation project(path: ':liquid-integration')
 
     implementation 'androidx.annotation:annotation:1.2.0'
     implementation 'androidx.core:core-ktx:1.5.0'
->>>>>>> 05adb3ea
     implementation('androidx.legacy:legacy-support-v13:1.0.0') {
         exclude(group: 'com.android.support', module: 'support-fragment')
         exclude(group: 'com.android.support', module: 'support-media-compat')
@@ -75,15 +66,9 @@
     implementation 'com.amulyakhare:com.amulyakhare.textdrawable:1.0.1'
 
     implementation project(path: ':common')
-<<<<<<< HEAD
-    implementation 'com.google.android.gms:play-services-auth:18.1.0'
-
-    def room_version = "2.2.5"
-=======
     implementation 'com.google.android.gms:play-services-auth:19.0.0'
 
     def room_version = "2.3.0"
->>>>>>> 05adb3ea
     implementation "androidx.room:room-ktx:$room_version"
     implementation "androidx.room:room-runtime:$room_version"
     annotationProcessor "androidx.room:room-compiler:$room_version"
@@ -94,21 +79,16 @@
     implementation 'androidx.multidex:multidex:2.0.1'
 
     implementation "org.jetbrains.kotlin:kotlin-stdlib-jdk7:$kotlin_version"
-<<<<<<< HEAD
     implementation "androidx.core:core-ktx:1.3.2"
-    implementation "org.jetbrains.kotlinx:kotlinx-coroutines-core:1.3.8"
+    implementation "org.jetbrains.kotlinx:kotlinx-coroutines-core:1.4.1"
 
     implementation 'com.github.bumptech.glide:glide:4.11.0'
     annotationProcessor 'com.github.bumptech.glide:compiler:4.11.0'
-=======
-    implementation "org.jetbrains.kotlinx:kotlinx-coroutines-core:1.4.1"
->>>>>>> 05adb3ea
 
     implementation 'com.github.bumptech.glide:glide:4.11.0'
     annotationProcessor 'com.github.bumptech.glide:compiler:4.11.0'
 
     implementation 'com.github.MikeOrtiz:TouchImageView:3.0.3'
-<<<<<<< HEAD
 
     // Import the BoM for the Firebase platform
     implementation platform('com.google.firebase:firebase-bom:26.1.1')
@@ -128,33 +108,11 @@
     implementation ('com.google.api-client:google-api-client-android:1.26.0') {
         exclude group: 'com.google.guava', module: 'guava-jdk5'
     }
-    implementation ('com.google.apis:google-api-services-drive:v3-rev173-1.25.0') {
-        exclude group: 'com.google.guava', module: 'guava-jdk5'
-    }
-
-    implementation ('com.google.http-client:google-http-client-gson:1.26.0') { // do we need this
-=======
-
-    // Import the BoM for the Firebase platform
-    implementation platform('com.google.firebase:firebase-bom:26.1.1')
-
-    implementation 'com.google.firebase:firebase-analytics'
-    implementation 'com.google.firebase:firebase-inappmessaging-display'
-
-    // Declare the dependency for the Performance Monitoring library
-    // When using the BoM, you don't specify versions in Firebase library dependencies
-    //implementation 'com.google.firebase:firebase-perf-ktx'
-
-    // Google Drive Dependencies
-    implementation('com.google.api-client:google-api-client-android:1.26.0') {
-        exclude group: 'com.google.guava', module: 'guava-jdk5'
-    }
     implementation('com.google.apis:google-api-services-drive:v3-rev173-1.25.0') {
         exclude group: 'com.google.guava', module: 'guava-jdk5'
     }
 
-    implementation('com.google.http-client:google-http-client-gson:1.26.0') { // do we need this
->>>>>>> 05adb3ea
+    implementation ('com.google.http-client:google-http-client-gson:1.26.0') { // do we need this
         exclude group: 'com.google.guava', module: 'guava-jdk5'
     }
 
@@ -200,13 +158,8 @@
         disable 'MissingTranslation'
     }
     defaultConfig {
-<<<<<<< HEAD
         minSdkVersion 21
-        targetSdkVersion 29
-=======
-        minSdkVersion 19
         targetSdkVersion 30
->>>>>>> 05adb3ea
         multiDexEnabled true
         generatedDensities = ['hdpi', 'xhdpi']
         vectorDrawables.useSupportLibrary = true
@@ -343,11 +296,5 @@
     }
 }
 
-<<<<<<< HEAD
-apply plugin: 'com.google.gms.google-services'
 apply plugin: 'com.google.firebase.crashlytics'
-=======
-apply plugin: 'kotlin-android'
-apply plugin: 'kotlin-android-extensions'
-apply from: file("../gradle/google-services.gradle")
->>>>>>> 05adb3ea
+apply from: file("../gradle/google-services.gradle")