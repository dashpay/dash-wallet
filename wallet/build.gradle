--- conflicted
+++ resolved
@@ -20,17 +20,12 @@
     implementation(project(':integration-android')) {
         exclude(group: 'com.google.android', module: 'android')
     }
-<<<<<<< HEAD
-    implementation 'androidx.annotation:annotation:1.1.0'
-    implementation 'androidx.core:core-ktx:1.3.2'
-    implementation "androidx.fragment:fragment-ktx:1.3.6"
-=======
     //Liquid Integration
     implementation project(path: ':liquid-integration')
 
     implementation 'androidx.annotation:annotation:1.2.0'
     implementation 'androidx.core:core-ktx:1.5.0'
->>>>>>> 229a4511
+    implementation "androidx.fragment:fragment-ktx:1.3.6"
     implementation('androidx.legacy:legacy-support-v13:1.0.0') {
         exclude(group: 'com.android.support', module: 'support-fragment')
         exclude(group: 'com.android.support', module: 'support-media-compat')
