--- conflicted
+++ resolved
@@ -4,10 +4,7 @@
 apply plugin: 'kotlin-android-extensions'
 apply plugin: 'kotlin-kapt'
 apply plugin: 'dagger.hilt.android.plugin'
-<<<<<<< HEAD
 apply plugin: 'com.google.android.libraries.mapsplatform.secrets-gradle-plugin'
-=======
->>>>>>> 3ea2d752
 
 ext {
     archivesBaseName = 'dash-wallet'
@@ -74,34 +71,18 @@
     implementation 'com.google.android.gms:play-services-auth:19.0.0'
     implementation "androidx.navigation:navigation-fragment-ktx:$navigationVersion"
 
-<<<<<<< HEAD
     // Database
     implementation "androidx.room:room-ktx:$roomVersion"
     implementation "androidx.room:room-runtime:$roomVersion"
     kapt "androidx.room:room-compiler:$roomVersion"
-=======
-    def room_version = "2.3.0"
-    implementation "androidx.room:room-ktx:$room_version"
-    implementation "androidx.room:room-runtime:$room_version"
-    kapt "androidx.room:room-compiler:$room_version"
-
-    //Uphold Integration
-    implementation project(path: ':uphold-integration')
->>>>>>> 3ea2d752
 
     implementation 'androidx.multidex:multidex:2.0.1'
 
     implementation "org.jetbrains.kotlin:kotlin-stdlib-jdk7:$kotlin_version"
-    def coroutines_version = "1.4.2"
     implementation "org.jetbrains.kotlinx:kotlinx-coroutines-core:$coroutines_version"
 
-<<<<<<< HEAD
     implementation "com.github.bumptech.glide:glide:$glideVersion"
     kapt "com.github.bumptech.glide:compiler:$glideVersion"
-=======
-    implementation 'com.github.bumptech.glide:glide:4.11.0'
-    kapt 'com.github.bumptech.glide:compiler:4.11.0'
->>>>>>> 3ea2d752
 
     implementation 'com.github.MikeOrtiz:TouchImageView:3.0.3'
 
@@ -140,10 +121,7 @@
     implementation "com.google.dagger:hilt-android:$hiltVersion"
     kapt "com.google.dagger:hilt-compiler:$hiltVersion"
 
-<<<<<<< HEAD
     // Unit tests
-=======
->>>>>>> 3ea2d752
     testImplementation 'junit:junit:4.13.2'
 
     // Instrumental tests
@@ -168,7 +146,6 @@
     archivesBaseName = 'dash-wallet'
 }
 
-<<<<<<< HEAD
 kapt {
     correctErrorTypes true
 }
@@ -177,8 +154,6 @@
     enableAggregatingTask = true
 }
 
-=======
->>>>>>> 3ea2d752
 def props = new Properties()
 if (file("../service.properties").exists()) {
     file("../service.properties").withInputStream { props.load(it) }
