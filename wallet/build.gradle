--- conflicted
+++ resolved
@@ -216,13 +216,8 @@
         minSdkVersion 24
         targetSdkVersion 35
         // version code: MMmmppbb; MM = Major Version, mm = minor version, pp == patch version, bb = build
-<<<<<<< HEAD
-        versionCode project.hasProperty('versionCode') ? project.property('versionCode') as int : 11030306
-        versionName project.hasProperty('versionName') ? project.property('versionName') : "11.3.3-security"
-=======
         versionCode project.hasProperty('versionCode') ? project.property('versionCode') as int : 11050008
         versionName project.hasProperty('versionName') ? project.property('versionName') : "11.5.0"
->>>>>>> 348f6abc
         multiDexEnabled true
         generatedDensities = ['hdpi', 'xhdpi']
         vectorDrawables.useSupportLibrary = true
