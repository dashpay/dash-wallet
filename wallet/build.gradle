--- conflicted
+++ resolved
@@ -38,16 +38,10 @@
     implementation 'androidx.constraintlayout:constraintlayout:2.0.4'
     implementation "androidx.work:work-runtime-ktx:2.4.0"
     implementation "org.dashj:dashj-core:$dashjVersion"
-<<<<<<< HEAD
-    implementation "org.dashj-android:dashj-bls-android:0.17.5"
-    implementation "org.dashj-android:dashj-x11-android:0.17.5"
-    implementation "org.dashj-android:dashj-scrypt-android:0.17.5"
-    implementation 'io.grpc:grpc-stub:1.28.0' // CURRENT_GRPC_VERSION
-=======
     implementation "org.dashj.android:dashj-bls-android:0.17.5"
     implementation "org.dashj.android:dashj-x11-android:0.17.5"
     implementation "org.dashj.android:dashj-scrypt-android:0.17.5"
->>>>>>> 74670284
+    implementation 'io.grpc:grpc-stub:1.28.0' // CURRENT_GRPC_VERSION
     implementation 'com.google.guava:guava:29.0-android'
     implementation 'com.google.zxing:core:3.3.3' // 3.3.3 is the maximum to support Android 4.4 to 6.x
 
