--- conflicted
+++ resolved
@@ -66,13 +66,8 @@
     }
     implementation 'com.github.tony19:logback-android-core:1.1.1-6'
     implementation 'com.google.code.findbugs:jsr305:3.0.2'
-<<<<<<< HEAD
-    implementation 'com.tbuonomo.andrui:viewpagerdotsindicator:4.1.2'
-=======
     implementation 'com.tbuonomo:dotsindicator:4.2'
-
-    implementation project(path: ':common')
->>>>>>> c8b284b2
+    
     implementation 'com.google.android.gms:play-services-auth:19.0.0'
     implementation "androidx.navigation:navigation-fragment-ktx:$navigationVersion"
 
