--- conflicted
+++ resolved
@@ -24,18 +24,12 @@
     implementation(project(':integration-android')) {
         exclude(group: 'com.google.android', module: 'android')
     }
-<<<<<<< HEAD
-    implementation 'androidx.annotation:annotation:1.1.0'
-    implementation 'androidx.core:core-ktx:1.3.2'
-    implementation "androidx.fragment:fragment-ktx:1.3.6"
-
-=======
     //Liquid Integration
     implementation project(path: ':liquid-integration')
 
     implementation 'androidx.annotation:annotation:1.2.0'
     implementation 'androidx.core:core-ktx:1.5.0'
->>>>>>> 229a4511
+    implementation "androidx.fragment:fragment-ktx:1.3.6"
     implementation('androidx.legacy:legacy-support-v13:1.0.0') {
         exclude(group: 'com.android.support', module: 'support-fragment')
         exclude(group: 'com.android.support', module: 'support-media-compat')
@@ -79,17 +73,10 @@
     implementation project(path: ':common')
     implementation 'com.google.android.gms:play-services-auth:19.0.0'
 
-<<<<<<< HEAD
     // Database
     implementation "androidx.room:room-ktx:$roomVersion"
     implementation "androidx.room:room-runtime:$roomVersion"
     kapt "androidx.room:room-compiler:$roomVersion"
-=======
-    def room_version = "2.3.0"
-    implementation "androidx.room:room-ktx:$room_version"
-    implementation "androidx.room:room-runtime:$room_version"
-    annotationProcessor "androidx.room:room-compiler:$room_version"
->>>>>>> 229a4511
 
     // Uphold Integration
     implementation project(path: ':uphold-integration')
@@ -97,12 +84,7 @@
     implementation 'androidx.multidex:multidex:2.0.1'
 
     implementation "org.jetbrains.kotlin:kotlin-stdlib-jdk7:$kotlin_version"
-<<<<<<< HEAD
-    implementation "org.jetbrains.kotlinx:kotlinx-coroutines-core:1.3.8"
-=======
-    implementation "androidx.core:core-ktx:1.3.2"
     implementation "org.jetbrains.kotlinx:kotlinx-coroutines-core:1.4.1"
->>>>>>> 229a4511
 
     implementation "com.github.bumptech.glide:glide:$glideVersion"
     kapt "com.github.bumptech.glide:compiler:$glideVersion"
@@ -136,7 +118,6 @@
     implementation "androidx.lifecycle:lifecycle-livedata-ktx:$lifecycleVersion"
     implementation 'com.jakewharton:process-phoenix:2.0.0'
 
-<<<<<<< HEAD
     // DI
     implementation "com.google.dagger:hilt-android:$hiltVersion"
     kapt "com.google.dagger:hilt-compiler:$hiltVersion"
@@ -144,10 +125,7 @@
     kapt 'androidx.hilt:hilt-compiler:1.0.0'
 
     // Tests
-    testImplementation 'junit:junit:4.13'
-=======
     testImplementation 'junit:junit:4.13.2'
->>>>>>> 229a4511
     //Espresso
     androidTestImplementation('androidx.test:runner:1.3.0') {
         exclude group: 'com.android.support', module: 'support-annotations'
