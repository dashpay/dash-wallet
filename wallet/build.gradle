--- conflicted
+++ resolved
@@ -174,13 +174,8 @@
     defaultConfig {
         minSdkVersion 23
         targetSdkVersion 30
-<<<<<<< HEAD
-        versionCode project.hasProperty('versionCode') ? project.property('versionCode') as int : 70420
-        versionName project.hasProperty('versionName') ? project.property('versionName') : "7.4.2"
-=======
         versionCode project.hasProperty('versionCode') ? project.property('versionCode') as int : 70445
         versionName project.hasProperty('versionName') ? project.property('versionName') : "7.4.5"
->>>>>>> b98f9d0d
         multiDexEnabled true
         generatedDensities = ['hdpi', 'xhdpi']
         vectorDrawables.useSupportLibrary = true
