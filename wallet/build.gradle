plugins {
    id 'com.android.application'
    id 'project-report'
    id 'kotlin-android'
    id 'kotlin-parcelize'
    id 'com.google.devtools.ksp'
    id 'dagger.hilt.android.plugin'
    id 'com.google.android.libraries.mapsplatform.secrets-gradle-plugin'
    id 'androidx.navigation.safeargs.kotlin'
    id 'org.jetbrains.kotlin.plugin.compose'
}

ext {
    archivesBaseName = 'dash-wallet'
}
repositories {
    mavenLocal()
    mavenCentral()
    maven {
        url 'https://maven.google.com/'
        name 'Google'
    }
}

dependencies {
    implementation project(path: ':common')
    implementation project(path: ":features:exploredash")
    implementation project(path: ':integrations:uphold')
    implementation project(path: ":integrations:coinbase")
    implementation project(path: ":integrations:crowdnode")

    implementation(project(':integration-android')) {
        exclude(group: 'com.google.android', module: 'android')
    }
    implementation 'com.google.android.libraries.identity.googleid:googleid:1.1.1'
    implementation 'com.google.android.gms:play-services-auth:21.3.0'

    coreLibraryDesugaring "com.android.tools:desugar_jdk_libs:$desugaringLibraryVersion"
    implementation 'com.google.android.material:material:1.3.0'
    implementation 'androidx.legacy:legacy-support-v4:1.0.0'

    // Android arch
    implementation 'androidx.legacy:legacy-support-v4:1.0.0'
    implementation 'androidx.annotation:annotation:1.5.0'
    implementation "androidx.core:core-ktx:$jetpackVersion"
    implementation "androidx.fragment:fragment-ktx:1.5.5"
    implementation('androidx.legacy:legacy-support-v13:1.0.0') {
        exclude(group: 'com.android.support', module: 'support-fragment')
        exclude(group: 'com.android.support', module: 'support-media-compat')
    }
    implementation 'androidx.legacy:legacy-support-core-utils:1.0.0'
    implementation "androidx.work:work-runtime-ktx:$workRuntimeVersion"
    implementation "androidx.biometric:biometric:1.1.0"

    implementation 'org.bouncycastle:bcprov-jdk15to18:1.74'
    implementation "org.dashj:dashj-core:$dashjVersion"
    implementation "org.dashj.platform:dash-sdk-java:$dppVersion"
    implementation "org.dashj.platform:dash-sdk-kotlin:$dppVersion"
    implementation "org.dashj.platform:dash-sdk-android:$dppVersion"
    implementation 'io.grpc:grpc-stub:1.54.0' // CURRENT_GRPC_VERSION
    implementation "org.dashj.android:dashj-bls-android:1.0.1"
    implementation "org.dashj.android:dashj-x11-android:1.0.0"
    implementation "org.dashj.android:dashj-scrypt-android:1.0.0"
    implementation 'com.google.guava:guava:29.0-android'
    //noinspection GradleDependency
    implementation "com.google.zxing:core:$zxingVersion"

    implementation "org.slf4j:slf4j-api:$slf4jVersion"
    implementation('com.github.tony19:logback-android:3.0.0') {
        exclude(group: 'com.google.android', module: 'android')
    }
    implementation 'com.google.code.findbugs:jsr305:3.0.2'
    implementation 'com.tbuonomo:dotsindicator:4.2'
    implementation 'com.github.amulyakhare:textdrawable:558677ea31'

    // Network
    implementation "com.squareup.okhttp3:okhttp:$ok_http_version"
    implementation "com.squareup.okhttp3:logging-interceptor:$ok_http_version"
    implementation 'com.squareup.moshi:moshi:1.11.0'
    implementation 'com.squareup.moshi:moshi-kotlin:1.11.0'
    implementation 'com.squareup.retrofit2:converter-moshi:2.6.4'
    implementation 'org.conscrypt:conscrypt-android:2.5.3' // TLS 1.3 support for Android <= 9.0

    // Credential Manager
    implementation "androidx.credentials:credentials:1.3.0"

    // UI
    implementation "androidx.appcompat:appcompat:$appCompatVersion"
    implementation 'androidx.coordinatorlayout:coordinatorlayout:1.2.0'
    implementation "com.google.android.material:material:$materialVersion"
    implementation "androidx.recyclerview:recyclerview:$recyclerViewVersion"
    implementation 'com.google.android.flexbox:flexbox:3.0.0'
    implementation "androidx.constraintlayout:constraintlayout:$constrainLayoutVersion"
    implementation "com.github.bumptech.glide:glide:$glideVersion"
    ksp "com.github.bumptech.glide:compiler:$glideVersion"
    implementation 'com.github.MikeOrtiz:TouchImageView:3.0.6'
    implementation "io.coil-kt:coil:$coilVersion"

    // Compose
    implementation(platform("androidx.compose:compose-bom:$composeBom"))
    implementation("androidx.compose.ui:ui")
    implementation("androidx.compose.ui:ui-tooling")
    implementation("androidx.compose.material3:material3")
    implementation("androidx.activity:activity-compose:1.7.2")
    implementation "androidx.lifecycle:lifecycle-runtime-compose:$lifecycleVersion"
    implementation "com.airbnb.android:lottie-compose:6.6.7"

    // Navigation
    implementation "androidx.navigation:navigation-fragment-ktx:$navigationVersion"
    implementation "androidx.navigation:navigation-ui-ktx:$navigationVersion"

    // Database
    implementation "androidx.room:room-ktx:$roomVersion"
    implementation "androidx.room:room-runtime:$roomVersion"
    ksp "androidx.room:room-compiler:$roomVersion"

    // Prefs
    implementation "androidx.preference:preference-ktx:$preferenceVersion"
    implementation 'com.scottyab:secure-preferences-lib:0.1.7'
    implementation "androidx.datastore:datastore-preferences:$datastoreVersion"

    implementation 'androidx.multidex:multidex:2.0.1'

    implementation "org.jetbrains.kotlin:kotlin-stdlib-jdk7:$kotlin_version"
    implementation "org.jetbrains.kotlinx:kotlinx-coroutines-core:$coroutinesVersion"

    // Firebase
    // Import the BoM for the Firebase platform
    implementation platform("com.google.firebase:firebase-bom:$firebaseVersion")
    implementation 'com.google.firebase:firebase-database-ktx:20.0.2'
    implementation 'com.google.firebase:firebase-auth-ktx'
    implementation 'com.google.firebase:firebase-analytics'
    implementation 'com.google.firebase:firebase-inappmessaging-display'
    implementation 'com.google.firebase:firebase-installations'
    implementation 'com.google.firebase:firebase-messaging-ktx'
    implementation 'com.google.firebase:firebase-dynamic-links'

    // Google Drive Dependencies
    implementation ('com.google.api-client:google-api-client-android:1.26.0') {
        exclude group: 'com.google.guava', module: 'guava-jdk5'
    }
    implementation('com.google.apis:google-api-services-drive:v3-rev173-1.25.0') {
        exclude group: 'com.google.guava', module: 'guava-jdk5'
    }

    implementation ('com.google.http-client:google-http-client-gson:1.26.0') { // do we need this
        exclude group: 'com.google.guava', module: 'guava-jdk5'
    }

    implementation "androidx.lifecycle:lifecycle-viewmodel-ktx:$lifecycleVersion"
    implementation "androidx.lifecycle:lifecycle-livedata-ktx:$lifecycleVersion"
    implementation "androidx.lifecycle:lifecycle-extensions:2.2.0"

    // DI
    implementation "com.google.dagger:hilt-android:$hiltVersion"
    ksp "com.google.dagger:hilt-compiler:$hiltVersion"
    implementation "androidx.hilt:hilt-work:$hiltWorkVersion"
    implementation "androidx.hilt:hilt-navigation-compose:$hiltCompilerVersion"
    ksp "androidx.hilt:hilt-compiler:$hiltCompilerVersion"

    // Unit tests
    testImplementation "junit:junit:$junitVersion"
    testImplementation "io.mockk:mockk:1.13.8"
    testImplementation "androidx.arch.core:core-testing:$coreTestingVersion"
    testImplementation "org.jetbrains.kotlinx:kotlinx-coroutines-test:$coroutinesVersion"

    // Instrumental tests
    androidTestImplementation "org.jetbrains.kotlinx:kotlinx-coroutines-test:$coroutinesVersion"
    androidTestImplementation "androidx.room:room-testing:$roomVersion"
    androidTestImplementation "androidx.test.ext:junit:$junitExtVersion"
    androidTestImplementation('androidx.test:runner:1.3.0') {
        exclude group: 'com.android.support', module: 'support-annotations'
    }
    androidTestImplementation('androidx.test.espresso:espresso-core:3.3.0') {
        exclude group: 'com.google.code.findbugs', module: 'jsr305'
        exclude group: 'com.android.support', module: 'support-annotations'
    }
    androidTestImplementation('androidx.test.espresso:espresso-intents:3.3.0') {
        exclude group: 'com.google.code.findbugs', module: 'jsr305'
        exclude group: 'com.android.support', module: 'support-annotations'
    }

    // DI for instrumentation tests
    androidTestImplementation  "com.google.dagger:hilt-android-testing:$hiltVersion"
    kspAndroidTest "com.google.dagger:hilt-compiler:$hiltVersion"

    // DI for local unit tests
    testImplementation "com.google.dagger:hilt-android-testing:$hiltVersion"
    kspTest "com.google.dagger:hilt-compiler:$hiltVersion"
}

hilt {
    enableAggregatingTask = true
}

ext {
    archivesBaseName = 'dash-wallet'
}

def props = new Properties()
if (file("../service.properties").exists()) {
    file("../service.properties").withInputStream { props.load(it) }
}

def localProps = new Properties()
if (file("../local.properties").exists()) {
    file("../local.properties").withInputStream { localProps.load(it) }
}

android {
    android.ndkVersion '21.3.6528147'
    namespace "de.schildbach.wallet_test"

    defaultConfig {
        compileSdk 35
        minSdkVersion 24
        targetSdkVersion 35
        // version code: MMmmppbb; MM = Major Version, mm = minor version, pp == patch version, bb = build
<<<<<<< HEAD
        versionCode project.hasProperty('versionCode') ? project.property('versionCode') as int : 11040211
        versionName project.hasProperty('versionName') ? project.property('versionName') : "11.4.2"
=======
        versionCode project.hasProperty('versionCode') ? project.property('versionCode') as int : 11050008
        versionName project.hasProperty('versionName') ? project.property('versionName') : "11.5.0"
>>>>>>> a661aca1
        multiDexEnabled true
        generatedDensities = ['hdpi', 'xhdpi']
        vectorDrawables.useSupportLibrary = true
        testInstrumentationRunner "androidx.test.runner.AndroidJUnitRunner"
        ksp {
            arg("room.schemaLocation", "$projectDir/schemas")
        }
        buildConfigField("String", "UPHOLD_CLIENT_ID", "\"UPHOLD_CLIENT_ID\"")
        buildConfigField("String", "UPHOLD_CLIENT_SECRET", "\"UPHOLD_CLIENT_SECRET\"")
        buildConfigField("String", "SUPPORT_EMAIL", "\"\"")

        buildConfigField("String", "COINBASE_CLIENT_ID", "\"COINBASE_CLIENT_ID\"")
        buildConfigField("String", "COINBASE_CLIENT_SECRET", "\"COINBASE_CLIENT_SECRET\"")

        def supportEmail = localProps.getProperty("SUPPORT_EMAIL")
        if (supportEmail != null) {
            buildConfigField("String", "SUPPORT_EMAIL", "\"$supportEmail\"")
        } else if(System.getenv("SUPPORT_EMAIL") != null) {
            buildConfigField("String", "SUPPORT_EMAIL", "\"${System.getenv("SUPPORT_EMAIL")}\"")
        }
        buildConfigField("String", "DPP_VERSION", "\"$dppVersion\"")
        buildConfigField("String", "DASHJ_VERSION", "\"$dashjVersion\"")
    }

    buildTypes {
        all {
            def imgurClientId = props.getProperty("IMGUR_CLIENT_ID")
            def imgurClientSecret = props.getProperty("IMGUR_CLIENT_SECRET")
            if (imgurClientId == null) {
                imgurClientId = "\"IMGUR_CLIENT_ID\""
            }
            if (imgurClientSecret == null) {
                imgurClientSecret = "\"IMGUR_CLIENT_SECRET\""
            }
            buildConfigField("String", "IMGUR_CLIENT_ID", imgurClientId)
            buildConfigField("String", "IMGUR_CLIENT_SECRET", imgurClientSecret)
        }
        release {
            minifyEnabled true
            proguardFiles getDefaultProguardFile('proguard-android.txt'), 'proguard.cfg'
            testProguardFiles getDefaultProguardFile('proguard-android.txt'), 'proguard.cfg', 'proguardTest-rules.txt'
        }
        debug {
            multiDexEnabled true
            minifyEnabled false
            debuggable true
            def supportEmail = localProps.getProperty("INTERNAL_SUPPORT_EMAIL")
            if (supportEmail != null) {
                buildConfigField("String", "SUPPORT_EMAIL", "\"$supportEmail\"")
            } else if(System.getenv('INTERNAL_SUPPORT_EMAIL') != null) {
                buildConfigField("String", "SUPPORT_EMAIL", "\"${System.getenv('INTERNAL_SUPPORT_EMAIL')}\"")
            }
        }
    }
    sourceSets {
        main {
            manifest.srcFile 'AndroidManifest.xml'
            java.srcDirs = ['src']
            res.srcDirs = ['res']
            assets.srcDirs = ['assets']
        }
        test {
            java.srcDirs = ['test']
            resources.srcDirs = ['test']
        }
        androidTest {
            assets.srcDirs += "$projectDir/schemas"
            assets.srcDirs += "androidTest/assets"
            java.srcDirs = ['androidTest']
            resources.srcDirs = ['androidTest/java']
            res.srcDirs = ['androidTest/testNet3/res']
        }
        _testNet3 {
            res.srcDirs = ["testNet3/res"]
        }
        staging {
            res.srcDirs = ["staging/res"]
        }
        devnet {
            res.srcDirs = ["devnet/res"]
        }
    }
    flavorDimensions "default"
    productFlavors {
        all {
            def coinbaseClientId = props.getProperty("COINBASE_CLIENT_ID", "\"COINBASE_CLIENT_ID\"")
            def coinbaseClientSecret = props.getProperty("COINBASE_CLIENT_SECRET", "\"COINBASE_CLIENT_SECRET\"")
            buildConfigField("String", "COINBASE_CLIENT_ID", coinbaseClientId)
            buildConfigField("String", "COINBASE_CLIENT_SECRET", coinbaseClientSecret)
        }
        prod {
            applicationId = "hashengineering.darkcoin.wallet"

            def upholdClientId = props.getProperty("UPHOLD_CLIENT_ID", "\"UPHOLD_CLIENT_ID\"")
            def upholdClientSecret = props.getProperty("UPHOLD_CLIENT_SECRET", "\"UPHOLD_CLIENT_SECRET\"")
            buildConfigField("String", "UPHOLD_CLIENT_ID", upholdClientId)
            buildConfigField("String", "UPHOLD_CLIENT_SECRET", upholdClientSecret)

            def topperKeyId = props.getProperty("TOPPER_KEY_ID", "\"TOPPER_KEY_ID\"")
            def topperWidgetId = props.getProperty("TOPPER_WIDGET_ID", "\"TOPPER_WIDGET_ID\"")
            def topperPrivateKey = props.getProperty("TOPPER_PRIVATE_KEY", "\"TOPPER_PRIVATE_KEY\"")
            buildConfigField("String", "TOPPER_KEY_ID", topperKeyId)
            buildConfigField("String", "TOPPER_WIDGET_ID", topperWidgetId)
            buildConfigField("String", "TOPPER_PRIVATE_KEY", topperPrivateKey)

            def zenLedgerClientId = props.getProperty("ZENLEDGER_CLIENT_ID", "\"\"")
            def zenLedgerClientSecret = props.getProperty("ZENLEDGER_CLIENT_SECRET", "\"\"")
            buildConfigField("String", "ZENLEDGER_CLIENT_ID", zenLedgerClientId)
            buildConfigField("String", "ZENLEDGER_CLIENT_SECRET", zenLedgerClientSecret)
        }
        _testNet3 {
            applicationId = "hashengineering.darkcoin.wallet_test"

            def upholdClientId = props.getProperty("UPHOLD_CLIENT_ID_SANDBOX", "\"UPHOLD_CLIENT_ID\"")
            def upholdClientSecret = props.getProperty("UPHOLD_CLIENT_SECRET_SANDBOX", "\"UPHOLD_CLIENT_SECRET\"")
            buildConfigField("String", "UPHOLD_CLIENT_ID", upholdClientId)
            buildConfigField("String", "UPHOLD_CLIENT_SECRET", upholdClientSecret)

            def topperKeyId = props.getProperty("TOPPER_KEY_ID_SANDBOX", "\"TOPPER_KEY_ID\"")
            def topperWidgetId = props.getProperty("TOPPER_WIDGET_ID_SANDBOX", "\"TOPPER_WIDGET_ID\"")
            def topperPrivateKey = props.getProperty("TOPPER_PRIVATE_KEY_SANDBOX", "\"TOPPER_PRIVATE_KEY\"")
            buildConfigField("String", "TOPPER_KEY_ID", topperKeyId)
            buildConfigField("String", "TOPPER_WIDGET_ID", topperWidgetId)
            buildConfigField("String", "TOPPER_PRIVATE_KEY", topperPrivateKey)
            buildConfigField("String", "ZENLEDGER_CLIENT_ID", "\"\"")
            buildConfigField("String", "ZENLEDGER_CLIENT_SECRET", "\"\"")
        }
        staging {
            applicationId = "org.dash.dashpay.testnet"
            def upholdClientId = props.getProperty("UPHOLD_CLIENT_ID_SANDBOX")
            def upholdClientSecret = props.getProperty("UPHOLD_CLIENT_SECRET_SANDBOX")
            if (upholdClientId == null) {
                upholdClientId = "\"UPHOLD_CLIENT_ID\""
            }
            if (upholdClientSecret == null) {
                upholdClientSecret = "\"UPHOLD_CLIENT_SECRET\""
            }
            buildConfigField("String", "UPHOLD_CLIENT_ID", upholdClientId)
            buildConfigField("String", "UPHOLD_CLIENT_SECRET", upholdClientSecret)
            def topperKeyId = props.getProperty("TOPPER_KEY_ID_SANDBOX", "\"TOPPER_KEY_ID\"")
            def topperWidgetId = props.getProperty("TOPPER_WIDGET_ID_SANDBOX", "\"TOPPER_WIDGET_ID\"")
            def topperPrivateKey = props.getProperty("TOPPER_PRIVATE_KEY_SANDBOX", "\"TOPPER_PRIVATE_KEY\"")
            buildConfigField("String", "TOPPER_KEY_ID", topperKeyId)
            buildConfigField("String", "TOPPER_WIDGET_ID", topperWidgetId)
            buildConfigField("String", "TOPPER_PRIVATE_KEY", topperPrivateKey)
            buildConfigField("String", "ZENLEDGER_CLIENT_ID", "\"\"")
            buildConfigField("String", "ZENLEDGER_CLIENT_SECRET", "\"\"")
        }
        devnet {
            applicationId = "org.dash.dashpay.devnet"
            def imgurClientId = props.getProperty("UPHOLD_CLIENT_ID_SANDBOX")
            def imgurClientSecret = props.getProperty("UPHOLD_CLIENT_SECRET_SANDBOX")
            if (imgurClientId == null) {
                imgurClientId = "\"UPHOLD_CLIENT_ID\""
            }
            if (imgurClientSecret == null) {
                imgurClientSecret = "\"UPHOLD_CLIENT_SECRET\""
            }
            buildConfigField("String", "UPHOLD_CLIENT_ID", "\"UPHOLD_CLIENT_ID\"")
            buildConfigField("String", "UPHOLD_CLIENT_SECRET", "\"UPHOLD_CLIENT_SECRET\"")
            def topperKeyId = props.getProperty("TOPPER_KEY_ID_SANDBOX", "\"TOPPER_KEY_ID\"")
            def topperWidgetId = props.getProperty("TOPPER_WIDGET_ID_SANDBOX", "\"TOPPER_WIDGET_ID\"")
            def topperPrivateKey = props.getProperty("TOPPER_PRIVATE_KEY_SANDBOX", "\"TOPPER_PRIVATE_KEY\"")
            buildConfigField("String", "TOPPER_KEY_ID", topperKeyId)
            buildConfigField("String", "TOPPER_WIDGET_ID", topperWidgetId)
            buildConfigField("String", "TOPPER_PRIVATE_KEY", topperPrivateKey)
            buildConfigField("String", "ZENLEDGER_CLIENT_ID", "\"\"")
            buildConfigField("String", "ZENLEDGER_CLIENT_SECRET", "\"\"")
        }
    }

    packagingOptions {
        jniLibs {
            excludes += [
                // android libscrypt.so is in dashj-x11-android
                'lib/x86_64/freebsd/libscrypt.so',
                'lib/x86_64/linux/libscrypt.so',
                'lib/x86_64/darwin/libscrypt.dylib',
                // 32-bit Platform SDK is not supported
                'lib/x86/libsdklib.so',
                'lib/armeabi-v7a/libsdklib.so'
            ]
        }
        resources {
            excludes += [
                    'com/google/thirdparty/publicsuffix/PublicSuffixPatterns.gwt.xml',
                    'com/google/thirdparty/publicsuffix/PublicSuffixType.gwt.xml',
                    'org/bitcoinj/crypto/mnemonic/wordlist/english.txt',
                    'org/bitcoinj/crypto/cacerts',
                    'org.bitcoin.production.checkpoints.txt',
                    'org.bitcoin.test.checkpoints.txt',
                    'google/protobuf/*.proto',
                    'META-INF/DEPENDENCIES',
                    'META-INF/AL2.0',
                    'META-INF/LGPL2.1'
            ]
        }
    }
    kotlinOptions {
        jvmTarget = "17"
    }
    compileOptions {
        coreLibraryDesugaringEnabled true
        sourceCompatibility JavaVersion.VERSION_17
        targetCompatibility JavaVersion.VERSION_17
    }
    buildFeatures {
        viewBinding true
        compose true
    }
    composeOptions {
        kotlinCompilerExtensionVersion = "1.5.14"
    }
    testOptions {
        unitTests.includeAndroidResources  = true
        unitTests.returnDefaultValues = true
    }
    lint {
        abortOnError false
        disable 'MissingTranslation'
    }
    tasks.withType(org.jetbrains.kotlin.gradle.tasks.KotlinCompile).configureEach {
        kotlinOptions {
            freeCompilerArgs += "-opt-in=kotlin.RequiresOptIn"
        }
    }
}

apply from: file("../gradle/google-services.gradle")<|MERGE_RESOLUTION|>--- conflicted
+++ resolved
@@ -216,13 +216,8 @@
         minSdkVersion 24
         targetSdkVersion 35
         // version code: MMmmppbb; MM = Major Version, mm = minor version, pp == patch version, bb = build
-<<<<<<< HEAD
-        versionCode project.hasProperty('versionCode') ? project.property('versionCode') as int : 11040211
-        versionName project.hasProperty('versionName') ? project.property('versionName') : "11.4.2"
-=======
         versionCode project.hasProperty('versionCode') ? project.property('versionCode') as int : 11050008
         versionName project.hasProperty('versionName') ? project.property('versionName') : "11.5.0"
->>>>>>> a661aca1
         multiDexEnabled true
         generatedDensities = ['hdpi', 'xhdpi']
         vectorDrawables.useSupportLibrary = true
