plugins {
    id 'com.android.application'
    id 'project-report'
    id 'kotlin-android'
    id 'kotlin-parcelize'
    id 'com.google.devtools.ksp'
    id 'dagger.hilt.android.plugin'
    id 'com.google.android.libraries.mapsplatform.secrets-gradle-plugin'
    id 'androidx.navigation.safeargs.kotlin'
}

ext {
    archivesBaseName = 'dash-wallet'
}
repositories {
    mavenLocal()
    mavenCentral()
    maven {
        url 'https://maven.google.com/'
        name 'Google'
    }
}

dependencies {
    implementation project(path: ':common')
    implementation project(path: ":features:exploredash")
    implementation project(path: ':integrations:uphold')
    implementation project(path: ":integrations:coinbase")
    implementation project(path: ":integrations:crowdnode")

    implementation(project(':integration-android')) {
        exclude(group: 'com.google.android', module: 'android')
    }

    coreLibraryDesugaring "com.android.tools:desugar_jdk_libs:$desugaringLibraryVersion"
    implementation 'com.google.android.material:material:1.3.0'
    implementation 'androidx.legacy:legacy-support-v4:1.0.0'

    // Android arch
    implementation 'androidx.legacy:legacy-support-v4:1.0.0'
    implementation 'androidx.annotation:annotation:1.5.0'
    implementation "androidx.core:core-ktx:$jetpackVersion"
    implementation "androidx.fragment:fragment-ktx:1.5.5"
    implementation('androidx.legacy:legacy-support-v13:1.0.0') {
        exclude(group: 'com.android.support', module: 'support-fragment')
        exclude(group: 'com.android.support', module: 'support-media-compat')
    }
    implementation 'androidx.legacy:legacy-support-core-utils:1.0.0'
    implementation "androidx.work:work-runtime-ktx:$workRuntimeVersion"
    implementation "androidx.biometric:biometric:1.1.0"

    implementation 'org.bouncycastle:bcprov-jdk15to18:1.74'
    implementation "org.dashj:dashj-core:$dashjVersion"
    implementation "org.dashj.platform:dash-sdk-java:$dppVersion"
    implementation "org.dashj.platform:dash-sdk-kotlin:$dppVersion"
    implementation "org.dashj.platform:dash-sdk-android:$dppVersion"
    implementation 'io.grpc:grpc-stub:1.54.0' // CURRENT_GRPC_VERSION
    implementation "org.dashj.android:dashj-bls-android:1.0.0"
    implementation "org.dashj.android:dashj-x11-android:0.17.5"
    implementation "org.dashj.android:dashj-scrypt-android:0.17.5"
    implementation 'com.google.guava:guava:29.0-android'
    //noinspection GradleDependency
    implementation "com.google.zxing:core:$zxingVersion"

    implementation "org.slf4j:slf4j-api:$slf4jVersion"
    implementation('com.github.tony19:logback-android:3.0.0') {
        exclude(group: 'com.google.android', module: 'android')
    }
    implementation 'com.google.code.findbugs:jsr305:3.0.2'
    implementation 'com.tbuonomo:dotsindicator:4.2'
    implementation 'com.github.amulyakhare:textdrawable:558677ea31'

    // google play services
    implementation 'com.google.android.gms:play-services-auth:19.0.0'
    implementation 'com.google.android.gms:play-services-base:18.5.0'

    // Network
    implementation "com.squareup.okhttp3:okhttp:$ok_http_version"
    implementation "com.squareup.okhttp3:logging-interceptor:$ok_http_version"
    implementation 'com.squareup.moshi:moshi:1.11.0'
    implementation 'com.squareup.moshi:moshi-kotlin:1.11.0'
    implementation 'com.squareup.retrofit2:converter-moshi:2.6.4'

    // UI
    implementation "androidx.appcompat:appcompat:$appCompatVersion"
    implementation 'androidx.coordinatorlayout:coordinatorlayout:1.2.0'
    implementation "com.google.android.material:material:$materialVersion"
    implementation "androidx.recyclerview:recyclerview:$recyclerViewVersion"
    implementation 'com.google.android.flexbox:flexbox:3.0.0'
    implementation "androidx.constraintlayout:constraintlayout:$constrainLayoutVersion"
    implementation "com.github.bumptech.glide:glide:$glideVersion"
    ksp "com.github.bumptech.glide:compiler:$glideVersion"
    implementation 'com.github.MikeOrtiz:TouchImageView:3.0.6'
    implementation "io.coil-kt:coil:$coilVersion"
    implementation(platform("androidx.compose:compose-bom:2023.03.00"))
    implementation("androidx.compose.ui:ui")
    implementation("androidx.compose.ui:ui-tooling-preview")
    implementation("androidx.compose.material3:material3")
    debugImplementation 'androidx.compose.ui:ui-tooling:1.0.0'
    implementation("androidx.activity:activity-compose:1.7.2")

    // Navigation
    implementation "androidx.navigation:navigation-fragment-ktx:$navigationVersion"
    implementation "androidx.navigation:navigation-ui-ktx:$navigationVersion"

    // Database
    implementation "androidx.room:room-ktx:$roomVersion"
    implementation "androidx.room:room-runtime:$roomVersion"
    ksp "androidx.room:room-compiler:$roomVersion"

    // Prefs
    implementation "androidx.preference:preference-ktx:$preferenceVersion"
    implementation 'com.scottyab:secure-preferences-lib:0.1.7'
    implementation "androidx.datastore:datastore-preferences:$datastoreVersion"

    implementation 'androidx.multidex:multidex:2.0.1'

    implementation "org.jetbrains.kotlin:kotlin-stdlib-jdk7:$kotlin_version"
    implementation "org.jetbrains.kotlinx:kotlinx-coroutines-core:$coroutinesVersion"

    // Firebase
    // Import the BoM for the Firebase platform
    implementation platform("com.google.firebase:firebase-bom:$firebaseVersion")
    implementation 'com.google.firebase:firebase-database-ktx:20.0.2'
    implementation 'com.google.firebase:firebase-auth-ktx'
    implementation 'com.google.firebase:firebase-analytics'
    implementation 'com.google.firebase:firebase-inappmessaging-display'
    implementation 'com.google.firebase:firebase-installations'
    implementation 'com.google.firebase:firebase-messaging-ktx'
    implementation 'com.google.firebase:firebase-dynamic-links'

    // Google Drive Dependencies
    implementation ('com.google.api-client:google-api-client-android:1.26.0') {
        exclude group: 'com.google.guava', module: 'guava-jdk5'
    }
    implementation('com.google.apis:google-api-services-drive:v3-rev173-1.25.0') {
        exclude group: 'com.google.guava', module: 'guava-jdk5'
    }

    implementation ('com.google.http-client:google-http-client-gson:1.26.0') { // do we need this
        exclude group: 'com.google.guava', module: 'guava-jdk5'
    }

    implementation "androidx.lifecycle:lifecycle-viewmodel-ktx:$lifecycleVersion"
    implementation "androidx.lifecycle:lifecycle-livedata-ktx:$lifecycleVersion"
    implementation "androidx.lifecycle:lifecycle-extensions:2.2.0"

    // DI
    implementation "com.google.dagger:hilt-android:$hiltVersion"
    ksp "com.google.dagger:hilt-compiler:$hiltVersion"
    implementation "androidx.hilt:hilt-work:$hiltWorkVersion"
    ksp "androidx.hilt:hilt-compiler:$hiltCompilerVersion"

    // Unit tests
    testImplementation "junit:junit:$junitVersion"
    testImplementation "io.mockk:mockk:1.12.3"
    testImplementation "androidx.arch.core:core-testing:$coreTestingVersion"
    testImplementation "org.jetbrains.kotlinx:kotlinx-coroutines-test:$coroutinesVersion"

    // Instrumental tests
    androidTestImplementation "org.jetbrains.kotlinx:kotlinx-coroutines-test:$coroutinesVersion"
    androidTestImplementation "androidx.room:room-testing:$roomVersion"
    androidTestImplementation "androidx.test.ext:junit:$junitExtVersion"
    androidTestImplementation('androidx.test:runner:1.3.0') {
        exclude group: 'com.android.support', module: 'support-annotations'
    }
    androidTestImplementation('androidx.test.espresso:espresso-core:3.3.0') {
        exclude group: 'com.google.code.findbugs', module: 'jsr305'
        exclude group: 'com.android.support', module: 'support-annotations'
    }
    androidTestImplementation('androidx.test.espresso:espresso-intents:3.3.0') {
        exclude group: 'com.google.code.findbugs', module: 'jsr305'
        exclude group: 'com.android.support', module: 'support-annotations'
    }

    // DI for instrumentation tests
    androidTestImplementation  "com.google.dagger:hilt-android-testing:$hiltVersion"
    kspAndroidTest "com.google.dagger:hilt-compiler:$hiltVersion"

    // DI for local unit tests
    testImplementation "com.google.dagger:hilt-android-testing:$hiltVersion"
    kspTest "com.google.dagger:hilt-compiler:$hiltVersion"
}

hilt {
    enableAggregatingTask = true
}

ext {
    archivesBaseName = 'dash-wallet'
}

def props = new Properties()
if (file("../service.properties").exists()) {
    file("../service.properties").withInputStream { props.load(it) }
}

def localProps = new Properties()
if (file("../local.properties").exists()) {
    file("../local.properties").withInputStream { localProps.load(it) }
}

android {
    android.ndkVersion '21.3.6528147'

    defaultConfig {
        compileSdk 34
        minSdkVersion 24
        targetSdkVersion 34
<<<<<<< HEAD
        versionCode project.hasProperty('versionCode') ? project.property('versionCode') as int : 110060
        versionName project.hasProperty('versionName') ? project.property('versionName') : "11.0.1"
=======
        // version code: MMmmppbb; MM = Major Version, mm = minor version, pp == patch version, bb = build
        versionCode project.hasProperty('versionCode') ? project.property('versionCode') as int : 11000201
        versionName project.hasProperty('versionName') ? project.property('versionName') : "11.0.2"
>>>>>>> f4191602
        multiDexEnabled true
        generatedDensities = ['hdpi', 'xhdpi']
        vectorDrawables.useSupportLibrary = true
        testInstrumentationRunner "androidx.test.runner.AndroidJUnitRunner"
        ksp {
            arg("room.schemaLocation", "$projectDir/schemas")
        }
        buildConfigField("String", "UPHOLD_CLIENT_ID", "\"UPHOLD_CLIENT_ID\"")
        buildConfigField("String", "UPHOLD_CLIENT_SECRET", "\"UPHOLD_CLIENT_SECRET\"")
        buildConfigField("String", "SUPPORT_EMAIL", "\"\"")

        buildConfigField("String", "COINBASE_CLIENT_ID", "\"COINBASE_CLIENT_ID\"")
        buildConfigField("String", "COINBASE_CLIENT_SECRET", "\"COINBASE_CLIENT_SECRET\"")

        buildConfigField("String", "DASHDIRECT_CLIENT_ID", "\"DASHDIRECT_CLIENT_ID\"")

        def supportEmail = localProps.getProperty("SUPPORT_EMAIL")
        if (supportEmail != null) {
            buildConfigField("String", "SUPPORT_EMAIL", "\"$supportEmail\"")
        } else if(System.getenv("SUPPORT_EMAIL") != null) {
            buildConfigField("String", "SUPPORT_EMAIL", "\"${System.getenv("SUPPORT_EMAIL")}\"")
        }
    }

    buildTypes {
        all {
            def imgurClientId = props.getProperty("IMGUR_CLIENT_ID")
            def imgurClientSecret = props.getProperty("IMGUR_CLIENT_SECRET")
            if (imgurClientId == null) {
                imgurClientId = "\"IMGUR_CLIENT_ID\""
            }
            if (imgurClientSecret == null) {
                imgurClientSecret = "\"IMGUR_CLIENT_SECRET\""
            }
            buildConfigField("String", "IMGUR_CLIENT_ID", imgurClientId)
            buildConfigField("String", "IMGUR_CLIENT_SECRET", imgurClientSecret)
        }
        release {
            minifyEnabled true
            proguardFiles getDefaultProguardFile('proguard-android.txt'), 'proguard.cfg'
            testProguardFiles getDefaultProguardFile('proguard-android.txt'), 'proguard.cfg', 'proguardTest-rules.txt'
        }
        debug {
            multiDexEnabled true
            minifyEnabled false
            debuggable true
            def supportEmail = localProps.getProperty("INTERNAL_SUPPORT_EMAIL")
            if (supportEmail != null) {
                buildConfigField("String", "SUPPORT_EMAIL", "\"$supportEmail\"")
            } else if(System.getenv('INTERNAL_SUPPORT_EMAIL') != null) {
                buildConfigField("String", "SUPPORT_EMAIL", "\"${System.getenv('INTERNAL_SUPPORT_EMAIL')}\"")
            }
        }
    }
    sourceSets {
        main {
            manifest.srcFile 'AndroidManifest.xml'
            java.srcDirs = ['src']
            res.srcDirs = ['res']
            assets.srcDirs = ['assets']
        }
        test {
            java.srcDirs = ['test']
            resources.srcDirs = ['test']
        }
        androidTest {
            assets.srcDirs += "$projectDir/schemas"
            java.srcDirs = ['androidTest']
            resources.srcDirs = ['androidTest/java']
            res.srcDirs = ['androidTest/testNet3/res']
        }
        _testNet3 {
            res.srcDirs = ["testNet3/res"]
        }
        staging {
            res.srcDirs = ["staging/res"]
        }
        devnet {
            res.srcDirs = ["schnapps/res"]
        }
    }
    flavorDimensions "default"
    productFlavors {
        all {
            def coinbaseClientId = props.getProperty("COINBASE_CLIENT_ID", "\"COINBASE_CLIENT_ID\"")
            def coinbaseClientSecret = props.getProperty("COINBASE_CLIENT_SECRET", "\"COINBASE_CLIENT_SECRET\"")
            buildConfigField("String", "COINBASE_CLIENT_ID", coinbaseClientId)
            buildConfigField("String", "COINBASE_CLIENT_SECRET", coinbaseClientSecret)

            def dashDirectClientId = props.getProperty("DASHDIRECT_CLIENT_ID", "\"DASHDIRECT_CLIENT_ID\"")
            buildConfigField("String", "DASHDIRECT_CLIENT_ID", dashDirectClientId)
        }
        prod {
            applicationId = "hashengineering.darkcoin.wallet"

            def upholdClientId = props.getProperty("UPHOLD_CLIENT_ID", "\"UPHOLD_CLIENT_ID\"")
            def upholdClientSecret = props.getProperty("UPHOLD_CLIENT_SECRET", "\"UPHOLD_CLIENT_SECRET\"")
            buildConfigField("String", "UPHOLD_CLIENT_ID", upholdClientId)
            buildConfigField("String", "UPHOLD_CLIENT_SECRET", upholdClientSecret)

            def topperKeyId = props.getProperty("TOPPER_KEY_ID", "\"TOPPER_KEY_ID\"")
            def topperWidgetId = props.getProperty("TOPPER_WIDGET_ID", "\"TOPPER_WIDGET_ID\"")
            def topperPrivateKey = props.getProperty("TOPPER_PRIVATE_KEY", "\"TOPPER_PRIVATE_KEY\"")
            buildConfigField("String", "TOPPER_KEY_ID", topperKeyId)
            buildConfigField("String", "TOPPER_WIDGET_ID", topperWidgetId)
            buildConfigField("String", "TOPPER_PRIVATE_KEY", topperPrivateKey)

            def zenLedgerClientId = props.getProperty("ZENLEDGER_CLIENT_ID", "\"\"")
            def zenLedgerClientSecret = props.getProperty("ZENLEDGER_CLIENT_SECRET", "\"\"")
            buildConfigField("String", "ZENLEDGER_CLIENT_ID", zenLedgerClientId)
            buildConfigField("String", "ZENLEDGER_CLIENT_SECRET", zenLedgerClientSecret)
        }
        _testNet3 {
            applicationId = "hashengineering.darkcoin.wallet_test"

            def upholdClientId = props.getProperty("UPHOLD_CLIENT_ID_SANDBOX", "\"UPHOLD_CLIENT_ID\"")
            def upholdClientSecret = props.getProperty("UPHOLD_CLIENT_SECRET_SANDBOX", "\"UPHOLD_CLIENT_SECRET\"")
            buildConfigField("String", "UPHOLD_CLIENT_ID", upholdClientId)
            buildConfigField("String", "UPHOLD_CLIENT_SECRET", upholdClientSecret)

            def topperKeyId = props.getProperty("TOPPER_KEY_ID_SANDBOX", "\"TOPPER_KEY_ID\"")
            def topperWidgetId = props.getProperty("TOPPER_WIDGET_ID_SANDBOX", "\"TOPPER_WIDGET_ID\"")
            def topperPrivateKey = props.getProperty("TOPPER_PRIVATE_KEY_SANDBOX", "\"TOPPER_PRIVATE_KEY\"")
            buildConfigField("String", "TOPPER_KEY_ID", topperKeyId)
            buildConfigField("String", "TOPPER_WIDGET_ID", topperWidgetId)
            buildConfigField("String", "TOPPER_PRIVATE_KEY", topperPrivateKey)
            buildConfigField("String", "ZENLEDGER_CLIENT_ID", "\"\"")
            buildConfigField("String", "ZENLEDGER_CLIENT_SECRET", "\"\"")
            def dashDirectClientId = props.getProperty("DASHDIRECT_CLIENT_ID")
            if (dashDirectClientId == null) {
                dashDirectClientId = "\"DASHDIRECT_CLIENT_ID\""
            }
            buildConfigField("String", "DASHDIRECT_CLIENT_ID", dashDirectClientId)
        }
        staging {
            applicationId = "org.dash.dashpay.testnet"
            def imgurClientId = props.getProperty("UPHOLD_CLIENT_ID_SANDBOX")
            def imgurClientSecret = props.getProperty("UPHOLD_CLIENT_SECRET_SANDBOX")
            if (imgurClientId == null) {
                imgurClientId = "\"UPHOLD_CLIENT_ID\""
            }
            if (imgurClientSecret == null) {
                imgurClientSecret = "\"UPHOLD_CLIENT_SECRET\""
            }
            buildConfigField("String", "UPHOLD_CLIENT_ID", imgurClientId)
            buildConfigField("String", "UPHOLD_CLIENT_SECRET", imgurClientSecret)
            def topperKeyId = props.getProperty("TOPPER_KEY_ID_SANDBOX", "\"TOPPER_KEY_ID\"")
            def topperWidgetId = props.getProperty("TOPPER_WIDGET_ID_SANDBOX", "\"TOPPER_WIDGET_ID\"")
            def topperPrivateKey = props.getProperty("TOPPER_PRIVATE_KEY_SANDBOX", "\"TOPPER_PRIVATE_KEY\"")
            buildConfigField("String", "TOPPER_KEY_ID", topperKeyId)
            buildConfigField("String", "TOPPER_WIDGET_ID", topperWidgetId)
            buildConfigField("String", "TOPPER_PRIVATE_KEY", topperPrivateKey)
            buildConfigField("String", "ZENLEDGER_CLIENT_ID", "\"\"")
            buildConfigField("String", "ZENLEDGER_CLIENT_SECRET", "\"\"")
            def dashDirectClientId = props.getProperty("DASHDIRECT_CLIENT_ID")
            if (dashDirectClientId == null) {
                dashDirectClientId = "\"DASHDIRECT_CLIENT_ID\""
            }
            buildConfigField("String", "DASHDIRECT_CLIENT_ID", dashDirectClientId)
        }
        devnet {
            applicationId = "org.dash.dashpay.schnapps"
            def imgurClientId = props.getProperty("UPHOLD_CLIENT_ID_SANDBOX")
            def imgurClientSecret = props.getProperty("UPHOLD_CLIENT_SECRET_SANDBOX")
            if (imgurClientId == null) {
                imgurClientId = "\"UPHOLD_CLIENT_ID\""
            }
            if (imgurClientSecret == null) {
                imgurClientSecret = "\"UPHOLD_CLIENT_SECRET\""
            }
            applicationId = "org.dash.wallet.devnet"
            buildConfigField("String", "UPHOLD_CLIENT_ID", "\"UPHOLD_CLIENT_ID\"")
            buildConfigField("String", "UPHOLD_CLIENT_SECRET", "\"UPHOLD_CLIENT_SECRET\"")
            buildConfigField("String", "ZENLEDGER_CLIENT_ID", "\"\"")
            buildConfigField("String", "ZENLEDGER_CLIENT_SECRET", "\"\"")
        }
    }

    packagingOptions {
        jniLibs {
            excludes += ['lib/x86_64/freebsd/libscrypt.so', 'lib/x86_64/linux/libscrypt.so']
        }
        resources {
            excludes += [
                    'lib/x86_64/darwin/libscrypt.dylib',
                    'com/google/thirdparty/publicsuffix/PublicSuffixPatterns.gwt.xml',
                    'com/google/thirdparty/publicsuffix/PublicSuffixType.gwt.xml',
                    'org/bitcoinj/crypto/mnemonic/wordlist/english.txt',
                    'org/bitcoinj/crypto/cacerts',
                    'org.bitcoin.production.checkpoints.txt',
                    'org.bitcoin.test.checkpoints.txt',
                    'google/protobuf/*.proto',
                    'META-INF/DEPENDENCIES',
                    'META-INF/AL2.0',
                    'META-INF/LGPL2.1'
            ]
        }
    }
    kotlinOptions {
        jvmTarget = "1.8"
    }
    compileOptions {
        coreLibraryDesugaringEnabled true
        sourceCompatibility JavaVersion.VERSION_1_8
        targetCompatibility JavaVersion.VERSION_1_8
    }
    buildFeatures {
        viewBinding true
        compose true
    }
    composeOptions {
        kotlinCompilerExtensionVersion = "1.5.11"
    }
    testOptions {
        unitTests.includeAndroidResources  = true
        unitTests.returnDefaultValues = true
    }
    lint {
        abortOnError false
        disable 'MissingTranslation'
    }
    tasks.withType(org.jetbrains.kotlin.gradle.tasks.KotlinCompile).configureEach {
        kotlinOptions {
            freeCompilerArgs += "-opt-in=kotlin.RequiresOptIn"
        }
    }
}

apply from: file("../gradle/google-services.gradle")<|MERGE_RESOLUTION|>--- conflicted
+++ resolved
@@ -207,14 +207,9 @@
         compileSdk 34
         minSdkVersion 24
         targetSdkVersion 34
-<<<<<<< HEAD
-        versionCode project.hasProperty('versionCode') ? project.property('versionCode') as int : 110060
-        versionName project.hasProperty('versionName') ? project.property('versionName') : "11.0.1"
-=======
         // version code: MMmmppbb; MM = Major Version, mm = minor version, pp == patch version, bb = build
         versionCode project.hasProperty('versionCode') ? project.property('versionCode') as int : 11000201
         versionName project.hasProperty('versionName') ? project.property('versionName') : "11.0.2"
->>>>>>> f4191602
         multiDexEnabled true
         generatedDensities = ['hdpi', 'xhdpi']
         vectorDrawables.useSupportLibrary = true
