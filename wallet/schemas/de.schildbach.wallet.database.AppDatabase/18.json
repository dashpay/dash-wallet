{
  "formatVersion": 1,
  "database": {
    "version": 18,
<<<<<<< HEAD
    "identityHash": "4c67f656cf1ec48b435a64c00b373f4c",
=======
    "identityHash": "5f155ffa8cb6c602b3066210b77c4a55",
>>>>>>> 27343268
    "entities": [
      {
        "tableName": "exchange_rates",
        "createSql": "CREATE TABLE IF NOT EXISTS `${TABLE_NAME}` (`currencyCode` TEXT NOT NULL, `rate` TEXT, PRIMARY KEY(`currencyCode`))",
        "fields": [
          {
            "fieldPath": "currencyCode",
            "columnName": "currencyCode",
            "affinity": "TEXT",
            "notNull": true
          },
          {
            "fieldPath": "rate",
            "columnName": "rate",
            "affinity": "TEXT",
            "notNull": false
          }
        ],
        "primaryKey": {
          "columnNames": [
            "currencyCode"
          ],
          "autoGenerate": false
        },
        "indices": [],
        "foreignKeys": []
      },
      {
        "tableName": "blockchain_state",
        "createSql": "CREATE TABLE IF NOT EXISTS `${TABLE_NAME}` (`bestChainDate` INTEGER, `bestChainHeight` INTEGER NOT NULL, `replaying` INTEGER NOT NULL, `impediments` TEXT NOT NULL, `chainlockHeight` INTEGER NOT NULL, `mnlistHeight` INTEGER NOT NULL, `percentageSync` INTEGER NOT NULL, `id` INTEGER NOT NULL, PRIMARY KEY(`id`))",
        "fields": [
          {
            "fieldPath": "bestChainDate",
            "columnName": "bestChainDate",
            "affinity": "INTEGER",
            "notNull": false
          },
          {
            "fieldPath": "bestChainHeight",
            "columnName": "bestChainHeight",
            "affinity": "INTEGER",
            "notNull": true
          },
          {
            "fieldPath": "replaying",
            "columnName": "replaying",
            "affinity": "INTEGER",
            "notNull": true
          },
          {
            "fieldPath": "impediments",
            "columnName": "impediments",
            "affinity": "TEXT",
            "notNull": true
          },
          {
            "fieldPath": "chainlockHeight",
            "columnName": "chainlockHeight",
            "affinity": "INTEGER",
            "notNull": true
          },
          {
            "fieldPath": "mnlistHeight",
            "columnName": "mnlistHeight",
            "affinity": "INTEGER",
            "notNull": true
          },
          {
            "fieldPath": "percentageSync",
            "columnName": "percentageSync",
            "affinity": "INTEGER",
            "notNull": true
          },
          {
            "fieldPath": "id",
            "columnName": "id",
            "affinity": "INTEGER",
            "notNull": true
          }
        ],
        "primaryKey": {
          "columnNames": [
            "id"
          ],
          "autoGenerate": false
        },
        "indices": [],
        "foreignKeys": []
      },
      {
        "tableName": "transaction_metadata",
        "createSql": "CREATE TABLE IF NOT EXISTS `${TABLE_NAME}` (`txId` BLOB NOT NULL, `timestamp` INTEGER NOT NULL, `value` INTEGER NOT NULL, `type` TEXT NOT NULL, `taxCategory` TEXT, `currencyCode` TEXT, `rate` TEXT, `memo` TEXT NOT NULL, `service` TEXT, `customIconId` BLOB, PRIMARY KEY(`txId`))",
        "fields": [
          {
            "fieldPath": "txId",
            "columnName": "txId",
            "affinity": "BLOB",
            "notNull": true
          },
          {
            "fieldPath": "timestamp",
            "columnName": "timestamp",
            "affinity": "INTEGER",
            "notNull": true
          },
          {
            "fieldPath": "value",
            "columnName": "value",
            "affinity": "INTEGER",
            "notNull": true
          },
          {
            "fieldPath": "type",
            "columnName": "type",
            "affinity": "TEXT",
            "notNull": true
          },
          {
            "fieldPath": "taxCategory",
            "columnName": "taxCategory",
            "affinity": "TEXT",
            "notNull": false
          },
          {
            "fieldPath": "currencyCode",
            "columnName": "currencyCode",
            "affinity": "TEXT",
            "notNull": false
          },
          {
            "fieldPath": "rate",
            "columnName": "rate",
            "affinity": "TEXT",
            "notNull": false
          },
          {
            "fieldPath": "memo",
            "columnName": "memo",
            "affinity": "TEXT",
            "notNull": true
          },
          {
            "fieldPath": "service",
            "columnName": "service",
            "affinity": "TEXT",
            "notNull": false
          },
          {
            "fieldPath": "customIconId",
            "columnName": "customIconId",
            "affinity": "BLOB",
            "notNull": false
          }
        ],
        "primaryKey": {
          "columnNames": [
            "txId"
          ],
          "autoGenerate": false
        },
        "indices": [],
        "foreignKeys": []
      },
      {
        "tableName": "address_metadata",
        "createSql": "CREATE TABLE IF NOT EXISTS `${TABLE_NAME}` (`address` TEXT NOT NULL, `isInput` INTEGER NOT NULL, `taxCategory` TEXT NOT NULL, `service` TEXT NOT NULL, PRIMARY KEY(`address`, `isInput`))",
        "fields": [
          {
            "fieldPath": "address",
            "columnName": "address",
            "affinity": "TEXT",
            "notNull": true
          },
          {
            "fieldPath": "isInput",
            "columnName": "isInput",
            "affinity": "INTEGER",
            "notNull": true
          },
          {
            "fieldPath": "taxCategory",
            "columnName": "taxCategory",
            "affinity": "TEXT",
            "notNull": true
          },
          {
            "fieldPath": "service",
            "columnName": "service",
            "affinity": "TEXT",
            "notNull": true
          }
        ],
        "primaryKey": {
          "columnNames": [
            "address",
            "isInput"
          ],
          "autoGenerate": false
        },
        "indices": [],
        "foreignKeys": []
      },
      {
        "tableName": "icon_bitmaps",
        "createSql": "CREATE TABLE IF NOT EXISTS `${TABLE_NAME}` (`id` BLOB NOT NULL, `imageData` BLOB NOT NULL, `originalUrl` TEXT NOT NULL, `height` INTEGER NOT NULL, `width` INTEGER NOT NULL, PRIMARY KEY(`id`))",
        "fields": [
          {
            "fieldPath": "id",
            "columnName": "id",
            "affinity": "BLOB",
            "notNull": true
          },
          {
            "fieldPath": "imageData",
            "columnName": "imageData",
            "affinity": "BLOB",
            "notNull": true
          },
          {
            "fieldPath": "originalUrl",
            "columnName": "originalUrl",
            "affinity": "TEXT",
            "notNull": true
          },
          {
            "fieldPath": "height",
            "columnName": "height",
            "affinity": "INTEGER",
            "notNull": true
          },
          {
            "fieldPath": "width",
            "columnName": "width",
            "affinity": "INTEGER",
            "notNull": true
          }
        ],
        "primaryKey": {
          "columnNames": [
            "id"
          ],
          "autoGenerate": false
        },
        "indices": [],
        "foreignKeys": []
      },
      {
        "tableName": "gift_cards",
        "createSql": "CREATE TABLE IF NOT EXISTS `${TABLE_NAME}` (`txId` BLOB NOT NULL, `merchantName` TEXT NOT NULL, `price` INTEGER NOT NULL, `number` TEXT, `pin` TEXT, `barcodeValue` TEXT, `barcodeFormat` TEXT, `merchantUrl` TEXT, `note` TEXT, PRIMARY KEY(`txId`))",
        "fields": [
          {
            "fieldPath": "txId",
            "columnName": "txId",
            "affinity": "BLOB",
            "notNull": true
          },
          {
            "fieldPath": "merchantName",
            "columnName": "merchantName",
            "affinity": "TEXT",
            "notNull": true
          },
          {
            "fieldPath": "price",
            "columnName": "price",
            "affinity": "INTEGER",
            "notNull": true
          },
          {
            "fieldPath": "number",
            "columnName": "number",
            "affinity": "TEXT",
            "notNull": false
          },
          {
            "fieldPath": "pin",
            "columnName": "pin",
            "affinity": "TEXT",
            "notNull": false
          },
          {
            "fieldPath": "barcodeValue",
            "columnName": "barcodeValue",
            "affinity": "TEXT",
            "notNull": false
          },
          {
            "fieldPath": "barcodeFormat",
            "columnName": "barcodeFormat",
            "affinity": "TEXT",
            "notNull": false
          },
          {
            "fieldPath": "merchantUrl",
            "columnName": "merchantUrl",
            "affinity": "TEXT",
            "notNull": false
          },
          {
            "fieldPath": "note",
            "columnName": "note",
            "affinity": "TEXT",
            "notNull": false
          }
        ],
        "primaryKey": {
          "columnNames": [
            "txId"
          ],
          "autoGenerate": false
        },
        "indices": [],
        "foreignKeys": []
      },
      {
        "tableName": "blockchain_identity",
        "createSql": "CREATE TABLE IF NOT EXISTS `${TABLE_NAME}` (`creationState` INTEGER NOT NULL, `creationStateErrorMessage` TEXT, `username` TEXT, `userId` TEXT, `restoring` INTEGER NOT NULL, `identity` BLOB, `creditFundingTxId` BLOB, `usingInvite` INTEGER NOT NULL, `invite` TEXT, `preorderSalt` BLOB, `registrationStatus` INTEGER, `usernameStatus` INTEGER, `creditBalance` INTEGER, `activeKeyCount` INTEGER, `totalKeyCount` INTEGER, `keysCreated` INTEGER, `currentMainKeyIndex` INTEGER, `currentMainKeyType` INTEGER, `id` INTEGER NOT NULL, PRIMARY KEY(`id`))",
        "fields": [
          {
            "fieldPath": "creationState",
            "columnName": "creationState",
            "affinity": "INTEGER",
            "notNull": true
          },
          {
            "fieldPath": "creationStateErrorMessage",
            "columnName": "creationStateErrorMessage",
            "affinity": "TEXT",
            "notNull": false
          },
          {
            "fieldPath": "username",
            "columnName": "username",
            "affinity": "TEXT",
            "notNull": false
          },
          {
            "fieldPath": "userId",
            "columnName": "userId",
            "affinity": "TEXT",
            "notNull": false
          },
          {
            "fieldPath": "restoring",
            "columnName": "restoring",
            "affinity": "INTEGER",
            "notNull": true
          },
          {
            "fieldPath": "identity",
            "columnName": "identity",
            "affinity": "BLOB",
            "notNull": false
          },
          {
            "fieldPath": "creditFundingTxId",
            "columnName": "creditFundingTxId",
            "affinity": "BLOB",
            "notNull": false
          },
          {
            "fieldPath": "usingInvite",
            "columnName": "usingInvite",
            "affinity": "INTEGER",
            "notNull": true
          },
          {
            "fieldPath": "invite",
            "columnName": "invite",
            "affinity": "TEXT",
            "notNull": false
          },
          {
            "fieldPath": "preorderSalt",
            "columnName": "preorderSalt",
            "affinity": "BLOB",
            "notNull": false
          },
          {
            "fieldPath": "registrationStatus",
            "columnName": "registrationStatus",
            "affinity": "INTEGER",
            "notNull": false
          },
          {
            "fieldPath": "usernameStatus",
            "columnName": "usernameStatus",
            "affinity": "INTEGER",
            "notNull": false
          },
          {
            "fieldPath": "creditBalance",
            "columnName": "creditBalance",
            "affinity": "INTEGER",
            "notNull": false
          },
          {
            "fieldPath": "activeKeyCount",
            "columnName": "activeKeyCount",
            "affinity": "INTEGER",
            "notNull": false
          },
          {
            "fieldPath": "totalKeyCount",
            "columnName": "totalKeyCount",
            "affinity": "INTEGER",
            "notNull": false
          },
          {
            "fieldPath": "keysCreated",
            "columnName": "keysCreated",
            "affinity": "INTEGER",
            "notNull": false
          },
          {
            "fieldPath": "currentMainKeyIndex",
            "columnName": "currentMainKeyIndex",
            "affinity": "INTEGER",
            "notNull": false
          },
          {
            "fieldPath": "currentMainKeyType",
            "columnName": "currentMainKeyType",
            "affinity": "INTEGER",
            "notNull": false
          },
          {
            "fieldPath": "id",
            "columnName": "id",
            "affinity": "INTEGER",
            "notNull": true
          }
        ],
        "primaryKey": {
          "columnNames": [
            "id"
          ],
          "autoGenerate": false
        },
        "indices": [],
        "foreignKeys": []
      },
      {
        "tableName": "dashpay_profile",
        "createSql": "CREATE TABLE IF NOT EXISTS `${TABLE_NAME}` (`userId` TEXT NOT NULL, `username` TEXT NOT NULL, `displayName` TEXT NOT NULL, `publicMessage` TEXT NOT NULL, `avatarUrl` TEXT NOT NULL, `avatarHash` BLOB, `avatarFingerprint` BLOB, `createdAt` INTEGER NOT NULL, `updatedAt` INTEGER NOT NULL, PRIMARY KEY(`userId`))",
        "fields": [
          {
            "fieldPath": "userId",
            "columnName": "userId",
            "affinity": "TEXT",
            "notNull": true
          },
          {
            "fieldPath": "username",
            "columnName": "username",
            "affinity": "TEXT",
            "notNull": true
          },
          {
            "fieldPath": "displayName",
            "columnName": "displayName",
            "affinity": "TEXT",
            "notNull": true
          },
          {
            "fieldPath": "publicMessage",
            "columnName": "publicMessage",
            "affinity": "TEXT",
            "notNull": true
          },
          {
            "fieldPath": "avatarUrl",
            "columnName": "avatarUrl",
            "affinity": "TEXT",
            "notNull": true
          },
          {
            "fieldPath": "avatarHash",
            "columnName": "avatarHash",
            "affinity": "BLOB",
            "notNull": false
          },
          {
            "fieldPath": "avatarFingerprint",
            "columnName": "avatarFingerprint",
            "affinity": "BLOB",
            "notNull": false
          },
          {
            "fieldPath": "createdAt",
            "columnName": "createdAt",
            "affinity": "INTEGER",
            "notNull": true
          },
          {
            "fieldPath": "updatedAt",
            "columnName": "updatedAt",
            "affinity": "INTEGER",
            "notNull": true
          }
        ],
        "primaryKey": {
          "columnNames": [
            "userId"
          ],
          "autoGenerate": false
        },
        "indices": [],
        "foreignKeys": []
      },
      {
        "tableName": "dashpay_contact_request",
        "createSql": "CREATE TABLE IF NOT EXISTS `${TABLE_NAME}` (`userId` TEXT NOT NULL, `toUserId` TEXT NOT NULL, `accountReference` INTEGER NOT NULL, `encryptedPublicKey` BLOB NOT NULL, `senderKeyIndex` INTEGER NOT NULL, `recipientKeyIndex` INTEGER NOT NULL, `timestamp` INTEGER NOT NULL, `encryptedAccountLabel` BLOB, `autoAcceptProof` BLOB, PRIMARY KEY(`userId`, `toUserId`, `accountReference`))",
        "fields": [
          {
            "fieldPath": "userId",
            "columnName": "userId",
            "affinity": "TEXT",
            "notNull": true
          },
          {
            "fieldPath": "toUserId",
            "columnName": "toUserId",
            "affinity": "TEXT",
            "notNull": true
          },
          {
            "fieldPath": "accountReference",
            "columnName": "accountReference",
            "affinity": "INTEGER",
            "notNull": true
          },
          {
            "fieldPath": "encryptedPublicKey",
            "columnName": "encryptedPublicKey",
            "affinity": "BLOB",
            "notNull": true
          },
          {
            "fieldPath": "senderKeyIndex",
            "columnName": "senderKeyIndex",
            "affinity": "INTEGER",
            "notNull": true
          },
          {
            "fieldPath": "recipientKeyIndex",
            "columnName": "recipientKeyIndex",
            "affinity": "INTEGER",
            "notNull": true
          },
          {
            "fieldPath": "timestamp",
            "columnName": "timestamp",
            "affinity": "INTEGER",
            "notNull": true
          },
          {
            "fieldPath": "encryptedAccountLabel",
            "columnName": "encryptedAccountLabel",
            "affinity": "BLOB",
            "notNull": false
          },
          {
            "fieldPath": "autoAcceptProof",
            "columnName": "autoAcceptProof",
            "affinity": "BLOB",
            "notNull": false
          }
        ],
        "primaryKey": {
          "columnNames": [
            "userId",
            "toUserId",
            "accountReference"
          ],
          "autoGenerate": false
        },
        "indices": [],
        "foreignKeys": []
      },
      {
        "tableName": "user_alerts",
        "createSql": "CREATE TABLE IF NOT EXISTS `${TABLE_NAME}` (`stringResId` INTEGER NOT NULL, `iconResId` INTEGER NOT NULL, `dismissed` INTEGER NOT NULL, `createdAt` INTEGER NOT NULL, PRIMARY KEY(`stringResId`))",
        "fields": [
          {
            "fieldPath": "stringResId",
            "columnName": "stringResId",
            "affinity": "INTEGER",
            "notNull": true
          },
          {
            "fieldPath": "iconResId",
            "columnName": "iconResId",
            "affinity": "INTEGER",
            "notNull": true
          },
          {
            "fieldPath": "dismissed",
            "columnName": "dismissed",
            "affinity": "INTEGER",
            "notNull": true
          },
          {
            "fieldPath": "createdAt",
            "columnName": "createdAt",
            "affinity": "INTEGER",
            "notNull": true
          }
        ],
        "primaryKey": {
          "columnNames": [
            "stringResId"
          ],
          "autoGenerate": false
        },
        "indices": [],
        "foreignKeys": []
      },
      {
        "tableName": "invitation_table",
        "createSql": "CREATE TABLE IF NOT EXISTS `${TABLE_NAME}` (`userId` TEXT NOT NULL, `txid` BLOB NOT NULL, `createdAt` INTEGER NOT NULL, `memo` TEXT NOT NULL, `sentAt` INTEGER NOT NULL, `acceptedAt` INTEGER NOT NULL, `shortDynamicLink` TEXT, `dynamicLink` TEXT, PRIMARY KEY(`userId`))",
        "fields": [
          {
            "fieldPath": "userId",
            "columnName": "userId",
            "affinity": "TEXT",
            "notNull": true
          },
          {
            "fieldPath": "txid",
            "columnName": "txid",
            "affinity": "BLOB",
            "notNull": true
          },
          {
            "fieldPath": "createdAt",
            "columnName": "createdAt",
            "affinity": "INTEGER",
            "notNull": true
          },
          {
            "fieldPath": "memo",
            "columnName": "memo",
            "affinity": "TEXT",
            "notNull": true
          },
          {
            "fieldPath": "sentAt",
            "columnName": "sentAt",
            "affinity": "INTEGER",
            "notNull": true
          },
          {
            "fieldPath": "acceptedAt",
            "columnName": "acceptedAt",
            "affinity": "INTEGER",
            "notNull": true
          },
          {
            "fieldPath": "shortDynamicLink",
            "columnName": "shortDynamicLink",
            "affinity": "TEXT",
            "notNull": false
          },
          {
            "fieldPath": "dynamicLink",
            "columnName": "dynamicLink",
            "affinity": "TEXT",
            "notNull": false
          }
        ],
        "primaryKey": {
          "columnNames": [
            "userId"
          ],
          "autoGenerate": false
        },
        "indices": [],
        "foreignKeys": []
      },
      {
        "tableName": "transaction_metadata_cache",
        "createSql": "CREATE TABLE IF NOT EXISTS `${TABLE_NAME}` (`cacheTimestamp` INTEGER NOT NULL, `txId` BLOB NOT NULL, `sentTimestamp` INTEGER, `taxCategory` TEXT, `currencyCode` TEXT, `rate` TEXT, `memo` TEXT, `service` TEXT, `customIconUrl` TEXT, `id` INTEGER PRIMARY KEY AUTOINCREMENT NOT NULL)",
        "fields": [
          {
            "fieldPath": "cacheTimestamp",
            "columnName": "cacheTimestamp",
            "affinity": "INTEGER",
            "notNull": true
          },
          {
            "fieldPath": "txId",
            "columnName": "txId",
            "affinity": "BLOB",
            "notNull": true
          },
          {
            "fieldPath": "sentTimestamp",
            "columnName": "sentTimestamp",
            "affinity": "INTEGER",
            "notNull": false
          },
          {
            "fieldPath": "taxCategory",
            "columnName": "taxCategory",
            "affinity": "TEXT",
            "notNull": false
          },
          {
            "fieldPath": "currencyCode",
            "columnName": "currencyCode",
            "affinity": "TEXT",
            "notNull": false
          },
          {
            "fieldPath": "rate",
            "columnName": "rate",
            "affinity": "TEXT",
            "notNull": false
          },
          {
            "fieldPath": "memo",
            "columnName": "memo",
            "affinity": "TEXT",
            "notNull": false
          },
          {
            "fieldPath": "service",
            "columnName": "service",
            "affinity": "TEXT",
            "notNull": false
          },
          {
            "fieldPath": "customIconUrl",
            "columnName": "customIconUrl",
            "affinity": "TEXT",
            "notNull": false
          },
          {
            "fieldPath": "id",
            "columnName": "id",
            "affinity": "INTEGER",
            "notNull": true
          }
        ],
        "primaryKey": {
          "columnNames": [
            "id"
          ],
          "autoGenerate": true
        },
        "indices": [],
        "foreignKeys": []
      },
      {
        "tableName": "transaction_metadata_platform",
        "createSql": "CREATE TABLE IF NOT EXISTS `${TABLE_NAME}` (`id` TEXT NOT NULL, `timestamp` INTEGER NOT NULL, `txId` BLOB NOT NULL, `sentTimestamp` INTEGER, `taxCategory` TEXT, `currencyCode` TEXT, `rate` REAL, `memo` TEXT, `service` TEXT, `customIconUrl` TEXT, PRIMARY KEY(`id`, `txId`))",
        "fields": [
          {
            "fieldPath": "id",
            "columnName": "id",
            "affinity": "TEXT",
            "notNull": true
          },
          {
            "fieldPath": "timestamp",
            "columnName": "timestamp",
            "affinity": "INTEGER",
            "notNull": true
          },
          {
            "fieldPath": "txId",
            "columnName": "txId",
            "affinity": "BLOB",
            "notNull": true
          },
          {
            "fieldPath": "sentTimestamp",
            "columnName": "sentTimestamp",
            "affinity": "INTEGER",
            "notNull": false
          },
          {
            "fieldPath": "taxCategory",
            "columnName": "taxCategory",
            "affinity": "TEXT",
            "notNull": false
          },
          {
            "fieldPath": "currencyCode",
            "columnName": "currencyCode",
            "affinity": "TEXT",
            "notNull": false
          },
          {
            "fieldPath": "rate",
            "columnName": "rate",
            "affinity": "REAL",
            "notNull": false
          },
          {
            "fieldPath": "memo",
            "columnName": "memo",
            "affinity": "TEXT",
            "notNull": false
          },
          {
            "fieldPath": "service",
            "columnName": "service",
            "affinity": "TEXT",
            "notNull": false
          },
          {
            "fieldPath": "customIconUrl",
            "columnName": "customIconUrl",
            "affinity": "TEXT",
            "notNull": false
          }
        ],
        "primaryKey": {
          "columnNames": [
            "id",
            "txId"
          ],
          "autoGenerate": false
        },
        "indices": [],
        "foreignKeys": []
      }
    ],
    "views": [],
    "setupQueries": [
      "CREATE TABLE IF NOT EXISTS room_master_table (id INTEGER PRIMARY KEY,identity_hash TEXT)",
<<<<<<< HEAD
      "INSERT OR REPLACE INTO room_master_table (id,identity_hash) VALUES(42, '4c67f656cf1ec48b435a64c00b373f4c')"
=======
      "INSERT OR REPLACE INTO room_master_table (id,identity_hash) VALUES(42, '5f155ffa8cb6c602b3066210b77c4a55')"
>>>>>>> 27343268
    ]
  }
}<|MERGE_RESOLUTION|>--- conflicted
+++ resolved
@@ -2,11 +2,7 @@
   "formatVersion": 1,
   "database": {
     "version": 18,
-<<<<<<< HEAD
-    "identityHash": "4c67f656cf1ec48b435a64c00b373f4c",
-=======
-    "identityHash": "5f155ffa8cb6c602b3066210b77c4a55",
->>>>>>> 27343268
+    "identityHash": "f8ddd485c08a59085aca5ba080713340",
     "entities": [
       {
         "tableName": "exchange_rates",
@@ -840,11 +836,7 @@
     "views": [],
     "setupQueries": [
       "CREATE TABLE IF NOT EXISTS room_master_table (id INTEGER PRIMARY KEY,identity_hash TEXT)",
-<<<<<<< HEAD
-      "INSERT OR REPLACE INTO room_master_table (id,identity_hash) VALUES(42, '4c67f656cf1ec48b435a64c00b373f4c')"
-=======
-      "INSERT OR REPLACE INTO room_master_table (id,identity_hash) VALUES(42, '5f155ffa8cb6c602b3066210b77c4a55')"
->>>>>>> 27343268
+      "INSERT OR REPLACE INTO room_master_table (id,identity_hash) VALUES(42, 'f8ddd485c08a59085aca5ba080713340')"
     ]
   }
 }