/*
 * Copyright 2022 Dash Core Group.
 *
 * This program is free software: you can redistribute it and/or modify
 * it under the terms of the GNU General Public License as published by
 * the Free Software Foundation, either version 3 of the License, or
 * (at your option) any later version.
 *
 * This program is distributed in the hope that it will be useful,
 * but WITHOUT ANY WARRANTY; without even the implied warranty of
 * MERCHANTABILITY or FITNESS FOR A PARTICULAR PURPOSE.  See the
 * GNU General Public License for more details.
 *
 * You should have received a copy of the GNU General Public License
 * along with this program.  If not, see <http://www.gnu.org/licenses/>.
 */

package de.schildbach.wallet.util.viewModels

<<<<<<< HEAD
import android.content.ClipDescription
import android.content.ClipboardManager
import android.os.Looper
import androidx.arch.core.executor.testing.InstantTaskExecutorRule
import androidx.lifecycle.MutableLiveData
import androidx.work.WorkManager
import de.schildbach.wallet.WalletApplication
import de.schildbach.wallet.ui.dashpay.PlatformRepo
import de.schildbach.wallet.Constants
import androidx.lifecycle.SavedStateHandle
import dagger.hilt.android.EntryPointAccessors
import de.schildbach.wallet.database.AppDatabase
import de.schildbach.wallet.database.dao.BlockchainIdentityDataDao
import de.schildbach.wallet.database.dao.DashPayProfileDao
import de.schildbach.wallet.database.dao.InvitationsDao
import de.schildbach.wallet.ui.dashpay.utils.DashPayConfig
import de.schildbach.wallet.transactions.TxFilterType
import androidx.datastore.preferences.core.Preferences
import de.schildbach.wallet.WalletUIConfig
=======
import androidx.arch.core.executor.testing.InstantTaskExecutorRule
import androidx.datastore.preferences.core.Preferences
import androidx.lifecycle.SavedStateHandle
import de.schildbach.wallet.Constants
import de.schildbach.wallet.transactions.TxFilterType
>>>>>>> 4aca9b04
import de.schildbach.wallet.ui.main.MainViewModel
import io.mockk.*
import junit.framework.TestCase.assertEquals
import kotlinx.coroutines.Dispatchers
import kotlinx.coroutines.ExperimentalCoroutinesApi
import kotlinx.coroutines.flow.MutableStateFlow
import kotlinx.coroutines.flow.flow
import kotlinx.coroutines.runBlocking
import kotlinx.coroutines.test.*
import org.bitcoinj.core.Coin
import org.bitcoinj.core.Transaction
import org.bitcoinj.params.TestNet3Params
import org.bitcoinj.utils.MonetaryFormat
import org.dash.wallet.common.Configuration
import org.dash.wallet.common.WalletDataProvider
import org.dash.wallet.common.data.WalletUIConfig
import org.dash.wallet.common.data.entity.BlockchainState
import org.dash.wallet.common.data.entity.ExchangeRate
import org.dash.wallet.common.services.BlockchainStateProvider
import org.dash.wallet.common.services.ExchangeRatesProvider
import org.dash.wallet.common.services.TransactionMetadataProvider
import org.junit.Before
import org.junit.Ignore
import org.junit.Rule
import org.junit.Test
import org.junit.rules.TestRule
import org.junit.rules.TestWatcher
import org.junit.runner.Description

@OptIn(ExperimentalCoroutinesApi::class)
class MainCoroutineRule(
    private val testDispatcher: TestDispatcher = UnconfinedTestDispatcher()
) : TestWatcher() {
    override fun starting(description: Description) {
        Dispatchers.setMain(testDispatcher)
    }

    override fun finished(description: Description) {
        Dispatchers.resetMain()
    }
}

class MainViewModelTest {
    private val configMock = mockk<Configuration> {
        every { exchangeCurrencyCode } returns "USD"
        every { format } returns MonetaryFormat()
        every { registerOnSharedPreferenceChangeListener(any()) } just runs
    }
    private val exchangeRatesMock = mockk<ExchangeRatesProvider>()
    private val walletApp = mockk<WalletApplication> {
        every { applicationContext } returns mockk()
        every { mainLooper } returns Looper.getMainLooper()
    }
    private val blockchainIdentityDaoMock = mockk<BlockchainIdentityDataDao> {
        coEvery { loadBase() } returns null
        every { observeBase() } returns MutableStateFlow(null)
    }
    private val dashPayProfileDaoMock = mockk<DashPayProfileDao> {
        every { observeByUserId(any()) } returns MutableStateFlow(null)
    }
    private val invitationsDaoMock = mockk<InvitationsDao> {
        coEvery { loadAll() } returns listOf()
    }
    private val appDatabaseMock = mockk<AppDatabase> {
        every { blockchainIdentityDataDao() } returns blockchainIdentityDaoMock
        every { dashPayProfileDao() } returns dashPayProfileDaoMock
        every { dashPayContactRequestDao() } returns mockk()
        every { invitationsDao() } returns invitationsDaoMock
        every { userAlertDao() } returns mockk()
        every { transactionMetadataDocumentDao() } returns mockk()
        every { transactionMetadataCacheDao() } returns mockk()
    }
    private val workManagerMock = mockk<WorkManager> {
        every { getWorkInfosByTagLiveData(any()) } returns MutableLiveData(listOf())
    }
    private val savedStateMock = mockk<SavedStateHandle>()

    private val walletDataMock = mockk<WalletDataProvider> {
        every { wallet } returns null
    }

    private val blockchainStateMock = mockk<BlockchainStateProvider> {
        every { getMasternodeAPY() } returns 5.9
    }

    private val transactionMetadataMock = mockk<TransactionMetadataProvider> {
        every { observePresentableMetadata() } returns MutableStateFlow(mapOf())
    }

    private val mockDashPayConfig = mockk<DashPayConfig> {
        every { observe<Long>(any()) } returns MutableStateFlow(0L)
        coEvery { areNotificationsDisabled() } returns false
    }
    
    private val uiConfigMock = mockk<WalletUIConfig> {
        every { observe(any<Preferences.Key<Boolean>>()) } returns MutableStateFlow(false)
        every { observe(WalletUIConfig.SELECTED_CURRENCY) } returns MutableStateFlow("USD")
    }

    @get:Rule
    var rule: TestRule = InstantTaskExecutorRule()

    @get:Rule
    val coroutineRule = MainCoroutineRule()

    @Before
    fun setup() {
        every { configMock.format } returns MonetaryFormat()
        every { configMock.registerOnSharedPreferenceChangeListener(any()) } just runs

        every { blockchainStateMock.observeState() } returns flow { BlockchainState() }
        every { exchangeRatesMock.observeExchangeRate(any()) } returns flow { ExchangeRate("USD", "100") }
        every { walletDataMock.observeBalance() } returns flow { Coin.COIN }
        every { walletDataMock.observeMostRecentTransaction() } returns flow {
            Transaction(
                TestNet3Params.get(),
                Constants.HEX.decode(
                    "01000000013511fbb91663e90da67107e1510521440a9bf73878e45549ac169c7cd30c826e010000006a473044022048edae0ab0abcb736ca1a8702c2e99673d7958f4661a4858f437b03a359c0375022023f4a45b8817d9fcdad073cfb43320eae7e064a7873564e4cbc8853da548321a01210359c815be43ce68de8188f02b1b3ecb589fb8facdc2d694104a13bb2a2055f5ceffffffff0240420f00000000001976a9148017fd8d70d8d4b8ddb289bb73bcc0522bc06e0888acb9456900000000001976a914c9e6676121e9f38c7136188301a95d800ceade6588ac00000000" // ktlint-disable max-line-length
                ),
                0
            )
        }
        every { walletDataMock.observeMostRecentTransaction() } returns flow {
            Transaction(
                TestNet3Params.get(),
                Constants.HEX.decode(
                    "01000000013511fbb91663e90da67107e1510521440a9bf73878e45549ac169c7cd30c826e010000006a473044022048edae0ab0abcb736ca1a8702c2e99673d7958f4661a4858f437b03a359c0375022023f4a45b8817d9fcdad073cfb43320eae7e064a7873564e4cbc8853da548321a01210359c815be43ce68de8188f02b1b3ecb589fb8facdc2d694104a13bb2a2055f5ceffffffff0240420f00000000001976a9148017fd8d70d8d4b8ddb289bb73bcc0522bc06e0888acb9456900000000001976a914c9e6676121e9f38c7136188301a95d800ceade6588ac00000000" // ktlint-disable max-line-length
                ),
                0
            )
        }

        mockkStatic(WalletApplication::class)
        every { WalletApplication.getInstance() } returns walletApp

        val mockPlatformRepoEntryPoint = mockk<PlatformRepo.PlatformRepoEntryPoint> {
            every { provideAppDatabase() } returns appDatabaseMock
        }
        mockkStatic(EntryPointAccessors::class)
        every {
            EntryPointAccessors.fromApplication(walletApp, PlatformRepo.PlatformRepoEntryPoint::class.java)
        } returns mockPlatformRepoEntryPoint

        mockkObject(PlatformRepo.Companion)
        every { PlatformRepo.Companion.getInstance() } returns mockk {
            every { walletApplication } returns walletApp
        }

        mockkStatic(WorkManager::class)
        every { WorkManager.getInstance(any()) } returns workManagerMock
        every { savedStateMock.get<TxFilterType>(eq("tx_direction")) } returns TxFilterType.ALL
        every { savedStateMock.set<TxFilterType>(any(), any()) } just runs
    }

    @Test
<<<<<<< HEAD
    fun getClipboardInput_noClip_returnsEmptyString() {
        val clipboardManagerMock = mockk<ClipboardManager>()
        every { clipboardManagerMock.hasPrimaryClip() } returns false

        val viewModel = spyk(
            MainViewModel(
                mockk(), clipboardManagerMock, configMock, uiConfigMock,
                exchangeRatesMock, walletDataMock, walletApp, mockk(),
                mockk(), blockchainIdentityDaoMock, savedStateMock, transactionMetadataMock, blockchainStateMock,
                mockk(), mockk(), mockk(), mockk(), mockDashPayConfig
            )
        )

        val clipboardInput = viewModel.getClipboardInput()
        assertEquals("", clipboardInput)
    }

    @Test
    fun getClipboardInput_returnsCorrectText() {
        val mockUri = "mock://example.uri"
        val mockText = "some text"
        val clipboardManagerMock = mockk<ClipboardManager>()
        val clipDescription = mockk<ClipDescription>()

        every { clipboardManagerMock.hasPrimaryClip() } returns true
        every { clipboardManagerMock.primaryClip?.description } returns clipDescription

        val viewModel = spyk(
            MainViewModel(
                mockk(), clipboardManagerMock, configMock, uiConfigMock,
                exchangeRatesMock, walletDataMock, walletApp, mockk(),
                mockk(), blockchainIdentityDaoMock, savedStateMock, transactionMetadataMock, blockchainStateMock,
                mockk(), mockk(), mockk(), mockk(), mockDashPayConfig
            )
        )

        every { clipboardManagerMock.primaryClip?.getItemAt(0)?.uri?.toString() } returns mockUri
        every { clipDescription.hasMimeType(ClipDescription.MIMETYPE_TEXT_URILIST) } returns true
        every { clipDescription.hasMimeType(ClipDescription.MIMETYPE_TEXT_PLAIN) } returns false
        every { clipDescription.hasMimeType(ClipDescription.MIMETYPE_TEXT_HTML) } returns false

        var clipboardInput = viewModel.getClipboardInput()
        assertEquals(mockUri, clipboardInput)

        every { clipboardManagerMock.primaryClip?.getItemAt(0)?.text?.toString() } returns mockText
        every { clipDescription.hasMimeType(ClipDescription.MIMETYPE_TEXT_URILIST) } returns false
        every { clipDescription.hasMimeType(ClipDescription.MIMETYPE_TEXT_PLAIN) } returns true
        every { clipDescription.hasMimeType(ClipDescription.MIMETYPE_TEXT_HTML) } returns false

        clipboardInput = viewModel.getClipboardInput()
        assertEquals(mockText, clipboardInput)

        every { clipDescription.hasMimeType(ClipDescription.MIMETYPE_TEXT_URILIST) } returns false
        every { clipDescription.hasMimeType(ClipDescription.MIMETYPE_TEXT_PLAIN) } returns false
        every { clipDescription.hasMimeType(ClipDescription.MIMETYPE_TEXT_HTML) } returns true

        clipboardInput = viewModel.getClipboardInput()
        assertEquals(mockText, clipboardInput)
    }

    @Test
=======
>>>>>>> 4aca9b04
    fun observeBlockchainState_replaying_notSynced() {
        every { blockchainStateMock.observeState() } returns MutableStateFlow(BlockchainState(replaying = true))
        val viewModel = spyk(
            MainViewModel(
<<<<<<< HEAD
                mockk(), mockk(), configMock, uiConfigMock,
                exchangeRatesMock, walletDataMock, walletApp, mockk(),
                mockk(), blockchainIdentityDaoMock, savedStateMock, transactionMetadataMock, blockchainStateMock,
                mockk(), mockk(), mockk(), mockk(), mockDashPayConfig
=======
                analyticsService, configMock, uiConfigMock,
                exchangeRatesMock, walletDataMock, savedStateMock, transactionMetadataMock,
                blockchainStateMock, mockk(), mockk()
>>>>>>> 4aca9b04
            )
        )

        runBlocking(viewModel.viewModelWorkerScope.coroutineContext) {
            assertEquals(false, viewModel.isBlockchainSynced.value)
            assertEquals(false, viewModel.isBlockchainSyncFailed.value)
        }
    }

    @Test
    @Ignore("Unreliable test. Needs investigating")
    fun observeBlockchainState_progress100percent_synced() {
        val state = BlockchainState().apply { replaying = false; percentageSync = 100 }
        every { blockchainStateMock.observeState() } returns MutableStateFlow(state)
        val viewModel = spyk(
            MainViewModel(
<<<<<<< HEAD
                mockk(), mockk(), configMock, uiConfigMock,
                exchangeRatesMock, walletDataMock, walletApp, mockk(),
                mockk(), blockchainIdentityDaoMock, savedStateMock, transactionMetadataMock, blockchainStateMock,
                mockk(), mockk(), mockk(), mockk(), mockDashPayConfig
=======
                analyticsService, configMock, uiConfigMock,
                exchangeRatesMock, walletDataMock, savedStateMock, transactionMetadataMock,
                blockchainStateMock, mockk(), mockk()
>>>>>>> 4aca9b04
            )
        )

        runBlocking(viewModel.viewModelWorkerScope.coroutineContext) {
            assertEquals(true, viewModel.isBlockchainSynced.value)
            assertEquals(false, viewModel.isBlockchainSyncFailed.value)
        }
    }
}<|MERGE_RESOLUTION|>--- conflicted
+++ resolved
@@ -17,10 +17,6 @@
 
 package de.schildbach.wallet.util.viewModels
 
-<<<<<<< HEAD
-import android.content.ClipDescription
-import android.content.ClipboardManager
-import android.os.Looper
 import androidx.arch.core.executor.testing.InstantTaskExecutorRule
 import androidx.lifecycle.MutableLiveData
 import androidx.work.WorkManager
@@ -36,14 +32,10 @@
 import de.schildbach.wallet.ui.dashpay.utils.DashPayConfig
 import de.schildbach.wallet.transactions.TxFilterType
 import androidx.datastore.preferences.core.Preferences
-import de.schildbach.wallet.WalletUIConfig
-=======
-import androidx.arch.core.executor.testing.InstantTaskExecutorRule
-import androidx.datastore.preferences.core.Preferences
 import androidx.lifecycle.SavedStateHandle
 import de.schildbach.wallet.Constants
 import de.schildbach.wallet.transactions.TxFilterType
->>>>>>> 4aca9b04
+import de.schildbach.wallet.WalletUIConfig
 import de.schildbach.wallet.ui.main.MainViewModel
 import io.mockk.*
 import junit.framework.TestCase.assertEquals
@@ -137,7 +129,7 @@
         every { observe<Long>(any()) } returns MutableStateFlow(0L)
         coEvery { areNotificationsDisabled() } returns false
     }
-    
+
     private val uiConfigMock = mockk<WalletUIConfig> {
         every { observe(any<Preferences.Key<Boolean>>()) } returns MutableStateFlow(false)
         every { observe(WalletUIConfig.SELECTED_CURRENCY) } returns MutableStateFlow("USD")
@@ -199,17 +191,15 @@
     }
 
     @Test
-<<<<<<< HEAD
     fun getClipboardInput_noClip_returnsEmptyString() {
         val clipboardManagerMock = mockk<ClipboardManager>()
         every { clipboardManagerMock.hasPrimaryClip() } returns false
 
         val viewModel = spyk(
             MainViewModel(
-                mockk(), clipboardManagerMock, configMock, uiConfigMock,
-                exchangeRatesMock, walletDataMock, walletApp, mockk(),
-                mockk(), blockchainIdentityDaoMock, savedStateMock, transactionMetadataMock, blockchainStateMock,
-                mockk(), mockk(), mockk(), mockk(), mockDashPayConfig
+                analyticsService, clipboardManagerMock, configMock, uiConfigMock,
+                exchangeRatesMock, walletDataMock, savedStateMock, transactionMetadataMock,
+                blockchainStateMock, mockk()
             )
         )
 
@@ -229,10 +219,9 @@
 
         val viewModel = spyk(
             MainViewModel(
-                mockk(), clipboardManagerMock, configMock, uiConfigMock,
-                exchangeRatesMock, walletDataMock, walletApp, mockk(),
-                mockk(), blockchainIdentityDaoMock, savedStateMock, transactionMetadataMock, blockchainStateMock,
-                mockk(), mockk(), mockk(), mockk(), mockDashPayConfig
+                analyticsService, clipboardManagerMock, configMock, uiConfigMock,
+                exchangeRatesMock, walletDataMock, savedStateMock, transactionMetadataMock,
+                blockchainStateMock, mockk()
             )
         )
 
@@ -261,22 +250,14 @@
     }
 
     @Test
-=======
->>>>>>> 4aca9b04
     fun observeBlockchainState_replaying_notSynced() {
         every { blockchainStateMock.observeState() } returns MutableStateFlow(BlockchainState(replaying = true))
         val viewModel = spyk(
             MainViewModel(
-<<<<<<< HEAD
                 mockk(), mockk(), configMock, uiConfigMock,
                 exchangeRatesMock, walletDataMock, walletApp, mockk(),
                 mockk(), blockchainIdentityDaoMock, savedStateMock, transactionMetadataMock, blockchainStateMock,
                 mockk(), mockk(), mockk(), mockk(), mockDashPayConfig
-=======
-                analyticsService, configMock, uiConfigMock,
-                exchangeRatesMock, walletDataMock, savedStateMock, transactionMetadataMock,
-                blockchainStateMock, mockk(), mockk()
->>>>>>> 4aca9b04
             )
         )
 
@@ -293,16 +274,10 @@
         every { blockchainStateMock.observeState() } returns MutableStateFlow(state)
         val viewModel = spyk(
             MainViewModel(
-<<<<<<< HEAD
                 mockk(), mockk(), configMock, uiConfigMock,
                 exchangeRatesMock, walletDataMock, walletApp, mockk(),
                 mockk(), blockchainIdentityDaoMock, savedStateMock, transactionMetadataMock, blockchainStateMock,
                 mockk(), mockk(), mockk(), mockk(), mockDashPayConfig
-=======
-                analyticsService, configMock, uiConfigMock,
-                exchangeRatesMock, walletDataMock, savedStateMock, transactionMetadataMock,
-                blockchainStateMock, mockk(), mockk()
->>>>>>> 4aca9b04
             )
         )
 
