/*
 * Copyright 2022 Dash Core Group.
 *
 * This program is free software: you can redistribute it and/or modify
 * it under the terms of the GNU General Public License as published by
 * the Free Software Foundation, either version 3 of the License, or
 * (at your option) any later version.
 *
 * This program is distributed in the hope that it will be useful,
 * but WITHOUT ANY WARRANTY; without even the implied warranty of
 * MERCHANTABILITY or FITNESS FOR A PARTICULAR PURPOSE.  See the
 * GNU General Public License for more details.
 *
 * You should have received a copy of the GNU General Public License
 * along with this program.  If not, see <http://www.gnu.org/licenses/>.
 */

package de.schildbach.wallet.util.viewModels

import android.content.ClipDescription
import android.content.ClipboardManager
import androidx.arch.core.executor.testing.InstantTaskExecutorRule
<<<<<<< HEAD
import de.schildbach.wallet.data.BlockchainState
import de.schildbach.wallet.data.BlockchainStateDao
=======
import androidx.lifecycle.SavedStateHandle
import de.schildbach.wallet.data.BlockchainState
import de.schildbach.wallet.data.BlockchainStateDao
import de.schildbach.wallet.transactions.TxDirection
>>>>>>> 9c34b81f
import de.schildbach.wallet.ui.main.MainViewModel
import io.mockk.*
import junit.framework.TestCase.assertEquals
import kotlinx.coroutines.Dispatchers
import kotlinx.coroutines.ExperimentalCoroutinesApi
<<<<<<< HEAD
import kotlinx.coroutines.flow.MutableStateFlow
import kotlinx.coroutines.flow.flow
=======
import kotlinx.coroutines.FlowPreview
import kotlinx.coroutines.flow.MutableStateFlow
import kotlinx.coroutines.flow.flow
import kotlinx.coroutines.runBlocking
>>>>>>> 9c34b81f
import kotlinx.coroutines.test.TestCoroutineDispatcher
import kotlinx.coroutines.test.TestCoroutineScope
import kotlinx.coroutines.test.resetMain
import kotlinx.coroutines.test.setMain
import org.bitcoinj.core.Coin
import org.bitcoinj.utils.MonetaryFormat
import org.dash.wallet.common.Configuration
import org.dash.wallet.common.WalletDataProvider
import org.dash.wallet.common.data.ExchangeRate
import org.dash.wallet.common.services.ExchangeRatesProvider
import org.junit.Before
import org.junit.Rule
import org.junit.Test
import org.junit.rules.TestRule
import org.junit.rules.TestWatcher
import org.junit.runner.Description

@ExperimentalCoroutinesApi
class MainCoroutineRule(
    private val dispatcher: TestCoroutineDispatcher = TestCoroutineDispatcher()
) : TestWatcher(), TestCoroutineScope by TestCoroutineScope(dispatcher) {
    override fun starting(description: Description) {
        super.starting(description)
        Dispatchers.setMain(dispatcher)
    }

    override fun finished(description: Description) {
        super.finished(description)
        cleanupTestCoroutines()
        Dispatchers.resetMain()
    }
}

<<<<<<< HEAD
=======
@FlowPreview
>>>>>>> 9c34b81f
@ExperimentalCoroutinesApi
class MainViewModelTest {
    private val configMock = mockk<Configuration>()
    private val blockChainStateMock = mockk<BlockchainStateDao>()
    private val exchangeRatesMock = mockk<ExchangeRatesProvider>()
    private val walletDataMock = mockk<WalletDataProvider>()
<<<<<<< HEAD
=======
    private val savedStateMock = mockk<SavedStateHandle>()
>>>>>>> 9c34b81f

    @get:Rule
    var rule: TestRule = InstantTaskExecutorRule()

    @get:Rule
    val coroutineRule = MainCoroutineRule()

    @Before
    fun setup() {
        every { configMock.exchangeCurrencyCode } returns "USD"
        every { configMock.format } returns MonetaryFormat()
        every { configMock.hideBalance } returns false
        every { configMock.registerOnSharedPreferenceChangeListener(any()) } just runs

        every { blockChainStateMock.observeState() } returns flow { BlockchainState() }
        every { exchangeRatesMock.observeExchangeRate(any()) } returns flow { ExchangeRate("USD", "100") }
        every { walletDataMock.observeBalance() } returns flow { Coin.COIN }
<<<<<<< HEAD
=======

        every { savedStateMock.get<TxDirection>(eq("tx_direction")) } returns TxDirection.ALL
        every { savedStateMock.set<TxDirection>(any(), any()) } just runs
>>>>>>> 9c34b81f
    }

    @Test
    fun getClipboardInput_noClip_returnsEmptyString() {
        val clipboardManagerMock = mockk<ClipboardManager>()
        every { clipboardManagerMock.hasPrimaryClip() } returns false

<<<<<<< HEAD
        val viewModel = spyk(MainViewModel(mockk(), clipboardManagerMock, configMock, blockChainStateMock, exchangeRatesMock, walletDataMock))
=======
        val viewModel = spyk(MainViewModel(
            mockk(), clipboardManagerMock, configMock, blockChainStateMock,
            exchangeRatesMock, walletDataMock, savedStateMock
        ))
>>>>>>> 9c34b81f

        val clipboardInput = viewModel.getClipboardInput()
        assertEquals("", clipboardInput)
    }

    @Test
    fun getClipboardInput_returnsCorrectText() {
        val mockUri = "mock://example.uri"
        val mockText = "some text"
        val clipboardManagerMock = mockk<ClipboardManager>()
        val clipDescription = mockk<ClipDescription>()

        every { clipboardManagerMock.hasPrimaryClip() } returns true
        every { clipboardManagerMock.primaryClip?.description } returns clipDescription

<<<<<<< HEAD
        val viewModel = spyk(MainViewModel(mockk(), clipboardManagerMock, configMock, blockChainStateMock, exchangeRatesMock, walletDataMock))
=======
        val viewModel = spyk(MainViewModel(
            mockk(), clipboardManagerMock, configMock, blockChainStateMock,
            exchangeRatesMock, walletDataMock, savedStateMock
        ))
>>>>>>> 9c34b81f

        every { clipboardManagerMock.primaryClip?.getItemAt(0)?.uri?.toString() } returns mockUri
        every { clipDescription.hasMimeType(ClipDescription.MIMETYPE_TEXT_URILIST) } returns true
        every { clipDescription.hasMimeType(ClipDescription.MIMETYPE_TEXT_PLAIN) } returns false
        every { clipDescription.hasMimeType(ClipDescription.MIMETYPE_TEXT_HTML) } returns false

        var clipboardInput = viewModel.getClipboardInput()
        assertEquals(mockUri, clipboardInput)

        every { clipboardManagerMock.primaryClip?.getItemAt(0)?.text?.toString() } returns mockText
        every { clipDescription.hasMimeType(ClipDescription.MIMETYPE_TEXT_URILIST) } returns false
        every { clipDescription.hasMimeType(ClipDescription.MIMETYPE_TEXT_PLAIN) } returns true
        every { clipDescription.hasMimeType(ClipDescription.MIMETYPE_TEXT_HTML) } returns false

        clipboardInput = viewModel.getClipboardInput()
        assertEquals(mockText, clipboardInput)

        every { clipDescription.hasMimeType(ClipDescription.MIMETYPE_TEXT_URILIST) } returns false
        every { clipDescription.hasMimeType(ClipDescription.MIMETYPE_TEXT_PLAIN) } returns false
        every { clipDescription.hasMimeType(ClipDescription.MIMETYPE_TEXT_HTML) } returns true

        clipboardInput = viewModel.getClipboardInput()
        assertEquals(mockText, clipboardInput)
    }

    @Test
    fun observeBlockchainState_replaying_notSynced() {
        every { blockChainStateMock.observeState() } returns MutableStateFlow(BlockchainState(replaying = true))
<<<<<<< HEAD
        val viewModel = spyk(MainViewModel(mockk(), mockk(), configMock, blockChainStateMock, exchangeRatesMock, walletDataMock))

        assertEquals(false, viewModel.isBlockchainSynced.value)
        assertEquals(false, viewModel.isBlockchainSyncFailed.value)
=======
        val viewModel = spyk(MainViewModel(
            mockk(), mockk(), configMock, blockChainStateMock,
            exchangeRatesMock, walletDataMock, savedStateMock
        ))

        runBlocking(viewModel.viewModelWorkerScope.coroutineContext) {
            assertEquals(false, viewModel.isBlockchainSynced.value)
            assertEquals(false, viewModel.isBlockchainSyncFailed.value)
        }
>>>>>>> 9c34b81f
    }

    @Test
    fun observeBlockchainState_progress100percent_synced() {
        val state = BlockchainState().apply { replaying = false; percentageSync = 100 }
        every { blockChainStateMock.observeState() } returns MutableStateFlow(state)
<<<<<<< HEAD
        val viewModel = spyk(MainViewModel(mockk(), mockk(), configMock, blockChainStateMock, exchangeRatesMock, walletDataMock))

        assertEquals(true, viewModel.isBlockchainSynced.value)
        assertEquals(false, viewModel.isBlockchainSyncFailed.value)
=======
        val viewModel = spyk(MainViewModel(
            mockk(), mockk(), configMock, blockChainStateMock,
            exchangeRatesMock, walletDataMock, savedStateMock
        ))

        runBlocking(viewModel.viewModelWorkerScope.coroutineContext) {
            assertEquals(true, viewModel.isBlockchainSynced.value)
            assertEquals(false, viewModel.isBlockchainSyncFailed.value)
        }
>>>>>>> 9c34b81f
    }
}<|MERGE_RESOLUTION|>--- conflicted
+++ resolved
@@ -20,29 +20,19 @@
 import android.content.ClipDescription
 import android.content.ClipboardManager
 import androidx.arch.core.executor.testing.InstantTaskExecutorRule
-<<<<<<< HEAD
-import de.schildbach.wallet.data.BlockchainState
-import de.schildbach.wallet.data.BlockchainStateDao
-=======
 import androidx.lifecycle.SavedStateHandle
 import de.schildbach.wallet.data.BlockchainState
 import de.schildbach.wallet.data.BlockchainStateDao
 import de.schildbach.wallet.transactions.TxDirection
->>>>>>> 9c34b81f
 import de.schildbach.wallet.ui.main.MainViewModel
 import io.mockk.*
 import junit.framework.TestCase.assertEquals
 import kotlinx.coroutines.Dispatchers
 import kotlinx.coroutines.ExperimentalCoroutinesApi
-<<<<<<< HEAD
-import kotlinx.coroutines.flow.MutableStateFlow
-import kotlinx.coroutines.flow.flow
-=======
 import kotlinx.coroutines.FlowPreview
 import kotlinx.coroutines.flow.MutableStateFlow
 import kotlinx.coroutines.flow.flow
 import kotlinx.coroutines.runBlocking
->>>>>>> 9c34b81f
 import kotlinx.coroutines.test.TestCoroutineDispatcher
 import kotlinx.coroutines.test.TestCoroutineScope
 import kotlinx.coroutines.test.resetMain
@@ -76,20 +66,14 @@
     }
 }
 
-<<<<<<< HEAD
-=======
 @FlowPreview
->>>>>>> 9c34b81f
 @ExperimentalCoroutinesApi
 class MainViewModelTest {
     private val configMock = mockk<Configuration>()
     private val blockChainStateMock = mockk<BlockchainStateDao>()
     private val exchangeRatesMock = mockk<ExchangeRatesProvider>()
     private val walletDataMock = mockk<WalletDataProvider>()
-<<<<<<< HEAD
-=======
     private val savedStateMock = mockk<SavedStateHandle>()
->>>>>>> 9c34b81f
 
     @get:Rule
     var rule: TestRule = InstantTaskExecutorRule()
@@ -107,12 +91,9 @@
         every { blockChainStateMock.observeState() } returns flow { BlockchainState() }
         every { exchangeRatesMock.observeExchangeRate(any()) } returns flow { ExchangeRate("USD", "100") }
         every { walletDataMock.observeBalance() } returns flow { Coin.COIN }
-<<<<<<< HEAD
-=======
 
         every { savedStateMock.get<TxDirection>(eq("tx_direction")) } returns TxDirection.ALL
         every { savedStateMock.set<TxDirection>(any(), any()) } just runs
->>>>>>> 9c34b81f
     }
 
     @Test
@@ -120,14 +101,10 @@
         val clipboardManagerMock = mockk<ClipboardManager>()
         every { clipboardManagerMock.hasPrimaryClip() } returns false
 
-<<<<<<< HEAD
-        val viewModel = spyk(MainViewModel(mockk(), clipboardManagerMock, configMock, blockChainStateMock, exchangeRatesMock, walletDataMock))
-=======
         val viewModel = spyk(MainViewModel(
             mockk(), clipboardManagerMock, configMock, blockChainStateMock,
             exchangeRatesMock, walletDataMock, savedStateMock
         ))
->>>>>>> 9c34b81f
 
         val clipboardInput = viewModel.getClipboardInput()
         assertEquals("", clipboardInput)
@@ -143,14 +120,10 @@
         every { clipboardManagerMock.hasPrimaryClip() } returns true
         every { clipboardManagerMock.primaryClip?.description } returns clipDescription
 
-<<<<<<< HEAD
-        val viewModel = spyk(MainViewModel(mockk(), clipboardManagerMock, configMock, blockChainStateMock, exchangeRatesMock, walletDataMock))
-=======
         val viewModel = spyk(MainViewModel(
             mockk(), clipboardManagerMock, configMock, blockChainStateMock,
             exchangeRatesMock, walletDataMock, savedStateMock
         ))
->>>>>>> 9c34b81f
 
         every { clipboardManagerMock.primaryClip?.getItemAt(0)?.uri?.toString() } returns mockUri
         every { clipDescription.hasMimeType(ClipDescription.MIMETYPE_TEXT_URILIST) } returns true
@@ -179,12 +152,6 @@
     @Test
     fun observeBlockchainState_replaying_notSynced() {
         every { blockChainStateMock.observeState() } returns MutableStateFlow(BlockchainState(replaying = true))
-<<<<<<< HEAD
-        val viewModel = spyk(MainViewModel(mockk(), mockk(), configMock, blockChainStateMock, exchangeRatesMock, walletDataMock))
-
-        assertEquals(false, viewModel.isBlockchainSynced.value)
-        assertEquals(false, viewModel.isBlockchainSyncFailed.value)
-=======
         val viewModel = spyk(MainViewModel(
             mockk(), mockk(), configMock, blockChainStateMock,
             exchangeRatesMock, walletDataMock, savedStateMock
@@ -194,19 +161,12 @@
             assertEquals(false, viewModel.isBlockchainSynced.value)
             assertEquals(false, viewModel.isBlockchainSyncFailed.value)
         }
->>>>>>> 9c34b81f
     }
 
     @Test
     fun observeBlockchainState_progress100percent_synced() {
         val state = BlockchainState().apply { replaying = false; percentageSync = 100 }
         every { blockChainStateMock.observeState() } returns MutableStateFlow(state)
-<<<<<<< HEAD
-        val viewModel = spyk(MainViewModel(mockk(), mockk(), configMock, blockChainStateMock, exchangeRatesMock, walletDataMock))
-
-        assertEquals(true, viewModel.isBlockchainSynced.value)
-        assertEquals(false, viewModel.isBlockchainSyncFailed.value)
-=======
         val viewModel = spyk(MainViewModel(
             mockk(), mockk(), configMock, blockChainStateMock,
             exchangeRatesMock, walletDataMock, savedStateMock
@@ -216,6 +176,5 @@
             assertEquals(true, viewModel.isBlockchainSynced.value)
             assertEquals(false, viewModel.isBlockchainSyncFailed.value)
         }
->>>>>>> 9c34b81f
     }
 }