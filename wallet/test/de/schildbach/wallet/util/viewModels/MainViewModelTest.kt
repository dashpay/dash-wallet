/*
 * Copyright 2022 Dash Core Group.
 *
 * This program is free software: you can redistribute it and/or modify
 * it under the terms of the GNU General Public License as published by
 * the Free Software Foundation, either version 3 of the License, or
 * (at your option) any later version.
 *
 * This program is distributed in the hope that it will be useful,
 * but WITHOUT ANY WARRANTY; without even the implied warranty of
 * MERCHANTABILITY or FITNESS FOR A PARTICULAR PURPOSE.  See the
 * GNU General Public License for more details.
 *
 * You should have received a copy of the GNU General Public License
 * along with this program.  If not, see <http://www.gnu.org/licenses/>.
 */

package de.schildbach.wallet.util.viewModels

import android.content.ClipDescription
import android.content.ClipboardManager
import android.os.Looper
import androidx.arch.core.executor.testing.InstantTaskExecutorRule
import androidx.lifecycle.MutableLiveData
import androidx.work.WorkManager
import de.schildbach.wallet.AppDatabase
import de.schildbach.wallet.WalletApplication
import de.schildbach.wallet.ui.dashpay.PlatformRepo
import de.schildbach.wallet.Constants
import androidx.lifecycle.SavedStateHandle
import org.dash.wallet.common.data.BlockchainState
import de.schildbach.wallet.data.BlockchainStateDao
import de.schildbach.wallet.transactions.TxDirection
import de.schildbach.wallet.ui.main.MainViewModel
import io.mockk.*
import junit.framework.TestCase.assertEquals
import kotlinx.coroutines.Dispatchers
import kotlinx.coroutines.ExperimentalCoroutinesApi
import kotlinx.coroutines.FlowPreview
import kotlinx.coroutines.flow.MutableStateFlow
import kotlinx.coroutines.flow.flow
import kotlinx.coroutines.runBlocking
import kotlinx.coroutines.test.*
import org.bitcoinj.core.Coin
import org.bitcoinj.core.Transaction
import org.bitcoinj.params.TestNet3Params
import org.bitcoinj.utils.MonetaryFormat
import org.dash.wallet.common.Configuration
import org.dash.wallet.common.WalletDataProvider
import org.dash.wallet.common.data.ExchangeRate
import org.dash.wallet.common.services.BlockchainStateProvider
import org.dash.wallet.common.services.ExchangeRatesProvider
import org.dash.wallet.common.services.TransactionMetadataProvider
import org.junit.Before
import org.junit.Ignore
import org.junit.Rule
import org.junit.Test
import org.junit.rules.TestRule
import org.junit.rules.TestWatcher
import org.junit.runner.Description

@ExperimentalCoroutinesApi
class MainCoroutineRule(
    private val testDispatcher: TestDispatcher = UnconfinedTestDispatcher(),
) : TestWatcher() {
    override fun starting(description: Description) {
        Dispatchers.setMain(testDispatcher)
    }

    override fun finished(description: Description) {
        Dispatchers.resetMain()
    }
}

@FlowPreview
@ExperimentalCoroutinesApi
class MainViewModelTest {
    private val configMock = mockk<Configuration> {
        every { exchangeCurrencyCode } returns "USD"
        every { format } returns MonetaryFormat()
        every { hideBalance } returns false
        every { registerOnSharedPreferenceChangeListener(any()) } just runs
        every { areNotificationsDisabled() } returns false
    }
    private val blockChainStateMock = mockk<BlockchainStateDao>()
    private val exchangeRatesMock = mockk<ExchangeRatesProvider>()
    private val walletDataMock = mockk<WalletDataProvider>()
    private val walletApp = mockk<WalletApplication> {
        every { applicationContext } returns mockk()
    }
    private val appDatabaseMock = mockk<AppDatabase> {
        every { blockchainIdentityDataDaoAsync() } returns mockk {
            every { loadBase() } returns MutableLiveData(null)
        }
        every { dashPayProfileDaoAsync() } returns mockk {
            every { loadByUserIdDistinct(any()) } returns MutableLiveData(null)
        }
        every { invitationsDaoAsync() } returns mockk {
            every { loadAll() } returns MutableLiveData(listOf())
        }
    }
    private val workManagerMock = mockk<WorkManager> {
        every { getWorkInfosByTagLiveData(any()) } returns MutableLiveData(listOf())
    }
    private val savedStateMock = mockk<SavedStateHandle>()

    private val blockchainStateMock = mockk<BlockchainStateProvider> {
        every { getMasternodeAPY() } returns 5.9
    }

<<<<<<< HEAD
    private val transactionMetadataMock = mockk<TransactionMetadataProvider> {
        every { observeAllMemos() } returns MutableStateFlow(mapOf())
    }
=======
>>>>>>> cc2bf09f

    @get:Rule
    var rule: TestRule = InstantTaskExecutorRule()

    @get:Rule
    val coroutineRule = MainCoroutineRule()

    @Before
    fun setup() {
        every { blockChainStateMock.observeState() } returns flow { BlockchainState() }
        every { exchangeRatesMock.observeExchangeRate(any()) } returns flow { ExchangeRate("USD", "100") }
        every { walletDataMock.observeBalance() } returns flow { Coin.COIN }
        every { walletDataMock.observeMostRecentTransaction()} returns flow {
            Transaction(TestNet3Params.get(),
                Constants.HEX.decode("01000000013511fbb91663e90da67107e1510521440a9bf73878e45549ac169c7cd30c826e010000006a473044022048edae0ab0abcb736ca1a8702c2e99673d7958f4661a4858f437b03a359c0375022023f4a45b8817d9fcdad073cfb43320eae7e064a7873564e4cbc8853da548321a01210359c815be43ce68de8188f02b1b3ecb589fb8facdc2d694104a13bb2a2055f5ceffffffff0240420f00000000001976a9148017fd8d70d8d4b8ddb289bb73bcc0522bc06e0888acb9456900000000001976a914c9e6676121e9f38c7136188301a95d800ceade6588ac00000000"),
                0)
        }
        every { walletDataMock.observeMostRecentTransaction()} returns flow {
            Transaction(TestNet3Params.get(),
                Constants.HEX.decode("01000000013511fbb91663e90da67107e1510521440a9bf73878e45549ac169c7cd30c826e010000006a473044022048edae0ab0abcb736ca1a8702c2e99673d7958f4661a4858f437b03a359c0375022023f4a45b8817d9fcdad073cfb43320eae7e064a7873564e4cbc8853da548321a01210359c815be43ce68de8188f02b1b3ecb589fb8facdc2d694104a13bb2a2055f5ceffffffff0240420f00000000001976a9148017fd8d70d8d4b8ddb289bb73bcc0522bc06e0888acb9456900000000001976a914c9e6676121e9f38c7136188301a95d800ceade6588ac00000000"),
                0)
        }

        mockkStatic(WalletApplication::class)
        every { WalletApplication.getInstance() } returns mockk {
            every { mainLooper } returns Looper.getMainLooper()
        }

        mockkObject(PlatformRepo.Companion)
        every { PlatformRepo.Companion.getInstance() } returns mockk()

        mockkStatic(WorkManager::class)
        every { WorkManager.getInstance(any()) } returns workManagerMock
        every { savedStateMock.get<TxDirection>(eq("tx_direction")) } returns TxDirection.ALL
        every { savedStateMock.set<TxDirection>(any(), any()) } just runs
    }

    @Test
    fun getClipboardInput_noClip_returnsEmptyString() {
        val clipboardManagerMock = mockk<ClipboardManager>()
        every { clipboardManagerMock.hasPrimaryClip() } returns false

        val viewModel = spyk(MainViewModel(
            mockk(), clipboardManagerMock, configMock, blockChainStateMock,
<<<<<<< HEAD
            exchangeRatesMock, walletDataMock, walletApp, appDatabaseMock, mockk(),
            savedStateMock, transactionMetadataMock, blockchainStateMock
=======
            exchangeRatesMock, walletDataMock, savedStateMock, blockchainStateMock,
            mockk()
>>>>>>> cc2bf09f
        ))

        val clipboardInput = viewModel.getClipboardInput()
        assertEquals("", clipboardInput)
    }

    @Test
    fun getClipboardInput_returnsCorrectText() {
        val mockUri = "mock://example.uri"
        val mockText = "some text"
        val clipboardManagerMock = mockk<ClipboardManager>()
        val clipDescription = mockk<ClipDescription>()

        every { clipboardManagerMock.hasPrimaryClip() } returns true
        every { clipboardManagerMock.primaryClip?.description } returns clipDescription

        val viewModel = spyk(MainViewModel(
            mockk(), clipboardManagerMock, configMock, blockChainStateMock,
<<<<<<< HEAD
            exchangeRatesMock, walletDataMock, walletApp, appDatabaseMock, mockk(),
            savedStateMock, transactionMetadataMock, blockchainStateMock
=======
            exchangeRatesMock, walletDataMock, savedStateMock, blockchainStateMock,
            mockk()
>>>>>>> cc2bf09f
        ))

        every { clipboardManagerMock.primaryClip?.getItemAt(0)?.uri?.toString() } returns mockUri
        every { clipDescription.hasMimeType(ClipDescription.MIMETYPE_TEXT_URILIST) } returns true
        every { clipDescription.hasMimeType(ClipDescription.MIMETYPE_TEXT_PLAIN) } returns false
        every { clipDescription.hasMimeType(ClipDescription.MIMETYPE_TEXT_HTML) } returns false

        var clipboardInput = viewModel.getClipboardInput()
        assertEquals(mockUri, clipboardInput)

        every { clipboardManagerMock.primaryClip?.getItemAt(0)?.text?.toString() } returns mockText
        every { clipDescription.hasMimeType(ClipDescription.MIMETYPE_TEXT_URILIST) } returns false
        every { clipDescription.hasMimeType(ClipDescription.MIMETYPE_TEXT_PLAIN) } returns true
        every { clipDescription.hasMimeType(ClipDescription.MIMETYPE_TEXT_HTML) } returns false

        clipboardInput = viewModel.getClipboardInput()
        assertEquals(mockText, clipboardInput)

        every { clipDescription.hasMimeType(ClipDescription.MIMETYPE_TEXT_URILIST) } returns false
        every { clipDescription.hasMimeType(ClipDescription.MIMETYPE_TEXT_PLAIN) } returns false
        every { clipDescription.hasMimeType(ClipDescription.MIMETYPE_TEXT_HTML) } returns true

        clipboardInput = viewModel.getClipboardInput()
        assertEquals(mockText, clipboardInput)
    }

    @Test
    fun observeBlockchainState_replaying_notSynced() {
        every { blockChainStateMock.observeState() } returns MutableStateFlow(BlockchainState(replaying = true))
        val viewModel = spyk(MainViewModel(
            mockk(), mockk(), configMock, blockChainStateMock,
<<<<<<< HEAD
            exchangeRatesMock, walletDataMock, walletApp, appDatabaseMock, mockk(),
            savedStateMock, transactionMetadataMock, blockchainStateMock
=======
            exchangeRatesMock, walletDataMock, savedStateMock, blockchainStateMock,
            mockk()
>>>>>>> cc2bf09f
        ))
        runBlocking(viewModel.viewModelWorkerScope.coroutineContext) {
            assertEquals(false, viewModel.isBlockchainSynced.value)
            assertEquals(false, viewModel.isBlockchainSyncFailed.value)
        }
    }

    @Test
    @Ignore("Unreliable test. Needs investigating")
    fun observeBlockchainState_progress100percent_synced() {
        val state = BlockchainState().apply { replaying = false; percentageSync = 100 }
        every { blockChainStateMock.observeState() } returns MutableStateFlow(state)
        val viewModel = spyk(MainViewModel(
            mockk(), mockk(), configMock, blockChainStateMock,
<<<<<<< HEAD
            exchangeRatesMock, walletDataMock, walletApp, appDatabaseMock, mockk(),
            savedStateMock, transactionMetadataMock, blockchainStateMock
=======
            exchangeRatesMock, walletDataMock, savedStateMock, blockchainStateMock,
            mockk()
>>>>>>> cc2bf09f
        ))

        runBlocking(viewModel.viewModelWorkerScope.coroutineContext) {
            assertEquals(true, viewModel.isBlockchainSynced.value)
            assertEquals(false, viewModel.isBlockchainSyncFailed.value)
        }
    }
}<|MERGE_RESOLUTION|>--- conflicted
+++ resolved
@@ -108,12 +108,9 @@
         every { getMasternodeAPY() } returns 5.9
     }
 
-<<<<<<< HEAD
     private val transactionMetadataMock = mockk<TransactionMetadataProvider> {
         every { observeAllMemos() } returns MutableStateFlow(mapOf())
     }
-=======
->>>>>>> cc2bf09f
 
     @get:Rule
     var rule: TestRule = InstantTaskExecutorRule()
@@ -158,13 +155,8 @@
 
         val viewModel = spyk(MainViewModel(
             mockk(), clipboardManagerMock, configMock, blockChainStateMock,
-<<<<<<< HEAD
-            exchangeRatesMock, walletDataMock, walletApp, appDatabaseMock, mockk(),
-            savedStateMock, transactionMetadataMock, blockchainStateMock
-=======
-            exchangeRatesMock, walletDataMock, savedStateMock, blockchainStateMock,
-            mockk()
->>>>>>> cc2bf09f
+            exchangeRatesMock, walletDataMock, walletApp, appDatabaseMock, mockk(),
+            savedStateMock, transactionMetadataMock, blockchainStateMock
         ))
 
         val clipboardInput = viewModel.getClipboardInput()
@@ -183,13 +175,8 @@
 
         val viewModel = spyk(MainViewModel(
             mockk(), clipboardManagerMock, configMock, blockChainStateMock,
-<<<<<<< HEAD
-            exchangeRatesMock, walletDataMock, walletApp, appDatabaseMock, mockk(),
-            savedStateMock, transactionMetadataMock, blockchainStateMock
-=======
-            exchangeRatesMock, walletDataMock, savedStateMock, blockchainStateMock,
-            mockk()
->>>>>>> cc2bf09f
+            exchangeRatesMock, walletDataMock, walletApp, appDatabaseMock, mockk(),
+            savedStateMock, transactionMetadataMock, blockchainStateMock
         ))
 
         every { clipboardManagerMock.primaryClip?.getItemAt(0)?.uri?.toString() } returns mockUri
@@ -221,13 +208,8 @@
         every { blockChainStateMock.observeState() } returns MutableStateFlow(BlockchainState(replaying = true))
         val viewModel = spyk(MainViewModel(
             mockk(), mockk(), configMock, blockChainStateMock,
-<<<<<<< HEAD
-            exchangeRatesMock, walletDataMock, walletApp, appDatabaseMock, mockk(),
-            savedStateMock, transactionMetadataMock, blockchainStateMock
-=======
-            exchangeRatesMock, walletDataMock, savedStateMock, blockchainStateMock,
-            mockk()
->>>>>>> cc2bf09f
+            exchangeRatesMock, walletDataMock, walletApp, appDatabaseMock, mockk(),
+            savedStateMock, transactionMetadataMock, blockchainStateMock
         ))
         runBlocking(viewModel.viewModelWorkerScope.coroutineContext) {
             assertEquals(false, viewModel.isBlockchainSynced.value)
@@ -242,13 +224,8 @@
         every { blockChainStateMock.observeState() } returns MutableStateFlow(state)
         val viewModel = spyk(MainViewModel(
             mockk(), mockk(), configMock, blockChainStateMock,
-<<<<<<< HEAD
-            exchangeRatesMock, walletDataMock, walletApp, appDatabaseMock, mockk(),
-            savedStateMock, transactionMetadataMock, blockchainStateMock
-=======
-            exchangeRatesMock, walletDataMock, savedStateMock, blockchainStateMock,
-            mockk()
->>>>>>> cc2bf09f
+            exchangeRatesMock, walletDataMock, walletApp, appDatabaseMock, mockk(),
+            savedStateMock, transactionMetadataMock, blockchainStateMock
         ))
 
         runBlocking(viewModel.viewModelWorkerScope.coroutineContext) {
