--- conflicted
+++ resolved
@@ -18,11 +18,11 @@
 package de.schildbach.wallet.util.viewModels
 
 import androidx.arch.core.executor.testing.InstantTaskExecutorRule
-import de.schildbach.wallet.transactions.TxFilterType
 import androidx.datastore.preferences.core.Preferences
 import androidx.lifecycle.SavedStateHandle
 import de.schildbach.wallet.Constants
 import de.schildbach.wallet.WalletUIConfig
+import de.schildbach.wallet.transactions.TxFilterType
 import de.schildbach.wallet.ui.main.MainViewModel
 import io.mockk.*
 import junit.framework.TestCase.assertEquals
@@ -129,81 +129,13 @@
     }
 
     @Test
-<<<<<<< HEAD
-    fun getClipboardInput_noClip_returnsEmptyString() {
-        val clipboardManagerMock = mockk<ClipboardManager>()
-        every { clipboardManagerMock.hasPrimaryClip() } returns false
-
-        val viewModel = spyk(
-            MainViewModel(
-                analyticsService, clipboardManagerMock, configMock, uiConfigMock,
-                exchangeRatesMock, walletDataMock, savedStateMock, transactionMetadataMock,
-                blockchainStateMock, mockk()
-            )
-        )
-
-        val clipboardInput = viewModel.getClipboardInput()
-        assertEquals("", clipboardInput)
-    }
-
-    @Test
-    fun getClipboardInput_returnsCorrectText() {
-        val mockUri = "mock://example.uri"
-        val mockText = "some text"
-        val clipboardManagerMock = mockk<ClipboardManager>()
-        val clipDescription = mockk<ClipDescription>()
-
-        every { clipboardManagerMock.hasPrimaryClip() } returns true
-        every { clipboardManagerMock.primaryClip?.description } returns clipDescription
-
-        val viewModel = spyk(
-            MainViewModel(
-                analyticsService, clipboardManagerMock, configMock, uiConfigMock,
-                exchangeRatesMock, walletDataMock, savedStateMock, transactionMetadataMock,
-                blockchainStateMock, mockk()
-            )
-        )
-
-        every { clipboardManagerMock.primaryClip?.getItemAt(0)?.uri?.toString() } returns mockUri
-        every { clipDescription.hasMimeType(ClipDescription.MIMETYPE_TEXT_URILIST) } returns true
-        every { clipDescription.hasMimeType(ClipDescription.MIMETYPE_TEXT_PLAIN) } returns false
-        every { clipDescription.hasMimeType(ClipDescription.MIMETYPE_TEXT_HTML) } returns false
-
-        var clipboardInput = viewModel.getClipboardInput()
-        assertEquals(mockUri, clipboardInput)
-
-        every { clipboardManagerMock.primaryClip?.getItemAt(0)?.text?.toString() } returns mockText
-        every { clipDescription.hasMimeType(ClipDescription.MIMETYPE_TEXT_URILIST) } returns false
-        every { clipDescription.hasMimeType(ClipDescription.MIMETYPE_TEXT_PLAIN) } returns true
-        every { clipDescription.hasMimeType(ClipDescription.MIMETYPE_TEXT_HTML) } returns false
-
-        clipboardInput = viewModel.getClipboardInput()
-        assertEquals(mockText, clipboardInput)
-
-        every { clipDescription.hasMimeType(ClipDescription.MIMETYPE_TEXT_URILIST) } returns false
-        every { clipDescription.hasMimeType(ClipDescription.MIMETYPE_TEXT_PLAIN) } returns false
-        every { clipDescription.hasMimeType(ClipDescription.MIMETYPE_TEXT_HTML) } returns true
-
-        clipboardInput = viewModel.getClipboardInput()
-        assertEquals(mockText, clipboardInput)
-    }
-
-    @Test
-=======
->>>>>>> 13ddb251
     fun observeBlockchainState_replaying_notSynced() {
         every { blockchainStateMock.observeState() } returns MutableStateFlow(BlockchainState(replaying = true))
         val viewModel = spyk(
             MainViewModel(
-<<<<<<< HEAD
-                analyticsService, mockk(), configMock, uiConfigMock,
+                analyticsService, configMock, uiConfigMock,
                 exchangeRatesMock, walletDataMock, savedStateMock, transactionMetadataMock,
                 blockchainStateMock, mockk()
-=======
-                mockk(), configMock, uiConfigMock, blockChainStateMock,
-                exchangeRatesMock, walletDataMock, savedStateMock, blockchainStateMock,
-                mockk()
->>>>>>> 13ddb251
             )
         )
 
@@ -220,15 +152,9 @@
         every { blockchainStateMock.observeState() } returns MutableStateFlow(state)
         val viewModel = spyk(
             MainViewModel(
-<<<<<<< HEAD
-                analyticsService, mockk(), configMock, uiConfigMock,
+                analyticsService, configMock, uiConfigMock,
                 exchangeRatesMock, walletDataMock, savedStateMock, transactionMetadataMock,
                 blockchainStateMock, mockk()
-=======
-                mockk(), configMock, uiConfigMock, blockChainStateMock,
-                exchangeRatesMock, walletDataMock, savedStateMock, blockchainStateMock,
-                mockk()
->>>>>>> 13ddb251
             )
         )
 
