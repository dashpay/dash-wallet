/*
 * Copyright 2022 Dash Core Group.
 *
 * This program is free software: you can redistribute it and/or modify
 * it under the terms of the GNU General Public License as published by
 * the Free Software Foundation, either version 3 of the License, or
 * (at your option) any later version.
 *
 * This program is distributed in the hope that it will be useful,
 * but WITHOUT ANY WARRANTY; without even the implied warranty of
 * MERCHANTABILITY or FITNESS FOR A PARTICULAR PURPOSE.  See the
 * GNU General Public License for more details.
 *
 * You should have received a copy of the GNU General Public License
 * along with this program.  If not, see <http://www.gnu.org/licenses/>.
 */

package de.schildbach.wallet.util.viewModels

import android.content.ClipDescription
import android.content.ClipboardManager
import android.os.Looper
import androidx.arch.core.executor.testing.InstantTaskExecutorRule
<<<<<<< HEAD
import androidx.lifecycle.MutableLiveData
import androidx.work.WorkManager
import de.schildbach.wallet.AppDatabase
import de.schildbach.wallet.WalletApplication
import de.schildbach.wallet.ui.dashpay.PlatformRepo
import de.schildbach.wallet.Constants
=======
>>>>>>> 7c9f39e0
import androidx.lifecycle.SavedStateHandle
import de.schildbach.wallet.Constants
import de.schildbach.wallet.transactions.TxFilterType
import de.schildbach.wallet.ui.main.MainViewModel
import io.mockk.*
import junit.framework.TestCase.assertEquals
import kotlinx.coroutines.Dispatchers
import kotlinx.coroutines.ExperimentalCoroutinesApi
import kotlinx.coroutines.flow.MutableStateFlow
import kotlinx.coroutines.flow.flow
import kotlinx.coroutines.runBlocking
import kotlinx.coroutines.test.*
import org.bitcoinj.core.Coin
import org.bitcoinj.core.Transaction
import org.bitcoinj.params.TestNet3Params
import org.bitcoinj.utils.MonetaryFormat
import org.dash.wallet.common.Configuration
import org.dash.wallet.common.WalletDataProvider
import org.dash.wallet.common.data.entity.BlockchainState
import org.dash.wallet.common.data.entity.ExchangeRate
import org.dash.wallet.common.services.BlockchainStateProvider
import org.dash.wallet.common.services.ExchangeRatesProvider
import org.dash.wallet.common.services.TransactionMetadataProvider
<<<<<<< HEAD
=======
import org.dash.wallet.common.services.analytics.AnalyticsService
>>>>>>> 7c9f39e0
import org.junit.Before
import org.junit.Ignore
import org.junit.Rule
import org.junit.Test
import org.junit.rules.TestRule
import org.junit.rules.TestWatcher
import org.junit.runner.Description

@OptIn(ExperimentalCoroutinesApi::class)
class MainCoroutineRule(
    private val testDispatcher: TestDispatcher = UnconfinedTestDispatcher()
) : TestWatcher() {
    override fun starting(description: Description) {
        Dispatchers.setMain(testDispatcher)
    }

    override fun finished(description: Description) {
        Dispatchers.resetMain()
    }
}

class MainViewModelTest {
<<<<<<< HEAD
    private val configMock = mockk<Configuration> {
        every { exchangeCurrencyCode } returns "USD"
        every { format } returns MonetaryFormat()
        every { hideBalance } returns false
        every { registerOnSharedPreferenceChangeListener(any()) } just runs
        every { areNotificationsDisabled() } returns false
    }
    private val blockChainStateMock = mockk<BlockchainStateDao>()
    private val exchangeRatesMock = mockk<ExchangeRatesProvider>()
    private val walletDataMock = mockk<WalletDataProvider>()
    private val walletApp = mockk<WalletApplication> {
        every { applicationContext } returns mockk()
    }
    private val appDatabaseMock = mockk<AppDatabase> {
        every { blockchainIdentityDataDaoAsync() } returns mockk {
            every { loadBase() } returns MutableLiveData(null)
        }
        every { dashPayProfileDaoAsync() } returns mockk {
            every { loadByUserIdDistinct(any()) } returns MutableLiveData(null)
        }
        every { invitationsDaoAsync() } returns mockk {
            every { loadAll() } returns MutableLiveData(listOf())
        }
    }
    private val workManagerMock = mockk<WorkManager> {
        every { getWorkInfosByTagLiveData(any()) } returns MutableLiveData(listOf())
    }
=======
    private val configMock = mockk<Configuration>()
    private val exchangeRatesMock = mockk<ExchangeRatesProvider>()
>>>>>>> 7c9f39e0
    private val savedStateMock = mockk<SavedStateHandle>()

    private val analyticsService = mockk<AnalyticsService> {
        every { logError(any(), any()) } returns Unit
    }

    private val walletDataMock = mockk<WalletDataProvider> {
        every { wallet } returns null
    }

    private val blockchainStateMock = mockk<BlockchainStateProvider> {
        every { getMasternodeAPY() } returns 5.9
    }

    private val transactionMetadataMock = mockk<TransactionMetadataProvider> {
<<<<<<< HEAD
        every { observeAllMemos() } returns MutableStateFlow(mapOf())
=======
        every { observePresentableMetadata() } returns MutableStateFlow(mapOf())
>>>>>>> 7c9f39e0
    }

    @get:Rule
    var rule: TestRule = InstantTaskExecutorRule()

    @get:Rule
    val coroutineRule = MainCoroutineRule()

    @Before
    fun setup() {
<<<<<<< HEAD
        every { blockChainStateMock.observeState() } returns flow { BlockchainState() }
=======
        every { configMock.exchangeCurrencyCode } returns "USD"
        every { configMock.format } returns MonetaryFormat()
        every { configMock.hideBalance } returns false
        every { configMock.registerOnSharedPreferenceChangeListener(any()) } just runs

        every { blockchainStateMock.observeState() } returns flow { BlockchainState() }
>>>>>>> 7c9f39e0
        every { exchangeRatesMock.observeExchangeRate(any()) } returns flow { ExchangeRate("USD", "100") }
        every { walletDataMock.observeBalance() } returns flow { Coin.COIN }
        every { walletDataMock.observeMostRecentTransaction() } returns flow {
            Transaction(
                TestNet3Params.get(),
                Constants.HEX.decode(
                    "01000000013511fbb91663e90da67107e1510521440a9bf73878e45549ac169c7cd30c826e010000006a473044022048edae0ab0abcb736ca1a8702c2e99673d7958f4661a4858f437b03a359c0375022023f4a45b8817d9fcdad073cfb43320eae7e064a7873564e4cbc8853da548321a01210359c815be43ce68de8188f02b1b3ecb589fb8facdc2d694104a13bb2a2055f5ceffffffff0240420f00000000001976a9148017fd8d70d8d4b8ddb289bb73bcc0522bc06e0888acb9456900000000001976a914c9e6676121e9f38c7136188301a95d800ceade6588ac00000000"
                ),
                0
            )
        }
        every { walletDataMock.observeMostRecentTransaction() } returns flow {
            Transaction(
                TestNet3Params.get(),
                Constants.HEX.decode(
                    "01000000013511fbb91663e90da67107e1510521440a9bf73878e45549ac169c7cd30c826e010000006a473044022048edae0ab0abcb736ca1a8702c2e99673d7958f4661a4858f437b03a359c0375022023f4a45b8817d9fcdad073cfb43320eae7e064a7873564e4cbc8853da548321a01210359c815be43ce68de8188f02b1b3ecb589fb8facdc2d694104a13bb2a2055f5ceffffffff0240420f00000000001976a9148017fd8d70d8d4b8ddb289bb73bcc0522bc06e0888acb9456900000000001976a914c9e6676121e9f38c7136188301a95d800ceade6588ac00000000"
                ),
                0
            )
        }

<<<<<<< HEAD
        mockkStatic(WalletApplication::class)
        every { WalletApplication.getInstance() } returns mockk {
            every { mainLooper } returns Looper.getMainLooper()
        }

        mockkObject(PlatformRepo.Companion)
        every { PlatformRepo.Companion.getInstance() } returns mockk()

        mockkStatic(WorkManager::class)
        every { WorkManager.getInstance(any()) } returns workManagerMock
        every { savedStateMock.get<TxDirection>(eq("tx_direction")) } returns TxDirection.ALL
        every { savedStateMock.set<TxDirection>(any(), any()) } just runs
=======
        every { savedStateMock.get<TxFilterType>(eq("tx_direction")) } returns TxFilterType.ALL
        every { savedStateMock.set<TxFilterType>(any(), any()) } just runs
>>>>>>> 7c9f39e0
    }

    @Test
    fun getClipboardInput_noClip_returnsEmptyString() {
        val clipboardManagerMock = mockk<ClipboardManager>()
        every { clipboardManagerMock.hasPrimaryClip() } returns false

<<<<<<< HEAD
        val viewModel = spyk(MainViewModel(
            mockk(), clipboardManagerMock, configMock, blockChainStateMock,
            exchangeRatesMock, walletDataMock, walletApp, appDatabaseMock, mockk(),
            mockk(), mockk(), savedStateMock, transactionMetadataMock, blockchainStateMock, mockk()
        ))
=======
        val viewModel = spyk(
            MainViewModel(
                analyticsService, clipboardManagerMock, configMock,
                exchangeRatesMock, walletDataMock, savedStateMock, transactionMetadataMock,
                blockchainStateMock, mockk()
            )
        )
>>>>>>> 7c9f39e0

        val clipboardInput = viewModel.getClipboardInput()
        assertEquals("", clipboardInput)
    }

    @Test
    fun getClipboardInput_returnsCorrectText() {
        val mockUri = "mock://example.uri"
        val mockText = "some text"
        val clipboardManagerMock = mockk<ClipboardManager>()
        val clipDescription = mockk<ClipDescription>()

        every { clipboardManagerMock.hasPrimaryClip() } returns true
        every { clipboardManagerMock.primaryClip?.description } returns clipDescription

<<<<<<< HEAD
        val viewModel = spyk(MainViewModel(
            mockk(), clipboardManagerMock, configMock, blockChainStateMock,
            exchangeRatesMock, walletDataMock, walletApp, appDatabaseMock, mockk(),
            mockk(), mockk(), savedStateMock, transactionMetadataMock, blockchainStateMock, mockk()
        ))
=======
        val viewModel = spyk(
            MainViewModel(
                analyticsService, clipboardManagerMock, configMock,
                exchangeRatesMock, walletDataMock, savedStateMock, transactionMetadataMock,
                blockchainStateMock, mockk()
            )
        )
>>>>>>> 7c9f39e0

        every { clipboardManagerMock.primaryClip?.getItemAt(0)?.uri?.toString() } returns mockUri
        every { clipDescription.hasMimeType(ClipDescription.MIMETYPE_TEXT_URILIST) } returns true
        every { clipDescription.hasMimeType(ClipDescription.MIMETYPE_TEXT_PLAIN) } returns false
        every { clipDescription.hasMimeType(ClipDescription.MIMETYPE_TEXT_HTML) } returns false

        var clipboardInput = viewModel.getClipboardInput()
        assertEquals(mockUri, clipboardInput)

        every { clipboardManagerMock.primaryClip?.getItemAt(0)?.text?.toString() } returns mockText
        every { clipDescription.hasMimeType(ClipDescription.MIMETYPE_TEXT_URILIST) } returns false
        every { clipDescription.hasMimeType(ClipDescription.MIMETYPE_TEXT_PLAIN) } returns true
        every { clipDescription.hasMimeType(ClipDescription.MIMETYPE_TEXT_HTML) } returns false

        clipboardInput = viewModel.getClipboardInput()
        assertEquals(mockText, clipboardInput)

        every { clipDescription.hasMimeType(ClipDescription.MIMETYPE_TEXT_URILIST) } returns false
        every { clipDescription.hasMimeType(ClipDescription.MIMETYPE_TEXT_PLAIN) } returns false
        every { clipDescription.hasMimeType(ClipDescription.MIMETYPE_TEXT_HTML) } returns true

        clipboardInput = viewModel.getClipboardInput()
        assertEquals(mockText, clipboardInput)
    }

    @Test
    fun observeBlockchainState_replaying_notSynced() {
<<<<<<< HEAD
        every { blockChainStateMock.observeState() } returns MutableStateFlow(BlockchainState(replaying = true))
        val viewModel = spyk(MainViewModel(
            mockk(), mockk(), configMock, blockChainStateMock,
            exchangeRatesMock, walletDataMock, walletApp, appDatabaseMock, mockk(),
            mockk(), mockk(), savedStateMock, transactionMetadataMock, blockchainStateMock, mockk()
        ))
=======
        every { blockchainStateMock.observeState() } returns MutableStateFlow(BlockchainState(replaying = true))
        val viewModel = spyk(
            MainViewModel(
                analyticsService, mockk(), configMock,
                exchangeRatesMock, walletDataMock, savedStateMock, transactionMetadataMock,
                blockchainStateMock, mockk()
            )
        )

>>>>>>> 7c9f39e0
        runBlocking(viewModel.viewModelWorkerScope.coroutineContext) {
            assertEquals(false, viewModel.isBlockchainSynced.value)
            assertEquals(false, viewModel.isBlockchainSyncFailed.value)
        }
    }

    @Test
    @Ignore("Unreliable test. Needs investigating")
    fun observeBlockchainState_progress100percent_synced() {
        val state = BlockchainState().apply { replaying = false; percentageSync = 100 }
<<<<<<< HEAD
        every { blockChainStateMock.observeState() } returns MutableStateFlow(state)
        val viewModel = spyk(MainViewModel(
            mockk(), mockk(), configMock, blockChainStateMock,
            exchangeRatesMock, walletDataMock, walletApp, appDatabaseMock, mockk(),
            mockk(), mockk(), savedStateMock, transactionMetadataMock, blockchainStateMock, mockk()
        ))
=======
        every { blockchainStateMock.observeState() } returns MutableStateFlow(state)
        val viewModel = spyk(
            MainViewModel(
                analyticsService, mockk(), configMock,
                exchangeRatesMock, walletDataMock, savedStateMock, transactionMetadataMock,
                blockchainStateMock, mockk()
            )
        )
>>>>>>> 7c9f39e0

        runBlocking(viewModel.viewModelWorkerScope.coroutineContext) {
            assertEquals(true, viewModel.isBlockchainSynced.value)
            assertEquals(false, viewModel.isBlockchainSyncFailed.value)
        }
    }
}<|MERGE_RESOLUTION|>--- conflicted
+++ resolved
@@ -21,15 +21,12 @@
 import android.content.ClipboardManager
 import android.os.Looper
 import androidx.arch.core.executor.testing.InstantTaskExecutorRule
-<<<<<<< HEAD
 import androidx.lifecycle.MutableLiveData
 import androidx.work.WorkManager
 import de.schildbach.wallet.AppDatabase
 import de.schildbach.wallet.WalletApplication
 import de.schildbach.wallet.ui.dashpay.PlatformRepo
 import de.schildbach.wallet.Constants
-=======
->>>>>>> 7c9f39e0
 import androidx.lifecycle.SavedStateHandle
 import de.schildbach.wallet.Constants
 import de.schildbach.wallet.transactions.TxFilterType
@@ -53,10 +50,7 @@
 import org.dash.wallet.common.services.BlockchainStateProvider
 import org.dash.wallet.common.services.ExchangeRatesProvider
 import org.dash.wallet.common.services.TransactionMetadataProvider
-<<<<<<< HEAD
-=======
 import org.dash.wallet.common.services.analytics.AnalyticsService
->>>>>>> 7c9f39e0
 import org.junit.Before
 import org.junit.Ignore
 import org.junit.Rule
@@ -79,7 +73,6 @@
 }
 
 class MainViewModelTest {
-<<<<<<< HEAD
     private val configMock = mockk<Configuration> {
         every { exchangeCurrencyCode } returns "USD"
         every { format } returns MonetaryFormat()
@@ -107,10 +100,6 @@
     private val workManagerMock = mockk<WorkManager> {
         every { getWorkInfosByTagLiveData(any()) } returns MutableLiveData(listOf())
     }
-=======
-    private val configMock = mockk<Configuration>()
-    private val exchangeRatesMock = mockk<ExchangeRatesProvider>()
->>>>>>> 7c9f39e0
     private val savedStateMock = mockk<SavedStateHandle>()
 
     private val analyticsService = mockk<AnalyticsService> {
@@ -126,11 +115,7 @@
     }
 
     private val transactionMetadataMock = mockk<TransactionMetadataProvider> {
-<<<<<<< HEAD
-        every { observeAllMemos() } returns MutableStateFlow(mapOf())
-=======
         every { observePresentableMetadata() } returns MutableStateFlow(mapOf())
->>>>>>> 7c9f39e0
     }
 
     @get:Rule
@@ -141,16 +126,12 @@
 
     @Before
     fun setup() {
-<<<<<<< HEAD
-        every { blockChainStateMock.observeState() } returns flow { BlockchainState() }
-=======
         every { configMock.exchangeCurrencyCode } returns "USD"
         every { configMock.format } returns MonetaryFormat()
         every { configMock.hideBalance } returns false
         every { configMock.registerOnSharedPreferenceChangeListener(any()) } just runs
 
         every { blockchainStateMock.observeState() } returns flow { BlockchainState() }
->>>>>>> 7c9f39e0
         every { exchangeRatesMock.observeExchangeRate(any()) } returns flow { ExchangeRate("USD", "100") }
         every { walletDataMock.observeBalance() } returns flow { Coin.COIN }
         every { walletDataMock.observeMostRecentTransaction() } returns flow {
@@ -172,7 +153,6 @@
             )
         }
 
-<<<<<<< HEAD
         mockkStatic(WalletApplication::class)
         every { WalletApplication.getInstance() } returns mockk {
             every { mainLooper } returns Looper.getMainLooper()
@@ -185,10 +165,6 @@
         every { WorkManager.getInstance(any()) } returns workManagerMock
         every { savedStateMock.get<TxDirection>(eq("tx_direction")) } returns TxDirection.ALL
         every { savedStateMock.set<TxDirection>(any(), any()) } just runs
-=======
-        every { savedStateMock.get<TxFilterType>(eq("tx_direction")) } returns TxFilterType.ALL
-        every { savedStateMock.set<TxFilterType>(any(), any()) } just runs
->>>>>>> 7c9f39e0
     }
 
     @Test
@@ -196,21 +172,13 @@
         val clipboardManagerMock = mockk<ClipboardManager>()
         every { clipboardManagerMock.hasPrimaryClip() } returns false
 
-<<<<<<< HEAD
-        val viewModel = spyk(MainViewModel(
-            mockk(), clipboardManagerMock, configMock, blockChainStateMock,
-            exchangeRatesMock, walletDataMock, walletApp, appDatabaseMock, mockk(),
-            mockk(), mockk(), savedStateMock, transactionMetadataMock, blockchainStateMock, mockk()
-        ))
-=======
-        val viewModel = spyk(
-            MainViewModel(
-                analyticsService, clipboardManagerMock, configMock,
-                exchangeRatesMock, walletDataMock, savedStateMock, transactionMetadataMock,
-                blockchainStateMock, mockk()
-            )
-        )
->>>>>>> 7c9f39e0
+        val viewModel = spyk(
+            MainViewModel(
+                mockk(), clipboardManagerMock, configMock, blockChainStateMock,
+                exchangeRatesMock, walletDataMock, walletApp, appDatabaseMock, mockk(),
+                mockk(), mockk(), savedStateMock, transactionMetadataMock, blockchainStateMock, mockk()
+            )
+        )
 
         val clipboardInput = viewModel.getClipboardInput()
         assertEquals("", clipboardInput)
@@ -226,21 +194,13 @@
         every { clipboardManagerMock.hasPrimaryClip() } returns true
         every { clipboardManagerMock.primaryClip?.description } returns clipDescription
 
-<<<<<<< HEAD
-        val viewModel = spyk(MainViewModel(
-            mockk(), clipboardManagerMock, configMock, blockChainStateMock,
-            exchangeRatesMock, walletDataMock, walletApp, appDatabaseMock, mockk(),
-            mockk(), mockk(), savedStateMock, transactionMetadataMock, blockchainStateMock, mockk()
-        ))
-=======
-        val viewModel = spyk(
-            MainViewModel(
-                analyticsService, clipboardManagerMock, configMock,
-                exchangeRatesMock, walletDataMock, savedStateMock, transactionMetadataMock,
-                blockchainStateMock, mockk()
-            )
-        )
->>>>>>> 7c9f39e0
+        val viewModel = spyk(
+            MainViewModel(
+                mockk(), clipboardManagerMock, configMock, blockChainStateMock,
+                exchangeRatesMock, walletDataMock, walletApp, appDatabaseMock, mockk(),
+                mockk(), mockk(), savedStateMock, transactionMetadataMock, blockchainStateMock, mockk()
+            )
+        )
 
         every { clipboardManagerMock.primaryClip?.getItemAt(0)?.uri?.toString() } returns mockUri
         every { clipDescription.hasMimeType(ClipDescription.MIMETYPE_TEXT_URILIST) } returns true
@@ -268,24 +228,15 @@
 
     @Test
     fun observeBlockchainState_replaying_notSynced() {
-<<<<<<< HEAD
-        every { blockChainStateMock.observeState() } returns MutableStateFlow(BlockchainState(replaying = true))
-        val viewModel = spyk(MainViewModel(
-            mockk(), mockk(), configMock, blockChainStateMock,
-            exchangeRatesMock, walletDataMock, walletApp, appDatabaseMock, mockk(),
-            mockk(), mockk(), savedStateMock, transactionMetadataMock, blockchainStateMock, mockk()
-        ))
-=======
         every { blockchainStateMock.observeState() } returns MutableStateFlow(BlockchainState(replaying = true))
         val viewModel = spyk(
             MainViewModel(
-                analyticsService, mockk(), configMock,
-                exchangeRatesMock, walletDataMock, savedStateMock, transactionMetadataMock,
-                blockchainStateMock, mockk()
-            )
-        )
-
->>>>>>> 7c9f39e0
+                mockk(), mockk(), configMock, blockChainStateMock,
+                exchangeRatesMock, walletDataMock, walletApp, appDatabaseMock, mockk(),
+                mockk(), mockk(), savedStateMock, transactionMetadataMock, blockchainStateMock, mockk()
+            )
+        )
+
         runBlocking(viewModel.viewModelWorkerScope.coroutineContext) {
             assertEquals(false, viewModel.isBlockchainSynced.value)
             assertEquals(false, viewModel.isBlockchainSyncFailed.value)
@@ -296,23 +247,14 @@
     @Ignore("Unreliable test. Needs investigating")
     fun observeBlockchainState_progress100percent_synced() {
         val state = BlockchainState().apply { replaying = false; percentageSync = 100 }
-<<<<<<< HEAD
-        every { blockChainStateMock.observeState() } returns MutableStateFlow(state)
-        val viewModel = spyk(MainViewModel(
-            mockk(), mockk(), configMock, blockChainStateMock,
-            exchangeRatesMock, walletDataMock, walletApp, appDatabaseMock, mockk(),
-            mockk(), mockk(), savedStateMock, transactionMetadataMock, blockchainStateMock, mockk()
-        ))
-=======
         every { blockchainStateMock.observeState() } returns MutableStateFlow(state)
         val viewModel = spyk(
             MainViewModel(
-                analyticsService, mockk(), configMock,
-                exchangeRatesMock, walletDataMock, savedStateMock, transactionMetadataMock,
-                blockchainStateMock, mockk()
-            )
-        )
->>>>>>> 7c9f39e0
+                mockk(), mockk(), configMock, blockChainStateMock,
+                exchangeRatesMock, walletDataMock, walletApp, appDatabaseMock, mockk(),
+                mockk(), mockk(), savedStateMock, transactionMetadataMock, blockchainStateMock, mockk()
+            )
+        )
 
         runBlocking(viewModel.viewModelWorkerScope.coroutineContext) {
             assertEquals(true, viewModel.isBlockchainSynced.value)
