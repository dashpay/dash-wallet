--- conflicted
+++ resolved
@@ -26,12 +26,9 @@
 import androidx.core.view.isVisible
 import androidx.core.view.updateLayoutParams
 import androidx.fragment.app.Fragment
-<<<<<<< HEAD
 import androidx.fragment.app.viewModels
-=======
 import androidx.navigation.fragment.findNavController
 import androidx.navigation.fragment.navArgs
->>>>>>> 7c9f39e0
 import dagger.hilt.android.AndroidEntryPoint
 import de.schildbach.wallet_test.R
 import de.schildbach.wallet_test.databinding.FragmentPaymentsReceiveBinding
@@ -87,16 +84,15 @@
             SweepWalletActivity.start(requireContext(), false)
         }
 
-<<<<<<< HEAD
-        viewModel.dashPayProfile.observe(viewLifecycleOwner) {
-            binding.receiveInfo.setProfile(it?.username, it?.displayName, it?.avatarUrl, it?.avatarHash)
-=======
         if (args.centerVertically) {
             binding.content.updateLayoutParams<FrameLayout.LayoutParams> {
                 this.gravity = CENTER_VERTICAL
                 topMargin = -100
             }
->>>>>>> 7c9f39e0
+        }
+
+        viewModel.dashPayProfile.observe(viewLifecycleOwner) {
+            binding.receiveInfo.setProfile(it?.username, it?.displayName, it?.avatarUrl, it?.avatarHash)
         }
     }
 }