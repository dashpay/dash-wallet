--- conflicted
+++ resolved
@@ -142,18 +142,11 @@
 
     private static final Logger log = LoggerFactory.getLogger(SweepWalletFragment.class);
 
-    @Inject
-    PackageInfoProvider packageInfoProvider;
-
     private final LoaderManager.LoaderCallbacks<Map<FeeCategory, Coin>> dynamicFeesLoaderCallbacks = new LoaderManager.LoaderCallbacks<Map<FeeCategory, Coin>>() {
         @NonNull
         @Override
         public Loader<Map<FeeCategory, Coin>> onCreateLoader(final int id, final Bundle args) {
-<<<<<<< HEAD
-            return new DynamicFeeLoader(activity, packageInfoProvider);
-=======
             return new StaticFeeLoader(activity);
->>>>>>> ee7ca096
         }
 
         @Override
