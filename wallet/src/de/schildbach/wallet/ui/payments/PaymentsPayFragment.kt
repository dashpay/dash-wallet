--- conflicted
+++ resolved
@@ -26,12 +26,10 @@
 import android.os.Bundle
 import android.view.View
 import android.view.ViewTreeObserver
-import androidx.core.os.bundleOf
 import androidx.lifecycle.Observer
 import androidx.lifecycle.ViewModelProvider
 import androidx.recyclerview.widget.LinearLayoutManager
 import androidx.recyclerview.widget.RecyclerView
-import de.schildbach.wallet.AppDatabase
 import de.schildbach.wallet.ui.dashpay.OnContactItemClickListener
 import de.schildbach.wallet.data.UsernameSearchResult
 import de.schildbach.wallet.livedata.Status
@@ -41,12 +39,9 @@
 import androidx.navigation.fragment.findNavController
 import dagger.hilt.android.AndroidEntryPoint
 import de.schildbach.wallet.data.PaymentIntent
-<<<<<<< HEAD
-import de.schildbach.wallet.ui.InputParser
+import de.schildbach.wallet.database.dao.BlockchainIdentityDataDaoAsync
+import de.schildbach.wallet.ui.util.InputParser
 import de.schildbach.wallet.ui.dashpay.ContactsScreenMode
-=======
-import de.schildbach.wallet.ui.util.InputParser
->>>>>>> 7c9f39e0
 import de.schildbach.wallet.ui.scan.ScanActivity
 import de.schildbach.wallet.ui.send.SendCoinsActivity
 import de.schildbach.wallet_test.R
@@ -58,7 +53,6 @@
 import org.dash.wallet.common.services.analytics.AnalyticsService
 import org.dash.wallet.common.ui.dialogs.AdaptiveDialog
 import org.dash.wallet.common.ui.viewBinding
-import org.dash.wallet.common.util.safeNavigate
 import javax.inject.Inject
 
 @AndroidEntryPoint
@@ -74,6 +68,7 @@
     private var frequentContactsAdapter: FrequentContactsAdapter = FrequentContactsAdapter()
     private lateinit var dashPayViewModel: DashPayViewModel
     @Inject lateinit var analytics: AnalyticsService
+    @Inject lateinit var blockchainIdentityDataDaoAsync: BlockchainIdentityDataDaoAsync
     private val binding by viewBinding(FragmentPaymentsPayBinding::bind)
 
     private val onWindowFocusChangeListener = ViewTreeObserver.OnWindowFocusChangeListener { hasFocus ->
@@ -88,15 +83,11 @@
 
     override fun onViewCreated(view: View, savedInstanceState: Bundle?) {
         super.onViewCreated(view, savedInstanceState)
-<<<<<<< HEAD
 
         //Make the whole row clickable
         binding.payByContactSelect.setOnClickListener {
             handleSelectContact()
         }
-=======
-        // Make the whole row clickable
->>>>>>> 7c9f39e0
         binding.payByQrButton.setOnClickListener {
             handleScan(it)
             analytics.logEvent(AnalyticsConstants.SendReceive.SCAN_TO_SEND, mapOf())
@@ -116,7 +107,7 @@
     }
 
     private fun initViewModel() {
-        AppDatabase.getAppDatabase().blockchainIdentityDataDaoAsync().load().observe(viewLifecycleOwner, Observer {
+        blockchainIdentityDataDaoAsync.load().observe(viewLifecycleOwner, Observer {
             val visibility = if (it == null) View.GONE else View.VISIBLE
             binding.payByContactSelect.visibility = visibility
             binding.payByContactPane.visibility = visibility
