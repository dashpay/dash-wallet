--- conflicted
+++ resolved
@@ -26,12 +26,6 @@
 import android.os.Bundle
 import android.view.View
 import android.view.ViewTreeObserver
-<<<<<<< HEAD
-import androidx.lifecycle.Observer
-import androidx.lifecycle.ViewModelProvider
-=======
-import androidx.core.os.bundleOf
->>>>>>> b3679eba
 import androidx.recyclerview.widget.LinearLayoutManager
 import androidx.recyclerview.widget.RecyclerView
 import de.schildbach.wallet.ui.dashpay.OnContactItemClickListener
@@ -44,7 +38,7 @@
 import androidx.navigation.fragment.findNavController
 import dagger.hilt.android.AndroidEntryPoint
 import de.schildbach.wallet.data.PaymentIntent
-import de.schildbach.wallet.database.dao.BlockchainIdentityDataDaoAsync
+import de.schildbach.wallet.database.dao.BlockchainIdentityDataDao
 import de.schildbach.wallet.ui.util.InputParser
 import de.schildbach.wallet.ui.dashpay.ContactsScreenMode
 import de.schildbach.wallet.ui.scan.ScanActivity
@@ -73,7 +67,7 @@
     private var frequentContactsAdapter: FrequentContactsAdapter = FrequentContactsAdapter()
     private val dashPayViewModel by viewModels<DashPayViewModel>()
     @Inject lateinit var analytics: AnalyticsService
-    @Inject lateinit var blockchainIdentityDataDaoAsync: BlockchainIdentityDataDaoAsync
+    @Inject lateinit var blockchainIdentityDataDao: BlockchainIdentityDataDao
     private val binding by viewBinding(FragmentPaymentsPayBinding::bind)
 
     private val onWindowFocusChangeListener = ViewTreeObserver.OnWindowFocusChangeListener { hasFocus ->
@@ -112,11 +106,7 @@
     }
 
     private fun initViewModel() {
-<<<<<<< HEAD
-        blockchainIdentityDataDaoAsync.load().observe(viewLifecycleOwner, Observer {
-=======
         dashPayViewModel.blockchainIdentity.observe(viewLifecycleOwner) {
->>>>>>> b3679eba
             val visibility = if (it == null) View.GONE else View.VISIBLE
             binding.payByContactSelect.visibility = visibility
             binding.payByContactPane.visibility = visibility
