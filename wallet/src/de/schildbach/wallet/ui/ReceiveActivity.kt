package de.schildbach.wallet.ui

import android.content.Context
import android.content.Intent
import android.os.Bundle
import android.view.MenuItem
import androidx.appcompat.widget.Toolbar
import androidx.lifecycle.Observer
import androidx.lifecycle.ViewModelProvider
import de.schildbach.wallet.ui.receive.ReceiveDetailsDialog
import de.schildbach.wallet.ui.send.EnterAmountSharedViewModel
import de.schildbach.wallet_test.R
import org.bitcoinj.core.Coin

class ReceiveActivity : LockScreenActivity() {

    companion object {

        @JvmStatic
        fun createIntent(context: Context): Intent {
            return Intent(context, ReceiveActivity::class.java).apply {
                putExtra(INTENT_EXTRA_KEEP_UNLOCKED, true)
            }
        }
    }

    private lateinit var enterAmountSharedViewModel: EnterAmountSharedViewModel

    override fun onCreate(savedInstanceState: Bundle?) {
        super.onCreate(savedInstanceState)
        setContentView(R.layout.activity_receive)

        if (savedInstanceState == null) {
            supportFragmentManager.beginTransaction()
                    .replace(R.id.container, EnterAmountFragment.newInstance(Coin.ZERO))
                    .commitNow()
        }

        val toolbar = findViewById<Toolbar>(R.id.toolbar)
        setSupportActionBar(toolbar)
        val actionBar = supportActionBar
        actionBar?.apply {
            setDisplayHomeAsUpEnabled(true)
            setDisplayShowHomeEnabled(true)
        }

        setTitle(R.string.receive_title)

<<<<<<< HEAD
        enterAmountSharedViewModel = ViewModelProvider(this).get(EnterAmountSharedViewModel::class.java)
=======
        enterAmountSharedViewModel = ViewModelProvider(this)[EnterAmountSharedViewModel::class.java]
>>>>>>> 9ebd8ea7
        enterAmountSharedViewModel.maxButtonVisibleData.value = false
        enterAmountSharedViewModel.buttonTextData.call(R.string.receive_title)
        enterAmountSharedViewModel.messageTextData.value = R.string.receive_enter_amount_message
        enterAmountSharedViewModel.buttonClickEvent.observe(this, Observer {
            val dashAmount = enterAmountSharedViewModel.dashAmount
            val fiatAmount = enterAmountSharedViewModel.exchangeRate?.coinToFiat(dashAmount)
            val dialog = ReceiveDetailsDialog.createDialog(dashAmount, fiatAmount)
            dialog.show(supportFragmentManager, "ReceiveDetailsDialog")
        })
    }

    override fun onOptionsItemSelected(item: MenuItem): Boolean {
        when (item.itemId) {
            android.R.id.home -> {
                onBackPressed()
                return true
            }
        }

        return super.onOptionsItemSelected(item)
    }
}<|MERGE_RESOLUTION|>--- conflicted
+++ resolved
@@ -46,11 +46,7 @@
 
         setTitle(R.string.receive_title)
 
-<<<<<<< HEAD
-        enterAmountSharedViewModel = ViewModelProvider(this).get(EnterAmountSharedViewModel::class.java)
-=======
         enterAmountSharedViewModel = ViewModelProvider(this)[EnterAmountSharedViewModel::class.java]
->>>>>>> 9ebd8ea7
         enterAmountSharedViewModel.maxButtonVisibleData.value = false
         enterAmountSharedViewModel.buttonTextData.call(R.string.receive_title)
         enterAmountSharedViewModel.messageTextData.value = R.string.receive_enter_amount_message
