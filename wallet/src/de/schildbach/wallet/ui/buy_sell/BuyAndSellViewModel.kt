/*
 * Copyright 2021 Dash Core Group
 *
 * Licensed under the Apache License, Version 2.0 (the "License");
 * you may not use this file except in compliance with the License.
 * You may obtain a copy of the License at
 *
 *    http://www.apache.org/licenses/LICENSE-2.0
 *
 * Unless required by applicable law or agreed to in writing, software
 * distributed under the License is distributed on an "AS IS" BASIS,
 * WITHOUT WARRANTIES OR CONDITIONS OF ANY KIND, either express or implied.
 * See the License for the specific language governing permissions and
 * limitations under the License.
 */

package de.schildbach.wallet.ui.buy_sell

<<<<<<< HEAD
import androidx.lifecycle.*
=======
import androidx.core.os.bundleOf
import androidx.lifecycle.viewModelScope
>>>>>>> ee7ca096
import dagger.hilt.android.lifecycle.HiltViewModel
import de.schildbach.wallet.data.BuyAndSellDashServicesModel
import de.schildbach.wallet.data.ServiceStatus
import de.schildbach.wallet.data.ServiceType
<<<<<<< HEAD
=======
import kotlinx.coroutines.flow.MutableStateFlow
import kotlinx.coroutines.flow.StateFlow
import kotlinx.coroutines.flow.asStateFlow
>>>>>>> ee7ca096
import kotlinx.coroutines.flow.launchIn
import kotlinx.coroutines.flow.onEach
import kotlinx.coroutines.launch
import org.bitcoinj.core.Coin
import org.bitcoinj.utils.ExchangeRate
import org.dash.wallet.common.Configuration
<<<<<<< HEAD
=======
import org.dash.wallet.common.WalletDataProvider
import org.dash.wallet.common.livedata.NetworkStateInt
>>>>>>> ee7ca096
import org.dash.wallet.common.services.ExchangeRatesProvider
import org.dash.wallet.common.services.analytics.AnalyticsConstants
import org.dash.wallet.common.services.analytics.AnalyticsService
import org.dash.wallet.common.data.ResponseResource
import org.dash.wallet.common.services.NetworkStateInt
import org.dash.wallet.integration.coinbase_integration.repository.CoinBaseRepository
import org.dash.wallet.integration.coinbase_integration.utils.CoinbaseConfig
import org.dash.wallet.integration.uphold.api.TopperClient
import org.dash.wallet.integration.uphold.api.UpholdClient
import org.dash.wallet.integration.uphold.api.getDashBalance
import org.dash.wallet.integration.uphold.api.hasValidCredentials
import org.dash.wallet.integration.uphold.api.isAuthenticated
import javax.inject.Inject

/**
 * @author Eric Britten
 */
@HiltViewModel
class BuyAndSellViewModel @Inject constructor(
    private val coinBaseRepository: CoinBaseRepository,
    val config: Configuration,
    private val coinbaseConfig: CoinbaseConfig,
    val analytics: AnalyticsService,
    private val upholdClient: UpholdClient,
<<<<<<< HEAD
    private val networkState: NetworkStateInt,
    exchangeRates: ExchangeRatesProvider
): ViewModel() {
=======
    private val topperClient: TopperClient,
    networkState: NetworkStateInt,
    exchangeRates: ExchangeRatesProvider,
    private val walletData: WalletDataProvider
): ConnectivityViewModel(networkState) {
>>>>>>> ee7ca096

    companion object {
        private const val ZERO_BALANCE = "0.0"
    }

    private var currentExchangeRate: org.dash.wallet.common.data.entity.ExchangeRate? = null

    private val _servicesList = MutableStateFlow(BuyAndSellDashServicesModel.getBuyAndSellDashServicesList())
    val servicesList: StateFlow<List<BuyAndSellDashServicesModel>> = _servicesList.asStateFlow()

    val isDeviceConnectedToInternet: LiveData<Boolean> = networkState.isConnected.asLiveData()

    val isUpholdAuthenticated: Boolean
        get() = upholdClient.isAuthenticated

    val isCoinbaseAuthenticated: Boolean
        get() = coinBaseRepository.isAuthenticated

    val hasValidCredentials: Boolean
<<<<<<< HEAD
        get() = upholdClient.hasValidCredentials
=======
        get() = upholdClient.hasValidCredentials &&
            coinBaseRepository.hasValidCredentials &&
            topperClient.hasValidCredentials
>>>>>>> ee7ca096

    init {
        exchangeRates.observeExchangeRate(config.exchangeCurrencyCode!!)
            .onEach { exchangeRate ->
                currentExchangeRate = exchangeRate

                showRowBalance(ServiceType.UPHOLD, (config.lastUpholdBalance ?: "").ifEmpty { ZERO_BALANCE })
                showRowBalance(ServiceType.COINBASE, coinbaseBalanceString())
            }
            .launchIn(viewModelScope)

<<<<<<< HEAD
        networkState.isConnected
            .onEach {
                updateServicesStatus()
                updateBalances()
            }
            .launchIn(viewModelScope)
=======
        isDeviceConnectedToInternet.observeForever {
            updateServicesStatus()
            updateBalances()
        }

        viewModelScope.launch {
            topperClient.refreshSupportedAssets()
        }
>>>>>>> ee7ca096
    }

    private fun setDashServiceList(list: List<BuyAndSellDashServicesModel>) {
        _servicesList.value = list.sortedBy { it.serviceStatus }
    }

    fun updateServicesStatus() {
        setDashServiceList(
            _servicesList.value.map { model ->
                val serviceStatus = getItemStatus(model.serviceType)
                if (serviceStatus != model.serviceStatus) {
                    model.copy(serviceStatus = serviceStatus)
                } else {
                    model
                }
            }
        )
    }

    fun updateBalances() {
        if (networkState.isConnected.value) {
            if (upholdClient.isAuthenticated) {
                updateUpholdBalance()
            }

            if (coinBaseRepository.isUserConnected()) {
                updateCoinbaseBalance()
            }
        }
    }

    private fun getItemStatus(service: ServiceType): ServiceStatus {
        var isAuthenticated = false
        var hasValidCredentials = false

        when (service) {
            ServiceType.TOPPER -> {
                hasValidCredentials = topperClient.hasValidCredentials
                isAuthenticated = false
            }
            ServiceType.UPHOLD -> {
                hasValidCredentials = upholdClient.hasValidCredentials
                isAuthenticated = upholdClient.isAuthenticated
            }
            ServiceType.COINBASE -> {
                hasValidCredentials = coinBaseRepository.hasValidCredentials
                isAuthenticated = coinBaseRepository.isAuthenticated
            }
        }

        if (!hasValidCredentials) {
            return ServiceStatus.IDLE_DISCONNECTED
        }

        val hasNetwork = networkState.isConnected.value

        return if (isAuthenticated) {
            if (hasNetwork) ServiceStatus.CONNECTED else ServiceStatus.DISCONNECTED
        } else {
            if (hasNetwork) ServiceStatus.IDLE else ServiceStatus.IDLE_DISCONNECTED
        }
    }

    private fun showRowBalance(serviceType: ServiceType, amount: String) {
        val list = _servicesList.value.map { model ->
            if (model.serviceType == serviceType) {
                val balance = try {
                    Coin.parseCoin(amount)
                } catch (x: Exception) {
                    Coin.ZERO
                }

                val currentRate = currentExchangeRate

                if (currentRate == null) {
                    model.copy(balance = balance)
                } else {
                    val exchangeRate = ExchangeRate(Coin.COIN, currentRate.fiat)
                    val localValue = exchangeRate.coinToFiat(balance)
                    model.copy(balance = balance, localBalance = localValue)
                }
            } else {
                model
            }
        }
        setDashServiceList(list)
    }

    private fun updateCoinbaseBalance() {
        viewModelScope.launch {
            when (val response = coinBaseRepository.getUserAccount()) {
                is ResponseResource.Success -> {
                    response.value?.balance?.amount?.let {
                        coinbaseConfig.setPreference(CoinbaseConfig.LAST_BALANCE, Coin.parseCoin(it).value)
                    }
                    showRowBalance(ServiceType.COINBASE, response.value?.balance?.amount ?: coinbaseBalanceString())
                }
                is ResponseResource.Failure -> {
                    showRowBalance(ServiceType.COINBASE, coinbaseBalanceString())
                }
            }
        }
    }

    private fun updateUpholdBalance() {
        viewModelScope.launch {
            try {
                val balance = upholdClient.getDashBalance()
                config.lastUpholdBalance = balance.toString()
                showRowBalance(
                    ServiceType.UPHOLD,
                    balance.toString()
                )
            } catch (ex: Exception) {
                showRowBalance(ServiceType.UPHOLD, (config.lastUpholdBalance ?: "").ifEmpty { "0.0" })
            }
        }
    }

    fun logEnterUphold() {
<<<<<<< HEAD
        analytics.logEvent(if (upholdClient.isAuthenticated) {
            AnalyticsConstants.Uphold.ENTER_CONNECTED
        } else {
            AnalyticsConstants.Uphold.ENTER_DISCONNECTED
        }, mapOf())
    }

    fun logEnterCoinbase() {
        analytics.logEvent(if (coinBaseRepository.isUserConnected()) {
            AnalyticsConstants.Coinbase.ENTER_CONNECTED
        } else {
            AnalyticsConstants.Coinbase.ENTER_DISCONNECTED
        }, mapOf())
=======
        analytics.logEvent(
            if (upholdClient.isAuthenticated) {
                AnalyticsConstants.Uphold.ENTER_CONNECTED
            } else {
                AnalyticsConstants.Uphold.ENTER_DISCONNECTED
            },
            bundleOf()
        )
    }

    fun logEnterCoinbase() {
        analytics.logEvent(
            if (coinBaseRepository.isUserConnected()) {
                AnalyticsConstants.Coinbase.ENTER_CONNECTED
            } else {
                AnalyticsConstants.Coinbase.ENTER_DISCONNECTED
            },
            bundleOf()
        )
    }

    fun topperBuyUrl(walletName: String): String {
        return topperClient.getOnRampUrl(
            config.exchangeCurrencyCode!!,
            walletData.freshReceiveAddress(),
            walletName
        )
>>>>>>> ee7ca096
    }

    private suspend fun coinbaseBalanceString(): String =
        Coin.valueOf(coinbaseConfig.getPreference(CoinbaseConfig.LAST_BALANCE) ?: 0).toPlainString()
}<|MERGE_RESOLUTION|>--- conflicted
+++ resolved
@@ -16,38 +16,27 @@
 
 package de.schildbach.wallet.ui.buy_sell
 
-<<<<<<< HEAD
 import androidx.lifecycle.*
-=======
-import androidx.core.os.bundleOf
 import androidx.lifecycle.viewModelScope
->>>>>>> ee7ca096
 import dagger.hilt.android.lifecycle.HiltViewModel
 import de.schildbach.wallet.data.BuyAndSellDashServicesModel
 import de.schildbach.wallet.data.ServiceStatus
 import de.schildbach.wallet.data.ServiceType
-<<<<<<< HEAD
-=======
 import kotlinx.coroutines.flow.MutableStateFlow
 import kotlinx.coroutines.flow.StateFlow
 import kotlinx.coroutines.flow.asStateFlow
->>>>>>> ee7ca096
 import kotlinx.coroutines.flow.launchIn
 import kotlinx.coroutines.flow.onEach
 import kotlinx.coroutines.launch
 import org.bitcoinj.core.Coin
 import org.bitcoinj.utils.ExchangeRate
 import org.dash.wallet.common.Configuration
-<<<<<<< HEAD
-=======
 import org.dash.wallet.common.WalletDataProvider
-import org.dash.wallet.common.livedata.NetworkStateInt
->>>>>>> ee7ca096
+import org.dash.wallet.common.data.ResponseResource
 import org.dash.wallet.common.services.ExchangeRatesProvider
+import org.dash.wallet.common.services.NetworkStateInt
 import org.dash.wallet.common.services.analytics.AnalyticsConstants
 import org.dash.wallet.common.services.analytics.AnalyticsService
-import org.dash.wallet.common.data.ResponseResource
-import org.dash.wallet.common.services.NetworkStateInt
 import org.dash.wallet.integration.coinbase_integration.repository.CoinBaseRepository
 import org.dash.wallet.integration.coinbase_integration.utils.CoinbaseConfig
 import org.dash.wallet.integration.uphold.api.TopperClient
@@ -67,17 +56,11 @@
     private val coinbaseConfig: CoinbaseConfig,
     val analytics: AnalyticsService,
     private val upholdClient: UpholdClient,
-<<<<<<< HEAD
+    private val topperClient: TopperClient,
     private val networkState: NetworkStateInt,
-    exchangeRates: ExchangeRatesProvider
-): ViewModel() {
-=======
-    private val topperClient: TopperClient,
-    networkState: NetworkStateInt,
     exchangeRates: ExchangeRatesProvider,
     private val walletData: WalletDataProvider
-): ConnectivityViewModel(networkState) {
->>>>>>> ee7ca096
+): ViewModel() {
 
     companion object {
         private const val ZERO_BALANCE = "0.0"
@@ -97,13 +80,9 @@
         get() = coinBaseRepository.isAuthenticated
 
     val hasValidCredentials: Boolean
-<<<<<<< HEAD
-        get() = upholdClient.hasValidCredentials
-=======
         get() = upholdClient.hasValidCredentials &&
             coinBaseRepository.hasValidCredentials &&
             topperClient.hasValidCredentials
->>>>>>> ee7ca096
 
     init {
         exchangeRates.observeExchangeRate(config.exchangeCurrencyCode!!)
@@ -115,23 +94,16 @@
             }
             .launchIn(viewModelScope)
 
-<<<<<<< HEAD
         networkState.isConnected
             .onEach {
                 updateServicesStatus()
                 updateBalances()
             }
             .launchIn(viewModelScope)
-=======
-        isDeviceConnectedToInternet.observeForever {
-            updateServicesStatus()
-            updateBalances()
-        }
 
         viewModelScope.launch {
             topperClient.refreshSupportedAssets()
         }
->>>>>>> ee7ca096
     }
 
     private fun setDashServiceList(list: List<BuyAndSellDashServicesModel>) {
@@ -252,28 +224,13 @@
     }
 
     fun logEnterUphold() {
-<<<<<<< HEAD
-        analytics.logEvent(if (upholdClient.isAuthenticated) {
-            AnalyticsConstants.Uphold.ENTER_CONNECTED
-        } else {
-            AnalyticsConstants.Uphold.ENTER_DISCONNECTED
-        }, mapOf())
-    }
-
-    fun logEnterCoinbase() {
-        analytics.logEvent(if (coinBaseRepository.isUserConnected()) {
-            AnalyticsConstants.Coinbase.ENTER_CONNECTED
-        } else {
-            AnalyticsConstants.Coinbase.ENTER_DISCONNECTED
-        }, mapOf())
-=======
         analytics.logEvent(
             if (upholdClient.isAuthenticated) {
                 AnalyticsConstants.Uphold.ENTER_CONNECTED
             } else {
                 AnalyticsConstants.Uphold.ENTER_DISCONNECTED
             },
-            bundleOf()
+            mapOf()
         )
     }
 
@@ -284,7 +241,7 @@
             } else {
                 AnalyticsConstants.Coinbase.ENTER_DISCONNECTED
             },
-            bundleOf()
+            mapOf()
         )
     }
 
@@ -294,7 +251,6 @@
             walletData.freshReceiveAddress(),
             walletName
         )
->>>>>>> ee7ca096
     }
 
     private suspend fun coinbaseBalanceString(): String =
