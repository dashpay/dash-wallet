/*
 * Copyright 2019 Dash Core Group
 *
 * Licensed under the Apache License, Version 2.0 (the "License");
 * you may not use this file except in compliance with the License.
 * You may obtain a copy of the License at
 *
 *    http://www.apache.org/licenses/LICENSE-2.0
 *
 * Unless required by applicable law or agreed to in writing, software
 * distributed under the License is distributed on an "AS IS" BASIS,
 * WITHOUT WARRANTIES OR CONDITIONS OF ANY KIND, either express or implied.
 * See the License for the specific language governing permissions and
 * limitations under the License.
 */

package de.schildbach.wallet.ui

import android.content.Intent
import androidx.lifecycle.ViewModel
<<<<<<< HEAD
import dagger.hilt.android.lifecycle.HiltViewModel
import de.schildbach.wallet.Constants
import de.schildbach.wallet.WalletApplication
import de.schildbach.wallet.security.SecurityFunctions
import de.schildbach.wallet.security.SecurityGuard
import de.schildbach.wallet.ui.util.SingleLiveEvent
import de.schildbach.wallet.util.MnemonicCodeExt
import de.schildbach.wallet.util.WalletUtils
import de.schildbach.wallet_test.R
import kotlinx.coroutines.Dispatchers
import kotlinx.coroutines.withContext
=======
import androidx.lifecycle.viewModelScope
import dagger.hilt.android.lifecycle.HiltViewModel
import de.schildbach.wallet.Constants
import de.schildbach.wallet.WalletApplication
import de.schildbach.wallet.livedata.RecoverPinLiveData
import de.schildbach.wallet.ui.dashpay.utils.DashPayConfig
import de.schildbach.wallet.util.MnemonicCodeExt
import de.schildbach.wallet.util.WalletUtils
import de.schildbach.wallet_test.R
import kotlinx.coroutines.launch
>>>>>>> b3679eba
import org.bitcoinj.crypto.MnemonicException
import org.dash.wallet.common.Configuration
import org.slf4j.LoggerFactory
import java.util.*
import javax.inject.Inject

@HiltViewModel
class RestoreWalletFromSeedViewModel @Inject constructor(
    private val walletApplication: WalletApplication,
<<<<<<< HEAD
    private val configuration: Configuration,
    private val securityFunctions: SecurityFunctions
=======
    private val dashPayConfig: DashPayConfig
>>>>>>> b3679eba
) : ViewModel() {

    private val log = LoggerFactory.getLogger(RestoreWalletFromSeedViewModel::class.java)
    internal val startActivityAction = SingleLiveEvent<Intent>()
    private val securityGuard = SecurityGuard()

<<<<<<< HEAD
    private suspend fun recover(words: List<String>): String? = withContext(Dispatchers.Default) {
        try {
            val password = securityGuard.retrievePassword()
            val decryptedSeed = securityFunctions.decryptSeed(password)
            val seed = decryptedSeed.mnemonicCode!!.toTypedArray()

            if (seed contentEquals words.toTypedArray()) {
                return@withContext securityGuard.retrievePin()
            }
        } catch (_: Exception) { }

        return@withContext null
    }
=======
    internal val showRestoreWalletFailureAction = SingleLiveEvent<MnemonicException>()
    internal val startActivityAction = SingleLiveEvent<Intent>()

    val recoverPinLiveData = RecoverPinLiveData(walletApplication)
>>>>>>> b3679eba

    /**
     * Normalize - converts all letter to lowercase and to words matching those of a BIP39 word list.
     * Examples:
     *   Satoshi -> satoshi (all letters become lowercase)
     *   TODO: also handle this: medaille -> médaille
     * @param words - the recovery phrase word list
     */
    private fun normalize(words: List<String>): List<String> {
        return words.map { it.lowercase(Locale.getDefault()) }
    }

    fun restoreWalletFromSeed(words: List<String>) {
        if (isSeedValid(words)) {
            val wallet = WalletUtils.restoreWalletFromSeed(normalize(words), Constants.NETWORK_PARAMETERS)
            walletApplication.setWallet(wallet)
            log.info("successfully restored wallet from seed")
<<<<<<< HEAD
            configuration.disarmBackupSeedReminder()
            configuration.isRestoringBackup = true
            configuration.disableNotifications()
=======
            walletApplication.configuration.disarmBackupSeedReminder()
            walletApplication.configuration.isRestoringBackup = true
            viewModelScope.launch { dashPayConfig.disableNotifications() }
>>>>>>> b3679eba
            walletApplication.resetBlockchainState()
            startActivityAction.call(SetPinActivity.createIntent(walletApplication, R.string.set_pin_restore_wallet, onboarding = true))
        }
    }

    suspend fun recoverPin(words: List<String>): String? {
        return if (isSeedValid(words)) {
            recover(normalize(words))
        } else {
            null
        }
    }

    /**
     * Checks to see if this seed is valid.  The validation is not case sensitive, nor does it
     * depend on accent marks or other diacritics.
     *
     * @param words
     * @return
     */
    private fun isSeedValid(words: List<String>): Boolean {
        return try {
            MnemonicCodeExt.getInstance().check(walletApplication, words)
            true
        } catch (x: MnemonicException) {
            log.info("problem restoring wallet from seed: ", x)
            throw x
        }
    }
}<|MERGE_RESOLUTION|>--- conflicted
+++ resolved
@@ -18,30 +18,20 @@
 
 import android.content.Intent
 import androidx.lifecycle.ViewModel
-<<<<<<< HEAD
+import androidx.lifecycle.viewModelScope
 import dagger.hilt.android.lifecycle.HiltViewModel
 import de.schildbach.wallet.Constants
 import de.schildbach.wallet.WalletApplication
 import de.schildbach.wallet.security.SecurityFunctions
 import de.schildbach.wallet.security.SecurityGuard
+import de.schildbach.wallet.ui.dashpay.utils.DashPayConfig
 import de.schildbach.wallet.ui.util.SingleLiveEvent
 import de.schildbach.wallet.util.MnemonicCodeExt
 import de.schildbach.wallet.util.WalletUtils
 import de.schildbach.wallet_test.R
 import kotlinx.coroutines.Dispatchers
+import kotlinx.coroutines.launch
 import kotlinx.coroutines.withContext
-=======
-import androidx.lifecycle.viewModelScope
-import dagger.hilt.android.lifecycle.HiltViewModel
-import de.schildbach.wallet.Constants
-import de.schildbach.wallet.WalletApplication
-import de.schildbach.wallet.livedata.RecoverPinLiveData
-import de.schildbach.wallet.ui.dashpay.utils.DashPayConfig
-import de.schildbach.wallet.util.MnemonicCodeExt
-import de.schildbach.wallet.util.WalletUtils
-import de.schildbach.wallet_test.R
-import kotlinx.coroutines.launch
->>>>>>> b3679eba
 import org.bitcoinj.crypto.MnemonicException
 import org.dash.wallet.common.Configuration
 import org.slf4j.LoggerFactory
@@ -51,19 +41,17 @@
 @HiltViewModel
 class RestoreWalletFromSeedViewModel @Inject constructor(
     private val walletApplication: WalletApplication,
-<<<<<<< HEAD
     private val configuration: Configuration,
-    private val securityFunctions: SecurityFunctions
-=======
+    private val securityFunctions: SecurityFunctions,
     private val dashPayConfig: DashPayConfig
->>>>>>> b3679eba
 ) : ViewModel() {
 
     private val log = LoggerFactory.getLogger(RestoreWalletFromSeedViewModel::class.java)
+
+    internal val showRestoreWalletFailureAction = SingleLiveEvent<MnemonicException>()
     internal val startActivityAction = SingleLiveEvent<Intent>()
     private val securityGuard = SecurityGuard()
 
-<<<<<<< HEAD
     private suspend fun recover(words: List<String>): String? = withContext(Dispatchers.Default) {
         try {
             val password = securityGuard.retrievePassword()
@@ -77,12 +65,6 @@
 
         return@withContext null
     }
-=======
-    internal val showRestoreWalletFailureAction = SingleLiveEvent<MnemonicException>()
-    internal val startActivityAction = SingleLiveEvent<Intent>()
-
-    val recoverPinLiveData = RecoverPinLiveData(walletApplication)
->>>>>>> b3679eba
 
     /**
      * Normalize - converts all letter to lowercase and to words matching those of a BIP39 word list.
@@ -100,15 +82,9 @@
             val wallet = WalletUtils.restoreWalletFromSeed(normalize(words), Constants.NETWORK_PARAMETERS)
             walletApplication.setWallet(wallet)
             log.info("successfully restored wallet from seed")
-<<<<<<< HEAD
             configuration.disarmBackupSeedReminder()
             configuration.isRestoringBackup = true
-            configuration.disableNotifications()
-=======
-            walletApplication.configuration.disarmBackupSeedReminder()
-            walletApplication.configuration.isRestoringBackup = true
             viewModelScope.launch { dashPayConfig.disableNotifications() }
->>>>>>> b3679eba
             walletApplication.resetBlockchainState()
             startActivityAction.call(SetPinActivity.createIntent(walletApplication, R.string.set_pin_restore_wallet, onboarding = true))
         }
