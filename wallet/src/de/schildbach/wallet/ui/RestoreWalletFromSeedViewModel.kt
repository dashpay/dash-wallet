/*
 * Copyright 2019 Dash Core Group
 *
 * Licensed under the Apache License, Version 2.0 (the "License");
 * you may not use this file except in compliance with the License.
 * You may obtain a copy of the License at
 *
 *    http://www.apache.org/licenses/LICENSE-2.0
 *
 * Unless required by applicable law or agreed to in writing, software
 * distributed under the License is distributed on an "AS IS" BASIS,
 * WITHOUT WARRANTIES OR CONDITIONS OF ANY KIND, either express or implied.
 * See the License for the specific language governing permissions and
 * limitations under the License.
 */

package de.schildbach.wallet.ui

import android.content.Intent
import androidx.lifecycle.ViewModel
import dagger.hilt.android.lifecycle.HiltViewModel
import de.schildbach.wallet.Constants
import de.schildbach.wallet.WalletApplication
import de.schildbach.wallet.security.SecurityFunctions
import de.schildbach.wallet.security.SecurityGuard
import de.schildbach.wallet.ui.util.SingleLiveEvent
import de.schildbach.wallet.util.MnemonicCodeExt
import de.schildbach.wallet.util.WalletUtils
import de.schildbach.wallet_test.R
import kotlinx.coroutines.Dispatchers
import kotlinx.coroutines.withContext
import org.bitcoinj.crypto.MnemonicException
import org.dash.wallet.common.Configuration
import org.slf4j.LoggerFactory
import java.util.*
import javax.inject.Inject

<<<<<<< HEAD

class RestoreWalletFromSeedViewModel(application: Application) : AndroidViewModel(application) {
=======
@HiltViewModel
class RestoreWalletFromSeedViewModel @Inject constructor(
    private val walletApplication: WalletApplication,
    private val configuration: Configuration,
    private val securityFunctions: SecurityFunctions
) : ViewModel() {
>>>>>>> 7c9f39e0

    private val log = LoggerFactory.getLogger(RestoreWalletFromSeedViewModel::class.java)
    internal val startActivityAction = SingleLiveEvent<Intent>()
    private val securityGuard = SecurityGuard()

    private suspend fun recover(words: List<String>): String? = withContext(Dispatchers.Default) {
        try {
            val password = securityGuard.retrievePassword()
            val decryptedSeed = securityFunctions.decryptSeed(password)
            val seed = decryptedSeed.mnemonicCode!!.toTypedArray()

            if (seed contentEquals words.toTypedArray()) {
                return@withContext securityGuard.retrievePin()
            }
        } catch (_: Exception) { }

        return@withContext null
    }

    /**
     * Normalize - converts all letter to lowercase and to words matching those of a BIP39 word list.
     * Examples:
     *   Satoshi -> satoshi (all letters become lowercase)
     *   TODO: also handle this: medaille -> médaille
     * @param words - the recovery phrase word list
     */
    private fun normalize(words: List<String>): List<String> {
        return words.map { it.lowercase(Locale.getDefault()) }
    }

    fun restoreWalletFromSeed(words: List<String>) {
        if (isSeedValid(words)) {
            val wallet = WalletUtils.restoreWalletFromSeed(normalize(words), Constants.NETWORK_PARAMETERS)
            walletApplication.setWallet(wallet)
            log.info("successfully restored wallet from seed")
<<<<<<< HEAD
            walletApplication.configuration.disarmBackupSeedReminder()
            walletApplication.configuration.isRestoringBackup = true
            walletApplication.configuration.disableNotifications()
            walletApplication.resetBlockchainState()
            startActivityAction.call(SetPinActivity.createIntent(getApplication(), R.string.set_pin_restore_wallet, onboarding = true))
=======
            configuration.disarmBackupSeedReminder()
            configuration.isRestoringBackup = true
            walletApplication.resetBlockchainState()
            startActivityAction.call(SetPinActivity.createIntent(walletApplication, R.string.set_pin_restore_wallet))
>>>>>>> 7c9f39e0
        }
    }

    suspend fun recoverPin(words: List<String>): String? {
        return if (isSeedValid(words)) {
            recover(normalize(words))
        } else {
            null
        }
    }

    /**
     * Checks to see if this seed is valid.  The validation is not case sensitive, nor does it
     * depend on accent marks or other diacritics.
     *
     * @param words
     * @return
     */
    private fun isSeedValid(words: List<String>): Boolean {
        return try {
            MnemonicCodeExt.getInstance().check(walletApplication, words)
            true
        } catch (x: MnemonicException) {
            log.info("problem restoring wallet from seed: ", x)
            throw x
        }
    }
}<|MERGE_RESOLUTION|>--- conflicted
+++ resolved
@@ -35,17 +35,12 @@
 import java.util.*
 import javax.inject.Inject
 
-<<<<<<< HEAD
-
-class RestoreWalletFromSeedViewModel(application: Application) : AndroidViewModel(application) {
-=======
 @HiltViewModel
 class RestoreWalletFromSeedViewModel @Inject constructor(
     private val walletApplication: WalletApplication,
     private val configuration: Configuration,
     private val securityFunctions: SecurityFunctions
 ) : ViewModel() {
->>>>>>> 7c9f39e0
 
     private val log = LoggerFactory.getLogger(RestoreWalletFromSeedViewModel::class.java)
     internal val startActivityAction = SingleLiveEvent<Intent>()
@@ -81,18 +76,11 @@
             val wallet = WalletUtils.restoreWalletFromSeed(normalize(words), Constants.NETWORK_PARAMETERS)
             walletApplication.setWallet(wallet)
             log.info("successfully restored wallet from seed")
-<<<<<<< HEAD
-            walletApplication.configuration.disarmBackupSeedReminder()
-            walletApplication.configuration.isRestoringBackup = true
-            walletApplication.configuration.disableNotifications()
-            walletApplication.resetBlockchainState()
-            startActivityAction.call(SetPinActivity.createIntent(getApplication(), R.string.set_pin_restore_wallet, onboarding = true))
-=======
             configuration.disarmBackupSeedReminder()
             configuration.isRestoringBackup = true
+            configuration.disableNotifications()
             walletApplication.resetBlockchainState()
-            startActivityAction.call(SetPinActivity.createIntent(walletApplication, R.string.set_pin_restore_wallet))
->>>>>>> 7c9f39e0
+            startActivityAction.call(SetPinActivity.createIntent(walletApplication, R.string.set_pin_restore_wallet, onboarding = true))
         }
     }
 
