/*
 * Copyright 2021 Dash Core Group
 *
 * Licensed under the Apache License, Version 2.0 (the "License");
 * you may not use this file except in compliance with the License.
 * You may obtain a copy of the License at
 *
 *    http://www.apache.org/licenses/LICENSE-2.0
 *
 * Unless required by applicable law or agreed to in writing, software
 * distributed under the License is distributed on an "AS IS" BASIS,
 * WITHOUT WARRANTIES OR CONDITIONS OF ANY KIND, either express or implied.
 * See the License for the specific language governing permissions and
 * limitations under the License.
 */

package de.schildbach.wallet.ui

import android.content.Context
import android.content.Intent
import android.os.Bundle
import androidx.activity.viewModels
import androidx.appcompat.app.AppCompatActivity
import dagger.hilt.android.AndroidEntryPoint
import de.schildbach.wallet.WalletApplication
import de.schildbach.wallet.data.InvitationLinkData
import de.schildbach.wallet.ui.invite.InviteHandler
import org.dash.wallet.common.services.AnalyticsService
import org.slf4j.LoggerFactory
import javax.inject.Inject

@AndroidEntryPoint
class InviteHandlerActivity : AppCompatActivity() {

    private val log = LoggerFactory.getLogger(InviteHandlerActivity::class.java)

    companion object {

        private const val EXTRA_INVITE = "extra_invite"
        private const val EXTRA_SILENT_MODE = "extra_silent_mode"

        @JvmStatic
        fun createIntent(context: Context, invite: InvitationLinkData, silentMode: Boolean): Intent {
            return Intent(context, InviteHandlerActivity::class.java).apply {
                putExtra(EXTRA_INVITE, invite)
                putExtra(EXTRA_SILENT_MODE, silentMode)
            }
        }
    }

<<<<<<< HEAD
    val viewModel: InviteHandlerViewModel by viewModels()
=======
    private val viewModel: InviteHandlerViewModel by viewModels()
    @Inject
    lateinit var analytics: AnalyticsService
>>>>>>> 3608376f

    private val inviteHandler by lazy {
        InviteHandler(this, analytics)
    }

    private val externalInvite by lazy {
        intent.getParcelableExtra<InvitationLinkData>(EXTRA_INVITE)
    }

    private val externalSilentMode by lazy {
        intent.getBooleanExtra(EXTRA_SILENT_MODE, false)
    }

    override fun onCreate(savedInstanceState: Bundle?) {
        super.onCreate(savedInstanceState)

        if (onboardingInProgress()) {
            finish()
            return
        }

        initViewModel()
        if (externalInvite != null) {
            viewModel.handleInvite(externalInvite)
        } else {
            viewModel.handleInvite(intent)
        }
    }

    private fun onboardingInProgress(): Boolean {
        val walletApplication = application as WalletApplication
        return walletApplication.wallet != null && !walletApplication.configuration.hasBeenUsed()
    }

    override fun onNewIntent(intent: Intent?) {
        super.onNewIntent(intent)
        viewModel.handleInvite(getIntent())
    }

    private fun initViewModel() {
        viewModel.blockchainIdentityData.observe(this, {
            // dummy observer, just to force viewModel.blockchainIdentityData to be loaded
        })
        viewModel.inviteData.observe(this, {
            inviteHandler.handle(it, externalSilentMode)
        })
    }
}<|MERGE_RESOLUTION|>--- conflicted
+++ resolved
@@ -48,13 +48,9 @@
         }
     }
 
-<<<<<<< HEAD
-    val viewModel: InviteHandlerViewModel by viewModels()
-=======
     private val viewModel: InviteHandlerViewModel by viewModels()
     @Inject
     lateinit var analytics: AnalyticsService
->>>>>>> 3608376f
 
     private val inviteHandler by lazy {
         InviteHandler(this, analytics)
