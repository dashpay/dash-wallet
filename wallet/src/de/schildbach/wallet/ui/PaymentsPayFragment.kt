--- conflicted
+++ resolved
@@ -28,7 +28,6 @@
 import android.view.ViewGroup
 import android.view.ViewTreeObserver
 import androidx.core.os.bundleOf
-import androidx.fragment.app.Fragment
 import de.schildbach.wallet.data.PaymentIntent
 import de.schildbach.wallet.ui.scan.ScanActivity
 import de.schildbach.wallet.ui.send.SendCoinsInternalActivity
@@ -39,7 +38,6 @@
 import org.bitcoinj.core.VerificationException
 import org.dash.wallet.common.services.analytics.AnalyticsConstants
 import org.dash.wallet.common.services.analytics.FirebaseAnalyticsServiceImpl
-import org.dash.wallet.common.ui.BaseAlertDialogBuilder
 import org.dash.wallet.common.ui.BaseLockScreenFragment
 import org.dash.wallet.common.ui.formatString
 
@@ -75,26 +73,18 @@
 
     override fun onResume() {
         super.onResume()
-<<<<<<< HEAD
-        view?.viewTreeObserver?.addOnWindowFocusChangeListener(onWindowFocusChangeListener)
-=======
         requireView().viewTreeObserver?.addOnWindowFocusChangeListener(onWindowFocusChangeListener)
->>>>>>> 7c8c3d06
         getClipboardManager().addPrimaryClipChangedListener(onPrimaryClipChangedListener)
     }
 
     override fun onPause() {
         super.onPause()
-<<<<<<< HEAD
-        view?.viewTreeObserver?.removeOnWindowFocusChangeListener(onWindowFocusChangeListener)
-=======
         requireView().viewTreeObserver?.removeOnWindowFocusChangeListener(onWindowFocusChangeListener)
->>>>>>> 7c8c3d06
         getClipboardManager().removePrimaryClipChangedListener(onPrimaryClipChangedListener)
     }
 
     private fun getClipboardManager(): ClipboardManager {
-        return context?.getSystemService(Context.CLIPBOARD_SERVICE) as ClipboardManager;
+        return context?.getSystemService(Context.CLIPBOARD_SERVICE) as ClipboardManager
     }
 
     private val onWindowFocusChangeListener = ViewTreeObserver.OnWindowFocusChangeListener { hasFocus ->
@@ -113,11 +103,7 @@
 
     override fun onActivityResult(requestCode: Int, resultCode: Int, intent: Intent?) {
         if (requestCode == REQUEST_CODE_SCAN && resultCode == Activity.RESULT_OK) {
-<<<<<<< HEAD
-            val input = intent!!.getStringExtra(ScanActivity.INTENT_EXTRA_RESULT)
-=======
             val input = intent?.getStringExtra(ScanActivity.INTENT_EXTRA_RESULT)
->>>>>>> 7c8c3d06
             input?.let { handleString(it, true, R.string.button_scan) }
         } else {
             super.onActivityResult(requestCode, resultCode, intent)
