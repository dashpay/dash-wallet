/*
 * Copyright 2020 Dash Core Group
 *
 * Licensed under the Apache License, Version 2.0 (the "License");
 * you may not use this file except in compliance with the License.
 * You may obtain a copy of the License at
 *
 *    http://www.apache.org/licenses/LICENSE-2.0
 *
 * Unless required by applicable law or agreed to in writing, software
 * distributed under the License is distributed on an "AS IS" BASIS,
 * WITHOUT WARRANTIES OR CONDITIONS OF ANY KIND, either express or implied.
 * See the License for the specific language governing permissions and
 * limitations under the License.
 */

package de.schildbach.wallet.ui

import android.app.Activity
import android.content.ClipDescription
import android.content.ClipboardManager
import android.content.Context
import android.content.Intent
import android.net.Uri
import android.os.Bundle
import android.view.LayoutInflater
import android.view.View
import android.view.ViewGroup
import android.view.ViewTreeObserver
import androidx.core.os.bundleOf
import androidx.fragment.app.Fragment
import androidx.lifecycle.Observer
import androidx.lifecycle.ViewModelProvider
import androidx.recyclerview.widget.LinearLayoutManager
import androidx.recyclerview.widget.RecyclerView
import dagger.hilt.android.AndroidEntryPoint
import de.schildbach.wallet.AppDatabase
import de.schildbach.wallet.ui.dashpay.OnContactItemClickListener
import de.schildbach.wallet.data.PaymentIntent
import de.schildbach.wallet.data.UsernameSearchResult
import de.schildbach.wallet.livedata.Status
import de.schildbach.wallet.ui.dashpay.DashPayViewModel
import de.schildbach.wallet.ui.dashpay.FrequentContactsAdapter
import de.schildbach.wallet.ui.scan.ScanActivity
import de.schildbach.wallet.ui.send.SendCoinsInternalActivity
import de.schildbach.wallet_test.R
import kotlinx.android.synthetic.main.fragment_payments_pay.*
import org.bitcoinj.core.PrefixedChecksummedBytes
import org.bitcoinj.core.Transaction
import org.bitcoinj.core.VerificationException
import org.dash.wallet.common.services.analytics.AnalyticsConstants
<<<<<<< HEAD
=======
import org.dash.wallet.common.services.analytics.FirebaseAnalyticsServiceImpl
>>>>>>> b3c6b4ca

@AndroidEntryPoint
class PaymentsPayFragment : Fragment(),
        OnContactItemClickListener {

    companion object {

        private const val REQUEST_CODE_SCAN = 0

        @JvmStatic
        fun newInstance() = PaymentsPayFragment()
    }

<<<<<<< HEAD
    private var frequentContactsAdapter: FrequentContactsAdapter = FrequentContactsAdapter()
    private lateinit var dashPayViewModel: DashPayViewModel
=======
    private val analytics = FirebaseAnalyticsServiceImpl.getInstance()
>>>>>>> b3c6b4ca

    override fun onCreateView(inflater: LayoutInflater, container: ViewGroup?, savedInstanceState: Bundle?): View? {
        return inflater.inflate(R.layout.fragment_payments_pay, container, false)
    }

    override fun onViewCreated(view: View, savedInstanceState: Bundle?) {
        super.onViewCreated(view, savedInstanceState)

        //Make the whole row clickable
<<<<<<< HEAD
        pay_by_contact_select.setOnClickListener { handleSelectContact() }
        pay_by_qr_button.setOnClickListener { handleScan() }
        pay_to_address.setOnClickListener { handlePaste(true) }
=======
        pay_by_qr_button.setOnClickListener {
            handleScan(it)
            analytics.logEvent(AnalyticsConstants.SendReceive.SCAN_TO_SEND, bundleOf())
        }
        pay_to_address.setOnClickListener {
            handlePaste(true)
            analytics.logEvent(AnalyticsConstants.SendReceive.SEND_TO_ADDRESS, bundleOf())
        }
>>>>>>> b3c6b4ca
        handlePaste(false)

        frequent_contacts_rv.layoutManager = LinearLayoutManager(requireContext(), RecyclerView.HORIZONTAL, false)
        frequent_contacts_rv.adapter = this.frequentContactsAdapter
        this.frequentContactsAdapter.itemClickListener = this

        initViewModel()
        dashPayViewModel.getFrequentContacts()
    }

    private fun initViewModel() {
        AppDatabase.getAppDatabase().blockchainIdentityDataDaoAsync().load().observe(viewLifecycleOwner, Observer {
            val visibility = if (it == null) View.GONE else View.VISIBLE
            pay_by_contact_select.visibility = visibility
            pay_by_contact_pane.visibility = visibility
        })

        dashPayViewModel = ViewModelProvider(this).get(DashPayViewModel::class.java)
        dashPayViewModel.frequentContactsLiveData.observe(viewLifecycleOwner, Observer {
            if (Status.SUCCESS == it.status) {
                if (it.data == null || it.data.isEmpty()) {
                    frequent_contacts_rv.visibility = View.GONE
                    pay_by_contact_select.showForwardArrow(false)
                } else {
                    frequent_contacts_rv.visibility = View.VISIBLE
                    pay_by_contact_select.showForwardArrow(true)
                }
                frequent_contacts_rv_top_line.visibility = frequent_contacts_rv.visibility

                if (it.data != null) {
                    val results = arrayListOf<UsernameSearchResult>()
                    results.addAll(it.data)
                    frequentContactsAdapter.results = results
                }
            } else if (it.status == Status.ERROR) {
                frequent_contacts_rv.visibility = View.GONE
            }
        })
    }

    override fun onResume() {
        super.onResume()
        requireView().viewTreeObserver?.addOnWindowFocusChangeListener(onWindowFocusChangeListener)
        getClipboardManager().addPrimaryClipChangedListener(onPrimaryClipChangedListener)
    }

    override fun onPause() {
        super.onPause()
        requireView().viewTreeObserver?.removeOnWindowFocusChangeListener(onWindowFocusChangeListener)
        getClipboardManager().removePrimaryClipChangedListener(onPrimaryClipChangedListener)
    }

    private fun getClipboardManager(): ClipboardManager {
        return context?.getSystemService(Context.CLIPBOARD_SERVICE) as ClipboardManager;
    }

    private val onWindowFocusChangeListener = ViewTreeObserver.OnWindowFocusChangeListener { hasFocus ->
        if (hasFocus) {
            handlePaste(false)
        }
    }

    private val onPrimaryClipChangedListener = ClipboardManager.OnPrimaryClipChangedListener {
        handlePaste(false)
    }

    private fun handleSelectContact() {
        if (requireActivity() is OnSelectContactToPayListener) {
            dashPayViewModel.logEvent(AnalyticsConstants.UsersContacts.TAB_SEND_TO_CONTACT)
            (requireActivity() as OnSelectContactToPayListener).selectContactToPay()
        }
    }

    private fun handleScan() {
        ScanActivity.startForResult(this, activity, REQUEST_CODE_SCAN)
    }

    override fun onActivityResult(requestCode: Int, resultCode: Int, intent: Intent?) {
        if (requestCode == REQUEST_CODE_SCAN && resultCode == Activity.RESULT_OK) {
            val input = intent!!.getStringExtra(ScanActivity.INTENT_EXTRA_RESULT)!!
            handleString(input, true, R.string.button_scan)
        } else {
            super.onActivityResult(requestCode, resultCode, intent)
        }
    }

    private fun handlePaste(fireAction: Boolean) {
        val input = clipboardData()
        if (input != null) {
            handleString(input, fireAction, R.string.payments_pay_to_clipboard_title)
        }
    }

    private fun clipboardData(): String? {
        val clipboardManager = getClipboardManager()
        if (clipboardManager.hasPrimaryClip()) {
            clipboardManager.primaryClip?.run {
                return when {
                    description.hasMimeType(ClipDescription.MIMETYPE_TEXT_URILIST) -> getItemAt(0).uri?.toString()
                    description.hasMimeType(ClipDescription.MIMETYPE_TEXT_PLAIN) -> getItemAt(0).text?.toString()
                    description.hasMimeType(ClipDescription.MIMETYPE_TEXT_HTML) -> getItemAt(0).text?.toString()
                    else -> null
                }
            }
        }
        return null
    }

    private fun handleString(input: String, fireAction: Boolean, errorDialogTitleResId: Int) {
        object : InputParser.StringInputParser(input, true) {

            override fun handlePaymentIntent(paymentIntent: PaymentIntent) {
                if (fireAction) {
                    SendCoinsInternalActivity.start(context, paymentIntent, true)
                } else {
                    manageStateOfPayToAddressButton(paymentIntent)
                }
            }

            override fun error(ex: Exception?, messageResId: Int, vararg messageArgs: Any) {
                if (fireAction) {
                    dialog(context, null, errorDialogTitleResId, messageResId, *messageArgs)
                } else {
                    manageStateOfPayToAddressButton(null)
                }
            }

            override fun handlePrivateKey(key: PrefixedChecksummedBytes) {
                // ignore
            }

            @Throws(VerificationException::class)
            override fun handleDirectTransaction(tx: Transaction) {
                // ignore
            }
        }.parse()
    }

    private fun manageStateOfPayToAddressButton(paymentIntent: PaymentIntent?) {
        if (paymentIntent != null) {
            when {
                paymentIntent.hasAddress() -> {
                    pay_to_address.setActive(true)
                    pay_to_address.setSubTitle(paymentIntent.address.toBase58())
                    return
                }
                paymentIntent.hasPaymentRequestUrl() -> {
                    val host = Uri.parse(paymentIntent.paymentRequestUrl).host
                    if (host != null) {
                        pay_to_address.setActive(true)
                        pay_to_address.setSubTitle(host)
                        return
                    }
                }
            }
        }
        pay_to_address.setActive(false)
        pay_to_address.setSubTitle(R.string.payments_pay_to_clipboard_sub_title)
    }

    interface OnSelectContactToPayListener {
        fun selectContactToPay()
    }

    override fun onItemClicked(view: View, usernameSearchResult: UsernameSearchResult) {
        handleString(usernameSearchResult.fromContactRequest!!.userId, true, R.string.scan_to_pay_username_dialog_message)
    }

}<|MERGE_RESOLUTION|>--- conflicted
+++ resolved
@@ -49,15 +49,14 @@
 import org.bitcoinj.core.Transaction
 import org.bitcoinj.core.VerificationException
 import org.dash.wallet.common.services.analytics.AnalyticsConstants
-<<<<<<< HEAD
-=======
-import org.dash.wallet.common.services.analytics.FirebaseAnalyticsServiceImpl
->>>>>>> b3c6b4ca
+import org.dash.wallet.common.services.analytics.AnalyticsService
+import javax.inject.Inject
 
 @AndroidEntryPoint
 class PaymentsPayFragment : Fragment(),
         OnContactItemClickListener {
-
+    @Inject
+    lateinit var analytics: AnalyticsService
     companion object {
 
         private const val REQUEST_CODE_SCAN = 0
@@ -66,12 +65,8 @@
         fun newInstance() = PaymentsPayFragment()
     }
 
-<<<<<<< HEAD
     private var frequentContactsAdapter: FrequentContactsAdapter = FrequentContactsAdapter()
     private lateinit var dashPayViewModel: DashPayViewModel
-=======
-    private val analytics = FirebaseAnalyticsServiceImpl.getInstance()
->>>>>>> b3c6b4ca
 
     override fun onCreateView(inflater: LayoutInflater, container: ViewGroup?, savedInstanceState: Bundle?): View? {
         return inflater.inflate(R.layout.fragment_payments_pay, container, false)
@@ -81,20 +76,17 @@
         super.onViewCreated(view, savedInstanceState)
 
         //Make the whole row clickable
-<<<<<<< HEAD
-        pay_by_contact_select.setOnClickListener { handleSelectContact() }
-        pay_by_qr_button.setOnClickListener { handleScan() }
-        pay_to_address.setOnClickListener { handlePaste(true) }
-=======
+        pay_by_contact_select.setOnClickListener {
+            handleSelectContact()
+        }
         pay_by_qr_button.setOnClickListener {
-            handleScan(it)
+            handleScan()
             analytics.logEvent(AnalyticsConstants.SendReceive.SCAN_TO_SEND, bundleOf())
         }
         pay_to_address.setOnClickListener {
             handlePaste(true)
             analytics.logEvent(AnalyticsConstants.SendReceive.SEND_TO_ADDRESS, bundleOf())
         }
->>>>>>> b3c6b4ca
         handlePaste(false)
 
         frequent_contacts_rv.layoutManager = LinearLayoutManager(requireContext(), RecyclerView.HORIZONTAL, false)
