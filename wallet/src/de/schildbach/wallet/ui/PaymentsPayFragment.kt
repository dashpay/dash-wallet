--- conflicted
+++ resolved
@@ -70,11 +70,7 @@
 
         //Make the whole row clickable
         pay_by_contact_select.setOnClickListener { handleSelectContact() }
-<<<<<<< HEAD
-        pay_by_qr_button.setOnClickListener { handleScan(it) }
-=======
         pay_by_qr_button.setOnClickListener { handleScan() }
->>>>>>> 0562d359
         pay_to_address.setOnClickListener { handlePaste(true) }
         handlePaste(false)
 
@@ -82,16 +78,6 @@
         frequent_contacts_rv.adapter = this.frequentContactsAdapter
         this.frequentContactsAdapter.itemClickListener = this
 
-<<<<<<< HEAD
-        initViewModel(view)
-        dashPayViewModel.getFrequentContacts()
-    }
-
-    private fun initViewModel(view: View) {
-        AppDatabase.getAppDatabase().blockchainIdentityDataDaoAsync().load().observe(viewLifecycleOwner, Observer {
-            val visibility = if (it == null) View.GONE else View.VISIBLE
-            pay_by_contact_select.visibility = visibility
-=======
         initViewModel()
         dashPayViewModel.getFrequentContacts()
     }
@@ -101,7 +87,6 @@
             val visibility = if (it == null) View.GONE else View.VISIBLE
             pay_by_contact_select.visibility = visibility
             pay_by_contact_pane.visibility = visibility
->>>>>>> 0562d359
         })
 
         dashPayViewModel = ViewModelProvider(this).get(DashPayViewModel::class.java)
@@ -109,18 +94,12 @@
             if (Status.SUCCESS == it.status) {
                 if (it.data == null || it.data.isEmpty()) {
                     frequent_contacts_rv.visibility = View.GONE
-<<<<<<< HEAD
-                } else {
-                    frequent_contacts_rv.visibility = View.VISIBLE
-                }
-=======
                     pay_by_contact_select.showForwardArrow(false)
                 } else {
                     frequent_contacts_rv.visibility = View.VISIBLE
                     pay_by_contact_select.showForwardArrow(true)
                 }
                 frequent_contacts_rv_top_line.visibility = frequent_contacts_rv.visibility
->>>>>>> 0562d359
 
                 if (it.data != null) {
                     val results = arrayListOf<UsernameSearchResult>()
@@ -165,11 +144,7 @@
         }
     }
 
-<<<<<<< HEAD
-    private fun handleScan(clickView: View) {
-=======
     private fun handleScan() {
->>>>>>> 0562d359
         ScanActivity.startForResult(this, activity, REQUEST_CODE_SCAN)
     }
 
