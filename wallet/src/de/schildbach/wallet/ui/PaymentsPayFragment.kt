/*
 * Copyright 2020 Dash Core Group
 *
 * Licensed under the Apache License, Version 2.0 (the "License");
 * you may not use this file except in compliance with the License.
 * You may obtain a copy of the License at
 *
 *    http://www.apache.org/licenses/LICENSE-2.0
 *
 * Unless required by applicable law or agreed to in writing, software
 * distributed under the License is distributed on an "AS IS" BASIS,
 * WITHOUT WARRANTIES OR CONDITIONS OF ANY KIND, either express or implied.
 * See the License for the specific language governing permissions and
 * limitations under the License.
 */

package de.schildbach.wallet.ui

import android.app.Activity
import android.content.ClipDescription
import android.content.ClipboardManager
import android.content.Context
import android.content.Intent
import android.net.Uri
import android.os.Bundle
import android.view.LayoutInflater
import android.view.View
import android.view.ViewGroup
import android.view.ViewTreeObserver
import androidx.core.os.bundleOf
import androidx.fragment.app.Fragment
import de.schildbach.wallet.data.PaymentIntent
import de.schildbach.wallet.ui.scan.ScanActivity
import de.schildbach.wallet.ui.send.SendCoinsInternalActivity
import de.schildbach.wallet_test.R
import kotlinx.android.synthetic.main.fragment_payments_pay.*
import org.bitcoinj.core.PrefixedChecksummedBytes
import org.bitcoinj.core.Transaction
import org.bitcoinj.core.VerificationException
import org.dash.wallet.common.services.analytics.AnalyticsConstants
import org.dash.wallet.common.services.analytics.FirebaseAnalyticsServiceImpl
import org.dash.wallet.common.ui.BaseAlertDialogBuilder
import org.dash.wallet.common.ui.BaseLockScreenFragment
import org.dash.wallet.common.ui.formatString

class PaymentsPayFragment : BaseLockScreenFragment() {

    companion object {

        private const val REQUEST_CODE_SCAN = 0

        @JvmStatic
        fun newInstance() = PaymentsPayFragment()
    }

    private val analytics = FirebaseAnalyticsServiceImpl.getInstance()

    override fun onCreateView(inflater: LayoutInflater, container: ViewGroup?, savedInstanceState: Bundle?): View? {
        return inflater.inflate(R.layout.fragment_payments_pay, container, false)
    }

    override fun onViewCreated(view: View, savedInstanceState: Bundle?) {
        super.onViewCreated(view, savedInstanceState)
        //Make the whole row clickable
        pay_by_qr_button.setOnClickListener {
            handleScan(it)
            analytics.logEvent(AnalyticsConstants.SendReceive.SCAN_TO_SEND, bundleOf())
        }
        pay_to_address.setOnClickListener {
            handlePaste(true)
            analytics.logEvent(AnalyticsConstants.SendReceive.SEND_TO_ADDRESS, bundleOf())
        }
        handlePaste(false)
    }

    override fun onResume() {
        super.onResume()
<<<<<<< HEAD
        view?.viewTreeObserver?.addOnWindowFocusChangeListener(onWindowFocusChangeListener)
=======
        requireView().viewTreeObserver?.addOnWindowFocusChangeListener(onWindowFocusChangeListener)
>>>>>>> e2ff18be
        getClipboardManager().addPrimaryClipChangedListener(onPrimaryClipChangedListener)
    }

    override fun onPause() {
        super.onPause()
<<<<<<< HEAD
        view?.viewTreeObserver?.removeOnWindowFocusChangeListener(onWindowFocusChangeListener)
=======
        requireView().viewTreeObserver?.removeOnWindowFocusChangeListener(onWindowFocusChangeListener)
>>>>>>> e2ff18be
        getClipboardManager().removePrimaryClipChangedListener(onPrimaryClipChangedListener)
    }

    private fun getClipboardManager(): ClipboardManager {
        return context?.getSystemService(Context.CLIPBOARD_SERVICE) as ClipboardManager;
    }

    private val onWindowFocusChangeListener = ViewTreeObserver.OnWindowFocusChangeListener { hasFocus ->
        if (hasFocus) {
            handlePaste(false)
        }
    }

    private val onPrimaryClipChangedListener = ClipboardManager.OnPrimaryClipChangedListener {
        handlePaste(false)
    }

    private fun handleScan(clickView: View) {
        ScanActivity.startForResult(this, activity, REQUEST_CODE_SCAN)
    }

    override fun onActivityResult(requestCode: Int, resultCode: Int, intent: Intent?) {
        if (requestCode == REQUEST_CODE_SCAN && resultCode == Activity.RESULT_OK) {
<<<<<<< HEAD
            val input = intent!!.getStringExtra(ScanActivity.INTENT_EXTRA_RESULT)
=======
            val input = intent?.getStringExtra(ScanActivity.INTENT_EXTRA_RESULT)
>>>>>>> e2ff18be
            input?.let { handleString(it, true, R.string.button_scan) }
        } else {
            super.onActivityResult(requestCode, resultCode, intent)
        }
    }

    private fun handlePaste(fireAction: Boolean) {
        val input = clipboardData()
        if (input != null) {
            handleString(input, fireAction, R.string.payments_pay_to_clipboard_title)
        }
    }

    private fun clipboardData(): String? {
        val clipboardManager = getClipboardManager()
        if (clipboardManager.hasPrimaryClip()) {
            clipboardManager.primaryClip?.run {
                return when {
                    description.hasMimeType(ClipDescription.MIMETYPE_TEXT_URILIST) -> getItemAt(0).uri?.toString()
                    description.hasMimeType(ClipDescription.MIMETYPE_TEXT_PLAIN) -> getItemAt(0).text?.toString()
                    description.hasMimeType(ClipDescription.MIMETYPE_TEXT_HTML) -> getItemAt(0).text?.toString()
                    else -> null
                }
            }
        }
        return null
    }

    private fun handleString(input: String, fireAction: Boolean, errorDialogTitleResId: Int) {
        object : InputParser.StringInputParser(input, true) {

            override fun handlePaymentIntent(paymentIntent: PaymentIntent) {
                if (fireAction) {
                    SendCoinsInternalActivity.start(context, paymentIntent, true)
                } else {
                    manageStateOfPayToAddressButton(paymentIntent)
                }
            }

            override fun error(ex: Exception?, messageResId: Int, vararg messageArgs: Any) {
                if (fireAction) {
                    alertDialog = baseAlertDialogBuilder.apply {
                        title = getString(errorDialogTitleResId)
                        message = requireContext().formatString(messageResId, messageArgs)
                        neutralText = getString(R.string.button_dismiss)
                    }.buildAlertDialog()
                    alertDialog.show()
                } else {
                    manageStateOfPayToAddressButton(null)
                }
            }

            override fun handlePrivateKey(key: PrefixedChecksummedBytes) {
                // ignore
            }

            @Throws(VerificationException::class)
            override fun handleDirectTransaction(tx: Transaction) {
                // ignore
            }
        }.parse()
    }

    private fun manageStateOfPayToAddressButton(paymentIntent: PaymentIntent?) {
        if (paymentIntent != null) {
            when {
                paymentIntent.hasAddress() -> {
                    pay_to_address.setActive(true)
                    pay_to_address.setSubTitle(paymentIntent.address.toBase58())
                    return
                }
                paymentIntent.hasPaymentRequestUrl() -> {
                    val host = Uri.parse(paymentIntent.paymentRequestUrl).host
                    if (host != null) {
                        pay_to_address.setActive(true)
                        pay_to_address.setSubTitle(host)
                        return
                    }
                }
            }
        }
        pay_to_address.setActive(false)
        pay_to_address.setSubTitle(R.string.payments_pay_to_clipboard_sub_title)
    }
}<|MERGE_RESOLUTION|>--- conflicted
+++ resolved
@@ -75,21 +75,13 @@
 
     override fun onResume() {
         super.onResume()
-<<<<<<< HEAD
-        view?.viewTreeObserver?.addOnWindowFocusChangeListener(onWindowFocusChangeListener)
-=======
         requireView().viewTreeObserver?.addOnWindowFocusChangeListener(onWindowFocusChangeListener)
->>>>>>> e2ff18be
         getClipboardManager().addPrimaryClipChangedListener(onPrimaryClipChangedListener)
     }
 
     override fun onPause() {
         super.onPause()
-<<<<<<< HEAD
-        view?.viewTreeObserver?.removeOnWindowFocusChangeListener(onWindowFocusChangeListener)
-=======
         requireView().viewTreeObserver?.removeOnWindowFocusChangeListener(onWindowFocusChangeListener)
->>>>>>> e2ff18be
         getClipboardManager().removePrimaryClipChangedListener(onPrimaryClipChangedListener)
     }
 
@@ -113,11 +105,7 @@
 
     override fun onActivityResult(requestCode: Int, resultCode: Int, intent: Intent?) {
         if (requestCode == REQUEST_CODE_SCAN && resultCode == Activity.RESULT_OK) {
-<<<<<<< HEAD
-            val input = intent!!.getStringExtra(ScanActivity.INTENT_EXTRA_RESULT)
-=======
             val input = intent?.getStringExtra(ScanActivity.INTENT_EXTRA_RESULT)
->>>>>>> e2ff18be
             input?.let { handleString(it, true, R.string.button_scan) }
         } else {
             super.onActivityResult(requestCode, resultCode, intent)
