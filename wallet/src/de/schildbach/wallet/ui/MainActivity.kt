package de.schildbach.wallet.ui

import android.Manifest
import android.app.Dialog
import android.content.Context
import android.content.Intent
import android.content.IntentFilter
import android.content.pm.PackageManager
import android.net.Uri
import android.nfc.NdefMessage
import android.nfc.NfcAdapter
import android.os.Build
import android.os.Bundle
import android.os.Handler
import android.os.LocaleList
import android.provider.Settings
import android.telephony.TelephonyManager
import android.view.MenuItem
import android.view.WindowManager
import androidx.activity.viewModels
import androidx.appcompat.app.AlertDialog
import androidx.core.app.ActivityCompat
import androidx.core.content.ContextCompat
import androidx.core.view.isVisible
import androidx.fragment.app.Fragment
import androidx.fragment.app.FragmentManager
import androidx.fragment.app.FragmentTransaction
import androidx.lifecycle.lifecycleScope
import com.google.common.collect.ImmutableList
import dagger.hilt.android.AndroidEntryPoint
import de.schildbach.wallet.Constants
import de.schildbach.wallet.WalletBalanceWidgetProvider
import de.schildbach.wallet.data.InvitationLinkData
import de.schildbach.wallet.data.PaymentIntent
import de.schildbach.wallet.livedata.Status
import de.schildbach.wallet.ui.InputParser.BinaryInputParser
import de.schildbach.wallet.ui.backup.BackupWalletDialogFragment
import de.schildbach.wallet.ui.backup.RestoreFromFileHelper
import de.schildbach.wallet.ui.PaymentsFragment.Companion.ACTIVE_TAB_RECENT
import de.schildbach.wallet.ui.dashpay.*
import de.schildbach.wallet.ui.dashpay.ContactsFragment.Companion.MODE_SEARCH_CONTACTS
import de.schildbach.wallet.ui.dashpay.ContactsFragment.Companion.MODE_SELECT_CONTACT
import de.schildbach.wallet.ui.dashpay.ContactsFragment.Companion.MODE_VIEW_REQUESTS
import de.schildbach.wallet.ui.invite.InviteHandler
import de.schildbach.wallet.ui.invite.InviteSendContactRequestDialog
import de.schildbach.wallet.ui.widget.UpgradeWalletDisclaimerDialog
import de.schildbach.wallet.util.CrashReporter
import de.schildbach.wallet.util.FingerprintHelper
import de.schildbach.wallet.util.Nfc
import de.schildbach.wallet_test.R
import de.schildbach.wallet_test.databinding.ActivityMainBinding
import kotlinx.coroutines.launch
import okhttp3.HttpUrl
import org.bitcoinj.crypto.ChildNumber
import org.bitcoinj.wallet.Wallet
import org.dash.wallet.common.Configuration
import org.dash.wallet.common.data.CurrencyInfo
import org.dash.wallet.common.services.AnalyticsService
import org.dash.wallet.common.ui.DialogBuilder
import java.io.IOException
import java.util.*
import javax.inject.Inject

@AndroidEntryPoint
class MainActivity : AbstractBindServiceActivity(), ActivityCompat.OnRequestPermissionsResultCallback,
        UpgradeWalletDisclaimerDialog.OnUpgradeConfirmedListener,
        EncryptNewKeyChainDialogFragment.OnNewKeyChainEncryptedListener,
        PaymentsPayFragment.OnSelectContactToPayListener, WalletFragment.OnSelectPaymentTabListener,
        ContactSearchResultsAdapter.OnViewAllRequestsListener {

    companion object {
        const val REQUEST_CODE_SCAN = 0
        const val REQUEST_CODE_BACKUP_WALLET = 1
        const val REQUEST_CODE_RESTORE_WALLET = 2

        const val DIALOG_BACKUP_WALLET_PERMISSION = 0
        const val DIALOG_RESTORE_WALLET_PERMISSION = 1
        const val DIALOG_RESTORE_WALLET = 2
        const val DIALOG_TIMESKEW_ALERT = 3
        const val DIALOG_VERSION_ALERT = 4
        const val DIALOG_LOW_STORAGE_ALERT = 5

        const val EXTRA_RESET_BLOCKCHAIN = "reset_blockchain"

        fun createIntent(context: Context): Intent {
            return Intent(context, MainActivity::class.java)
        }
    }

<<<<<<< HEAD
    private val viewModel: MainActivityViewModel by viewModels()
    private lateinit var binding: ActivityMainBinding
=======
    private lateinit var viewModel: MainActivityViewModel
    @Inject
    lateinit var analytics: AnalyticsService
>>>>>>> 3608376f

    private var isRestoringBackup = false
    private var showBackupWalletDialog = false
    private val config: Configuration by lazy { walletApplication.configuration }
    private var fingerprintHelper: FingerprintHelper? = null
    private var retryCreationIfInProgress = true

    override fun onCreate(savedInstanceState: Bundle?) {
        super.onCreate(savedInstanceState)
        if (Build.VERSION.SDK_INT >= Build.VERSION_CODES.LOLLIPOP) {
            window.addFlags(WindowManager.LayoutParams.FLAG_DRAWS_SYSTEM_BAR_BACKGROUNDS);
            window.statusBarColor = ContextCompat.getColor(this, R.color.colorPrimary)
        }
        binding = ActivityMainBinding.inflate(layoutInflater)
        setContentView(binding.root)

        initViewModel()
        handleCreateFromInvite()

        if (savedInstanceState == null) {
            checkAlerts()
        }
        config.touchLastUsed()

        handleIntent(intent)

        //Prevent showing dialog twice or more when activity is recreated (e.g: rotating device, etc)
        if (savedInstanceState == null) {
            //Add BIP44 support and PIN if missing
            upgradeWalletKeyChains(Constants.BIP44_PATH, false)
        }
        initFingerprintHelper()
        setupBottomNavigation()
    }

    private fun handleCreateFromInvite() {
        if (!config.hasBeenUsed() && config.onboardingInviteProcessing) {
            if (config.isRestoringBackup) {
                binding.restoringWalletCover.isVisible = true
            } else {
                handleOnboardingInvite(true)
            }
        }
    }

    private fun handleOnboardingInvite(silentMode: Boolean) {
        val invite = InvitationLinkData(config.onboardingInvite, false)
        startActivity(InviteHandlerActivity.createIntent(this@MainActivity, invite, silentMode))
        config.setOnboardingInviteProcessingDone()
    }

    fun initViewModel() {
        viewModel.isAbleToCreateIdentityLiveData.observe(this) {
            // empty observer just to trigger data loading
            // viewModel is shared with some fragments keeping the observer active
            // inside the parent Activity will avoid recreation of relatively complex
            // isAbleToCreateIdentityData LiveData
        }
        viewModel.blockchainIdentityData.observe(this) {
            if (it != null) {
                if (retryCreationIfInProgress && it.creationInProgress) {
                    retryCreationIfInProgress = false
                    if (it.usingInvite) {
                        startService(CreateIdentityService.createIntentForRetryFromInvite(this, false))
                    } else {
                        startService(CreateIdentityService.createIntentForRetry(this, false))
                    }
                }
                if (config.isRestoringBackup && config.onboardingInviteProcessing) {
                    config.setOnboardingInviteProcessingDone()
<<<<<<< HEAD
                    InviteHandler.showUsernameAlreadyDialog(this)
                    binding.restoringWalletCover.isVisible = false
                }
            }
        }

        viewModel.platformRepo.onIdentityResolved = { identity ->
            if (identity == null && config.isRestoringBackup && config.onboardingInviteProcessing) {
                lifecycleScope.launch {
                    handleOnboardingInvite(false)
                    binding.restoringWalletCover.isVisible = false
=======
                    InviteHandler(this, analytics).showUsernameAlreadyDialog()
                    restoring_wallet_cover.visibility = View.GONE
>>>>>>> 3608376f
                }
            }
        }

        viewModel.goBackAndStartActivityEvent.observe(this) {
            goBack(true)
            //Delay added to prevent fragment being removed and activity being launched "at the same time"
            Handler().postDelayed({
                startActivity(Intent(this, it))
            }, 500)
        }
        viewModel.showCreateUsernameEvent.observe(this) {
            startActivity(Intent(this, CreateUsernameActivity::class.java))
        }
        viewModel.sendContactRequestState.observe(this) {
            config.inviter?.also { initInvitationUserId ->
                if (!config.inviterContactRequestSentInfoShown) {
                    it?.get(initInvitationUserId)?.apply {
                        if (status == Status.SUCCESS) {
                            log.info("showing successfully sent contact request dialog")
                            showInviteSendContactRequestDialog(initInvitationUserId)
                            config.inviterContactRequestSentInfoShown = true
                        }
                    }
                }
            }
        }
        viewModel.blockchainStateData.observe(this) {
            it?.apply {
                if (isSynced() && config.onboardingInviteProcessing) {
                    binding.restoringWalletCover.isVisible = false
                    handleOnboardingInvite(false)
                }
            }
        }
    }

    private fun showInviteSendContactRequestDialog(initInvitationUserId: String) {
        viewModel.platformRepo.loadProfileByUserId(initInvitationUserId).observe(this@MainActivity) {
            val dialog = InviteSendContactRequestDialog.newInstance(this@MainActivity, it!!)
            dialog.show(supportFragmentManager, null)
        }
    }

    override fun onResume() {
        super.onResume()
        showBackupWalletDialogIfNeeded()
        checkLowStorageAlert()
        detectUserCountry()
        walletApplication.startBlockchainService(true)
    }

    override fun onNewIntent(intent: Intent?) {
        super.onNewIntent(intent)
        handleIntent(intent!!)
    }

    //BIP44 Wallet Upgrade Dialog Dismissed (Ok button pressed)
    override fun onUpgradeConfirmed() {
        if (isRestoringBackup) {
            checkRestoredWalletEncryptionDialog()
        } else {
            checkWalletEncryptionDialog()
        }
    }

    private fun setupBottomNavigation() {
        binding.bottomNavigation.itemIconTintList = null
        supportFragmentManager.addOnBackStackChangedListener {
            if (supportFragmentManager.backStackEntryCount == 0) {
                binding.bottomNavigation.selectedItemId = R.id.home
            }
        }
        binding.bottomNavigation.setOnNavigationItemSelectedListener { item ->
            when (item.itemId) {
                binding.bottomNavigation.selectedItemId -> {
                    if (item.itemId == R.id.payments) {
                        goBack()
                    }
                }
                R.id.bottom_home -> goBack(true)
                R.id.contacts -> showContacts()
                R.id.payments -> showPayments()
                R.id.discover -> return@setOnNavigationItemSelectedListener false
                R.id.more -> showMore()
            }
            true
        }
    }

    override fun onBackPressed() {
        if (!goBack()) {
            super.onBackPressed()
        }
    }

    private fun startFragmentTransaction(enterAnim: Int, exitAnim: Int): FragmentTransaction {
        val transaction = supportFragmentManager.beginTransaction()
        transaction.setCustomAnimations(enterAnim, R.anim.fragment_out, enterAnim, exitAnim)
        return transaction
    }

    private fun addFragment(fragment: Fragment, enterAnim: Int = R.anim.fragment_in,
                            exitAnim: Int = R.anim.fragment_out) {
        val transaction = startFragmentTransaction(enterAnim, exitAnim)
        transaction.add(R.id.fragment_container, fragment)
        transaction.addToBackStack(null).commit()
    }

    private fun replaceFragment(fragment: Fragment, enterAnim: Int = R.anim.fragment_in,
                                exitAnim: Int = R.anim.fragment_out) {
        val transaction = startFragmentTransaction(enterAnim, exitAnim)
        transaction.replace(R.id.fragment_container, fragment)
        transaction.addToBackStack(null).commit()
    }

    private fun goBack(goHome: Boolean = false): Boolean {
        if (!goHome && supportFragmentManager.backStackEntryCount > 1) {
            supportFragmentManager.popBackStack()
            return true
        } else if (goHome || supportFragmentManager.backStackEntryCount == 1) {
            supportFragmentManager.popBackStack(null,
                    FragmentManager.POP_BACK_STACK_INCLUSIVE)
            return true
        }
        return false
    }

    private fun showContacts(mode: Int = MODE_SEARCH_CONTACTS) {
        if (viewModel.hasIdentity) {
            val contactsFragment = ContactsFragment.newInstance(mode)
            if (mode == MODE_VIEW_REQUESTS) {
                addFragment(contactsFragment)
            } else {
                replaceFragment(contactsFragment)
            }
        } else {
            replaceFragment(UpgradeToEvolutionFragment.newInstance())
        }
    }

    private fun showPayments(activeTab: Int = ACTIVE_TAB_RECENT) {
        val paymentsFragment = PaymentsFragment.newInstance(activeTab)
        replaceFragment(paymentsFragment, R.anim.fragment_slide_up,
                R.anim.fragment_slide_down)
    }

    private fun showMore() {
        val moreFragment = MoreFragment()
        replaceFragment(moreFragment)
    }

    override fun onNewKeyChainEncrypted() {
        //TODO: can we remove this?
    }

    override fun onCreateDialog(id: Int, args: Bundle): Dialog? {
        return if (id == DIALOG_BACKUP_WALLET_PERMISSION) {
            createBackupWalletPermissionDialog()
        } else if (id == DIALOG_RESTORE_WALLET_PERMISSION) {
            createRestoreWalletPermissionDialog()
        } else if (id == DIALOG_TIMESKEW_ALERT) {
            createTimeskewAlertDialog(args.getLong("diff_minutes"))
        } else if (id == DIALOG_VERSION_ALERT) {
            createVersionAlertDialog()
        } else throw java.lang.IllegalArgumentException()
    }

    private fun createBackupWalletPermissionDialog(): Dialog? {
        val dialog = DialogBuilder(this)
        dialog.setTitle(R.string.backup_wallet_permission_dialog_title)
        dialog.setMessage(getString(R.string.backup_wallet_permission_dialog_message))
        dialog.singleDismissButton(null)
        return dialog.create()
    }

    private fun createRestoreWalletPermissionDialog(): Dialog? {
        return RestoreFromFileHelper.createRestoreWalletPermissionDialog(this)
    }

    private fun showRestoreWalletFromSeedDialog() {
        RestoreWalletFromSeedDialogFragment.show(supportFragmentManager)
    }

    fun handleRestoreWalletFromSeed() {
        showRestoreWalletFromSeedDialog();
    }

    private fun showLowStorageAlertDialog() {
        DialogBuilder.warn(this, R.string.wallet_low_storage_dialog_title)
            .setMessage(R.string.wallet_low_storage_dialog_msg)
            .setPositiveButton(R.string.wallet_low_storage_dialog_button_apps) { _, _ ->
                startActivity(Intent(Settings.ACTION_MANAGE_APPLICATIONS_SETTINGS))
                finish()
            }
            .setNegativeButton(R.string.button_dismiss, null)
            .create()
            .show()
    }

    private fun createTimeskewAlertDialog(diffMinutes: Long): Dialog? {
        val pm = packageManager
        val settingsIntent = Intent(Settings.ACTION_DATE_SETTINGS)
        val dialog = DialogBuilder.warn(this, R.string.wallet_timeskew_dialog_title)
        dialog.setMessage(getString(R.string.wallet_timeskew_dialog_msg, diffMinutes))
        if (pm.resolveActivity(settingsIntent, 0) != null) {
            dialog.setPositiveButton(R.string.button_settings) { dialog, id ->
                startActivity(settingsIntent)
                finish()
            }
        }
        dialog.setNegativeButton(R.string.button_dismiss, null)
        return dialog.create()
    }

    private fun createVersionAlertDialog(): Dialog? {
        val pm = packageManager
        val marketIntent = Intent(Intent.ACTION_VIEW,
                Uri.parse(String.format(Constants.MARKET_APP_URL, packageName)))
        val binaryIntent = Intent(Intent.ACTION_VIEW, Uri.parse(Constants.BINARY_URL))
        val dialog = DialogBuilder.warn(this, R.string.wallet_version_dialog_title)
        val message = java.lang.StringBuilder(getString(R.string.wallet_version_dialog_msg))
        if (Build.VERSION.SDK_INT < Constants.SDK_DEPRECATED_BELOW) message.append("\n\n").append(getString(R.string.wallet_version_dialog_msg_deprecated))
        dialog.setMessage(message)
        if (pm.resolveActivity(marketIntent, 0) != null) {
            dialog.setPositiveButton(R.string.wallet_version_dialog_button_market
            ) { dialog, id ->
                startActivity(marketIntent)
                finish()
            }
        }
        if (pm.resolveActivity(binaryIntent, 0) != null) {
            dialog.setNeutralButton(R.string.wallet_version_dialog_button_binary
            ) { dialog, id ->
                startActivity(binaryIntent)
                finish()
            }
        }
        dialog.setNegativeButton(R.string.button_dismiss, null)
        return dialog.create()
    }

    fun restoreWallet(wallet: Wallet?) {
        walletApplication.replaceWallet(wallet)
        getSharedPreferences(Constants.WALLET_LOCK_PREFS_NAME, Context.MODE_PRIVATE).edit().clear().commit()
        config.disarmBackupReminder()
        upgradeWalletKeyChains(Constants.BIP44_PATH, true)
        if (fingerprintHelper != null) {
            fingerprintHelper!!.clear()
        }
    }

    private fun enableFingerprint() {
        config.remindEnableFingerprint = true
        UnlockWalletDialogFragment.show(supportFragmentManager)
    }

    private fun handleIntent(intent: Intent) {
        if (intent.hasExtra(EXTRA_RESET_BLOCKCHAIN)) {
            goBack(true)
            recreate()
            return
        }
        val action = intent.action
        if (NfcAdapter.ACTION_NDEF_DISCOVERED == action) {
            val inputType = intent.type

            @Suppress("RECEIVER_NULLABILITY_MISMATCH_BASED_ON_JAVA_ANNOTATIONS")
            val ndefMessage = intent
                .getParcelableArrayExtra(NfcAdapter.EXTRA_NDEF_MESSAGES)!![0] as NdefMessage
            val input = Nfc.extractMimePayload(Constants.MIMETYPE_TRANSACTION, ndefMessage)
            object : BinaryInputParser(inputType, input) {
                override fun handlePaymentIntent(paymentIntent: PaymentIntent) {
                    cannotClassify(inputType)
                }

                override fun error(x: Exception, messageResId: Int, vararg messageArgs: Any) {
                    InputParser.dialog(this@MainActivity, null, 0, messageResId, *messageArgs)
                }
            }.parse()

        }
    }

    private fun checkAlerts() {
        val packageInfo = walletApplication.packageInfo()
        val versionNameSplit = packageInfo.versionName.indexOf('-')
        val url = HttpUrl
                .parse(Constants.VERSION_URL
                        .toString() + if (versionNameSplit >= 0) packageInfo.versionName.substring(versionNameSplit) else "")
                ?.newBuilder()
        url?.addEncodedQueryParameter("package", packageInfo.packageName)
        url?.addQueryParameter("current", Integer.toString(packageInfo.versionCode))
        if (CrashReporter.hasSavedCrashTrace()) {
            val stackTrace = StringBuilder()
            try {
                CrashReporter.appendSavedCrashTrace(stackTrace)
            } catch (x: IOException) {
                log.info("problem appending crash info", x)
            }
            val dialog: ReportIssueDialogBuilder = object : ReportIssueDialogBuilder(this,
                    R.string.report_issue_dialog_title_crash, R.string.report_issue_dialog_message_crash) {

                override fun subject(): CharSequence {
                    return Constants.REPORT_SUBJECT_BEGIN + packageInfo.versionName + " " + Constants.REPORT_SUBJECT_CRASH
                }

                @Throws(IOException::class)
                override fun collectApplicationInfo(): CharSequence {
                    val applicationInfo = StringBuilder()
                    CrashReporter.appendApplicationInfo(applicationInfo, walletApplication)
                    return applicationInfo
                }

                @Throws(IOException::class)
                override fun collectStackTrace(): CharSequence? {
                    return if (stackTrace.isNotEmpty()) stackTrace else null
                }

                @Throws(IOException::class)
                override fun collectDeviceInfo(): CharSequence? {
                    val deviceInfo = StringBuilder()
                    CrashReporter.appendDeviceInfo(deviceInfo, this@MainActivity)
                    return deviceInfo
                }

                override fun collectWalletDump(): CharSequence? {
                    return wallet.toString(false, true, true, null)
                }
            }
            if (!isFinishing) {
                dialog.show()
            }
        }
    }

    private fun checkWalletEncryptionDialog() {
        if (!wallet.isEncrypted) {
            EncryptKeysDialogFragment.show(false, supportFragmentManager)
        }
    }

    fun handleEncryptKeysRestoredWallet() {
        EncryptKeysDialogFragment.show(false, supportFragmentManager) { resetBlockchain() }
    }

    private fun resetBlockchain() {
        isRestoringBackup = false
        val dialog = DialogBuilder(this)
        dialog.setTitle(R.string.restore_wallet_dialog_success)
        dialog.setMessage(getString(R.string.restore_wallet_dialog_success_replay))
        dialog.setNeutralButton(R.string.button_ok) { dialog, id ->
            walletApplication.resetBlockchain()
            finish()
        }
        dialog.show()
    }

    private fun checkRestoredWalletEncryptionDialog() {
        if (!wallet.isEncrypted) {
            handleEncryptKeysRestoredWallet()
        } else {
            resetBlockchain()
        }
    }

    open fun upgradeWalletKeyChains(path: ImmutableList<ChildNumber?>?, restoreBackup: Boolean): Unit {
        isRestoringBackup = restoreBackup
        if (!wallet.hasKeyChain(path)) {
            if (wallet.isEncrypted()) {
                EncryptNewKeyChainDialogFragment.show(getSupportFragmentManager(), path)
            } else {
                //
                // Upgrade the wallet now
                //
                wallet.addKeyChain(path)
                walletApplication.saveWallet()
                //
                // Tell the user that the wallet is being upgraded (BIP44)
                // and they will have to enter a PIN.
                //
                UpgradeWalletDisclaimerDialog.show(getSupportFragmentManager())
            }
        } else {
            if (restoreBackup) {
                checkRestoredWalletEncryptionDialog()
            } else checkWalletEncryptionDialog()
        }
    }

    private fun initFingerprintHelper() {
        //Init fingerprint helper
        if (Build.VERSION.SDK_INT >= Build.VERSION_CODES.M) {
            fingerprintHelper = FingerprintHelper(this)
            if (!fingerprintHelper!!.init()) {
                fingerprintHelper = null
            }
        }
    }

    /**
     * Show a Dialog and if user confirms it, set the default fiat currency exchange rate using
     * the country code to generate a Locale and get the currency code from it.
     *
     * @param newCurrencyCode currency code.
     */
    private fun showFiatCurrencyChangeDetectedDialog(currentCurrencyCode: String,
                                                     newCurrencyCode: String) {
        val dialogBuilder = AlertDialog.Builder(this)
        dialogBuilder.setMessage(getString(R.string.change_exchange_currency_code_message,
                newCurrencyCode, currentCurrencyCode))
        dialogBuilder.setPositiveButton(getString(R.string.change_to, newCurrencyCode)) { dialog, which ->
            config.exchangeCurrencyCodeDetected = true
            config.exchangeCurrencyCode = newCurrencyCode
            WalletBalanceWidgetProvider.updateWidgets(this@MainActivity, wallet)
        }
        dialogBuilder.setNegativeButton(getString(R.string.leave_as, currentCurrencyCode)) { dialog, which -> config.exchangeCurrencyCodeDetected = true }
        dialogBuilder.show()
    }

    private fun showBackupWalletDialogIfNeeded() {
        if (showBackupWalletDialog) {
            BackupWalletDialogFragment.show(supportFragmentManager)
            showBackupWalletDialog = false
        }
    }

    private fun checkLowStorageAlert() {
        val stickyIntent = registerReceiver(null, IntentFilter(Intent.ACTION_DEVICE_STORAGE_LOW))
        if (stickyIntent != null) {
            showLowStorageAlertDialog()
        }
    }

    /**
     * Get ISO 3166-1 alpha-2 country code for this device (or null if not available)
     * If available, call [.showFiatCurrencyChangeDetectedDialog]
     * passing the country code.
     */
    private fun detectUserCountry() {
        if (config.exchangeCurrencyCodeDetected) {
            return
        }
        try {
            val tm = getSystemService(Context.TELEPHONY_SERVICE) as TelephonyManager
            val simCountry = tm.simCountryIso
            AbstractWalletActivity.log.info("Detecting currency based on device, mobile network or locale:")
            if (simCountry != null && simCountry.length == 2) { // SIM country code is available
                AbstractWalletActivity.log.info("Device Sim Country: $simCountry")
                updateCurrencyExchange(simCountry.toUpperCase())
            } else if (tm.phoneType != TelephonyManager.PHONE_TYPE_CDMA) { // device is not 3G (would be unreliable)
                val networkCountry = tm.networkCountryIso
                AbstractWalletActivity.log.info("Network Country: $simCountry")
                if (networkCountry != null && networkCountry.length == 2) { // network country code is available
                    updateCurrencyExchange(networkCountry.toUpperCase())
                } else {
                    //Couldn't obtain country code - Use Default
                    if (config.exchangeCurrencyCode == null) setDefaultCurrency()
                }
            } else {
                //No cellular network - Wifi Only
                if (config.exchangeCurrencyCode == null) setDefaultCurrency()
            }
        } catch (e: java.lang.Exception) {
            //fail safe
            AbstractWalletActivity.log.info("NMA-243:  Exception thrown obtaining Locale information: ", e)
            if (config.exchangeCurrencyCode == null) setDefaultCurrency()
        }
    }

    private fun setDefaultCurrency() {
        val countryCode: String? = getCurrentCountry()
        AbstractWalletActivity.log.info("Setting default currency:")
        if (countryCode != null) {
            try {
                AbstractWalletActivity.log.info("Local Country: $countryCode")
                val l = Locale("", countryCode)
                val currency = Currency.getInstance(l)
                var newCurrencyCode = currency.currencyCode
                if (CurrencyInfo.hasObsoleteCurrency(newCurrencyCode)) {
                    AbstractWalletActivity.log.info("found obsolete currency: $newCurrencyCode")
                    newCurrencyCode = CurrencyInfo.getUpdatedCurrency(newCurrencyCode)
                }
                AbstractWalletActivity.log.info("Setting Local Currency: $newCurrencyCode")
                config.exchangeCurrencyCode = newCurrencyCode

                //Fallback to default
                if (config.exchangeCurrencyCode == null) {
                    setDefaultExchangeCurrencyCode()
                }
            } catch (x: IllegalArgumentException) {
                AbstractWalletActivity.log.info("Cannot obtain currency for $countryCode: ", x)
                setDefaultExchangeCurrencyCode()
            }
        } else {
            setDefaultExchangeCurrencyCode()
        }
    }

    private fun setDefaultExchangeCurrencyCode() {
        AbstractWalletActivity.log.info("Using default Country: US")
        AbstractWalletActivity.log.info("Using default currency: " + Constants.DEFAULT_EXCHANGE_CURRENCY)
        config.exchangeCurrencyCode = Constants.DEFAULT_EXCHANGE_CURRENCY
    }

    private fun getCurrentCountry(): String? {
        return if (Build.VERSION.SDK_INT >= Build.VERSION_CODES.N) {
            LocaleList.getDefault()[0].country
        } else {
            Locale.getDefault().country
        }
    }

    /**
     * Check whether app was ever updated or if it is an installation that was never updated.
     * Show dialog to update if it's being updated or change it automatically.
     *
     * @param countryCode countryCode ISO 3166-1 alpha-2 country code.
     */
    private fun updateCurrencyExchange(countryCode: String) {
        AbstractWalletActivity.log.info("Updating currency exchange rate based on country: $countryCode")
        val l = Locale("", countryCode)
        val currency = Currency.getInstance(l)
        var newCurrencyCode = currency.currencyCode
        var currentCurrencyCode = config.exchangeCurrencyCode
        if (currentCurrencyCode == null) {
            currentCurrencyCode = Constants.DEFAULT_EXCHANGE_CURRENCY
        }
        if (!currentCurrencyCode.equals(newCurrencyCode, ignoreCase = true)) {
            if (config.wasUpgraded()) {
                showFiatCurrencyChangeDetectedDialog(currentCurrencyCode, newCurrencyCode)
            } else {
                if (CurrencyInfo.hasObsoleteCurrency(newCurrencyCode)) {
                    AbstractWalletActivity.log.info("found obsolete currency: $newCurrencyCode")
                    newCurrencyCode = CurrencyInfo.getUpdatedCurrency(newCurrencyCode)
                }
                AbstractWalletActivity.log.info("Setting Local Currency: $newCurrencyCode")
                config.exchangeCurrencyCodeDetected = true
                config.exchangeCurrencyCode = newCurrencyCode
            }
        }

        //Fallback to default
        if (config.exchangeCurrencyCode == null) {
            setDefaultExchangeCurrencyCode()
        }
    }

    fun handleRestoreWallet() {
        if (ContextCompat.checkSelfPermission(this,
                        Manifest.permission.READ_EXTERNAL_STORAGE) == PackageManager.PERMISSION_GRANTED) showDialog(DIALOG_RESTORE_WALLET) else ActivityCompat.requestPermissions(this, arrayOf(Manifest.permission.READ_EXTERNAL_STORAGE),
                REQUEST_CODE_RESTORE_WALLET)
    }

    override fun onRequestPermissionsResult(requestCode: Int, permissions: Array<out String>, grantResults: IntArray) {
        super.onRequestPermissionsResult(requestCode, permissions, grantResults)
        if (requestCode == REQUEST_CODE_BACKUP_WALLET) {
            if (grantResults.isNotEmpty() && grantResults[0] == PackageManager.PERMISSION_GRANTED) {
                showBackupWalletDialog = true
            } else {
                showDialog(DIALOG_BACKUP_WALLET_PERMISSION)
            }
        } else if (requestCode == REQUEST_CODE_RESTORE_WALLET) {
            if (grantResults.isNotEmpty() && grantResults[0] == PackageManager.PERMISSION_GRANTED) {
                handleRestoreWallet()
            } else showDialog(DIALOG_RESTORE_WALLET_PERMISSION)
        }
    }

    override fun onOptionsItemSelected(item: MenuItem): Boolean {
        when (item.itemId) {
            android.R.id.home -> {
                goBack()
                return true
            }
            R.id.option_close -> {
                goBack()
                return true
            }
        }
        return super.onOptionsItemSelected(item)
    }

    override fun selectContactToPay() {
        showContacts(MODE_SELECT_CONTACT)
    }

    override fun onSelectPaymentTab(mode: Int) {
        showPayments(mode)
    }

    override fun onViewAllRequests() {
        showContacts(MODE_VIEW_REQUESTS)
    }

    override fun onActivityResult(requestCode: Int, resultCode: Int, data: Intent?) {
        super.onActivityResult(requestCode, resultCode, data)
        supportFragmentManager.fragments.forEach {
            it.onActivityResult(requestCode, resultCode, data)
        }
    }

    override fun onDestroy() {
        super.onDestroy()
        viewModel.platformRepo.onIdentityResolved = null
    }
}<|MERGE_RESOLUTION|>--- conflicted
+++ resolved
@@ -87,14 +87,10 @@
         }
     }
 
-<<<<<<< HEAD
     private val viewModel: MainActivityViewModel by viewModels()
     private lateinit var binding: ActivityMainBinding
-=======
-    private lateinit var viewModel: MainActivityViewModel
     @Inject
     lateinit var analytics: AnalyticsService
->>>>>>> 3608376f
 
     private var isRestoringBackup = false
     private var showBackupWalletDialog = false
@@ -165,8 +161,7 @@
                 }
                 if (config.isRestoringBackup && config.onboardingInviteProcessing) {
                     config.setOnboardingInviteProcessingDone()
-<<<<<<< HEAD
-                    InviteHandler.showUsernameAlreadyDialog(this)
+                    InviteHandler(this, analytics).showUsernameAlreadyDialog()
                     binding.restoringWalletCover.isVisible = false
                 }
             }
@@ -177,10 +172,6 @@
                 lifecycleScope.launch {
                     handleOnboardingInvite(false)
                     binding.restoringWalletCover.isVisible = false
-=======
-                    InviteHandler(this, analytics).showUsernameAlreadyDialog()
-                    restoring_wallet_cover.visibility = View.GONE
->>>>>>> 3608376f
                 }
             }
         }
