/*
 * Copyright 2020 Dash Core Group.
 *
 * This program is free software: you can redistribute it and/or modify
 * it under the terms of the GNU General Public License as published by
 * the Free Software Foundation, either version 3 of the License, or
 * (at your option) any later version.
 *
 * This program is distributed in the hope that it will be useful,
 * but WITHOUT ANY WARRANTY; without even the implied warranty of
 * MERCHANTABILITY or FITNESS FOR A PARTICULAR PURPOSE.  See the
 * GNU General Public License for more details.
 *
 * You should have received a copy of the GNU General Public License
 * along with this program.  If not, see <http://www.gnu.org/licenses/>.
 */

package de.schildbach.wallet.ui

import android.app.Activity
import android.content.ClipDescription
import android.content.ClipboardManager
import android.content.Context
import android.content.Intent
import android.os.Bundle
import android.view.View
import androidx.coordinatorlayout.widget.CoordinatorLayout
import androidx.fragment.app.Fragment
import androidx.lifecycle.Observer
import androidx.lifecycle.ViewModelProvider
import com.google.android.material.appbar.AppBarLayout
import com.google.android.material.appbar.AppBarLayout.Behavior.DragCallback
import de.schildbach.wallet.WalletApplication
import de.schildbach.wallet.data.BlockchainState
import de.schildbach.wallet.data.PaymentIntent
<<<<<<< HEAD
import de.schildbach.wallet.ui.CheckPinDialog.Companion.show
=======
import de.schildbach.wallet.livedata.Resource
import de.schildbach.wallet.livedata.Status
>>>>>>> 1c362ce1
import de.schildbach.wallet.ui.InputParser.StringInputParser
import de.schildbach.wallet.ui.dashpay.CreateIdentityService.Companion.createIntentForRetry
import de.schildbach.wallet.ui.scan.ScanActivity
import de.schildbach.wallet.ui.send.SendCoinsInternalActivity
import de.schildbach.wallet.ui.send.SweepWalletActivity
import de.schildbach.wallet.util.canAffordIdentityCreation
import de.schildbach.wallet_test.R
import kotlinx.android.synthetic.main.home_content.*
import kotlinx.android.synthetic.main.sync_status_pane.*
import org.bitcoinj.core.PrefixedChecksummedBytes
import org.bitcoinj.core.Transaction
import org.bitcoinj.core.VerificationException
import org.dash.wallet.integration.uphold.ui.UpholdAccountActivity

class WalletFragment : Fragment(R.layout.home_content) {

    companion object {
        private const val REQUEST_CODE_SCAN = 0
    }

    private lateinit var mainActivityViewModel: MainActivityViewModel

    private var clipboardManager: ClipboardManager? = null
    private var syncComplete = false

    private var retryCreationIfInProgress = true

    private val walletApplication by lazy { WalletApplication.getInstance() }
    private val wallet by lazy { walletApplication.wallet }
    private val config by lazy { walletApplication.configuration }
<<<<<<< HEAD
    private var walletFragmentView: View? = null

    override fun onCreateView(inflater: LayoutInflater, container: ViewGroup?, savedInstanceState: Bundle?): View? {
        if (walletFragmentView == null) {
            walletFragmentView = inflater.inflate(R.layout.home_content, container, false)
        }

        return walletFragmentView
    }

    override fun onViewCreated(view: View, savedInstanceState: Bundle?) {
        super.onViewCreated(view, savedInstanceState)
=======
    private val coinsSendReceivedListener = OnCoinsSentReceivedListener()

    override fun onViewCreated(view: View, savedInstanceState: Bundle?) {
        super.onViewCreated(view, savedInstanceState)
        initViewModel()
>>>>>>> 1c362ce1
        clipboardManager = activity?.getSystemService(Context.CLIPBOARD_SERVICE) as ClipboardManager?

        val appBar: View = app_bar
        val params = appBar.layoutParams as CoordinatorLayout.LayoutParams
        if (params.behavior == null) {
            params.behavior = AppBarLayout.Behavior()
        }
        val behaviour = params.behavior as AppBarLayout.Behavior?
        behaviour!!.setDragCallback(object : DragCallback() {
            override fun canDrag(appBarLayout: AppBarLayout): Boolean {
                val walletTransactionsFragment = childFragmentManager
                        .findFragmentByTag("wallet_transactions_fragment") as WalletTransactionsFragment
                return !walletTransactionsFragment.isHistoryEmpty
            }
        })
    }

<<<<<<< HEAD
    override fun onActivityCreated(savedInstanceState: Bundle?) {
        super.onActivityCreated(savedInstanceState)
        initViewModel()
        initView()
=======
        AppDatabase.getAppDatabase().blockchainStateDao().load().observe(viewLifecycleOwner, Observer { t ->
            blockchainState = t
            updateSyncState()
            showHideJoinDashPayAction()
        })
        registerOnCoinsSentReceivedListener()
        initShortcutActions()
>>>>>>> 1c362ce1
    }

    fun initViewModel() {
        mainActivityViewModel = ViewModelProvider(requireActivity())[MainActivityViewModel::class.java]
        mainActivityViewModel.blockchainStateData.observe(viewLifecycleOwner, Observer {
            if (it != null) {
                updateSyncState(it)
            }
        })
        mainActivityViewModel.blockchainIdentityData.observe(viewLifecycleOwner, Observer {
            if (it != null) {
                if (retryCreationIfInProgress && it.creationInProgress) {
                    retryCreationIfInProgress = false
                    activity?.startService(createIntentForRetry(requireActivity(), false))
                }
            }
        })
        mainActivityViewModel.isAbleToCreateIdentityData.observe(viewLifecycleOwner, Observer {
            showHideJoinDashPayAction(it)
        })
    }

    override fun onResume() {
        super.onResume()
<<<<<<< HEAD
        showHideSecureAction()
        showHideJoinDashPayAction(mainActivityViewModel.isAbleToCreateIdentity)
=======
        showHideJoinDashPayAction()
    }

    private fun initShortcutActions() {
        shortcuts_pane!!.setOnShortcutClickListener(View.OnClickListener { v ->
            when (v) {
                shortcuts_pane.secureNowButton -> {
                    handleVerifySeed()
                }
                shortcuts_pane.scanToPayButton -> {
                    handleScan(v)
                }
                shortcuts_pane.buySellButton -> {
                    startActivity(UpholdAccountActivity.createIntent(requireContext(), wallet))
                }
                shortcuts_pane.payToAddressButton -> {
                    handlePaste()
                }
                shortcuts_pane.payToContactButton -> {
                    handleSelectContact()
                }
                shortcuts_pane.receiveButton -> {
                    (requireActivity() as OnSelectPaymentTabListener).onSelectPaymentTab(PaymentsFragment.ACTIVE_TAB_PAY)
                }
                shortcuts_pane.importPrivateKey -> {
                    SweepWalletActivity.start(requireContext(), true)
                }
            }
        })
        showHideSecureAction()
    }

    private fun showHideSecureAction() {
        shortcuts_pane.showSecureNow(config.remindBackupSeed)
    }

    private fun registerOnCoinsSentReceivedListener() {
        val mainThreadExecutor = ContextCompat.getMainExecutor(requireContext())
        wallet.addCoinsReceivedEventListener(mainThreadExecutor, coinsSendReceivedListener)
        wallet.addCoinsSentEventListener(mainThreadExecutor, coinsSendReceivedListener)
    }

    private fun unregisterWalletListener() {
        wallet.removeCoinsReceivedEventListener(coinsSendReceivedListener)
        wallet.removeCoinsSentEventListener(coinsSendReceivedListener)
>>>>>>> 1c362ce1
    }

    private fun updateSyncPaneVisibility(id: Int, visible: Boolean) {
        view?.findViewById<View>(id)?.visibility = if (visible) View.VISIBLE else View.GONE
    }

    private fun updateSyncState(blockchainState: BlockchainState) {
        var percentage: Int = blockchainState.percentageSync
        if (blockchainState.replaying && blockchainState.percentageSync == 100) {
            //This is to prevent showing 100% when using the Rescan blockchain function.
            //The first few broadcasted blockchainStates are with percentage sync at 100%
            percentage = 0
        }
        val syncProgressView = sync_status_progress
        if (blockchainState.syncFailed()) {
            updateSyncPaneVisibility(R.id.sync_status_pane, true)
            sync_progress_pane.visibility = View.GONE
            sync_error_pane.visibility = View.VISIBLE
            return
        }
        updateSyncPaneVisibility(R.id.sync_error_pane, false)
        updateSyncPaneVisibility(R.id.sync_progress_pane, true)
        val syncStatusTitle = sync_status_title
        val syncStatusMessage = sync_status_message
        syncProgressView.progress = percentage
        val syncPercentageView = sync_status_percentage
        syncPercentageView.text = "$percentage%"
        syncComplete = blockchainState.isSynced()
        if (syncComplete) {
            syncPercentageView.setTextColor(resources.getColor(R.color.success_green))
            syncStatusTitle.setText(R.string.sync_status_sync_title)
            syncStatusMessage.setText(R.string.sync_status_sync_completed)
            updateSyncPaneVisibility(R.id.sync_status_pane, false)
        } else {
            syncPercentageView.setTextColor(resources.getColor(R.color.dash_gray))
            updateSyncPaneVisibility(R.id.sync_status_pane, true)
            syncStatusTitle.setText(R.string.sync_status_syncing_title)
            syncStatusMessage.setText(R.string.sync_status_syncing_sub_title)
        }
    }

<<<<<<< HEAD
    private fun initView() {
        initQuickActions()
        if (requireActivity() is OnSelectPaymentTabListener) {
            pay_btn.setOnClickListener(View.OnClickListener {
                (requireActivity() as OnSelectPaymentTabListener).onSelectPaymentTab(ACTIVE_TAB_PAY)
            })
            receive_btn.setOnClickListener {
                (requireActivity() as OnSelectPaymentTabListener).onSelectPaymentTab(ACTIVE_TAB_RECEIVE)
            }
        }
    }

    fun showHideJoinDashPayAction(isAbleToCreateIdentity: Boolean) {
        if (isAbleToCreateIdentity) {
            val visible = wallet.canAffordIdentityCreation() && config.showJoinDashPay
            join_dashpay_action.visibility = if (visible) View.VISIBLE else View.GONE
        } else {
            join_dashpay_action.visibility = View.GONE
=======
    private fun initViewModel() {
        //
        // Currently this is only used to check the status of Platform before showing
        // the Join DashPay (evolution) button on the shortcuts bar.
        // If that is the only function that the platform required for, then we can
        // conditionally execute this code when a username hasn't been registered.
        dashPayViewModel = ViewModelProvider(requireActivity())[DashPayViewModel::class.java]
        dashPayViewModel!!.isPlatformAvailableLiveData.observe(viewLifecycleOwner, object : Observer<Resource<Boolean?>?> {
            override fun onChanged(status: Resource<Boolean?>?) {
                if (status?.status === Status.SUCCESS) {
                    if (status.data != null) {
                        isPlatformAvailable = status.data
                    }
                } else {
                    isPlatformAvailable = false
                }
                showHideJoinDashPayAction()
            }
        })
        AppDatabase.getAppDatabase().blockchainIdentityDataDaoAsync().loadBase().observe(viewLifecycleOwner,
                Observer {
                    if (it != null) {
                        noIdentityCreatedOrInProgress = it.creationState == BlockchainIdentityData.CreationState.NONE
                        showHideJoinDashPayAction()
                        if (retryCreationIfInProgress && it.creationInProgress) {
                            retryCreationIfInProgress = false
                            activity?.startService(createIntentForRetry(requireActivity(), false))
                        }
                    }

                }
        )
    }

    fun showHideJoinDashPayAction() {
        if (noIdentityCreatedOrInProgress && syncComplete && isPlatformAvailable) {
            val walletBalance: Coin = wallet.getBalance(Wallet.BalanceType.ESTIMATED)
            val canAffordIt = (walletBalance.isGreaterThan(Constants.DASH_PAY_FEE)
                    || walletBalance == Constants.DASH_PAY_FEE)
            val visible = canAffordIt && config.showJoinDashPay
//            join_dashpay_action.visibility = if (visible) View.VISIBLE else View.GONE
//        } else {
//            join_dashpay_action.visibility = View.GONE
>>>>>>> 1c362ce1
        }
    }

    private fun handleVerifySeed() {
<<<<<<< HEAD
        val checkPinSharedModel = ViewModelProvider(this)[CheckPinSharedModel::class.java]
=======
        val checkPinSharedModel = ViewModelProvider(requireActivity())[CheckPinSharedModel::class.java]
>>>>>>> 1c362ce1
        checkPinSharedModel.onCorrectPinCallback.observe(viewLifecycleOwner, Observer<Pair<Int?, String?>?> { data ->
            if (data?.second != null) {
                startVerifySeedActivity(data.second!!)
            }
        })
        CheckPinDialog.show(requireActivity(), 0)
    }

    private fun handleScan(clickView: View?) {
        ScanActivity.startForResult(requireActivity(), clickView, REQUEST_CODE_SCAN)
    }

    private fun handleSelectContact() {
        if (requireActivity() is PaymentsPayFragment.OnSelectContactToPayListener) {
            (requireActivity() as PaymentsPayFragment.OnSelectContactToPayListener).selectContactToPay()
        }
    }

    private fun startVerifySeedActivity(pin: String) {
        val intent: Intent = VerifySeedActivity.createIntent(requireContext(), pin)
        startActivity(intent)
    }

    private fun handlePaste() {
        var input: String? = null
        if (clipboardManager!!.hasPrimaryClip()) {
            val clip = clipboardManager!!.primaryClip ?: return
            val clipDescription = clip.description
            if (clipDescription.hasMimeType(ClipDescription.MIMETYPE_TEXT_URILIST)) {
                val clipUri = clip.getItemAt(0).uri
                if (clipUri != null) {
                    input = clipUri.toString()
                }
            } else if (clipDescription.hasMimeType(ClipDescription.MIMETYPE_TEXT_PLAIN)
                    || clipDescription.hasMimeType(ClipDescription.MIMETYPE_TEXT_HTML)) {
                val clipText = clip.getItemAt(0).text
                if (clipText != null) {
                    input = clipText.toString()
                }
            }
        }
        if (input != null) {
            handleString(input, R.string.scan_to_pay_error_dialog_title, R.string.scan_to_pay_error_dialog_message)
        } else {
            InputParser.dialog(requireContext(), null, R.string.scan_to_pay_error_dialog_title, R.string.scan_to_pay_error_dialog_message_no_data)
        }
    }

    private fun handleString(input: String, errorDialogTitleResId: Int, cannotClassifyCustomMessageResId: Int) {
        object : StringInputParser(input, true) {
            override fun handlePaymentIntent(paymentIntent: PaymentIntent) {
                SendCoinsInternalActivity.start(requireContext(), paymentIntent, true)
            }

            override fun handlePrivateKey(key: PrefixedChecksummedBytes) {
                SweepWalletActivity.start(requireContext(), key, true)
            }

            @Throws(VerificationException::class)
            override fun handleDirectTransaction(tx: Transaction) {
                walletApplication.processDirectTransaction(tx);
            }

            override fun error(x: Exception?, messageResId: Int, vararg messageArgs: Any) {
                InputParser.dialog(requireContext(), null, errorDialogTitleResId, messageResId, *messageArgs)
            }

            override fun cannotClassify(input: String) {
                AbstractWalletActivity.log.info("cannot classify: '{}'", input)
                error(null, cannotClassifyCustomMessageResId, input)
            }
        }.parse()
    }

<<<<<<< HEAD
    private fun initQuickActions() {
        showHideSecureAction()
        secure_action.setOnClickListener { handleVerifySeed() }
        join_dashpay_action.setOnClickListener {
            startActivity(Intent(requireActivity(), CreateUsernameActivity::class.java))
        }
        showHideJoinDashPayAction(mainActivityViewModel.isAbleToCreateIdentity)
        scan_to_pay_action.setOnClickListener(View.OnClickListener { v -> handleScan(v) })
        buy_sell_action.setOnClickListener {
            startActivity(UpholdAccountActivity.createIntent(requireContext(), wallet))
        }
        pay_to_address_action.setOnClickListener(View.OnClickListener { handlePaste() })
        import_key_action.setOnClickListener {
            SweepWalletActivity.start(requireContext(), true)
        }
    }

=======
>>>>>>> 1c362ce1
    override fun onActivityResult(requestCode: Int, resultCode: Int, intent: Intent?) {
        super.onActivityResult(requestCode, resultCode, intent)
        if (requestCode == REQUEST_CODE_SCAN && resultCode == Activity.RESULT_OK) {
            if (intent != null) {
                val input = intent.getStringExtra(ScanActivity.INTENT_EXTRA_RESULT)
                handleString(input, R.string.button_scan, R.string.input_parser_cannot_classify)
            }
        } else {
            super.onActivityResult(requestCode, resultCode, intent)
        }
    }

    interface OnSelectPaymentTabListener {
        fun onSelectPaymentTab(mode: Int)
    }
}<|MERGE_RESOLUTION|>--- conflicted
+++ resolved
@@ -33,18 +33,10 @@
 import de.schildbach.wallet.WalletApplication
 import de.schildbach.wallet.data.BlockchainState
 import de.schildbach.wallet.data.PaymentIntent
-<<<<<<< HEAD
-import de.schildbach.wallet.ui.CheckPinDialog.Companion.show
-=======
-import de.schildbach.wallet.livedata.Resource
-import de.schildbach.wallet.livedata.Status
->>>>>>> 1c362ce1
 import de.schildbach.wallet.ui.InputParser.StringInputParser
-import de.schildbach.wallet.ui.dashpay.CreateIdentityService.Companion.createIntentForRetry
 import de.schildbach.wallet.ui.scan.ScanActivity
 import de.schildbach.wallet.ui.send.SendCoinsInternalActivity
 import de.schildbach.wallet.ui.send.SweepWalletActivity
-import de.schildbach.wallet.util.canAffordIdentityCreation
 import de.schildbach.wallet_test.R
 import kotlinx.android.synthetic.main.home_content.*
 import kotlinx.android.synthetic.main.sync_status_pane.*
@@ -64,31 +56,12 @@
     private var clipboardManager: ClipboardManager? = null
     private var syncComplete = false
 
-    private var retryCreationIfInProgress = true
-
     private val walletApplication by lazy { WalletApplication.getInstance() }
     private val wallet by lazy { walletApplication.wallet }
     private val config by lazy { walletApplication.configuration }
-<<<<<<< HEAD
-    private var walletFragmentView: View? = null
-
-    override fun onCreateView(inflater: LayoutInflater, container: ViewGroup?, savedInstanceState: Bundle?): View? {
-        if (walletFragmentView == null) {
-            walletFragmentView = inflater.inflate(R.layout.home_content, container, false)
-        }
-
-        return walletFragmentView
-    }
 
     override fun onViewCreated(view: View, savedInstanceState: Bundle?) {
         super.onViewCreated(view, savedInstanceState)
-=======
-    private val coinsSendReceivedListener = OnCoinsSentReceivedListener()
-
-    override fun onViewCreated(view: View, savedInstanceState: Bundle?) {
-        super.onViewCreated(view, savedInstanceState)
-        initViewModel()
->>>>>>> 1c362ce1
         clipboardManager = activity?.getSystemService(Context.CLIPBOARD_SERVICE) as ClipboardManager?
 
         val appBar: View = app_bar
@@ -106,20 +79,10 @@
         })
     }
 
-<<<<<<< HEAD
     override fun onActivityCreated(savedInstanceState: Bundle?) {
         super.onActivityCreated(savedInstanceState)
         initViewModel()
-        initView()
-=======
-        AppDatabase.getAppDatabase().blockchainStateDao().load().observe(viewLifecycleOwner, Observer { t ->
-            blockchainState = t
-            updateSyncState()
-            showHideJoinDashPayAction()
-        })
-        registerOnCoinsSentReceivedListener()
         initShortcutActions()
->>>>>>> 1c362ce1
     }
 
     fun initViewModel() {
@@ -129,26 +92,15 @@
                 updateSyncState(it)
             }
         })
-        mainActivityViewModel.blockchainIdentityData.observe(viewLifecycleOwner, Observer {
-            if (it != null) {
-                if (retryCreationIfInProgress && it.creationInProgress) {
-                    retryCreationIfInProgress = false
-                    activity?.startService(createIntentForRetry(requireActivity(), false))
-                }
-            }
-        })
         mainActivityViewModel.isAbleToCreateIdentityData.observe(viewLifecycleOwner, Observer {
-            showHideJoinDashPayAction(it)
+            shortcuts_pane.showJoinDashPay(it)
         })
     }
 
     override fun onResume() {
         super.onResume()
-<<<<<<< HEAD
         showHideSecureAction()
-        showHideJoinDashPayAction(mainActivityViewModel.isAbleToCreateIdentity)
-=======
-        showHideJoinDashPayAction()
+//        showHideJoinDashPayAction(mainActivityViewModel.isAbleToCreateIdentity)
     }
 
     private fun initShortcutActions() {
@@ -170,30 +122,17 @@
                     handleSelectContact()
                 }
                 shortcuts_pane.receiveButton -> {
-                    (requireActivity() as OnSelectPaymentTabListener).onSelectPaymentTab(PaymentsFragment.ACTIVE_TAB_PAY)
+                    (requireActivity() as OnSelectPaymentTabListener).onSelectPaymentTab(PaymentsFragment.ACTIVE_TAB_RECEIVE)
                 }
                 shortcuts_pane.importPrivateKey -> {
                     SweepWalletActivity.start(requireContext(), true)
                 }
             }
         })
-        showHideSecureAction()
     }
 
     private fun showHideSecureAction() {
         shortcuts_pane.showSecureNow(config.remindBackupSeed)
-    }
-
-    private fun registerOnCoinsSentReceivedListener() {
-        val mainThreadExecutor = ContextCompat.getMainExecutor(requireContext())
-        wallet.addCoinsReceivedEventListener(mainThreadExecutor, coinsSendReceivedListener)
-        wallet.addCoinsSentEventListener(mainThreadExecutor, coinsSendReceivedListener)
-    }
-
-    private fun unregisterWalletListener() {
-        wallet.removeCoinsReceivedEventListener(coinsSendReceivedListener)
-        wallet.removeCoinsSentEventListener(coinsSendReceivedListener)
->>>>>>> 1c362ce1
     }
 
     private fun updateSyncPaneVisibility(id: Int, visible: Boolean) {
@@ -235,79 +174,8 @@
         }
     }
 
-<<<<<<< HEAD
-    private fun initView() {
-        initQuickActions()
-        if (requireActivity() is OnSelectPaymentTabListener) {
-            pay_btn.setOnClickListener(View.OnClickListener {
-                (requireActivity() as OnSelectPaymentTabListener).onSelectPaymentTab(ACTIVE_TAB_PAY)
-            })
-            receive_btn.setOnClickListener {
-                (requireActivity() as OnSelectPaymentTabListener).onSelectPaymentTab(ACTIVE_TAB_RECEIVE)
-            }
-        }
-    }
-
-    fun showHideJoinDashPayAction(isAbleToCreateIdentity: Boolean) {
-        if (isAbleToCreateIdentity) {
-            val visible = wallet.canAffordIdentityCreation() && config.showJoinDashPay
-            join_dashpay_action.visibility = if (visible) View.VISIBLE else View.GONE
-        } else {
-            join_dashpay_action.visibility = View.GONE
-=======
-    private fun initViewModel() {
-        //
-        // Currently this is only used to check the status of Platform before showing
-        // the Join DashPay (evolution) button on the shortcuts bar.
-        // If that is the only function that the platform required for, then we can
-        // conditionally execute this code when a username hasn't been registered.
-        dashPayViewModel = ViewModelProvider(requireActivity())[DashPayViewModel::class.java]
-        dashPayViewModel!!.isPlatformAvailableLiveData.observe(viewLifecycleOwner, object : Observer<Resource<Boolean?>?> {
-            override fun onChanged(status: Resource<Boolean?>?) {
-                if (status?.status === Status.SUCCESS) {
-                    if (status.data != null) {
-                        isPlatformAvailable = status.data
-                    }
-                } else {
-                    isPlatformAvailable = false
-                }
-                showHideJoinDashPayAction()
-            }
-        })
-        AppDatabase.getAppDatabase().blockchainIdentityDataDaoAsync().loadBase().observe(viewLifecycleOwner,
-                Observer {
-                    if (it != null) {
-                        noIdentityCreatedOrInProgress = it.creationState == BlockchainIdentityData.CreationState.NONE
-                        showHideJoinDashPayAction()
-                        if (retryCreationIfInProgress && it.creationInProgress) {
-                            retryCreationIfInProgress = false
-                            activity?.startService(createIntentForRetry(requireActivity(), false))
-                        }
-                    }
-
-                }
-        )
-    }
-
-    fun showHideJoinDashPayAction() {
-        if (noIdentityCreatedOrInProgress && syncComplete && isPlatformAvailable) {
-            val walletBalance: Coin = wallet.getBalance(Wallet.BalanceType.ESTIMATED)
-            val canAffordIt = (walletBalance.isGreaterThan(Constants.DASH_PAY_FEE)
-                    || walletBalance == Constants.DASH_PAY_FEE)
-            val visible = canAffordIt && config.showJoinDashPay
-//            join_dashpay_action.visibility = if (visible) View.VISIBLE else View.GONE
-//        } else {
-//            join_dashpay_action.visibility = View.GONE
->>>>>>> 1c362ce1
-        }
-    }
-
     private fun handleVerifySeed() {
-<<<<<<< HEAD
-        val checkPinSharedModel = ViewModelProvider(this)[CheckPinSharedModel::class.java]
-=======
         val checkPinSharedModel = ViewModelProvider(requireActivity())[CheckPinSharedModel::class.java]
->>>>>>> 1c362ce1
         checkPinSharedModel.onCorrectPinCallback.observe(viewLifecycleOwner, Observer<Pair<Int?, String?>?> { data ->
             if (data?.second != null) {
                 startVerifySeedActivity(data.second!!)
@@ -382,26 +250,6 @@
         }.parse()
     }
 
-<<<<<<< HEAD
-    private fun initQuickActions() {
-        showHideSecureAction()
-        secure_action.setOnClickListener { handleVerifySeed() }
-        join_dashpay_action.setOnClickListener {
-            startActivity(Intent(requireActivity(), CreateUsernameActivity::class.java))
-        }
-        showHideJoinDashPayAction(mainActivityViewModel.isAbleToCreateIdentity)
-        scan_to_pay_action.setOnClickListener(View.OnClickListener { v -> handleScan(v) })
-        buy_sell_action.setOnClickListener {
-            startActivity(UpholdAccountActivity.createIntent(requireContext(), wallet))
-        }
-        pay_to_address_action.setOnClickListener(View.OnClickListener { handlePaste() })
-        import_key_action.setOnClickListener {
-            SweepWalletActivity.start(requireContext(), true)
-        }
-    }
-
-=======
->>>>>>> 1c362ce1
     override fun onActivityResult(requestCode: Int, resultCode: Int, intent: Intent?) {
         super.onActivityResult(requestCode, resultCode, intent)
         if (requestCode == REQUEST_CODE_SCAN && resultCode == Activity.RESULT_OK) {
