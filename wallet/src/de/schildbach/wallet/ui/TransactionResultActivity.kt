--- conflicted
+++ resolved
@@ -40,45 +40,14 @@
     private val log = LoggerFactory.getLogger(javaClass.simpleName)
 
     companion object {
-<<<<<<< HEAD
         const val TX_ID = "tx_id"
-
-        @JvmStatic
-        fun createIntent(context: Context, transaction: Transaction): Intent {
-            val transactionResultIntent = Intent(context, TransactionResultActivity::class.java)
-            transactionResultIntent.putExtra(TX_ID, transaction.txId)
-=======
-        const val TRANSACTION_RESULT_EXTRA = "transaction_result_extra"
         const val USER_AUTHORIZED_RESULT_EXTRA = "user_authorized_result_extra"
 
         @JvmStatic
-        fun createIntent(context: Context, transaction: Transaction, address: Address, userAuthorized: Boolean): Intent {
-            val wallet = WalletApplication.getInstance().wallet
-
-            // obtain the transaction status
-            val primaryStatus = TransactionUtil.getTransactionTypeName(transaction, wallet)
-            val secondaryStatus = TransactionUtil.getReceivedStatusString(transaction, wallet)
-            val errorStatus = TransactionUtil.getErrorName(transaction)
-            var primaryStatusStr = if (transaction.type != Transaction.Type.TRANSACTION_NORMAL || transaction.isCoinBase) context.getString(primaryStatus) else ""
-            var secondaryStatusStr = if (secondaryStatus != -1) context.getString(secondaryStatus) else ""
-            val errorStatusStr = if (errorStatus != -1) context.getString(errorStatus) else ""
-
-            // handle sending
-            if(TransactionUtil.isSending(transaction, wallet)) {
-                primaryStatusStr = context.getString(R.string.transaction_row_status_sending)
-                secondaryStatusStr = ""
-            }
-
-            val transactionResult = TransactionResult(
-                    transaction.getValue(wallet), transaction.exchangeRate, address.toString(),
-                    transaction.fee, transaction.txId.toString(), transaction.updateTime,
-                    transaction.purpose, primaryStatusStr, secondaryStatusStr, errorStatusStr)
-
+        fun createIntent(context: Context, transaction: Transaction, userAuthorized: Boolean): Intent {
             val transactionResultIntent = Intent(context, TransactionResultActivity::class.java)
-            transactionResultIntent.putExtra(TRANSACTION_RESULT_EXTRA, transactionResult)
+            transactionResultIntent.putExtra(TX_ID, transaction.txId)
             transactionResultIntent.putExtra(USER_AUTHORIZED_RESULT_EXTRA, userAuthorized)
->>>>>>> 82df3a6a
-
             return transactionResultIntent
         }
     }
@@ -90,26 +59,17 @@
         val txId = intent.getSerializableExtra(TX_ID) as Sha256Hash
         setContentView(R.layout.activity_successful_transaction)
 
-<<<<<<< HEAD
         val transactionResultViewBinder = TransactionResultViewBinder(container)
         val tx = WalletApplication.getInstance().wallet.getTransaction(txId)
         if (tx != null) {
             transactionResultViewBinder.bind(tx)
             view_on_explorer.setOnClickListener { viewOnExplorer(tx) }
             transaction_close_btn.setOnClickListener {
-                if (getSessionPin() !== null) {
+                if (intent.getBooleanExtra(USER_AUTHORIZED_RESULT_EXTRA, false)) {
                     startActivity(WalletActivity.createIntent(this))
                 } else {
                     startActivity(LockScreenActivity.createIntentAsNewTask(this))
                 }
-=======
-        view_on_explorer.setOnClickListener { viewOnExplorer(transactionResult.transactionHash) }
-        transaction_close_btn.setOnClickListener {
-            if (intent.getBooleanExtra(USER_AUTHORIZED_RESULT_EXTRA, false)) {
-                startActivity(WalletActivity.createIntent(this))
-            } else {
-                startActivity(LockScreenActivity.createIntentAsNewTask(this))
->>>>>>> 82df3a6a
             }
         } else {
             log.error("Transaction not found. TxId:", txId)
