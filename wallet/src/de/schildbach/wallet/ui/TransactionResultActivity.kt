/*
 * Copyright 2019 Dash Core Group
 *
 * Licensed under the Apache License, Version 2.0 (the "License");
 * you may not use this file except in compliance with the License.
 * You may obtain a copy of the License at
 *
 *    http://www.apache.org/licenses/LICENSE-2.0
 *
 * Unless required by applicable law or agreed to in writing, software
 * distributed under the License is distributed on an "AS IS" BASIS,
 * WITHOUT WARRANTIES OR CONDITIONS OF ANY KIND, either express or implied.
 * See the License for the specific language governing permissions and
 * limitations under the License.
 */

package de.schildbach.wallet.ui

import android.annotation.SuppressLint
import android.content.Context
import android.content.Intent
import android.graphics.drawable.Animatable
import android.os.Bundle
import android.view.View
import androidx.core.content.ContextCompat
import androidx.lifecycle.Observer
import de.schildbach.wallet.AppDatabase
import de.schildbach.wallet.WalletApplication
<<<<<<< HEAD
import de.schildbach.wallet.data.DashPayProfile
import de.schildbach.wallet.data.UsernameSearchResult
import de.schildbach.wallet.ui.dashpay.PlatformRepo
=======
import de.schildbach.wallet.ui.send.SendCoinsInternalActivity.ACTION_SEND_FROM_WALLET_URI
>>>>>>> 05adb3ea
import de.schildbach.wallet.util.WalletUtils
import de.schildbach.wallet_test.R
import kotlinx.android.synthetic.main.activity_successful_transaction.*
import kotlinx.android.synthetic.main.transaction_result_content.*
import org.bitcoinj.core.Sha256Hash
import org.bitcoinj.core.Transaction
import org.dashj.platform.dashpay.BlockchainIdentity
import org.slf4j.LoggerFactory

/**
 * @author Samuel Barbosa
 */
class TransactionResultActivity : AbstractWalletActivity() {

    private val log = LoggerFactory.getLogger(javaClass.simpleName)

    companion object {
        private const val EXTRA_TX_ID = "tx_id"
        private const val EXTRA_USER_AUTHORIZED_RESULT_EXTRA = "user_authorized_result_extra"
        private const val EXTRA_USER_AUTHORIZED = "user_authorized"
        private const val EXTRA_PAYMENT_MEMO = "payee_name"
        private const val EXTRA_PAYEE_VERIFIED_BY = "payee_verified_by"
        private const val EXTRA_USER_DATA = "user_data"

        @JvmStatic
        fun createIntent(context: Context, action: String? = null, transaction: Transaction, userAuthorized: Boolean): Intent {
            return createIntent(context, action, transaction, userAuthorized, null, null)
        }

        @JvmStatic
        fun createIntent(context: Context, transaction: Transaction, userAuthorized: Boolean, payeeName: String? = null,
                         payeeVerifiedBy: String? = null): Intent {
            return createIntent(context, null, transaction, userAuthorized, payeeName, payeeVerifiedBy)
        }

        fun createIntent(context: Context, action: String?, transaction: Transaction, userAuthorized: Boolean,
                         paymentMemo: String? = null, payeeVerifiedBy: String? = null): Intent {
            return Intent(context, TransactionResultActivity::class.java).apply {
                setAction(action)
                putExtra(EXTRA_TX_ID, transaction.txId)
                putExtra(EXTRA_USER_AUTHORIZED, userAuthorized)
                putExtra(EXTRA_PAYMENT_MEMO, paymentMemo)
                putExtra(EXTRA_PAYEE_VERIFIED_BY, payeeVerifiedBy)
            }
        }

        @JvmStatic
        fun createIntent(context: Context, action: String?, transaction: Transaction, userAuthorized: Boolean,
                         userData: UsernameSearchResult?): Intent {
            return Intent(context, TransactionResultActivity::class.java).apply {
                setAction(action)
                putExtra(EXTRA_TX_ID, transaction.txId)
                putExtra(EXTRA_USER_AUTHORIZED, userAuthorized)
                putExtra(EXTRA_USER_DATA, userData)
            }
        }
    }

    private lateinit var transactionResultViewBinder: TransactionResultViewBinder
    private lateinit var transaction: Transaction

    private val isUserAuthorised: Boolean by lazy {
        intent.extras!!.getBoolean(EXTRA_USER_AUTHORIZED)
    }

    private val userData by lazy {
        intent.extras!!.getParcelable<UsernameSearchResult>(EXTRA_USER_DATA)
    }

    @SuppressLint("SetTextI18n")
    override fun onCreate(savedInstanceState: Bundle?) {
        super.onCreate(savedInstanceState)

        val txId = intent.getSerializableExtra(EXTRA_TX_ID) as Sha256Hash
        if (intent.extras?.getBoolean(EXTRA_USER_AUTHORIZED_RESULT_EXTRA, false)!!)
            intent.putExtra(INTENT_EXTRA_KEEP_UNLOCKED, true)

        setContentView(R.layout.activity_successful_transaction)

        val blockchainIdentity: BlockchainIdentity? = PlatformRepo.getInstance().getBlockchainIdentity()

        val tx = WalletApplication.getInstance().wallet.getTransaction(txId)
<<<<<<< HEAD

        var profile: DashPayProfile?
        var userId: String? = null
        if (blockchainIdentity != null) {
            userId = blockchainIdentity.getContactForTransaction(tx!!)
            if (userId != null) {
                AppDatabase.getAppDatabase().dashPayProfileDaoAsync().loadByUserIdDistinct(userId).observe(this, Observer {
                    if (it != null) {
                        profile = it
                        finishInitialization(tx, profile)
=======
        if (tx != null) {
            val payeeName = intent.getStringExtra(EXTRA_PAYMENT_MEMO)
            val payeeVerifiedBy = intent.getStringExtra(EXTRA_PAYEE_VERIFIED_BY)
            transactionResultViewBinder.bind(tx, payeeName, payeeVerifiedBy)
            view_on_explorer.setOnClickListener { viewOnExplorer(tx) }
            transaction_close_btn.setOnClickListener {
                when {
                    intent.action == Intent.ACTION_VIEW ||
                            intent.action == ACTION_SEND_FROM_WALLET_URI -> {
                        finish()
                    }
                    intent.getBooleanExtra(EXTRA_USER_AUTHORIZED_RESULT_EXTRA, false) -> {
                        startActivity(WalletActivity.createIntent(this))
                    }
                    else -> {
                        startActivity(WalletActivity.createIntent(this))
>>>>>>> 05adb3ea
                    }
                })
            }
        }

        if (blockchainIdentity == null || userId == null)
            finishInitialization(tx!!, null)
    }

    private fun finishInitialization(tx: Transaction, dashPayProfile: DashPayProfile?) {
        this.transaction = tx
        transactionResultViewBinder = TransactionResultViewBinder(container, dashPayProfile, true)
        val payeeName = intent.getStringExtra(EXTRA_PAYMENT_MEMO)
        val payeeVerifiedBy = intent.getStringExtra(EXTRA_PAYEE_VERIFIED_BY)
        transactionResultViewBinder.bind(tx, payeeName, payeeVerifiedBy)
        val mainThreadExecutor = ContextCompat.getMainExecutor(walletApplication)
        tx.confidence.addEventListener(mainThreadExecutor, transactionResultViewBinder)
        view_on_explorer.setOnClickListener { viewOnExplorer(tx) }
        transaction_close_btn.setOnClickListener {
            when {
                intent.action == Intent.ACTION_VIEW -> {
                    super.finish()
                }
                userData != null -> {
                    finish()
                    startActivity(DashPayUserActivity.createIntent(this@TransactionResultActivity,
                            userData!!, userData != null))
                }
                intent.getBooleanExtra(EXTRA_USER_AUTHORIZED_RESULT_EXTRA, false) -> {
                    startActivity(MainActivity.createIntent(this))
                }
                else -> {
                    startActivity(MainActivity.createIntent(this))
                }
            }
        }

        check_icon.postDelayed({
            check_icon.visibility = View.VISIBLE
            (check_icon.drawable as Animatable).start()
        }, 400)
    }

    private fun viewOnExplorer(tx: Transaction) {
        WalletUtils.viewOnBlockExplorer(this, tx.purpose, tx.txId.toString())
    }

}<|MERGE_RESOLUTION|>--- conflicted
+++ resolved
@@ -26,13 +26,10 @@
 import androidx.lifecycle.Observer
 import de.schildbach.wallet.AppDatabase
 import de.schildbach.wallet.WalletApplication
-<<<<<<< HEAD
 import de.schildbach.wallet.data.DashPayProfile
 import de.schildbach.wallet.data.UsernameSearchResult
 import de.schildbach.wallet.ui.dashpay.PlatformRepo
-=======
 import de.schildbach.wallet.ui.send.SendCoinsInternalActivity.ACTION_SEND_FROM_WALLET_URI
->>>>>>> 05adb3ea
 import de.schildbach.wallet.util.WalletUtils
 import de.schildbach.wallet_test.R
 import kotlinx.android.synthetic.main.activity_successful_transaction.*
@@ -115,7 +112,6 @@
         val blockchainIdentity: BlockchainIdentity? = PlatformRepo.getInstance().getBlockchainIdentity()
 
         val tx = WalletApplication.getInstance().wallet.getTransaction(txId)
-<<<<<<< HEAD
 
         var profile: DashPayProfile?
         var userId: String? = null
@@ -126,24 +122,6 @@
                     if (it != null) {
                         profile = it
                         finishInitialization(tx, profile)
-=======
-        if (tx != null) {
-            val payeeName = intent.getStringExtra(EXTRA_PAYMENT_MEMO)
-            val payeeVerifiedBy = intent.getStringExtra(EXTRA_PAYEE_VERIFIED_BY)
-            transactionResultViewBinder.bind(tx, payeeName, payeeVerifiedBy)
-            view_on_explorer.setOnClickListener { viewOnExplorer(tx) }
-            transaction_close_btn.setOnClickListener {
-                when {
-                    intent.action == Intent.ACTION_VIEW ||
-                            intent.action == ACTION_SEND_FROM_WALLET_URI -> {
-                        finish()
-                    }
-                    intent.getBooleanExtra(EXTRA_USER_AUTHORIZED_RESULT_EXTRA, false) -> {
-                        startActivity(WalletActivity.createIntent(this))
-                    }
-                    else -> {
-                        startActivity(WalletActivity.createIntent(this))
->>>>>>> 05adb3ea
                     }
                 })
             }
@@ -164,8 +142,9 @@
         view_on_explorer.setOnClickListener { viewOnExplorer(tx) }
         transaction_close_btn.setOnClickListener {
             when {
-                intent.action == Intent.ACTION_VIEW -> {
-                    super.finish()
+                intent.action == Intent.ACTION_VIEW ||
+                        intent.action == ACTION_SEND_FROM_WALLET_URI -> {
+                    finish()
                 }
                 userData != null -> {
                     finish()
