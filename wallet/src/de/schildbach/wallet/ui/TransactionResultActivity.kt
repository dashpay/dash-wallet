/*
 * Copyright 2019 Dash Core Group
 *
 * Licensed under the Apache License, Version 2.0 (the "License");
 * you may not use this file except in compliance with the License.
 * You may obtain a copy of the License at
 *
 *    http://www.apache.org/licenses/LICENSE-2.0
 *
 * Unless required by applicable law or agreed to in writing, software
 * distributed under the License is distributed on an "AS IS" BASIS,
 * WITHOUT WARRANTIES OR CONDITIONS OF ANY KIND, either express or implied.
 * See the License for the specific language governing permissions and
 * limitations under the License.
 */

package de.schildbach.wallet.ui

import android.annotation.SuppressLint
import android.content.Context
import android.content.Intent
import android.graphics.drawable.Animatable
import android.os.Bundle
import android.view.View
<<<<<<< HEAD
import androidx.core.content.ContextCompat
=======
>>>>>>> 60c89a01
import de.schildbach.wallet.WalletApplication
import de.schildbach.wallet.util.WalletUtils
import de.schildbach.wallet_test.R
import kotlinx.android.synthetic.main.activity_successful_transaction.*
import kotlinx.android.synthetic.main.transaction_result_content.*
import org.bitcoinj.core.Sha256Hash
import org.bitcoinj.core.Transaction
import org.slf4j.LoggerFactory

/**
 * @author Samuel Barbosa
 */
class TransactionResultActivity : AbstractWalletActivity() {

    private val log = LoggerFactory.getLogger(javaClass.simpleName)

    companion object {
        const val TX_ID = "tx_id"

        @JvmStatic
        fun createIntent(context: Context, transaction: Transaction): Intent {
            val transactionResultIntent = Intent(context, TransactionResultActivity::class.java)
            transactionResultIntent.putExtra(TX_ID, transaction.txId)

            return transactionResultIntent
        }
    }

    @SuppressLint("SetTextI18n")
    override fun onCreate(savedInstanceState: Bundle?) {
        super.onCreate(savedInstanceState)

        val txId = intent.getSerializableExtra(TX_ID) as Sha256Hash
        setContentView(R.layout.activity_successful_transaction)

<<<<<<< HEAD

        val transactionResultViewBinder = TransactionResultViewBinder(container)
        val tx = WalletApplication.getInstance().wallet.getTransaction(txId)
        if (tx != null) {
            transactionResultViewBinder.bind(tx)
            view_on_explorer.setOnClickListener { viewOnExplorer(tx) }
            transaction_close_btn.setOnClickListener {
                if (getSessionPin() !== null) {
                    startActivity(WalletActivity.createIntent(this))
                } else {
                    startActivity(LockScreenActivity.createIntent(this))
                }
=======
        view_on_explorer.setOnClickListener { viewOnExplorer(transactionResult.transactionHash) }
        transaction_close_btn.setOnClickListener {
            if (getSessionPin() !== null) {
                startActivity(WalletActivity.createIntent(this))
            } else {
                startActivity(LockScreenActivity.createIntentAsNewTask(this))
>>>>>>> 60c89a01
            }

        } else {
            log.error("Transaction not found. TxId:", txId)
            finish()
            return
        }

        check_icon.setImageDrawable(ContextCompat.getDrawable(this,
                R.drawable.check_animated))
        check_icon.postDelayed({
            check_icon.visibility = View.VISIBLE
            (check_icon.drawable as Animatable).start()
        }, 400)
    }

    private fun viewOnExplorer(tx: Transaction) {
        WalletUtils.viewOnBlockExplorer(this, tx.purpose, tx.txId.toString())
    }

}<|MERGE_RESOLUTION|>--- conflicted
+++ resolved
@@ -22,10 +22,7 @@
 import android.graphics.drawable.Animatable
 import android.os.Bundle
 import android.view.View
-<<<<<<< HEAD
 import androidx.core.content.ContextCompat
-=======
->>>>>>> 60c89a01
 import de.schildbach.wallet.WalletApplication
 import de.schildbach.wallet.util.WalletUtils
 import de.schildbach.wallet_test.R
@@ -61,8 +58,6 @@
         val txId = intent.getSerializableExtra(TX_ID) as Sha256Hash
         setContentView(R.layout.activity_successful_transaction)
 
-<<<<<<< HEAD
-
         val transactionResultViewBinder = TransactionResultViewBinder(container)
         val tx = WalletApplication.getInstance().wallet.getTransaction(txId)
         if (tx != null) {
@@ -72,18 +67,9 @@
                 if (getSessionPin() !== null) {
                     startActivity(WalletActivity.createIntent(this))
                 } else {
-                    startActivity(LockScreenActivity.createIntent(this))
+                    startActivity(LockScreenActivity.createIntentAsNewTask(this))
                 }
-=======
-        view_on_explorer.setOnClickListener { viewOnExplorer(transactionResult.transactionHash) }
-        transaction_close_btn.setOnClickListener {
-            if (getSessionPin() !== null) {
-                startActivity(WalletActivity.createIntent(this))
-            } else {
-                startActivity(LockScreenActivity.createIntentAsNewTask(this))
->>>>>>> 60c89a01
             }
-
         } else {
             log.error("Transaction not found. TxId:", txId)
             finish()
