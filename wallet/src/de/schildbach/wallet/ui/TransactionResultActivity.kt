--- conflicted
+++ resolved
@@ -23,16 +23,13 @@
 import android.os.Bundle
 import android.view.View
 import androidx.core.content.ContextCompat
-import androidx.lifecycle.Observer
 import de.schildbach.wallet.AppDatabase
 import de.schildbach.wallet.WalletApplication
-<<<<<<< HEAD
+import de.schildbach.wallet.ui.main.MainActivity
+
 import de.schildbach.wallet.data.DashPayProfile
 import de.schildbach.wallet.data.UsernameSearchResult
 import de.schildbach.wallet.ui.dashpay.PlatformRepo
-=======
-import de.schildbach.wallet.ui.main.WalletActivity
->>>>>>> 6686d291
 import de.schildbach.wallet.ui.send.SendCoinsInternalActivity.ACTION_SEND_FROM_WALLET_URI
 import de.schildbach.wallet.util.WalletUtils
 import de.schildbach.wallet_test.R
@@ -113,86 +110,84 @@
 
         setContentView(R.layout.activity_successful_transaction)
 
-<<<<<<< HEAD
-        val blockchainIdentity: BlockchainIdentity? = PlatformRepo.getInstance().getBlockchainIdentity()
+        val tx = WalletApplication.getInstance().wallet!!.getTransaction(txId)
 
-        val tx = WalletApplication.getInstance().wallet.getTransaction(txId)
+        if (tx != null) {
+            val blockchainIdentity: BlockchainIdentity? = PlatformRepo.getInstance().getBlockchainIdentity()
+            val userId = initializeIdentity(tx, blockchainIdentity)
 
+            if (blockchainIdentity == null || userId == null) {
+                finishInitialization(tx, null)
+            }
+        } else {
+            log.error("Transaction not found. TxId:", txId)
+            finish()
+            return
+        }
+    }
+
+    private fun initializeIdentity(tx: Transaction, blockchainIdentity: BlockchainIdentity?): String? {
         var profile: DashPayProfile?
         var userId: String? = null
+
         if (blockchainIdentity != null) {
-            userId = blockchainIdentity.getContactForTransaction(tx!!)
+            userId = blockchainIdentity.getContactForTransaction(tx)
             if (userId != null) {
                 AppDatabase.getAppDatabase().dashPayProfileDaoAsync().loadByUserIdDistinct(userId).observe(this) {
                     if (it != null) {
                         profile = it
                         finishInitialization(tx, profile)
-=======
-        val transactionResultViewBinder = TransactionResultViewBinder(container)
-        val tx = WalletApplication.getInstance().wallet!!.getTransaction(txId)
-        if (tx != null) {
-            val payeeName = intent.getStringExtra(EXTRA_PAYMENT_MEMO)
-            val payeeVerifiedBy = intent.getStringExtra(EXTRA_PAYEE_VERIFIED_BY)
-            transactionResultViewBinder.bind(tx, payeeName, payeeVerifiedBy)
-            view_on_explorer.setOnClickListener { viewOnExplorer(tx) }
-            transaction_close_btn.setOnClickListener {
-                when {
-                    intent.action == Intent.ACTION_VIEW ||
-                            intent.action == ACTION_SEND_FROM_WALLET_URI -> {
-                        finish()
-                    }
-                    intent.getBooleanExtra(EXTRA_USER_AUTHORIZED_RESULT_EXTRA, false) -> {
-                        startActivity(WalletActivity.createIntent(this))
-                    }
-                    else -> {
-                        startActivity(WalletActivity.createIntent(this))
->>>>>>> 6686d291
                     }
                 }
             }
         }
 
-        if (blockchainIdentity == null || userId == null)
-            finishInitialization(tx!!, null)
+        return userId
     }
 
     private fun finishInitialization(tx: Transaction, dashPayProfile: DashPayProfile?) {
         this.transaction = tx
+        initiateTransactionBinder(tx, dashPayProfile)
+        val mainThreadExecutor = ContextCompat.getMainExecutor(walletApplication)
+        tx.confidence.addEventListener(mainThreadExecutor, transactionResultViewBinder)
+    }
+
+    private fun viewOnExplorer(tx: Transaction) {
+        WalletUtils.viewOnBlockExplorer(this, tx.purpose, tx.txId.toString())
+    }
+
+    private fun initiateTransactionBinder(tx: Transaction, dashPayProfile: DashPayProfile?) {
         transactionResultViewBinder = TransactionResultViewBinder(container, dashPayProfile, true)
         val payeeName = intent.getStringExtra(EXTRA_PAYMENT_MEMO)
         val payeeVerifiedBy = intent.getStringExtra(EXTRA_PAYEE_VERIFIED_BY)
         transactionResultViewBinder.bind(tx, payeeName, payeeVerifiedBy)
-        val mainThreadExecutor = ContextCompat.getMainExecutor(walletApplication)
-        tx.confidence.addEventListener(mainThreadExecutor, transactionResultViewBinder)
+        transaction_close_btn.setOnClickListener {
+            onTransactionDetailsDismiss()
+        }
         view_on_explorer.setOnClickListener { viewOnExplorer(tx) }
-        transaction_close_btn.setOnClickListener {
-            when {
-                intent.action == Intent.ACTION_VIEW ||
-                        intent.action == ACTION_SEND_FROM_WALLET_URI -> {
-                    finish()
-                }
-                userData != null -> {
-                    finish()
-                    startActivity(DashPayUserActivity.createIntent(this@TransactionResultActivity,
-                            userData!!, userData != null))
-                }
-                intent.getBooleanExtra(EXTRA_USER_AUTHORIZED_RESULT_EXTRA, false) -> {
-                    startActivity(MainActivity.createIntent(this))
-                }
-                else -> {
-                    startActivity(MainActivity.createIntent(this))
-                }
-            }
-        }
-
         check_icon.postDelayed({
             check_icon.visibility = View.VISIBLE
             (check_icon.drawable as Animatable).start()
         }, 400)
     }
 
-    private fun viewOnExplorer(tx: Transaction) {
-        WalletUtils.viewOnBlockExplorer(this, tx.purpose, tx.txId.toString())
+    private fun onTransactionDetailsDismiss() {
+        when {
+            intent.action == Intent.ACTION_VIEW ||
+                    intent.action == ACTION_SEND_FROM_WALLET_URI -> {
+                finish()
+            }
+            userData != null -> {
+                finish()
+                startActivity(DashPayUserActivity.createIntent(this@TransactionResultActivity,
+                    userData!!, userData != null))
+            }
+            intent.getBooleanExtra(EXTRA_USER_AUTHORIZED_RESULT_EXTRA, false) -> {
+                startActivity(MainActivity.createIntent(this))
+            }
+            else -> {
+                startActivity(MainActivity.createIntent(this))
+            }
+        }
     }
-
 }