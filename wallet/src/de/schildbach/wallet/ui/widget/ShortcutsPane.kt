--- conflicted
+++ resolved
@@ -110,14 +110,9 @@
 
     private val shortcuts = listOf(
         secureNowButton,
-<<<<<<< HEAD
-        scanToPayButton,
-        payToContactButton,
-=======
         explore,
         receiveButton,
-        payToAddressButton,
->>>>>>> 7c9f39e0
+        payToContactButton,
         buySellButton,
         scanToPayButton
     )
