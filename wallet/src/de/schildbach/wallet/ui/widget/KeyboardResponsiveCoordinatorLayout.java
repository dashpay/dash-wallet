--- conflicted
+++ resolved
@@ -72,11 +72,7 @@
             if (viewToHide != null) {
                 // If difference > 0, keyboard is showing.
                 // If difference =< 0, keyboard is not showing or is in multiview mode.
-<<<<<<< HEAD
-                if (difference > 0) {
-=======
                 if (difference > 0 || forceHideViewToHide) {
->>>>>>> 0562d359
                     viewToHide.setVisibility(View.GONE);
                 } else {
                     viewToHide.setVisibility(View.VISIBLE);
