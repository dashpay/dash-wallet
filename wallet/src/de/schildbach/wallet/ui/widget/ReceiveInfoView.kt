--- conflicted
+++ resolved
@@ -127,14 +127,8 @@
             username_2.visibility = View.VISIBLE
             val username = blockchainIdentity!!.currentUsername!!
 
-<<<<<<< HEAD
-            AppDatabase.getAppDatabase()
-                    .dashPayProfileDaoAsync()
-                    .loadByUserId(blockchainIdentity!!.uniqueIdString).observe(context.lifecycleOwner()!!, Observer {
-=======
             PlatformRepo.getInstance().loadProfileByUserId(blockchainIdentity!!.uniqueIdString)
                     .observe(context.lifecycleOwner()!!, Observer {
->>>>>>> ac57701b
                         if (it !== null) {
                             val displayName = it.displayName
                             if (displayName.isNotEmpty()) {
