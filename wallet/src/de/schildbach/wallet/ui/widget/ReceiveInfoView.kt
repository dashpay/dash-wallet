/*
 * Copyright 2019 Dash Core Group
 *
 * Licensed under the Apache License, Version 2.0 (the "License");
 * you may not use this file except in compliance with the License.
 * You may obtain a copy of the License at
 *
 *    http://www.apache.org/licenses/LICENSE-2.0
 *
 * Unless required by applicable law or agreed to in writing, software
 * distributed under the License is distributed on an "AS IS" BASIS,
 * WITHOUT WARRANTIES OR CONDITIONS OF ANY KIND, either express or implied.
 * See the License for the specific language governing permissions and
 * limitations under the License.
 */

package de.schildbach.wallet.ui.widget

import android.content.ClipData
import android.content.ClipboardManager
import android.content.Context
import android.content.Intent
import android.graphics.drawable.BitmapDrawable
import android.text.SpannableString
import android.text.style.ImageSpan
import android.util.AttributeSet
import android.view.View
import androidx.constraintlayout.widget.ConstraintLayout
import androidx.core.content.ContextCompat
import androidx.lifecycle.Observer
<<<<<<< HEAD
import com.bumptech.glide.Glide
import de.schildbach.wallet.WalletApplication
import de.schildbach.wallet.lifecycleOwner
import de.schildbach.wallet.ui.ReceiveActivity
import de.schildbach.wallet.ui.UserAvatarPlaceholderDrawable
import de.schildbach.wallet.ui.dashpay.PlatformRepo
=======
import de.schildbach.wallet.WalletApplication
import de.schildbach.wallet.lifecycleOwner
import de.schildbach.wallet.ui.ReceiveActivity
import de.schildbach.wallet.ui.dashpay.PlatformRepo
import de.schildbach.wallet.ui.dashpay.utils.ProfilePictureDisplay
>>>>>>> 0562d359
import de.schildbach.wallet.util.Qr
import de.schildbach.wallet.util.Toast
import de.schildbach.wallet_test.R
import kotlinx.android.synthetic.main.receive_info_view.view.*
import org.bitcoinj.core.Address
import org.bitcoinj.core.Coin
import org.bitcoinj.uri.BitcoinURI
import org.bitcoinj.uri.BitcoinURIParseException
import org.dash.wallet.common.Configuration
import org.dashevo.dashpay.BlockchainIdentity
import org.slf4j.LoggerFactory


class ReceiveInfoView(context: Context, attrs: AttributeSet?) : ConstraintLayout(context, attrs) {

    private val log = LoggerFactory.getLogger(ReceiveInfoView::class.java)

    private var config: Configuration? = null
    private var blockchainIdentity: BlockchainIdentity? = null

    private lateinit var address: Address
    var amount: Coin? = null
        set(value) {
            field = value
            refresh()
        }

    private lateinit var paymentRequestUri: String
    private lateinit var qrCodeBitmap: BitmapDrawable

    init {
        inflate(context, R.layout.receive_info_view, this)

        val attrsArray = context.obtainStyledAttributes(attrs, R.styleable.ReceiveInfoView)
        try {
            val showAmountAction = attrsArray.getBoolean(R.styleable.ReceiveInfoView_ri_show_amount_action, true)
            specify_amount_button.visibility = if (showAmountAction) View.VISIBLE else View.GONE
            val showShareAction = attrsArray.getBoolean(R.styleable.ReceiveInfoView_ri_show_share_action, true)
            share_button.visibility = if (showShareAction) View.VISIBLE else View.GONE
        } finally {
            attrsArray.recycle()
        }

        if (!isInEditMode) {
            val walletApplication = context.applicationContext as WalletApplication
            config = walletApplication.configuration
            blockchainIdentity = PlatformRepo.getInstance().getBlockchainIdentity()

            address_preview_pane.setOnClickListener {
                handleCopyAddress()
            }
            specify_amount_button.setOnClickListener {
                handleSpecifyAmount()
            }
            share_button.setOnClickListener {
                handleShare()
            }
            share_button2.setOnClickListener {
                handleShare()
            }

            refresh()
            setupUser()
        }
    }

    private fun refresh() {
        refreshData()

        qrCodeBitmap = BitmapDrawable(resources, Qr.bitmap(paymentRequestUri))
        qrCodeBitmap.isFilterBitmap = false

        qr_preview.setImageDrawable(qrCodeBitmap)
        address_preview.text = address.toBase58() + "  "

        val addressSpannable = SpannableString.valueOf(address_preview.text)
        val copyIconDrawable = ContextCompat.getDrawable(context, R.drawable.ic_copy_addres)!!
        val iconSize = address_preview.lineHeight
        copyIconDrawable.setBounds(0, 0, iconSize, iconSize)
        val imageSpan = ImageSpan(copyIconDrawable, ImageSpan.ALIGN_BOTTOM)
        addressSpannable.setSpan(imageSpan, addressSpannable.length - 1, addressSpannable.length, 0)
        address_preview.text = addressSpannable
    }

    private fun setupUser() {
        if (blockchainIdentity != null) {
            avatar_container.visibility = View.VISIBLE
            qr_dash_logo.visibility = View.GONE
            username_1.visibility = View.VISIBLE
            username_2.visibility = View.VISIBLE
            val username = blockchainIdentity!!.currentUsername!!

            PlatformRepo.getInstance().loadProfileByUserId(blockchainIdentity!!.uniqueIdString)
                    .observe(context.lifecycleOwner()!!, Observer {
                        if (it !== null) {
                            val displayName = it.displayName
                            if (displayName.isNotEmpty()) {
                                username_1.text = displayName
                                username_2.text = username
                            } else {
                                username_1.text = username
                                username_2.visibility = View.GONE
                            }

<<<<<<< HEAD
                            val defaultAvatar = UserAvatarPlaceholderDrawable.getDrawable(context, username[0])
                            if (it.avatarUrl.isNotEmpty()) {
                                Glide.with(avatar).load(it.avatarUrl).circleCrop()
                                        .placeholder(defaultAvatar).into(avatar)
                            } else {
                                avatar.setImageDrawable(defaultAvatar)
                            }
=======
                            ProfilePictureDisplay.display(avatar, it)
>>>>>>> 0562d359
                        }
                    })

        } else {
            username_1.visibility = View.GONE
            username_2.visibility = View.GONE
        }
    }

    private fun refreshData() {
        val walletApplication = context.applicationContext as WalletApplication
        address = walletApplication.wallet.freshReceiveAddress()
        val ownName = config!!.ownName
        paymentRequestUri = BitcoinURI.convertToBitcoinURI(address.parameters, address.toString(),
                amount, ownName, null, blockchainIdentity?.currentUsername)
    }

    private fun handleCopyAddress() {
        try {
            val clipboardManager = context.getSystemService(Context.CLIPBOARD_SERVICE) as ClipboardManager
            if (amount != null) {
                clipboardManager.setPrimaryClip(ClipData.newPlainText("Dash payment request", paymentRequestUri))
            } else {
                clipboardManager.setPrimaryClip(ClipData.newPlainText("Dash address", address.toBase58()))
            }
            Toast(context).toast(R.string.receive_copied)
            log.info("address copied to clipboard: {}", address)
        } catch (ignore: BitcoinURIParseException) {

        }
    }

    private fun handleSpecifyAmount() {
        context.startActivity(Intent(context, ReceiveActivity::class.java))
    }

    private fun handleShare() {
        val intent = Intent(Intent.ACTION_SEND)
        intent.type = "text/plain"
        intent.putExtra(Intent.EXTRA_TEXT, paymentRequestUri)
        context.startActivity(Intent.createChooser(intent, resources.getString(R.string.request_coins_share_dialog_title)))
        log.info("payment request shared via intent: {}", paymentRequestUri)
    }

    fun setupForDialog() {
        username_1.visibility = View.GONE
        username_2.visibility = View.GONE
        share_button.visibility = View.GONE
        share_button2.visibility = View.VISIBLE
    }
}<|MERGE_RESOLUTION|>--- conflicted
+++ resolved
@@ -28,20 +28,11 @@
 import androidx.constraintlayout.widget.ConstraintLayout
 import androidx.core.content.ContextCompat
 import androidx.lifecycle.Observer
-<<<<<<< HEAD
-import com.bumptech.glide.Glide
-import de.schildbach.wallet.WalletApplication
-import de.schildbach.wallet.lifecycleOwner
-import de.schildbach.wallet.ui.ReceiveActivity
-import de.schildbach.wallet.ui.UserAvatarPlaceholderDrawable
-import de.schildbach.wallet.ui.dashpay.PlatformRepo
-=======
 import de.schildbach.wallet.WalletApplication
 import de.schildbach.wallet.lifecycleOwner
 import de.schildbach.wallet.ui.ReceiveActivity
 import de.schildbach.wallet.ui.dashpay.PlatformRepo
 import de.schildbach.wallet.ui.dashpay.utils.ProfilePictureDisplay
->>>>>>> 0562d359
 import de.schildbach.wallet.util.Qr
 import de.schildbach.wallet.util.Toast
 import de.schildbach.wallet_test.R
@@ -146,17 +137,7 @@
                                 username_2.visibility = View.GONE
                             }
 
-<<<<<<< HEAD
-                            val defaultAvatar = UserAvatarPlaceholderDrawable.getDrawable(context, username[0])
-                            if (it.avatarUrl.isNotEmpty()) {
-                                Glide.with(avatar).load(it.avatarUrl).circleCrop()
-                                        .placeholder(defaultAvatar).into(avatar)
-                            } else {
-                                avatar.setImageDrawable(defaultAvatar)
-                            }
-=======
                             ProfilePictureDisplay.display(avatar, it)
->>>>>>> 0562d359
                         }
                     })
 
