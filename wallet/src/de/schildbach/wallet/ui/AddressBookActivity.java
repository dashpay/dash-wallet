--- conflicted
+++ resolved
@@ -35,15 +35,8 @@
 
 import de.schildbach.wallet.Constants;
 import de.schildbach.wallet.util.ViewPagerTabs;
-<<<<<<< HEAD
-
-
 import de.schildbach.wallet.digitalcoin.R;
 
-
-=======
-import de.schildbach.wallet.R;
->>>>>>> 667cfd5a
 
 /**
  * @author Andreas Schildbach
