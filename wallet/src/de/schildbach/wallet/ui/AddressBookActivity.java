/*
 * Copyright 2011-2015 the original author or authors.
 *
 * This program is free software: you can redistribute it and/or modify
 * it under the terms of the GNU General Public License as published by
 * the Free Software Foundation, either version 3 of the License, or
 * (at your option) any later version.
 *
 * This program is distributed in the hope that it will be useful,
 * but WITHOUT ANY WARRANTY; without even the implied warranty of
 * MERCHANTABILITY or FITNESS FOR A PARTICULAR PURPOSE.  See the
 * GNU General Public License for more details.
 *
 * You should have received a copy of the GNU General Public License
 * along with this program.  If not, see <http://www.gnu.org/licenses/>.
 */

package de.schildbach.wallet.ui;

import java.util.ArrayList;
import java.util.Collections;
import java.util.List;

import org.bitcoinj.core.Address;
import org.bitcoinj.core.ECKey;
import org.bitcoinj.crypto.DeterministicKey;
import org.bitcoinj.wallet.Wallet;

<<<<<<< HEAD
=======
import com.google.common.collect.Iterables;

import de.schildbach.wallet.Constants;
import de.schildbach.wallet.util.ViewPagerTabs;
import de.schildbach.wallet_test.R;

import android.app.Fragment;
import android.app.FragmentManager;
import android.app.FragmentTransaction;
>>>>>>> e7829a15
import android.content.Context;
import android.content.Intent;
import android.os.Bundle;
import android.support.v4.app.Fragment;
import android.support.v4.app.FragmentManager;
import android.support.v4.app.FragmentTransaction;
import android.support.v4.view.PagerAdapter;
import android.support.v4.view.ViewPager;
import android.view.MenuItem;
import android.view.View;
import android.view.ViewGroup;

<<<<<<< HEAD
import com.google.common.collect.Iterables;

import de.schildbach.wallet.Constants;
import de.schildbach.wallet.util.ViewPagerTabs;
import hashengineering.darkcoin.wallet.R;


/**
 * @author Andreas Schildbach
 */
public final class AddressBookActivity extends AbstractWalletActivity
{
	public static void start(final Context context)
	{
		context.startActivity(new Intent(context, AddressBookActivity.class));
	}

	private WalletAddressesFragment walletAddressesFragment;
	private SendingAddressesFragment sendingAddressesFragment;

	private static final String TAG_LEFT = "wallet_addresses";
	private static final String TAG_RIGHT = "sending_addresses";

	@Override
	protected void onCreate(final Bundle savedInstanceState)
	{
		super.onCreate(savedInstanceState);

		setContentView(R.layout.address_book_content);

		final FragmentManager fragmentManager = getSupportFragmentManager();

		walletAddressesFragment = (WalletAddressesFragment) fragmentManager.findFragmentByTag(TAG_LEFT);
		sendingAddressesFragment = (SendingAddressesFragment) fragmentManager.findFragmentByTag(TAG_RIGHT);

		final FragmentTransaction removal = fragmentManager.beginTransaction();

		if (walletAddressesFragment == null)
			walletAddressesFragment = new WalletAddressesFragment();
		else
			removal.remove(walletAddressesFragment);

		if (sendingAddressesFragment == null)
			sendingAddressesFragment = new SendingAddressesFragment();
		else
			removal.remove(sendingAddressesFragment);

		if (!removal.isEmpty())
		{
			removal.commit();
			fragmentManager.executePendingTransactions();
		}

		final ViewPager pager = (ViewPager) findViewById(R.id.address_book_pager);
		if (pager != null)
		{
			pager.setAdapter(new TwoFragmentAdapter(fragmentManager, walletAddressesFragment, sendingAddressesFragment));

			final ViewPagerTabs pagerTabs = (ViewPagerTabs) findViewById(R.id.address_book_pager_tabs);
			pagerTabs.addTabLabels(R.string.address_book_list_receiving_title, R.string.address_book_list_sending_title);

			pager.setOnPageChangeListener(pagerTabs);
			final int position = 1;
			pager.setCurrentItem(position);
			pager.setPageMargin(2);
			pager.setPageMarginDrawable(R.color.bg_less_bright);

			pagerTabs.onPageSelected(position);
			pagerTabs.onPageScrolled(position, 0, 0);
		}
		else
		{
			fragmentManager.beginTransaction().add(R.id.wallet_addresses_fragment, walletAddressesFragment, TAG_LEFT)
					.add(R.id.sending_addresses_fragment, sendingAddressesFragment, TAG_RIGHT).commit();
		}

		updateFragments();
	}

	@Override
	public boolean onOptionsItemSelected(final MenuItem item)
	{
		switch (item.getItemId())
		{
			case android.R.id.home:
				finish();
				return true;
		}

		return super.onOptionsItemSelected(item);
	}

	/* private */void updateFragments()
	{
		final Wallet wallet = getWalletApplication().getWallet();
		final List<ECKey> derivedKeys = wallet.getIssuedReceiveKeys();
		Collections.sort(derivedKeys, DeterministicKey.CHILDNUM_ORDER);
		final List<ECKey> randomKeys = wallet.getImportedKeys();
		final ArrayList<Address> addresses = new ArrayList<Address>(derivedKeys.size() + randomKeys.size());

		for (final ECKey key : Iterables.concat(derivedKeys, randomKeys))
		{
			final Address address = key.toAddress(Constants.NETWORK_PARAMETERS);
			addresses.add(address);
		}

		sendingAddressesFragment.setWalletAddresses(addresses);
	}

	private static class TwoFragmentAdapter extends PagerAdapter
	{
		private final FragmentManager fragmentManager;
		private final Fragment left;
		private final Fragment right;

		private FragmentTransaction currentTransaction = null;
		private Fragment currentPrimaryItem = null;

		public TwoFragmentAdapter(final FragmentManager fragmentManager, final Fragment left, final Fragment right)
		{
			this.fragmentManager = fragmentManager;
			this.left = left;
			this.right = right;
		}

		@Override
		public int getCount()
		{
			return 2;
		}

		@Override
		public Object instantiateItem(final ViewGroup container, final int position)
		{
			if (currentTransaction == null)
				currentTransaction = fragmentManager.beginTransaction();

			final String tag = (position == 0) ? TAG_LEFT : TAG_RIGHT;
			final Fragment fragment = (position == 0) ? left : right;
			currentTransaction.add(container.getId(), fragment, tag);

			if (fragment != currentPrimaryItem)
			{
				fragment.setMenuVisibility(false);
				fragment.setUserVisibleHint(false);
			}

			return fragment;
		}

		@Override
		public void destroyItem(final ViewGroup container, final int position, final Object object)
		{
			throw new UnsupportedOperationException();
		}

		@Override
		public void setPrimaryItem(final ViewGroup container, final int position, final Object object)
		{
			final Fragment fragment = (Fragment) object;
			if (fragment != currentPrimaryItem)
			{
				if (currentPrimaryItem != null)
				{
					currentPrimaryItem.setMenuVisibility(false);
					currentPrimaryItem.setUserVisibleHint(false);
				}
				if (fragment != null)
				{
					fragment.setMenuVisibility(true);
					fragment.setUserVisibleHint(true);
				}
				currentPrimaryItem = fragment;
			}
		}

		@Override
		public void finishUpdate(final ViewGroup container)
		{
			if (currentTransaction != null)
			{
				currentTransaction.commitAllowingStateLoss();
				currentTransaction = null;
				fragmentManager.executePendingTransactions();
			}
		}

		@Override
		public boolean isViewFromObject(final View view, final Object object)
		{
			return ((Fragment) object).getView() == view;
		}
	}
=======
/**
 * @author Andreas Schildbach
 */
public final class AddressBookActivity extends AbstractWalletActivity {
    public static void start(final Context context) {
        context.startActivity(new Intent(context, AddressBookActivity.class));
    }

    private WalletAddressesFragment walletAddressesFragment;
    private SendingAddressesFragment sendingAddressesFragment;

    private static final String TAG_LEFT = "wallet_addresses";
    private static final String TAG_RIGHT = "sending_addresses";

    @Override
    protected void onCreate(final Bundle savedInstanceState) {
        super.onCreate(savedInstanceState);

        setContentView(R.layout.address_book_content);

        final FragmentManager fragmentManager = getFragmentManager();

        walletAddressesFragment = (WalletAddressesFragment) fragmentManager.findFragmentByTag(TAG_LEFT);
        sendingAddressesFragment = (SendingAddressesFragment) fragmentManager.findFragmentByTag(TAG_RIGHT);

        final FragmentTransaction removal = fragmentManager.beginTransaction();

        if (walletAddressesFragment == null)
            walletAddressesFragment = new WalletAddressesFragment();
        else
            removal.remove(walletAddressesFragment);

        if (sendingAddressesFragment == null)
            sendingAddressesFragment = new SendingAddressesFragment();
        else
            removal.remove(sendingAddressesFragment);

        if (!removal.isEmpty()) {
            removal.commit();
            fragmentManager.executePendingTransactions();
        }

        final ViewPager pager = (ViewPager) findViewById(R.id.address_book_pager);
        if (pager != null) {
            pager.setAdapter(
                    new TwoFragmentAdapter(fragmentManager, walletAddressesFragment, sendingAddressesFragment));

            final ViewPagerTabs pagerTabs = (ViewPagerTabs) findViewById(R.id.address_book_pager_tabs);
            pagerTabs.addTabLabels(R.string.address_book_list_receiving_title,
                    R.string.address_book_list_sending_title);

            pager.setOnPageChangeListener(pagerTabs);
            final int position = 1;
            pager.setCurrentItem(position);
            pager.setPageMargin(2);
            pager.setPageMarginDrawable(R.color.bg_less_bright);

            pagerTabs.onPageSelected(position);
            pagerTabs.onPageScrolled(position, 0, 0);
        } else {
            fragmentManager.beginTransaction().add(R.id.wallet_addresses_fragment, walletAddressesFragment, TAG_LEFT)
                    .add(R.id.sending_addresses_fragment, sendingAddressesFragment, TAG_RIGHT).commit();
        }

        updateFragments();
    }

    @Override
    public boolean onOptionsItemSelected(final MenuItem item) {
        switch (item.getItemId()) {
        case android.R.id.home:
            finish();
            return true;
        }

        return super.onOptionsItemSelected(item);
    }

    /* private */void updateFragments() {
        final Wallet wallet = getWalletApplication().getWallet();
        final List<ECKey> derivedKeys = wallet.getIssuedReceiveKeys();
        Collections.sort(derivedKeys, DeterministicKey.CHILDNUM_ORDER);
        final List<ECKey> randomKeys = wallet.getImportedKeys();
        final ArrayList<Address> addresses = new ArrayList<Address>(derivedKeys.size() + randomKeys.size());

        for (final ECKey key : Iterables.concat(derivedKeys, randomKeys)) {
            final Address address = key.toAddress(Constants.NETWORK_PARAMETERS);
            addresses.add(address);
        }

        sendingAddressesFragment.setWalletAddresses(addresses);
    }

    private static class TwoFragmentAdapter extends PagerAdapter {
        private final FragmentManager fragmentManager;
        private final Fragment left;
        private final Fragment right;

        private FragmentTransaction currentTransaction = null;
        private Fragment currentPrimaryItem = null;

        public TwoFragmentAdapter(final FragmentManager fragmentManager, final Fragment left, final Fragment right) {
            this.fragmentManager = fragmentManager;
            this.left = left;
            this.right = right;
        }

        @Override
        public int getCount() {
            return 2;
        }

        @Override
        public Object instantiateItem(final ViewGroup container, final int position) {
            if (currentTransaction == null)
                currentTransaction = fragmentManager.beginTransaction();

            final String tag = (position == 0) ? TAG_LEFT : TAG_RIGHT;
            final Fragment fragment = (position == 0) ? left : right;
            currentTransaction.add(container.getId(), fragment, tag);

            if (fragment != currentPrimaryItem) {
                fragment.setMenuVisibility(false);
                fragment.setUserVisibleHint(false);
            }

            return fragment;
        }

        @Override
        public void destroyItem(final ViewGroup container, final int position, final Object object) {
            throw new UnsupportedOperationException();
        }

        @Override
        public void setPrimaryItem(final ViewGroup container, final int position, final Object object) {
            final Fragment fragment = (Fragment) object;
            if (fragment != currentPrimaryItem) {
                if (currentPrimaryItem != null) {
                    currentPrimaryItem.setMenuVisibility(false);
                    currentPrimaryItem.setUserVisibleHint(false);
                }
                if (fragment != null) {
                    fragment.setMenuVisibility(true);
                    fragment.setUserVisibleHint(true);
                }
                currentPrimaryItem = fragment;
            }
        }

        @Override
        public void finishUpdate(final ViewGroup container) {
            if (currentTransaction != null) {
                currentTransaction.commitAllowingStateLoss();
                currentTransaction = null;
                fragmentManager.executePendingTransactions();
            }
        }

        @Override
        public boolean isViewFromObject(final View view, final Object object) {
            return ((Fragment) object).getView() == view;
        }
    }
>>>>>>> e7829a15
}<|MERGE_RESOLUTION|>--- conflicted
+++ resolved
@@ -26,8 +26,6 @@
 import org.bitcoinj.crypto.DeterministicKey;
 import org.bitcoinj.wallet.Wallet;
 
-<<<<<<< HEAD
-=======
 import com.google.common.collect.Iterables;
 
 import de.schildbach.wallet.Constants;
@@ -37,34 +35,20 @@
 import android.app.Fragment;
 import android.app.FragmentManager;
 import android.app.FragmentTransaction;
->>>>>>> e7829a15
 import android.content.Context;
 import android.content.Intent;
 import android.os.Bundle;
-import android.support.v4.app.Fragment;
-import android.support.v4.app.FragmentManager;
-import android.support.v4.app.FragmentTransaction;
 import android.support.v4.view.PagerAdapter;
 import android.support.v4.view.ViewPager;
 import android.view.MenuItem;
 import android.view.View;
 import android.view.ViewGroup;
 
-<<<<<<< HEAD
-import com.google.common.collect.Iterables;
-
-import de.schildbach.wallet.Constants;
-import de.schildbach.wallet.util.ViewPagerTabs;
-import hashengineering.darkcoin.wallet.R;
-
-
 /**
  * @author Andreas Schildbach
  */
-public final class AddressBookActivity extends AbstractWalletActivity
-{
-	public static void start(final Context context)
-	{
+public final class AddressBookActivity extends AbstractWalletActivity {
+	public static void start(final Context context) {
 		context.startActivity(new Intent(context, AddressBookActivity.class));
 	}
 
@@ -75,13 +59,12 @@
 	private static final String TAG_RIGHT = "sending_addresses";
 
 	@Override
-	protected void onCreate(final Bundle savedInstanceState)
-	{
+	protected void onCreate(final Bundle savedInstanceState) {
 		super.onCreate(savedInstanceState);
 
 		setContentView(R.layout.address_book_content);
 
-		final FragmentManager fragmentManager = getSupportFragmentManager();
+		final FragmentManager fragmentManager = getFragmentManager();
 
 		walletAddressesFragment = (WalletAddressesFragment) fragmentManager.findFragmentByTag(TAG_LEFT);
 		sendingAddressesFragment = (SendingAddressesFragment) fragmentManager.findFragmentByTag(TAG_RIGHT);
@@ -98,19 +81,19 @@
 		else
 			removal.remove(sendingAddressesFragment);
 
-		if (!removal.isEmpty())
-		{
+		if (!removal.isEmpty()) {
 			removal.commit();
 			fragmentManager.executePendingTransactions();
 		}
 
 		final ViewPager pager = (ViewPager) findViewById(R.id.address_book_pager);
-		if (pager != null)
-		{
-			pager.setAdapter(new TwoFragmentAdapter(fragmentManager, walletAddressesFragment, sendingAddressesFragment));
+		if (pager != null) {
+			pager.setAdapter(
+					new TwoFragmentAdapter(fragmentManager, walletAddressesFragment, sendingAddressesFragment));
 
 			final ViewPagerTabs pagerTabs = (ViewPagerTabs) findViewById(R.id.address_book_pager_tabs);
-			pagerTabs.addTabLabels(R.string.address_book_list_receiving_title, R.string.address_book_list_sending_title);
+			pagerTabs.addTabLabels(R.string.address_book_list_receiving_title,
+					R.string.address_book_list_sending_title);
 
 			pager.setOnPageChangeListener(pagerTabs);
 			final int position = 1;
@@ -120,9 +103,7 @@
 
 			pagerTabs.onPageSelected(position);
 			pagerTabs.onPageScrolled(position, 0, 0);
-		}
-		else
-		{
+		} else {
 			fragmentManager.beginTransaction().add(R.id.wallet_addresses_fragment, walletAddressesFragment, TAG_LEFT)
 					.add(R.id.sending_addresses_fragment, sendingAddressesFragment, TAG_RIGHT).commit();
 		}
@@ -131,10 +112,8 @@
 	}
 
 	@Override
-	public boolean onOptionsItemSelected(final MenuItem item)
-	{
-		switch (item.getItemId())
-		{
+	public boolean onOptionsItemSelected(final MenuItem item) {
+		switch (item.getItemId()) {
 			case android.R.id.home:
 				finish();
 				return true;
@@ -143,16 +122,14 @@
 		return super.onOptionsItemSelected(item);
 	}
 
-	/* private */void updateFragments()
-	{
+	/* private */void updateFragments() {
 		final Wallet wallet = getWalletApplication().getWallet();
 		final List<ECKey> derivedKeys = wallet.getIssuedReceiveKeys();
 		Collections.sort(derivedKeys, DeterministicKey.CHILDNUM_ORDER);
 		final List<ECKey> randomKeys = wallet.getImportedKeys();
 		final ArrayList<Address> addresses = new ArrayList<Address>(derivedKeys.size() + randomKeys.size());
 
-		for (final ECKey key : Iterables.concat(derivedKeys, randomKeys))
-		{
+		for (final ECKey key : Iterables.concat(derivedKeys, randomKeys)) {
 			final Address address = key.toAddress(Constants.NETWORK_PARAMETERS);
 			addresses.add(address);
 		}
@@ -160,8 +137,7 @@
 		sendingAddressesFragment.setWalletAddresses(addresses);
 	}
 
-	private static class TwoFragmentAdapter extends PagerAdapter
-	{
+	private static class TwoFragmentAdapter extends PagerAdapter {
 		private final FragmentManager fragmentManager;
 		private final Fragment left;
 		private final Fragment right;
@@ -169,22 +145,19 @@
 		private FragmentTransaction currentTransaction = null;
 		private Fragment currentPrimaryItem = null;
 
-		public TwoFragmentAdapter(final FragmentManager fragmentManager, final Fragment left, final Fragment right)
-		{
+		public TwoFragmentAdapter(final FragmentManager fragmentManager, final Fragment left, final Fragment right) {
 			this.fragmentManager = fragmentManager;
 			this.left = left;
 			this.right = right;
 		}
 
 		@Override
-		public int getCount()
-		{
+		public int getCount() {
 			return 2;
 		}
 
 		@Override
-		public Object instantiateItem(final ViewGroup container, final int position)
-		{
+		public Object instantiateItem(final ViewGroup container, final int position) {
 			if (currentTransaction == null)
 				currentTransaction = fragmentManager.beginTransaction();
 
@@ -192,8 +165,7 @@
 			final Fragment fragment = (position == 0) ? left : right;
 			currentTransaction.add(container.getId(), fragment, tag);
 
-			if (fragment != currentPrimaryItem)
-			{
+			if (fragment != currentPrimaryItem) {
 				fragment.setMenuVisibility(false);
 				fragment.setUserVisibleHint(false);
 			}
@@ -202,24 +174,19 @@
 		}
 
 		@Override
-		public void destroyItem(final ViewGroup container, final int position, final Object object)
-		{
+		public void destroyItem(final ViewGroup container, final int position, final Object object) {
 			throw new UnsupportedOperationException();
 		}
 
 		@Override
-		public void setPrimaryItem(final ViewGroup container, final int position, final Object object)
-		{
+		public void setPrimaryItem(final ViewGroup container, final int position, final Object object) {
 			final Fragment fragment = (Fragment) object;
-			if (fragment != currentPrimaryItem)
-			{
-				if (currentPrimaryItem != null)
-				{
+			if (fragment != currentPrimaryItem) {
+				if (currentPrimaryItem != null) {
 					currentPrimaryItem.setMenuVisibility(false);
 					currentPrimaryItem.setUserVisibleHint(false);
 				}
-				if (fragment != null)
-				{
+				if (fragment != null) {
 					fragment.setMenuVisibility(true);
 					fragment.setUserVisibleHint(true);
 				}
@@ -228,10 +195,8 @@
 		}
 
 		@Override
-		public void finishUpdate(final ViewGroup container)
-		{
-			if (currentTransaction != null)
-			{
+		public void finishUpdate(final ViewGroup container) {
+			if (currentTransaction != null) {
 				currentTransaction.commitAllowingStateLoss();
 				currentTransaction = null;
 				fragmentManager.executePendingTransactions();
@@ -239,175 +204,8 @@
 		}
 
 		@Override
-		public boolean isViewFromObject(final View view, final Object object)
-		{
+		public boolean isViewFromObject(final View view, final Object object) {
 			return ((Fragment) object).getView() == view;
 		}
 	}
-=======
-/**
- * @author Andreas Schildbach
- */
-public final class AddressBookActivity extends AbstractWalletActivity {
-    public static void start(final Context context) {
-        context.startActivity(new Intent(context, AddressBookActivity.class));
-    }
-
-    private WalletAddressesFragment walletAddressesFragment;
-    private SendingAddressesFragment sendingAddressesFragment;
-
-    private static final String TAG_LEFT = "wallet_addresses";
-    private static final String TAG_RIGHT = "sending_addresses";
-
-    @Override
-    protected void onCreate(final Bundle savedInstanceState) {
-        super.onCreate(savedInstanceState);
-
-        setContentView(R.layout.address_book_content);
-
-        final FragmentManager fragmentManager = getFragmentManager();
-
-        walletAddressesFragment = (WalletAddressesFragment) fragmentManager.findFragmentByTag(TAG_LEFT);
-        sendingAddressesFragment = (SendingAddressesFragment) fragmentManager.findFragmentByTag(TAG_RIGHT);
-
-        final FragmentTransaction removal = fragmentManager.beginTransaction();
-
-        if (walletAddressesFragment == null)
-            walletAddressesFragment = new WalletAddressesFragment();
-        else
-            removal.remove(walletAddressesFragment);
-
-        if (sendingAddressesFragment == null)
-            sendingAddressesFragment = new SendingAddressesFragment();
-        else
-            removal.remove(sendingAddressesFragment);
-
-        if (!removal.isEmpty()) {
-            removal.commit();
-            fragmentManager.executePendingTransactions();
-        }
-
-        final ViewPager pager = (ViewPager) findViewById(R.id.address_book_pager);
-        if (pager != null) {
-            pager.setAdapter(
-                    new TwoFragmentAdapter(fragmentManager, walletAddressesFragment, sendingAddressesFragment));
-
-            final ViewPagerTabs pagerTabs = (ViewPagerTabs) findViewById(R.id.address_book_pager_tabs);
-            pagerTabs.addTabLabels(R.string.address_book_list_receiving_title,
-                    R.string.address_book_list_sending_title);
-
-            pager.setOnPageChangeListener(pagerTabs);
-            final int position = 1;
-            pager.setCurrentItem(position);
-            pager.setPageMargin(2);
-            pager.setPageMarginDrawable(R.color.bg_less_bright);
-
-            pagerTabs.onPageSelected(position);
-            pagerTabs.onPageScrolled(position, 0, 0);
-        } else {
-            fragmentManager.beginTransaction().add(R.id.wallet_addresses_fragment, walletAddressesFragment, TAG_LEFT)
-                    .add(R.id.sending_addresses_fragment, sendingAddressesFragment, TAG_RIGHT).commit();
-        }
-
-        updateFragments();
-    }
-
-    @Override
-    public boolean onOptionsItemSelected(final MenuItem item) {
-        switch (item.getItemId()) {
-        case android.R.id.home:
-            finish();
-            return true;
-        }
-
-        return super.onOptionsItemSelected(item);
-    }
-
-    /* private */void updateFragments() {
-        final Wallet wallet = getWalletApplication().getWallet();
-        final List<ECKey> derivedKeys = wallet.getIssuedReceiveKeys();
-        Collections.sort(derivedKeys, DeterministicKey.CHILDNUM_ORDER);
-        final List<ECKey> randomKeys = wallet.getImportedKeys();
-        final ArrayList<Address> addresses = new ArrayList<Address>(derivedKeys.size() + randomKeys.size());
-
-        for (final ECKey key : Iterables.concat(derivedKeys, randomKeys)) {
-            final Address address = key.toAddress(Constants.NETWORK_PARAMETERS);
-            addresses.add(address);
-        }
-
-        sendingAddressesFragment.setWalletAddresses(addresses);
-    }
-
-    private static class TwoFragmentAdapter extends PagerAdapter {
-        private final FragmentManager fragmentManager;
-        private final Fragment left;
-        private final Fragment right;
-
-        private FragmentTransaction currentTransaction = null;
-        private Fragment currentPrimaryItem = null;
-
-        public TwoFragmentAdapter(final FragmentManager fragmentManager, final Fragment left, final Fragment right) {
-            this.fragmentManager = fragmentManager;
-            this.left = left;
-            this.right = right;
-        }
-
-        @Override
-        public int getCount() {
-            return 2;
-        }
-
-        @Override
-        public Object instantiateItem(final ViewGroup container, final int position) {
-            if (currentTransaction == null)
-                currentTransaction = fragmentManager.beginTransaction();
-
-            final String tag = (position == 0) ? TAG_LEFT : TAG_RIGHT;
-            final Fragment fragment = (position == 0) ? left : right;
-            currentTransaction.add(container.getId(), fragment, tag);
-
-            if (fragment != currentPrimaryItem) {
-                fragment.setMenuVisibility(false);
-                fragment.setUserVisibleHint(false);
-            }
-
-            return fragment;
-        }
-
-        @Override
-        public void destroyItem(final ViewGroup container, final int position, final Object object) {
-            throw new UnsupportedOperationException();
-        }
-
-        @Override
-        public void setPrimaryItem(final ViewGroup container, final int position, final Object object) {
-            final Fragment fragment = (Fragment) object;
-            if (fragment != currentPrimaryItem) {
-                if (currentPrimaryItem != null) {
-                    currentPrimaryItem.setMenuVisibility(false);
-                    currentPrimaryItem.setUserVisibleHint(false);
-                }
-                if (fragment != null) {
-                    fragment.setMenuVisibility(true);
-                    fragment.setUserVisibleHint(true);
-                }
-                currentPrimaryItem = fragment;
-            }
-        }
-
-        @Override
-        public void finishUpdate(final ViewGroup container) {
-            if (currentTransaction != null) {
-                currentTransaction.commitAllowingStateLoss();
-                currentTransaction = null;
-                fragmentManager.executePendingTransactions();
-            }
-        }
-
-        @Override
-        public boolean isViewFromObject(final View view, final Object object) {
-            return ((Fragment) object).getView() == view;
-        }
-    }
->>>>>>> e7829a15
 }