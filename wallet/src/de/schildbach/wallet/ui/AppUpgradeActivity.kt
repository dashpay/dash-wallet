--- conflicted
+++ resolved
@@ -23,16 +23,11 @@
 import android.view.View
 import android.widget.Toast
 import androidx.appcompat.app.AppCompatActivity
-<<<<<<< HEAD
 import androidx.lifecycle.Observer
 import de.schildbach.wallet.ui.main.MainActivity
 import androidx.lifecycle.ViewModelProvider
 import dagger.hilt.android.AndroidEntryPoint
 import de.schildbach.wallet.WalletApplication
-=======
-import dagger.hilt.android.AndroidEntryPoint
-import de.schildbach.wallet.ui.main.WalletActivity
->>>>>>> cc2bf09f
 import de.schildbach.wallet.ui.preference.PinRetryController
 import de.schildbach.wallet.ui.widget.PinPreviewView
 import de.schildbach.wallet_test.R
@@ -83,25 +78,12 @@
     }
 
     private fun askForPin() {
-<<<<<<< HEAD
-        title_pane.visibility = View.INVISIBLE
-        dash_logo.visibility = View.INVISIBLE
-        val checkPinSharedModel = ViewModelProvider(this)[CheckPinSharedModel::class.java]
-        checkPinSharedModel.onCorrectPinCallback.observe(this, Observer<Pair<Int?, String?>> { (_, pin) ->
-            onCorrectPin(pin!!)
-        })
-        checkPinSharedModel.onWalletEncryptedCallback.observe(this) { pin ->
-            if (pin == null) {
-                Toast.makeText(this, "Unable to encrypt wallet", Toast.LENGTH_LONG).show()
-            } else {
-=======
         binding.titlePane.visibility = View.INVISIBLE
         binding.dashLogo.visibility = View.INVISIBLE
         SetupPinDuringUpgradeDialog.show(this) { success, pin ->
             if (success == null) {
                 temporaryLockCheckRunnable.run()
             } else if (success == true && !pin.isNullOrEmpty()) {
->>>>>>> cc2bf09f
                 onCorrectPin(pin)
             } else {
                 Toast.makeText(this, "Unable to encrypt wallet", Toast.LENGTH_LONG).show()
