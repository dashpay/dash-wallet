--- conflicted
+++ resolved
@@ -92,10 +92,6 @@
                 onCorrectPin(pin)
             }
         }
-<<<<<<< HEAD
-
-=======
->>>>>>> 9c34b81f
         checkPinSharedModel.onCancelCallback.observe(this) {
             temporaryLockCheckRunnable.run()
         }
