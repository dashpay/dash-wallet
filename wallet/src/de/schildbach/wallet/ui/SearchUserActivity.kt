/*
 * Copyright 2020 Dash Core Group.
 *
 * This program is free software: you can redistribute it and/or modify
 * it under the terms of the GNU General Public License as published by
 * the Free Software Foundation, either version 3 of the License, or
 * (at your option) any later version.
 *
 * This program is distributed in the hope that it will be useful,
 * but WITHOUT ANY WARRANTY; without even the implied warranty of
 * MERCHANTABILITY or FITNESS FOR A PARTICULAR PURPOSE.  See the
 * GNU General Public License for more details.
 *
 * You should have received a copy of the GNU General Public License
 * along with this program.  If not, see <http://www.gnu.org/licenses/>.
 */

package de.schildbach.wallet.ui

import android.content.Context
import android.content.Intent
import android.graphics.drawable.AnimationDrawable
import android.os.Build
import android.os.Bundle
import android.os.Handler
import android.text.Editable
import android.text.TextWatcher
import android.util.TypedValue
import android.view.Gravity
import android.view.MenuItem
import android.view.View
import android.view.Window
import androidx.appcompat.widget.Toolbar
import androidx.constraintlayout.widget.ConstraintSet
import androidx.core.content.res.ResourcesCompat
import androidx.core.text.HtmlCompat
import androidx.lifecycle.Observer
import androidx.lifecycle.ViewModelProvider
import androidx.recyclerview.widget.LinearLayoutManager
import androidx.transition.ChangeBounds
import androidx.transition.Transition
import androidx.transition.TransitionManager
import de.schildbach.wallet.Constants.USERNAME_MIN_LENGTH
import de.schildbach.wallet.WalletApplication
import de.schildbach.wallet.data.UsernameSearchResult
import de.schildbach.wallet.livedata.Status
import de.schildbach.wallet.ui.dashpay.DashPayViewModel
import de.schildbach.wallet.ui.invite.InviteFriendActivity
import de.schildbach.wallet_test.R
import kotlinx.android.synthetic.main.activity_search_dashpay_profile_1.*
import kotlinx.android.synthetic.main.invite_friend_hint_view.*
import kotlinx.android.synthetic.main.user_search_empty_result.*
import kotlinx.android.synthetic.main.user_search_loading.*
import org.dash.wallet.common.InteractionAwareActivity

class SearchUserActivity : InteractionAwareActivity(), TextWatcher, ContactViewHolder.OnItemClickListener,
        ContactViewHolder.OnContactRequestButtonClickListener {

    companion object {

        private const val EXTRA_INIT_QUERY = "extra_init_query"

        fun createIntent(context: Context, initQuery: String?): Intent {
            return Intent(context, SearchUserActivity::class.java).apply {
                putExtra(EXTRA_INIT_QUERY, initQuery)
            }
        }
    }

    private lateinit var dashPayViewModel: DashPayViewModel
    private lateinit var walletApplication: WalletApplication
    private var handler: Handler = Handler()
    private lateinit var searchUserRunnable: Runnable
    private val adapter: UsernameSearchResultsAdapter = UsernameSearchResultsAdapter(this)
    private var query = ""

    override fun onCreate(savedInstanceState: Bundle?) {
        super.onCreate(savedInstanceState)

        if (Build.VERSION.SDK_INT >= Build.VERSION_CODES.LOLLIPOP) {
            with(window) {
                requestFeature(Window.FEATURE_CONTENT_TRANSITIONS)
            }
        }

        setContentView(R.layout.activity_search_dashpay_profile_root)
        walletApplication = application as WalletApplication

        val toolbar = findViewById<Toolbar>(R.id.toolbar)
        setSupportActionBar(toolbar)
        val actionBar = supportActionBar
        actionBar?.apply {
            setDisplayHomeAsUpEnabled(true)
            setDisplayShowHomeEnabled(true)
        }
        setTitle(R.string.add_new_contact)

        search_results_rv.layoutManager = LinearLayoutManager(this)
        search_results_rv.adapter = this.adapter
        this.adapter.itemClickListener = this

        initViewModel()

        var setChanged = false
        val constraintSet1 = ConstraintSet()
        constraintSet1.clone(root)
        val constraintSet2 = ConstraintSet()
        constraintSet2.clone(this, R.layout.activity_search_dashpay_profile_2)

        search.addTextChangedListener(this)
        search.setOnFocusChangeListener { _, hasFocus ->
            if (hasFocus && !setChanged) {
                val transition: Transition = ChangeBounds()
                transition.addListener(object : Transition.TransitionListener {
                    override fun onTransitionEnd(transition: Transition) {
<<<<<<< HEAD
                        search.setTextSize(TypedValue.COMPLEX_UNIT_SP, 16f)
                        search.gravity = Gravity.START or Gravity.CENTER_VERTICAL
                        val searchPadding = TypedValue.applyDimension(TypedValue.COMPLEX_UNIT_DIP,
                                60f, resources.displayMetrics).toInt()
                        search.setPadding(searchPadding, 0, 0, 0)
                        search.typeface = ResourcesCompat.getFont(this@SearchUserActivity,
                                R.font.montserrat_semibold)
                        search_results_rv.visibility = View.VISIBLE
=======
                        finalizeViewsTransition()
>>>>>>> fb6dbb85
                    }

                    override fun onTransitionResume(transition: Transition) {
                    }

                    override fun onTransitionPause(transition: Transition) {
                    }

                    override fun onTransitionCancel(transition: Transition) {
                    }

                    override fun onTransitionStart(transition: Transition) {
                        layout_title.visibility = View.GONE
                        find_a_user_label.visibility = View.GONE
                        invite_friend_hint_view_qwerty.visibility = View.GONE
                    }

                })
                TransitionManager.beginDelayedTransition(root, transition)
                constraintSet2.applyTo(root)
                setChanged = true
            }
        }

<<<<<<< HEAD
        invite_friend_hint_view_qwerty.setOnClickListener {
            startActivity(InviteFriendActivity.createIntent(this))
        }
        invite_friend_hint_view_asdf.setOnClickListener {
            startActivity(InviteFriendActivity.createIntent(this))
=======
        intent.getStringExtra(EXTRA_INIT_QUERY)?.let { initQuery ->
            constraintSet2.applyTo(root)
            setChanged = true
            layout_title.visibility = View.GONE
            find_a_user_label.visibility = View.GONE
            finalizeViewsTransition()
            search.setText(initQuery)
        }
    }

    private fun finalizeViewsTransition() {
        search.apply {
            setTextSize(TypedValue.COMPLEX_UNIT_SP, 16f)
            gravity = Gravity.START or Gravity.CENTER_VERTICAL
            val searchPadding = TypedValue.applyDimension(TypedValue.COMPLEX_UNIT_DIP, 60f, resources.displayMetrics).toInt()
            setPadding(searchPadding, 0, 0, 0)
            typeface = ResourcesCompat.getFont(this@SearchUserActivity, R.font.montserrat_semibold)
>>>>>>> fb6dbb85
        }
    }

    private fun initViewModel() {
        dashPayViewModel = ViewModelProvider(this).get(DashPayViewModel::class.java)
        dashPayViewModel.searchUsernamesLiveData.observe(this, Observer {
            imitateUserInteraction()
            if (Status.LOADING == it.status) {
                if (clearList) {
                    startLoading()
                }
            } else {
                if (clearList) {
                    stopLoading()
                }
                if (it.data != null) {
                    adapter.results = it.data
                    if (it.data.isEmpty()) {
                        showEmptyResult()
                    } else {
                        hideEmptyResult()
                    }
                } else {
                    showEmptyResult()
                }
            }
        })
        dashPayViewModel.sendContactRequestState.observe(this, Observer {
            imitateUserInteraction()
            adapter.sendContactRequestWorkStateMap = it
        })
    }

    private fun startLoading() {
        val query = search.text.toString()
        hideEmptyResult()
        search_loading.visibility = View.VISIBLE
        var loadingText = getString(R.string.search_user_loading)
        loadingText = loadingText.replace("%", "\"<b>$query</b>\"")
        search_loading_label.text = HtmlCompat.fromHtml(loadingText,
                HtmlCompat.FROM_HTML_MODE_COMPACT)
        (search_loading_icon.drawable as AnimationDrawable).start()
    }

    private fun stopLoading() {
        search_loading.visibility = View.GONE
        (search_loading_icon.drawable as AnimationDrawable).start()
    }

    private fun showEmptyResult() {
        search_user_empty_result.visibility = View.VISIBLE
        var emptyResultText = getString(R.string.search_user_no_results)
        emptyResultText += " \"<b>$query</b>\""
        no_results_label.text = HtmlCompat.fromHtml(emptyResultText, HtmlCompat.FROM_HTML_MODE_COMPACT)
    }

    private fun hideEmptyResult() {
        search_user_empty_result.visibility = View.GONE
    }

    var clearList: Boolean = true

    private fun searchUser(clearList: Boolean = true) {
        this.clearList = clearList
        if (clearList) {
            adapter.results = listOf()
            hideEmptyResult()
        }
        if (this::searchUserRunnable.isInitialized) {
            handler.removeCallbacks(searchUserRunnable)
        }
        if (query.length >= USERNAME_MIN_LENGTH) {
            searchUserRunnable = Runnable {
                dashPayViewModel.searchUsernames(query)
            }
            handler.postDelayed(searchUserRunnable, 500)
        }
    }

    override fun afterTextChanged(s: Editable?) {
        s?.let {
            imitateUserInteraction()
            query = it.toString()
            searchUser()
        }
    }

    override fun beforeTextChanged(s: CharSequence?, start: Int, count: Int, after: Int) {
    }

    override fun onTextChanged(s: CharSequence?, start: Int, before: Int, count: Int) {
    }

    override fun onItemClicked(view: View, usernameSearchResult: UsernameSearchResult) {
        startActivityForResult(DashPayUserActivity.createIntent(this@SearchUserActivity, usernameSearchResult),
                DashPayUserActivity.REQUEST_CODE_DEFAULT)

        overridePendingTransition(R.anim.slide_in_bottom, R.anim.activity_stay)
    }

    override fun onOptionsItemSelected(item: MenuItem): Boolean {
        when (item.itemId) {
            android.R.id.home -> {
                onBackPressed()
                return true
            }
        }
        return super.onOptionsItemSelected(item)
    }

    override fun onAcceptRequest(usernameSearchResult: UsernameSearchResult, position: Int) {
        dashPayViewModel.sendContactRequest(usernameSearchResult.fromContactRequest!!.userId)
    }

    override fun onIgnoreRequest(usernameSearchResult: UsernameSearchResult, position: Int) {
    }

    override fun onActivityResult(requestCode: Int, resultCode: Int, data: Intent?) {
        super.onActivityResult(requestCode, resultCode, data)
        if (requestCode == DashPayUserActivity.REQUEST_CODE_DEFAULT && resultCode == DashPayUserActivity.RESULT_CODE_CHANGED) {
            searchUser(false)
        }
    }
}<|MERGE_RESOLUTION|>--- conflicted
+++ resolved
@@ -113,18 +113,8 @@
                 val transition: Transition = ChangeBounds()
                 transition.addListener(object : Transition.TransitionListener {
                     override fun onTransitionEnd(transition: Transition) {
-<<<<<<< HEAD
-                        search.setTextSize(TypedValue.COMPLEX_UNIT_SP, 16f)
-                        search.gravity = Gravity.START or Gravity.CENTER_VERTICAL
-                        val searchPadding = TypedValue.applyDimension(TypedValue.COMPLEX_UNIT_DIP,
-                                60f, resources.displayMetrics).toInt()
-                        search.setPadding(searchPadding, 0, 0, 0)
-                        search.typeface = ResourcesCompat.getFont(this@SearchUserActivity,
-                                R.font.montserrat_semibold)
+                        finalizeViewsTransition()
                         search_results_rv.visibility = View.VISIBLE
-=======
-                        finalizeViewsTransition()
->>>>>>> fb6dbb85
                     }
 
                     override fun onTransitionResume(transition: Transition) {
@@ -149,13 +139,6 @@
             }
         }
 
-<<<<<<< HEAD
-        invite_friend_hint_view_qwerty.setOnClickListener {
-            startActivity(InviteFriendActivity.createIntent(this))
-        }
-        invite_friend_hint_view_asdf.setOnClickListener {
-            startActivity(InviteFriendActivity.createIntent(this))
-=======
         intent.getStringExtra(EXTRA_INIT_QUERY)?.let { initQuery ->
             constraintSet2.applyTo(root)
             setChanged = true
@@ -164,6 +147,13 @@
             finalizeViewsTransition()
             search.setText(initQuery)
         }
+
+        invite_friend_hint_view_qwerty.setOnClickListener {
+            startActivity(InviteFriendActivity.createIntent(this))
+        }
+        invite_friend_hint_view_asdf.setOnClickListener {
+            startActivity(InviteFriendActivity.createIntent(this))
+        }
     }
 
     private fun finalizeViewsTransition() {
@@ -173,7 +163,6 @@
             val searchPadding = TypedValue.applyDimension(TypedValue.COMPLEX_UNIT_DIP, 60f, resources.displayMetrics).toInt()
             setPadding(searchPadding, 0, 0, 0)
             typeface = ResourcesCompat.getFont(this@SearchUserActivity, R.font.montserrat_semibold)
->>>>>>> fb6dbb85
         }
     }
 
