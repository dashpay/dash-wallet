/*
 * Copyright 2020 Dash Core Group
 *
 * Licensed under the Apache License, Version 2.0 (the "License");
 * you may not use this file except in compliance with the License.
 * You may obtain a copy of the License at
 *
 *    http://www.apache.org/licenses/LICENSE-2.0
 *
 * Unless required by applicable law or agreed to in writing, software
 * distributed under the License is distributed on an "AS IS" BASIS,
 * WITHOUT WARRANTIES OR CONDITIONS OF ANY KIND, either express or implied.
 * See the License for the specific language governing permissions and
 * limitations under the License.
 */

package de.schildbach.wallet.ui

import android.Manifest
import android.app.Activity
import android.content.ClipData
import android.content.Context
import android.content.Intent
import android.content.pm.PackageManager
import android.database.Cursor
import android.graphics.Bitmap
import android.graphics.BitmapFactory
import android.graphics.RectF
import android.net.Uri
import android.os.Build
import android.os.Bundle
import android.provider.MediaStore
import android.text.Editable
import android.text.TextWatcher
import android.view.View
import android.view.WindowManager
import android.widget.Toast
import androidx.core.app.ActivityCompat
import androidx.core.content.ContextCompat
import androidx.core.content.FileProvider
import androidx.core.net.toUri
import androidx.lifecycle.Observer
import androidx.lifecycle.ViewModelProvider
import com.amulyakhare.textdrawable.TextDrawable
import com.bumptech.glide.Glide
import com.bumptech.glide.signature.ObjectKey
import com.google.android.gms.auth.api.signin.GoogleSignIn
import com.google.android.gms.auth.api.signin.GoogleSignInAccount
import com.google.android.gms.common.api.ApiException
import com.google.api.services.drive.Drive
import de.schildbach.wallet.Constants
import de.schildbach.wallet.data.DashPayProfile
import de.schildbach.wallet.livedata.Status
import de.schildbach.wallet.ui.dashpay.*
import de.schildbach.wallet.ui.dashpay.utils.GoogleDriveService
import de.schildbach.wallet.ui.dashpay.utils.ProfilePictureDisplay
import de.schildbach.wallet.ui.dashpay.work.UpdateProfileError
import de.schildbach.wallet_test.R
import kotlinx.android.synthetic.main.activity_edit_profile.*
import org.slf4j.LoggerFactory
import java.io.File
import java.io.FileNotFoundException
import java.io.IOException
import java.io.InputStream

class EditProfileActivity : BaseMenuActivity() {

    companion object {
        const val REQUEST_CODE_URI = 0
        const val REQUEST_CODE_IMAGE = 1
        const val REQUEST_CODE_CHOOSE_PICTURE_PERMISSION = 2
        const val REQUEST_CODE_TAKE_PICTURE_PERMISSION = 3
        const val REQUEST_CODE_CROP_IMAGE = 4
        const val REQUEST_CODE_GOOGLE_DRIVE_SIGN_IN = 5

        protected val log = LoggerFactory.getLogger(EditProfileActivity::class.java)

    }

    private lateinit var editProfileViewModel: EditProfileViewModel
    private lateinit var selectProfilePictureSharedViewModel: SelectProfilePictureSharedViewModel
    private lateinit var externalUrlSharedViewModel: ExternalUrlProfilePictureViewModel

    private var isEditing: Boolean = false
    private var defaultAvatar: TextDrawable? = null

    private var profilePictureChanged = false
    private var uploadProfilePictureStateDialog: UploadProfilePictureStateDialog? = null

    private var mDrive: Drive? = null

    override fun getLayoutId(): Int {
        return R.layout.activity_edit_profile
    }

    override fun onCreate(savedInstanceState: Bundle?) {
        super.onCreate(savedInstanceState)
        window.setSoftInputMode(WindowManager.LayoutParams.SOFT_INPUT_STATE_HIDDEN)

        setTitle(R.string.edit_profile)

        initViewModel()

        display_name.onFocusChangeListener = View.OnFocusChangeListener { _, hasFocus ->
            display_name_char_count.visibility = if (hasFocus) View.VISIBLE else View.INVISIBLE
        }
        val redTextColor = ContextCompat.getColor(this, R.color.dash_red)
        val mediumGrayTextColor = ContextCompat.getColor(this, R.color.medium_gray)
        display_name.addTextChangedListener(object : TextWatcher {
            override fun afterTextChanged(s: Editable?) {
                setEditingState(true)
                val charCount = s?.trim()?.length ?: 0
                display_name_char_count.text = getString(R.string.char_count, charCount,
                        Constants.DISPLAY_NAME_MAX_LENGTH)
                if (charCount > Constants.DISPLAY_NAME_MAX_LENGTH) {
                    display_name_char_count.setTextColor(redTextColor)
                } else {
                    display_name_char_count.setTextColor(mediumGrayTextColor)
                }
                activateDeactivateSave()
            }

            override fun beforeTextChanged(s: CharSequence?, start: Int, count: Int, after: Int) {

            }

            override fun onTextChanged(s: CharSequence?, start: Int, before: Int, count: Int) {

            }
        })

        about_me.addTextChangedListener(object : TextWatcher {
            override fun afterTextChanged(s: Editable?) {
                setEditingState(true)
                aboutMeCharCount.visibility = View.VISIBLE
                val charCount = s?.trim()?.length ?: 0
                aboutMeCharCount.text = getString(R.string.char_count, charCount,
                        Constants.ABOUT_ME_MAX_LENGTH)
                if (charCount > Constants.ABOUT_ME_MAX_LENGTH) {
                    aboutMeCharCount.setTextColor(redTextColor)
                } else {
                    aboutMeCharCount.setTextColor(mediumGrayTextColor)
                }
                activateDeactivateSave()
            }

            override fun beforeTextChanged(s: CharSequence?, start: Int, count: Int, after: Int) {

            }

            override fun onTextChanged(s: CharSequence?, start: Int, before: Int, count: Int) {

            }

        })
        save.setOnClickListener {
            save()
        }

        profile_edit_icon.setOnClickListener {
            selectImage(this)
        }

        selectProfilePictureSharedViewModel.onFromGravatarCallback.observe(this, Observer<Void> {
            externalUrlSharedViewModel.shouldCrop = false
            pictureFromGravatar()
        })

        selectProfilePictureSharedViewModel.onFromUrlCallback.observe(this, Observer<Void> {
            externalUrlSharedViewModel.shouldCrop = true
            pictureFromUrl()
        })

        selectProfilePictureSharedViewModel.onTakePictureCallback.observe(this, Observer<Void> {
            takePictureWithPermission()
        })

        selectProfilePictureSharedViewModel.onChoosePictureCallback.observe(this, Observer<Void> {
            choosePictureWithPermission()
        })

        //selectProfilePictureSharedViewModel.onChooseStorageService.observe(this, Observer<EditProfileViewModel.ProfilePictureStorageService> {
        //    uploadImage(it)
        //})

        editProfileViewModel.onTmpPictureReadyForEditEvent.observe(this, Observer {
            cropProfilePicture()
        })
    }

    private fun pictureFromGravatar() {
        if (editProfileViewModel.createTmpPictureFile()) {
            GravatarProfilePictureDialog.newInstance().show(supportFragmentManager, "")
        } else {
            Toast.makeText(this, "Unable to create temporary file", Toast.LENGTH_LONG).show()
        }
    }

    private fun pictureFromUrl() {
        if (editProfileViewModel.createTmpPictureFile()) {
            val initialUrl = externalUrlSharedViewModel.externalUrl?.toString()
                    ?: editProfileViewModel.dashPayProfile?.avatarUrl
            ExternalUrlProfilePictureDialog.newInstance(initialUrl).show(supportFragmentManager, "")
        } else {
            Toast.makeText(this, "Unable to create temporary file", Toast.LENGTH_LONG).show()
        }
    }

    private fun initViewModel() {
        editProfileViewModel = ViewModelProvider(this).get(EditProfileViewModel::class.java)
        selectProfilePictureSharedViewModel = ViewModelProvider(this).get(SelectProfilePictureSharedViewModel::class.java)
        externalUrlSharedViewModel = ViewModelProvider(this).get(ExternalUrlProfilePictureViewModel::class.java)

        // first ensure that we have a registered username
        editProfileViewModel.dashPayProfileData.observe(this, Observer { dashPayProfile ->
            if (dashPayProfile != null) {
                showProfileInfo(dashPayProfile)
            } else {
                finish()
            }
        })
        editProfileViewModel.updateProfileRequestState.observe(this, Observer {
            when (it.status) {
                Status.LOADING -> {
                    if (it.progress == 100) {
                        Toast.makeText(this@EditProfileActivity, "Update successful", Toast.LENGTH_LONG).show()
                    }
                }
                Status.ERROR -> {
                    var msg = it.message
                    if (msg == null) {
                        msg = "!!Error!!  ${it.exception!!.message}"
                    }
                    Toast.makeText(this@EditProfileActivity, msg, Toast.LENGTH_LONG).show()
                    setEditingState(true)
                }
                else -> {
                    // ignore
                }
            }
            setEditingState(it.status != Status.SUCCESS)
            activateDeactivateSave()
        })
        externalUrlSharedViewModel.validUrlChosenEvent.observe(this, Observer {
            if (it != null) {
                editProfileViewModel.saveExternalBitmap(it)
            } else {
                val username = editProfileViewModel.dashPayProfile!!.username
                ProfilePictureDisplay.displayDefault(dashpayUserAvatar, username)
            }
            profilePictureChanged = true
        })

        editProfileViewModel.profilePictureUploadLiveData.observe(this, Observer {
            when (it.status) {
                Status.LOADING -> {
                    setEditingState(true)
                    showUploadingDialog()
                }
                Status.SUCCESS -> {
                    showUploadedProfilePicture(it.data)
                }
                Status.ERROR -> {
                    showUploadErrorDialog(UpdateProfileError.UPLOAD)
                }
            }
        })
        editProfileViewModel.imgurDialogAcceptLiveData.observe(this, Observer { accepted ->
            if (accepted) {
                editProfileViewModel.uploadProfilePicture()
            }
        })
        editProfileViewModel.deleteProfilePictureConfirmationLiveData.observe(this, Observer { accepted ->
            if (accepted) {
                showProfilePictureServiceDialog(false)
            }
        })
    }

    private fun showUploadingDialog() {
        if (uploadProfilePictureStateDialog != null) {
            uploadProfilePictureStateDialog!!.dialog?.dismiss()
        }
        uploadProfilePictureStateDialog = UploadProfilePictureStateDialog.newInstance()
        uploadProfilePictureStateDialog!!.show(supportFragmentManager, null)
    }

    private fun showUploadedProfilePicture(url: String?) {
        profilePictureChanged = true
        if (uploadProfilePictureStateDialog != null && uploadProfilePictureStateDialog!!.dialog!!.isShowing) {
            uploadProfilePictureStateDialog!!.dismiss()
        }
        Glide.with(this).load(url).circleCrop().into(dashpayUserAvatar)
    }

    private fun showUploadErrorDialog(error: UpdateProfileError) {
        if (uploadProfilePictureStateDialog != null && uploadProfilePictureStateDialog!!.dialog!!.isShowing) {
            uploadProfilePictureStateDialog!!.showError(error)
            return
        } else if (uploadProfilePictureStateDialog != null) {
            uploadProfilePictureStateDialog!!.dialog?.dismiss()
        }
        uploadProfilePictureStateDialog = UploadProfilePictureStateDialog.newInstance(error)
        uploadProfilePictureStateDialog!!.show(supportFragmentManager, null)
    }

    fun activateDeactivateSave() {
        save.isEnabled = !(display_name.text.length > Constants.DISPLAY_NAME_MAX_LENGTH || about_me.text.length > Constants.ABOUT_ME_MAX_LENGTH)
    }

    fun save() {
        val displayName = display_name.text.toString().trim()
        val publicMessage = about_me.text.toString().trim()
        //TODO: profilePictureChanged?
        val avatarUrl = if (profilePictureChanged) {
            if (externalUrlSharedViewModel.externalUrl != null) {
                externalUrlSharedViewModel.externalUrl.toString()
            } else {
                editProfileViewModel.profilePictureUploadLiveData.value!!.data
            }
        } else {
            editProfileViewModel.dashPayProfile!!.avatarUrl
        }

<<<<<<< HEAD
        editProfileViewModel.broadcastUpdateProfile(displayName, publicMessage, avatarUrl?:"")
=======
        editProfileViewModel.broadcastUpdateProfile(displayName, publicMessage, avatarUrl ?: "")
>>>>>>> 29a96bcb
        save.isEnabled = false
        finish()

    }

    private fun showProfileInfo(profile: DashPayProfile) {
        ProfilePictureDisplay.display(dashpayUserAvatar, profile)
        about_me.setText(profile.publicMessage)
        display_name.setText(profile.displayName)
    }

    private fun setEditingState(isEditing: Boolean) {
        this.isEditing = isEditing
    }

    private fun takePictureWithPermission() {
        if (ContextCompat.checkSelfPermission(this, Manifest.permission.CAMERA) == PackageManager.PERMISSION_GRANTED) {
            takePicture()
        } else {
            ActivityCompat.requestPermissions(this, arrayOf(Manifest.permission.CAMERA), REQUEST_CODE_TAKE_PICTURE_PERMISSION)
        }
    }

    private fun choosePictureWithPermission() {
        if (ContextCompat.checkSelfPermission(this, Manifest.permission.READ_EXTERNAL_STORAGE) == PackageManager.PERMISSION_GRANTED) {
            choosePicture()
        } else {
            ActivityCompat.requestPermissions(this, arrayOf(Manifest.permission.READ_EXTERNAL_STORAGE), REQUEST_CODE_CHOOSE_PICTURE_PERMISSION)
        }
    }

    private fun selectImage(context: Context) {
        SelectProfilePictureDialog.createDialog()
                .show(supportFragmentManager, "selectPictureDialog")
    }

    private fun choosePicture() {
        if (editProfileViewModel.createTmpPictureFile()) {
            val pickPhoto = Intent(Intent.ACTION_PICK, MediaStore.Images.Media.EXTERNAL_CONTENT_URI)
            startActivityForResult(pickPhoto, REQUEST_CODE_URI)
        } else {
            Toast.makeText(this, "Unable to create temporary file", Toast.LENGTH_LONG).show()
        }
    }

    private fun takePicture() {
        if (editProfileViewModel.createTmpPictureFile()) {
            dispatchTakePictureIntent()
        } else {
            Toast.makeText(this, "Unable to create temporary file", Toast.LENGTH_LONG).show()
        }
    }

    private fun dispatchTakePictureIntent() {
        Intent(MediaStore.ACTION_IMAGE_CAPTURE).also { takePictureIntent ->
            // Ensure that there's a camera activity to handle the intent
            takePictureIntent.resolveActivity(packageManager)?.also {
                val tmpFileUri = getFileUri(editProfileViewModel.tmpPictureFile)
                takePictureIntent.putExtra(MediaStore.EXTRA_OUTPUT, tmpFileUri)
                if (Build.VERSION.SDK_INT <= Build.VERSION_CODES.LOLLIPOP) {
                    // to avoid 'SecurityException: Permission Denial' on KitKat
                    takePictureIntent.clipData = ClipData.newRawUri("", tmpFileUri)
                    takePictureIntent.addFlags(Intent.FLAG_GRANT_WRITE_URI_PERMISSION or Intent.FLAG_GRANT_READ_URI_PERMISSION)
                }
                startActivityForResult(takePictureIntent, REQUEST_CODE_IMAGE)
            }
        }
    }

    override fun onActivityResult(requestCode: Int, resultCode: Int, data: Intent?) {
        super.onActivityResult(requestCode, resultCode, data)
            when (requestCode) {
                REQUEST_CODE_IMAGE -> {
                    if (resultCode == RESULT_OK) {
                        // picture saved in editProfileViewModel.profilePictureTmpFile
                        editProfileViewModel.onTmpPictureReadyForEditEvent.call(editProfileViewModel.tmpPictureFile)
                    }
                }
                REQUEST_CODE_URI -> if (resultCode == RESULT_OK && data != null) {
                    val selectedImage: Uri? = data.data
                    if (selectedImage != null) {
                        val filePathColumn = arrayOf(MediaStore.Images.Media.DATA)
                        val cursor: Cursor? = contentResolver.query(selectedImage,
                                filePathColumn, null, null, null)
                        if (cursor != null) {
                            cursor.moveToFirst()
                            val columnIndex: Int = cursor.getColumnIndex(filePathColumn[0])
                            val picturePath: String? = cursor.getString(columnIndex)
                            if (picturePath != null) {
                                editProfileViewModel.saveAsProfilePictureTmp(picturePath)
                            } else {
                                saveImageWithAuthority(selectedImage)
                            }
                            cursor.close()
                        }
                    }
                }
                REQUEST_CODE_CROP_IMAGE -> {
                    if (resultCode == Activity.RESULT_OK) {
                        if (externalUrlSharedViewModel.externalUrl != null) {
                            saveUrl(CropImageActivity.extractZoomedRect(data!!))
                        } else {
                            showProfilePictureServiceDialog()
                        }
                    } else if (resultCode == Activity.RESULT_CANCELED) {
                        // if crop was canceled, then return the externalUrl to its original state
                        if (externalUrlSharedViewModel.externalUrl != null)
                            externalUrlSharedViewModel.externalUrl = if (editProfileViewModel.dashPayProfile!!.avatarUrl == "") {
                                null
                            } else {
                                Uri.parse(editProfileViewModel.dashPayProfile!!.avatarUrl)
                            }
                    }
                }
                REQUEST_CODE_GOOGLE_DRIVE_SIGN_IN -> {
                    handleGdriveSigninResult(data!!)
                }
            }
    }

    private fun saveImageWithAuthority(uri: Uri) {
        var inputStream: InputStream? = null
        if (uri.authority != null) {
            try {
                inputStream = contentResolver.openInputStream(uri)
                val bmp: Bitmap = BitmapFactory.decodeStream(inputStream)
                editProfileViewModel.saveExternalBitmap(bmp)
            } catch (e: FileNotFoundException) {
                e.printStackTrace()
                Toast.makeText(this, e.message, Toast.LENGTH_LONG).show()
            } finally {
                try {
                    inputStream?.close()
                } catch (e: IOException) {
                    // ignore
                }
            }
        }
    }

    private fun showProfilePictureServiceDialog(showDeleteDialog: Boolean = true) {
        if (walletApplication.configuration.imgurDeleteHash.isNotEmpty() && showDeleteDialog) {
            DeleteProfilePictureConfirmationDialog().show(supportFragmentManager, null)
            return
        }
<<<<<<< HEAD
        selectProfilePictureSharedViewModel.onChooseStorageService.observe(this, Observer <EditProfileViewModel.ProfilePictureStorageService> {
=======
        selectProfilePictureSharedViewModel.onChooseStorageService.observe(this, Observer {
>>>>>>> 29a96bcb
            editProfileViewModel.storageService = it
            when (it) {
                EditProfileViewModel.ProfilePictureStorageService.IMGUR -> {
                    ImgurPolicyDialog().show(supportFragmentManager, null)
                }
                EditProfileViewModel.ProfilePictureStorageService.GOOGLE_DRIVE -> {
                    requestGDriveAccess()
                }
            }
        })
        ChooseStorageServiceDialog.newInstance().show(supportFragmentManager, null)
    }

    private fun saveUrl(zoomedRect: RectF) {
        if (externalUrlSharedViewModel.externalUrl != null) {
            val zoomedRectStr = "${zoomedRect.left},${zoomedRect.top},${zoomedRect.right},${zoomedRect.bottom}"
            if (externalUrlSharedViewModel.shouldCrop) {
                externalUrlSharedViewModel.externalUrl = setUriParameter(externalUrlSharedViewModel.externalUrl!!, "dashpay-profile-pic-zoom", zoomedRectStr)
            }

            val file = editProfileViewModel.tmpPictureFile
            val imgUri = getFileUri(file)
            Glide.with(dashpayUserAvatar).load(imgUri)
                    .signature(ObjectKey(file.lastModified()))
                    .placeholder(defaultAvatar)
                    .transform(ProfilePictureTransformation.create(zoomedRect))
                    .into(dashpayUserAvatar)
        }
    }

    private fun setUriParameter(uri: Uri, key: String, newValue: String): Uri {
        val newUriBuilder = uri.buildUpon()
        if (uri.getQueryParameter(key) == null) {
            newUriBuilder.appendQueryParameter(key, newValue)
        } else {
            newUriBuilder.clearQuery()
            for (param in uri.queryParameterNames) {
                newUriBuilder.appendQueryParameter(param,
                        if (param == key) newValue else uri.getQueryParameter(param))
            }
        }
        return newUriBuilder.build()
    }

    private fun cropProfilePicture() {
        if (externalUrlSharedViewModel.shouldCrop) {
            val tmpPictureUri = editProfileViewModel.tmpPictureFile.toUri()
            val profilePictureUri = editProfileViewModel.profilePictureFile!!.toUri()
            val initZoomedRect = ProfilePictureTransformation.extractZoomedRect(externalUrlSharedViewModel.externalUrl)
            val intent = CropImageActivity.createIntent(this, tmpPictureUri, profilePictureUri, initZoomedRect)
            startActivityForResult(intent, REQUEST_CODE_CROP_IMAGE)
        } else {
            saveUrl(RectF(0.0f,0.0f,1.0f,1.0f))
        }
    }

    override fun onRequestPermissionsResult(requestCode: Int, permissions: Array<out String>, grantResults: IntArray) {
        when (requestCode) {
            REQUEST_CODE_TAKE_PICTURE_PERMISSION -> {
                when {
                    grantResults.isNotEmpty() && grantResults[0] == PackageManager.PERMISSION_GRANTED -> takePicture()
                    else -> takePictureWithPermission()
                }
            }
            REQUEST_CODE_CHOOSE_PICTURE_PERMISSION -> {
                when {
                    grantResults.isNotEmpty() && grantResults[0] == PackageManager.PERMISSION_GRANTED -> choosePicture()
                    else -> choosePictureWithPermission()
                }
            }
            else -> super.onRequestPermissionsResult(requestCode, permissions, grantResults)
        }
    }

    private fun getFileUri(file: File): Uri {
        return FileProvider.getUriForFile(walletApplication, "${walletApplication.packageName}.file_attachment", file)
    }

    //TODO: Not sure if we need this
    private fun checkGDriveAccess() {
        object : Thread() {
            override fun run() {
                val signInAccount: GoogleSignInAccount? = GoogleDriveService.getSigninAccount(applicationContext)
                if (signInAccount != null) {
                    runOnUiThread { applyGdriveAccessGranted(signInAccount) }
                } else {
                    runOnUiThread { applyGdriveAccessDenied() }
                }
            }
        }.start()
    }

    private fun requestGDriveAccess() {
        val signInAccount = GoogleDriveService.getSigninAccount(applicationContext)
        val googleSignInClient = GoogleSignIn.getClient(this, GoogleDriveService.getGoogleSigninOptions())
        if (signInAccount == null) {
            startActivityForResult(googleSignInClient.signInIntent, REQUEST_CODE_GOOGLE_DRIVE_SIGN_IN)
        } else {
            googleSignInClient.revokeAccess()
                    .addOnSuccessListener { aVoid: Void? -> startActivityForResult(googleSignInClient.signInIntent, REQUEST_CODE_GOOGLE_DRIVE_SIGN_IN) }
                    .addOnFailureListener { e: java.lang.Exception? ->
                        log.error("could not revoke access to drive: ", e)
                        applyGdriveAccessDenied()
                    }
        }
    }

    private fun applyGdriveAccessDenied() {
        //TODO: This is not part of the designs and thus far hasn't been tested
        //what we will do here is ask the user to use Imgur instead
        showUploadErrorDialog(UpdateProfileError.AUTHENTICATION)
        /*val builder = AlertDialog.Builder(this)
                .setTitle(R.string.edit_profile_google_drive)
                .setMessage(R.string.edit_profile_google_drive_failed_authorization)
                .setPositiveButton(R.string.edit_profile_imgur) { dialog, which -> uploadImage(EditProfileViewModel.ProfilePictureStorageService.IMGUR) }
                .setNegativeButton(R.string.button_cancel) { dialog, which -> }
        builder.create().show();*/
    }

    private fun handleGdriveSigninResult(data: Intent) {
        try {
            log.info("gdrive: attempting to sign in to a google account")
            val account = GoogleSignIn.getSignedInAccountFromIntent(data).getResult(ApiException::class.java)
                    ?: throw RuntimeException("empty account")
            applyGdriveAccessGranted(account)
        } catch (e: Exception) {
            log.error("Google Drive sign-in failed, could not get account: ", e)
            Toast.makeText(this, "Sign-in failed.", Toast.LENGTH_SHORT).show()
            applyGdriveAccessDenied()
        }
    }

    private fun applyGdriveAccessGranted(signInAccount: GoogleSignInAccount) {
        log.info("gdrive: access granted to ${signInAccount.email} with: ${signInAccount.grantedScopes}")
        mDrive = GoogleDriveService.getDriveServiceFromAccount(applicationContext, signInAccount!!)
        log.info("gdrive: drive $mDrive")
        editProfileViewModel.googleDrive = mDrive
        editProfileViewModel.uploadProfilePicture()
        //PictureUploadProgressDialog.newInstance(mDrive).show(supportFragmentManager, "uploadImage")
    }

    /*private fun uploadImage(uploadService: EditProfileViewModel.ProfilePictureStorageService) {
        editProfileViewModel.storageService = uploadService
        when (uploadService) {
            EditProfileViewModel.ProfilePictureStorageService.GOOGLE_DRIVE -> {
                requestGDriveAccess()
            }
            EditProfileViewModel.ProfilePictureStorageService.IMGUR -> {
                PictureUploadProgressDialog.newInstance().show(supportFragmentManager, "uploadImage")
            }
            else -> throw IllegalStateException()
        }
    }*/
}<|MERGE_RESOLUTION|>--- conflicted
+++ resolved
@@ -322,11 +322,7 @@
             editProfileViewModel.dashPayProfile!!.avatarUrl
         }
 
-<<<<<<< HEAD
-        editProfileViewModel.broadcastUpdateProfile(displayName, publicMessage, avatarUrl?:"")
-=======
         editProfileViewModel.broadcastUpdateProfile(displayName, publicMessage, avatarUrl ?: "")
->>>>>>> 29a96bcb
         save.isEnabled = false
         finish()
 
@@ -472,11 +468,7 @@
             DeleteProfilePictureConfirmationDialog().show(supportFragmentManager, null)
             return
         }
-<<<<<<< HEAD
-        selectProfilePictureSharedViewModel.onChooseStorageService.observe(this, Observer <EditProfileViewModel.ProfilePictureStorageService> {
-=======
         selectProfilePictureSharedViewModel.onChooseStorageService.observe(this, Observer {
->>>>>>> 29a96bcb
             editProfileViewModel.storageService = it
             when (it) {
                 EditProfileViewModel.ProfilePictureStorageService.IMGUR -> {
