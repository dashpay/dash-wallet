--- conflicted
+++ resolved
@@ -136,42 +136,6 @@
         }
     }
 
-<<<<<<< HEAD
-    @SuppressLint("StringFormatInvalid")
-    private fun initViewModel() {
-        viewModel.showRestoreWalletFailureAction.observe(this, Observer {
-            val message = when {
-                TextUtils.isEmpty(it.message) -> it.javaClass.simpleName
-                else -> it.message!!
-            }
-            val errorMessage = when (it) {
-                is MnemonicException.MnemonicLengthException -> walletApplication.getString(R.string.restore_wallet_from_invalid_seed_not_twelve_words)
-                is MnemonicException.MnemonicChecksumException -> walletApplication.getString(R.string.restore_wallet_from_invalid_seed_bad_checksum)
-                is MnemonicException.MnemonicWordException -> walletApplication.getString(R.string.restore_wallet_from_invalid_seed_warning_message, it.badWord)
-                else -> walletApplication.getString(R.string.restore_wallet_from_invalid_seed_failure, message)
-            }
-            showErrorDialog(errorMessage)
-        })
-        viewModel.recoverPinLiveData.observe(this, Observer {
-            when (it.status) {
-                Status.SUCCESS -> {
-                    startActivity(SetPinActivity.createIntent(this, R.string.set_pin_set_pin, true, it.data, onboarding = true))
-                }
-                Status.LOADING -> {
-                    // ignore
-                }
-                Status.ERROR -> {
-                    showErrorDialog(getString(R.string.forgot_pin_passphrase_doesnt_match))
-                }
-                else -> {
-                    // ignore
-                }
-            }
-        })
-        viewModel.startActivityAction.observe(this, Observer {
-            startActivity(it)
-        })
-=======
     private suspend fun restoreWallet(words: ArrayList<String>) {
         if (recoveryPinMode) {
             val pin = viewModel.recoverPin(words)
@@ -184,7 +148,6 @@
         } else {
             viewModel.restoreWalletFromSeed(words)
         }
->>>>>>> 7c9f39e0
     }
 
     override fun onOptionsItemSelected(item: MenuItem): Boolean {
