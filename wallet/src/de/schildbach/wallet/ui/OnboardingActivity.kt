/*
 * Copyright 2019 Dash Core Group.
 *
 * This program is free software: you can redistribute it and/or modify
 * it under the terms of the GNU General Public License as published by
 * the Free Software Foundation, either version 3 of the License, or
 * (at your option) any later version.
 *
 * This program is distributed in the hope that it will be useful,
 * but WITHOUT ANY WARRANTY; without even the implied warranty of
 * MERCHANTABILITY or FITNESS FOR A PARTICULAR PURPOSE.  See the
 * GNU General Public License for more details.
 *
 * You should have received a copy of the GNU General Public License
 * along with this program.  If not, see <http://www.gnu.org/licenses/>.
 */

package de.schildbach.wallet.ui

import android.annotation.SuppressLint
import android.app.Activity
import android.content.Context
import android.content.Intent
import android.os.Build
import android.os.Bundle
import android.text.TextUtils
import android.widget.Toast
import androidx.activity.result.contract.ActivityResultContracts
import androidx.activity.viewModels
import androidx.appcompat.app.AppCompatActivity
import androidx.compose.foundation.layout.Arrangement
import androidx.compose.foundation.layout.Column
import androidx.compose.foundation.layout.fillMaxWidth
import androidx.compose.foundation.layout.padding
import androidx.compose.ui.Modifier
import androidx.compose.ui.unit.dp
import androidx.lifecycle.lifecycleScope
import androidx.viewpager2.widget.ViewPager2
import dagger.hilt.android.AndroidEntryPoint
import de.schildbach.wallet.WalletApplication
import de.schildbach.wallet.data.InvitationLinkData
import de.schildbach.wallet.ui.backup.RestoreFromFileActivity
import de.schildbach.wallet.ui.main.MainActivity
import de.schildbach.wallet.security.PinRetryController
import de.schildbach.wallet_test.BuildConfig
import de.schildbach.wallet.security.SecurityGuard
<<<<<<< HEAD
import de.schildbach.wallet.ui.invite.InviteHandler
import de.schildbach.wallet.ui.onboarding.WelcomePagerAdapter
=======
import de.schildbach.wallet.ui.onboarding.SelectSecurityLevelActivity
>>>>>>> 6cf50cbd
import de.schildbach.wallet_test.R
import de.schildbach.wallet_test.databinding.ActivityOnboardingBinding
import de.schildbach.wallet_test.databinding.ActivityOnboardingPermLockBinding
import kotlinx.coroutines.launch
import org.dash.wallet.common.Configuration
import org.dash.wallet.common.data.OnboardingState
import org.dash.wallet.common.services.analytics.AnalyticsConstants
import org.dash.wallet.common.ui.components.ButtonLarge
import org.dash.wallet.common.ui.components.ButtonStyles
import org.dash.wallet.common.ui.dialogs.AdaptiveDialog
import org.dash.wallet.common.util.getMainTask
import org.slf4j.LoggerFactory
import javax.inject.Inject

private const val REGULAR_FLOW_TUTORIAL_REQUEST_CODE = 0
const val SET_PIN_REQUEST_CODE = 1
private const val RESTORE_PHRASE_REQUEST_CODE = 2
private const val RESTORE_FILE_REQUEST_CODE = 3
private const val UPGRADE_NONENCRYPTED_FLOW_TUTORIAL_REQUEST_CODE = 4

public enum class OnboardingPath {
    Create,
    RestoreSeed,
    RestoreFile
}

@AndroidEntryPoint
class OnboardingActivity : RestoreFromFileActivity() {

    companion object {
        private const val EXTRA_INVITE = "extra_invite"
        private const val EXTRA_UPGRADE = "upgrade"
        private const val EXTRA_ONBOARDING_PATH = "onboarding_path"
        private val log = LoggerFactory.getLogger(OnboardingActivity::class.java)

        @JvmStatic
        @JvmOverloads
        fun createIntent(context: Context, upgrade: Boolean = false): Intent {
            return Intent(context, OnboardingActivity::class.java).apply {
                putExtra(EXTRA_UPGRADE, upgrade)
            }
        }

        // this function removes the previous task which may still be running after an
        // app upgrade
        private fun removePreviousTask(activity: AppCompatActivity) {
            log.info("do we need to remove the previous task")
            val mainTask = activity.getMainTask()
            if (Build.VERSION.SDK_INT >= Build.VERSION_CODES.Q) {
                if (mainTask.taskInfo.taskId != activity.taskId) {
                    log.info("removing previous task")
                    mainTask.finishAndRemoveTask()
                }
            } else {
                // when installing over 6.6.6 or lower, topActivity is null
                if (mainTask.taskInfo.topActivity?.className != this::class.java.name) {
                    log.info("removing previous task < Android Q")
                    mainTask.finishAndRemoveTask()
                }
            }
        }

        fun createIntent(context: Context, invite: InvitationLinkData): Intent {
            return Intent(context, OnboardingActivity::class.java).apply {
                putExtra(EXTRA_INVITE, invite)
            }
        }
    }

    private val viewModel by viewModels<OnboardingViewModel>()
    private val inviteHandlerViewModel by viewModels<InviteHandlerViewModel>()
    private lateinit var binding: ActivityOnboardingBinding

    @Inject
    lateinit var walletApplication: WalletApplication
    @Inject
    lateinit var config: Configuration
    @Inject
    lateinit var pinRetryController: PinRetryController

<<<<<<< HEAD
    private val onPageChanged = object : ViewPager2.OnPageChangeCallback() {

=======
    private val selectWordCountLauncher = registerForActivityResult(ActivityResultContracts.StartActivityForResult()) { result ->
        if (result.resultCode == RESULT_OK) {
            val onboardingInvite = intent.getParcelableExtra<InvitationLinkData>(EXTRA_INVITE)
            viewModel.createNewWallet(
                onboardingInvite,
                result.data!!.extras!!.getInt(SelectSecurityLevelActivity.EXTRA_WORD_COUNT)
            )
        }
>>>>>>> 6cf50cbd
    }

    override fun onCreate(savedInstanceState: Bundle?) {
        super.onCreate(savedInstanceState)
        //viewModel.onboardingInvite = intent.getParcelableExtra(EXTRA_INVITE)
        if (pinRetryController.isLockedForever) {
            val binding = ActivityOnboardingPermLockBinding.inflate(layoutInflater)
            setContentView(binding.root)
            getStatusBarHeightPx()
            // hideSlogan()
            binding.closeApp.setOnClickListener {
                finish()
            }
            binding.wipeWallet.setOnClickListener {
                ResetWalletDialog.newInstance(viewModel.analytics).show(supportFragmentManager, "reset_wallet_dialog")
            }
            return
        }

        binding = ActivityOnboardingBinding.inflate(layoutInflater)
        setContentView(binding.root)
        binding.slogan.setPadding(
            binding.slogan.paddingLeft,
            binding.slogan.paddingTop,
            binding.slogan.paddingRight,
            getStatusBarHeightPx()
        )

        OnboardingState.init(walletApplication.configuration)
        OnboardingState.clear()

        // TODO: we should decouple the logic from view interactions
        // and move some of this to the viewModel, wrapping it in tests.
        // The viewModel already has some related events
        if (walletApplication.walletFileExists()) {
            if (!walletApplication.wallet!!.isEncrypted) {
                unencryptedFlow()
            } else {
                if (walletApplication.isWalletUpgradedToBIP44) {
                    regularFlow()
                } else {
                    upgradeToBIP44Flow()
                }
            }
        } else {
            if (walletApplication.wallet == null) {
                onboarding()
            } else {
                if (walletApplication.wallet!!.isEncrypted) {
                    walletApplication.fullInitialization()
                    regularFlow()
                } else {
                    onboarding()
                }
            }
        }

        // Welcome Page View
        binding.viewpager.adapter = WelcomePagerAdapter(this)
        binding.pageIndicator.setViewPager2(binding.viewpager)


        binding.viewpager.registerOnPageChangeCallback(onPageChanged)

        // during an upgrade, for some reason the previous screen is still in the recent app list
        // this will find it and close it
        if (intent.extras?.getBoolean(EXTRA_UPGRADE) == true) {
            removePreviousTask(this)
        }
        val invite: InvitationLinkData? = intent?.getParcelableExtra(EXTRA_INVITE)
        lifecycleScope.launch {
            invite?.let {
                log.info("saving invite for later: ${invite?.link}")
                inviteHandlerViewModel.setInvitationLink(it, true)
            }
        }

        binding.composeContainer.setContent {
            Column(
                modifier = Modifier
                    .fillMaxWidth()
                    .padding(20.dp, 10.dp, 20.dp, 10.dp),
                verticalArrangement = Arrangement.spacedBy(10.dp)
            ) {
                ButtonLarge(
                    onClick = { createNewWallet() },
                    modifier = Modifier
                        .fillMaxWidth(),
                    colors = ButtonStyles.whiteWithBlueText(),
                    R.string.onboarding_create_wallet
                )
                ButtonLarge(
                    onClick = { recoverWalletFromSeedPhrase() },
                    modifier = Modifier
                        .fillMaxWidth(),
                    colors = ButtonStyles.white10WithWhiteText(),
                    R.string.onboarding_recover_wallet
                )
                if (BuildConfig.DEBUG) {
                    ButtonLarge(
                        onClick = { restoreWallet() },
                        modifier = Modifier
                            .fillMaxWidth(),
                        colors = ButtonStyles.white10WithWhiteText(),
                        R.string.onboarding_restore_wallet
                    )
                }
            }
        }
    }

    override fun onDestroy() {
        super.onDestroy()
        binding.viewpager.unregisterOnPageChangeCallback(onPageChanged)
    }

    override fun onNewIntent(intent: Intent?) {
        super.onNewIntent(intent)
        val invite: InvitationLinkData? = intent?.getParcelableExtra(EXTRA_INVITE)
        if (invite != null && inviteHandlerViewModel.invitation.value != null) {
            // TODO: wrong message
            log.info("handling invite: already processing invite")
            InviteHandler(this, viewModel.analytics).showInviteWhileOnboardingInProgressDialog()
        } else if (invite != null) {
            log.info("saving invite for later: ${invite.link}")
            lifecycleScope.launch {
                inviteHandlerViewModel.setInvitationLink(invite, true)
            }
        }
    }

    // This is due to a wallet being created in an invalid way
    // such that the wallet is not encrypted
    private fun unencryptedFlow() {
        log.info("the wallet is not encrypted -- the wallet will be upgraded")
        upgradeUnencryptedWallet()
    }

    private fun upgradeUnencryptedWallet() {
        viewModel.finishUnecryptedWalletUpgradeAction.observe(this) {
            startActivityForResult(
                SetPinActivity.createIntent(application, R.string.set_pin_upgrade_wallet, upgradingWallet = true),
                SET_PIN_REQUEST_CODE
            )
        }
        viewModel.upgradeUnencryptedWallet()
    }

    private fun upgradeToBIP44Flow() {
        // for now do nothing extra, it will be handled in WalletActivity
        regularFlow()
    }

    private fun regularFlow() {
        upgradeOrStartMainActivity()
    }

    private fun upgradeOrStartMainActivity() {
        if (SecurityGuard.isConfiguredQuickCheck()) {
            startMainActivity()
        } else {
            startActivity(AppUpgradeActivity.createIntent(this))
        }
    }

    private fun startMainActivity() {
        val intent = Intent(this, MainActivity::class.java).apply {
            putExtras(this@OnboardingActivity.intent.extras ?: Bundle())
        }
        startActivity(intent)
        finish()
    }

    private fun onboarding() {
        initView()
        initViewModel()
        //showButtonsDelayed()
    }

    private fun createNewWallet() {
        viewModel.createNewWallet()
    }

    private fun recoverWalletFromSeedPhrase() {
        viewModel.logEvent(AnalyticsConstants.Onboarding.RECOVERY)
        walletApplication.initEnvironmentIfNeeded()
        startActivityForResult(Intent(this, RestoreWalletFromSeedActivity::class.java), REQUEST_CODE_RESTORE_WALLET)
    }

    private fun restoreWallet() {
        viewModel.logEvent(AnalyticsConstants.Onboarding.RESTORE_FROM_FILE)
        restoreWalletFromFile()
    }

    private fun initView() {
<<<<<<< HEAD
        viewModel.startActivityAction.observe(this) {
            startActivityForResult(it, SET_PIN_REQUEST_CODE)
=======
        binding.createNewWallet.setOnClickListener {
            selectWordCountLauncher.launch(
                Intent(this, SelectSecurityLevelActivity::class.java)
            )
        }
        binding.recoveryWallet.setOnClickListener {
            viewModel.logEvent(AnalyticsConstants.Onboarding.RECOVERY)
            walletApplication.initEnvironmentIfNeeded()
            startActivityForResult(Intent(this, RestoreWalletFromSeedActivity::class.java), REQUEST_CODE_RESTORE_WALLET)
        }
        // hide restore wallet from file if an invite is being used
        // remove this line after backup file recovery supports invites
        binding.restoreWallet.isVisible = !intent.hasExtra(EXTRA_INVITE) || BuildConfig.DEBUG
        binding.restoreWallet.setOnClickListener {
            viewModel.logEvent(AnalyticsConstants.Onboarding.RESTORE_FROM_FILE)
            restoreWalletFromFile()
>>>>>>> 6cf50cbd
        }
    }

    @SuppressLint("StringFormatInvalid")
    private fun initViewModel() {
        viewModel.showToastAction.observe(this) {
            Toast.makeText(this, it, Toast.LENGTH_LONG).show()
        }
        viewModel.showRestoreWalletFailureAction.observe(this) {
            val message = when {
                TextUtils.isEmpty(it.message) -> it.javaClass.simpleName
                else -> it.message!!
            }

            AdaptiveDialog.create(
                R.drawable.ic_error,
                title = getString(R.string.import_export_keys_dialog_failure_title),
                message = getString(R.string.import_keys_dialog_failure, message),
                positiveButtonText = getString(R.string.button_dismiss),
                negativeButtonText = getString(R.string.retry)
            ).show(this) { dismiss ->
                if (dismiss == false) {
                    RestoreWalletFromSeedDialogFragment.show(supportFragmentManager)
                }
            }
        }
        viewModel.finishCreateNewWalletAction.observe(this) {
            startActivityForResult(
                SetPinActivity.createIntent(
                    application,
                    R.string.set_pin_create_new_wallet,
                    onboarding = true,
                    onboardingPath = OnboardingPath.Create
                ),
                SET_PIN_REQUEST_CODE
            )
        }
    }

    private fun getStatusBarHeightPx(): Int {
        var result = 0
        val resourceId = resources.getIdentifier("status_bar_height", "dimen", "android")
        if (resourceId > 0) {
            result = resources.getDimensionPixelSize(resourceId)
        }
        return result
    }

    override fun finish() {
        super.finish()
        overridePendingTransition(android.R.anim.fade_in, android.R.anim.fade_out)
    }

    @Deprecated("Deprecated in Java")
    override fun onActivityResult(requestCode: Int, resultCode: Int, data: Intent?) {
        super.onActivityResult(requestCode, resultCode, data)

        if (requestCode == REGULAR_FLOW_TUTORIAL_REQUEST_CODE) {
            upgradeOrStartMainActivity()
        } else if (requestCode == UPGRADE_NONENCRYPTED_FLOW_TUTORIAL_REQUEST_CODE) {
            upgradeUnencryptedWallet()
        } else if (
            (requestCode == SET_PIN_REQUEST_CODE || requestCode == RESTORE_PHRASE_REQUEST_CODE) &&
            resultCode == Activity.RESULT_OK
        ) {
            finish()
        }
    }
}<|MERGE_RESOLUTION|>--- conflicted
+++ resolved
@@ -44,12 +44,9 @@
 import de.schildbach.wallet.security.PinRetryController
 import de.schildbach.wallet_test.BuildConfig
 import de.schildbach.wallet.security.SecurityGuard
-<<<<<<< HEAD
+import de.schildbach.wallet.ui.onboarding.SelectSecurityLevelActivity
 import de.schildbach.wallet.ui.invite.InviteHandler
 import de.schildbach.wallet.ui.onboarding.WelcomePagerAdapter
-=======
-import de.schildbach.wallet.ui.onboarding.SelectSecurityLevelActivity
->>>>>>> 6cf50cbd
 import de.schildbach.wallet_test.R
 import de.schildbach.wallet_test.databinding.ActivityOnboardingBinding
 import de.schildbach.wallet_test.databinding.ActivityOnboardingPermLockBinding
@@ -130,10 +127,6 @@
     @Inject
     lateinit var pinRetryController: PinRetryController
 
-<<<<<<< HEAD
-    private val onPageChanged = object : ViewPager2.OnPageChangeCallback() {
-
-=======
     private val selectWordCountLauncher = registerForActivityResult(ActivityResultContracts.StartActivityForResult()) { result ->
         if (result.resultCode == RESULT_OK) {
             val onboardingInvite = intent.getParcelableExtra<InvitationLinkData>(EXTRA_INVITE)
@@ -142,7 +135,10 @@
                 result.data!!.extras!!.getInt(SelectSecurityLevelActivity.EXTRA_WORD_COUNT)
             )
         }
->>>>>>> 6cf50cbd
+    }
+
+    private val onPageChanged = object : ViewPager2.OnPageChangeCallback() {
+
     }
 
     override fun onCreate(savedInstanceState: Bundle?) {
@@ -322,6 +318,14 @@
         //showButtonsDelayed()
     }
 
+    private fun initView() {
+        binding.createNewWallet.setOnClickListener {
+            selectWordCountLauncher.launch(
+                Intent(this, SelectSecurityLevelActivity::class.java)
+            )
+        }
+    }
+
     private fun createNewWallet() {
         viewModel.createNewWallet()
     }
@@ -335,31 +339,6 @@
     private fun restoreWallet() {
         viewModel.logEvent(AnalyticsConstants.Onboarding.RESTORE_FROM_FILE)
         restoreWalletFromFile()
-    }
-
-    private fun initView() {
-<<<<<<< HEAD
-        viewModel.startActivityAction.observe(this) {
-            startActivityForResult(it, SET_PIN_REQUEST_CODE)
-=======
-        binding.createNewWallet.setOnClickListener {
-            selectWordCountLauncher.launch(
-                Intent(this, SelectSecurityLevelActivity::class.java)
-            )
-        }
-        binding.recoveryWallet.setOnClickListener {
-            viewModel.logEvent(AnalyticsConstants.Onboarding.RECOVERY)
-            walletApplication.initEnvironmentIfNeeded()
-            startActivityForResult(Intent(this, RestoreWalletFromSeedActivity::class.java), REQUEST_CODE_RESTORE_WALLET)
-        }
-        // hide restore wallet from file if an invite is being used
-        // remove this line after backup file recovery supports invites
-        binding.restoreWallet.isVisible = !intent.hasExtra(EXTRA_INVITE) || BuildConfig.DEBUG
-        binding.restoreWallet.setOnClickListener {
-            viewModel.logEvent(AnalyticsConstants.Onboarding.RESTORE_FROM_FILE)
-            restoreWalletFromFile()
->>>>>>> 6cf50cbd
-        }
     }
 
     @SuppressLint("StringFormatInvalid")
