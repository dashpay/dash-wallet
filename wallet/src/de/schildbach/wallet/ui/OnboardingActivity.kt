/*
 * Copyright 2019 Dash Core Group
 *
 * Licensed under the Apache License, Version 2.0 (the "License");
 * you may not use this file except in compliance with the License.
 * You may obtain a copy of the License at
 *
 *    http://www.apache.org/licenses/LICENSE-2.0
 *
 * Unless required by applicable law or agreed to in writing, software
 * distributed under the License is distributed on an "AS IS" BASIS,
 * WITHOUT WARRANTIES OR CONDITIONS OF ANY KIND, either express or implied.
 * See the License for the specific language governing permissions and
 * limitations under the License.
 */

package de.schildbach.wallet.ui

import android.annotation.SuppressLint
import android.app.Activity
import android.content.Context
import android.content.Intent
import android.graphics.drawable.LayerDrawable
import android.os.Bundle
import android.os.Handler
import android.text.TextUtils
import android.view.View
import android.widget.LinearLayout
import android.widget.Toast
import androidx.lifecycle.Observer
import androidx.lifecycle.ViewModelProvider
import dagger.hilt.android.AndroidEntryPoint
import de.schildbach.wallet.WalletApplication
import de.schildbach.wallet.ui.backup.RestoreFromFileActivity
import de.schildbach.wallet.ui.preference.PinRetryController
import de.schildbach.wallet.ui.security.SecurityGuard
import de.schildbach.wallet_test.R
import kotlinx.android.synthetic.main.activity_onboarding.*
import kotlinx.android.synthetic.main.activity_onboarding_perm_lock.*
import org.dash.wallet.common.services.analytics.AnalyticsService
import org.dash.wallet.common.ui.BaseAlertDialogBuilder
import org.slf4j.LoggerFactory
import javax.inject.Inject

private const val REGULAR_FLOW_TUTORIAL_REQUEST_CODE = 0
const val SET_PIN_REQUEST_CODE = 1
private const val RESTORE_PHRASE_REQUEST_CODE = 2
private const val RESTORE_FILE_REQUEST_CODE = 3
private const val UPGRADE_NONENCRYPTED_FLOW_TUTORIAL_REQUEST_CODE = 4


@AndroidEntryPoint
class OnboardingActivity : RestoreFromFileActivity() {

    companion object {
        private val log = LoggerFactory.getLogger(OnboardingActivity::class.java)
        @JvmStatic
        fun createIntent(context: Context): Intent {
            return Intent(context, OnboardingActivity::class.java)
        }
    }

    private lateinit var viewModel: OnboardingViewModel

    private lateinit var walletApplication: WalletApplication

    @Inject
    lateinit var analytics: AnalyticsService

    override fun onStart() {
        super.onStart()
    }

    override fun onCreate(savedInstanceState: Bundle?) {
        super.onCreate(savedInstanceState)
        walletApplication = (application as WalletApplication)

        if (PinRetryController.getInstance().isLockedForever) {
            setContentView(R.layout.activity_onboarding_perm_lock)
            getStatusBarHeightPx()
            hideSlogan()
            close_app.setOnClickListener {
                finish()
            }
            wipe_wallet.setOnClickListener {
                ResetWalletDialog.newInstance().show(supportFragmentManager, "reset_wallet_dialog")
            }
            return
<<<<<<< HEAD
        } else if (walletApplication.isWalletUpgradedToBIP44 && !walletApplication.wallet.isEncrypted) {
            unencryptedFlow()
=======
>>>>>>> d4c760e6
        }

        setContentView(R.layout.activity_onboarding)
        slogan.setPadding(slogan.paddingLeft, slogan.paddingTop, slogan.paddingRight, getStatusBarHeightPx())

        viewModel = ViewModelProvider(this)[OnboardingViewModel::class.java]

        if (walletApplication.walletFileExists()) {
<<<<<<< HEAD
            if (walletApplication.isWalletUpgradedToBIP44) {
                if (walletApplication.wallet.isEncrypted) {
=======
            if (!walletApplication.wallet.isEncrypted) {
                unencryptedFlow()
            } else {
                if (walletApplication.isWalletUpgradedtoBIP44) {
>>>>>>> d4c760e6
                    regularFlow()
                } else {
                    upgradeToBIP44Flow()
                }
            }
        } else {
            if (walletApplication.wallet == null) {
                onboarding()
            } else {
                if (walletApplication.wallet.isEncrypted) {
                    walletApplication.fullInitialization()
                    regularFlow()
                } else {
                    onboarding()
                }
            }
        }
    }

    // This is due to a wallet being created in an invalid way
    // such that the wallet is not encrypted
    private fun unencryptedFlow() {
        log.info("the wallet is not encrypted -- the wallet will be upgraded")
        if (walletApplication.configuration.v7TutorialCompleted) {
            upgradeUnencryptedWallet()
        } else {
            startActivityForResult(Intent(this, WelcomeActivity::class.java),
                UPGRADE_NONENCRYPTED_FLOW_TUTORIAL_REQUEST_CODE)
            overridePendingTransition(R.anim.fade_in, R.anim.fade_out)
        }
    }

    private fun upgradeUnencryptedWallet() {
        viewModel.finishUnecryptedWalletUpgradeAction.observe(this) {
            startActivityForResult(SetPinActivity.createIntent(application, R.string.set_pin_upgrade_wallet, upgradingWallet = true), SET_PIN_REQUEST_CODE)
        }
        viewModel.upgradeUnencryptedWallet()
    }

    private fun upgradeToBIP44Flow() {
        // for now do nothing extra, it will be handled in WalletActivity
        regularFlow()
    }

    private fun regularFlow() {
        if (walletApplication.configuration.v7TutorialCompleted) {
            upgradeOrStartMainActivity()
        } else {
            startActivityForResult(Intent(this, WelcomeActivity::class.java),
                    REGULAR_FLOW_TUTORIAL_REQUEST_CODE)
            overridePendingTransition(R.anim.fade_in, R.anim.fade_out)
        }
    }

    private fun upgradeOrStartMainActivity() {
        if (SecurityGuard.isConfiguredQuickCheck()) {
            startMainActivity()
        } else {
            startActivity(AppUpgradeActivity.createIntent(this))
        }
    }

    private fun startMainActivity() {
        startActivity(WalletActivity.createIntent(this))
        finish()
    }

    private fun onboarding() {
        initView()
        initViewModel()
        showButtonsDelayed()
        if (!walletApplication.configuration.v7TutorialCompleted) {
            startActivity(Intent(this, WelcomeActivity::class.java))
            overridePendingTransition(android.R.anim.fade_in, android.R.anim.fade_out)
        }
    }

    private fun initView() {
        create_new_wallet.setOnClickListener {
            viewModel.createNewWallet()
        }
        recovery_wallet.setOnClickListener {
            walletApplication.initEnvironmentIfNeeded()
            startActivityForResult(Intent(this, RestoreWalletFromSeedActivity::class.java), REQUEST_CODE_RESTORE_WALLET)
        }
        restore_wallet.setOnClickListener {
            restoreWalletFromFile()
        }
    }

    @SuppressLint("StringFormatInvalid")
    private fun initViewModel() {
        viewModel.showToastAction.observe(this, Observer {
            Toast.makeText(this, it, Toast.LENGTH_LONG).show()
        })
        viewModel.showRestoreWalletFailureAction.observe(this, Observer {
            val message = when {
                TextUtils.isEmpty(it.message) -> it.javaClass.simpleName
                else -> it.message!!
            }

            BaseAlertDialogBuilder(this).apply {
                title = getString(R.string.import_export_keys_dialog_failure_title)
                this.message = getString(R.string.import_keys_dialog_failure, message)
                positiveText = getString(R.string.button_dismiss)
                negativeText = getString(R.string.button_retry)
                negativeAction = {
                    RestoreWalletFromSeedDialogFragment.show(supportFragmentManager)
                }
                showIcon = true
            }.buildAlertDialog().show()
        })
        viewModel.finishCreateNewWalletAction.observe(this) {
            startActivityForResult(SetPinActivity.createIntent(application, R.string.set_pin_create_new_wallet), SET_PIN_REQUEST_CODE)
        }
    }

    private fun showButtonsDelayed() {
        Handler().postDelayed({
            hideSlogan()
            findViewById<LinearLayout>(R.id.buttons).visibility = View.VISIBLE
        }, 1000)
    }

    private fun hideSlogan() {
        val sloganDrawable = (window.decorView.background as LayerDrawable).getDrawable(1)
        sloganDrawable.mutate().alpha = 0
    }

    private fun getStatusBarHeightPx(): Int {
        var result = 0
        val resourceId = resources.getIdentifier("status_bar_height", "dimen", "android")
        if (resourceId > 0) {
            result = resources.getDimensionPixelSize(resourceId)
        }
        return result
    }

    override fun finish() {
        super.finish()
        overridePendingTransition(android.R.anim.fade_in, android.R.anim.fade_out)
    }

    override fun onActivityResult(requestCode: Int, resultCode: Int, data: Intent?) {
        super.onActivityResult(requestCode, resultCode, data)
        if (requestCode == REGULAR_FLOW_TUTORIAL_REQUEST_CODE) {
            upgradeOrStartMainActivity()
        } else if (requestCode == UPGRADE_NONENCRYPTED_FLOW_TUTORIAL_REQUEST_CODE) {
            upgradeUnencryptedWallet()
        } else if ((requestCode == SET_PIN_REQUEST_CODE || requestCode == RESTORE_PHRASE_REQUEST_CODE) && resultCode == Activity.RESULT_OK) {
            finish()
        }
    }

    fun getWalletApplication() : WalletApplication {
        return walletApplication
    }
}<|MERGE_RESOLUTION|>--- conflicted
+++ resolved
@@ -86,11 +86,6 @@
                 ResetWalletDialog.newInstance().show(supportFragmentManager, "reset_wallet_dialog")
             }
             return
-<<<<<<< HEAD
-        } else if (walletApplication.isWalletUpgradedToBIP44 && !walletApplication.wallet.isEncrypted) {
-            unencryptedFlow()
-=======
->>>>>>> d4c760e6
         }
 
         setContentView(R.layout.activity_onboarding)
@@ -99,15 +94,10 @@
         viewModel = ViewModelProvider(this)[OnboardingViewModel::class.java]
 
         if (walletApplication.walletFileExists()) {
-<<<<<<< HEAD
-            if (walletApplication.isWalletUpgradedToBIP44) {
-                if (walletApplication.wallet.isEncrypted) {
-=======
             if (!walletApplication.wallet.isEncrypted) {
                 unencryptedFlow()
             } else {
-                if (walletApplication.isWalletUpgradedtoBIP44) {
->>>>>>> d4c760e6
+                if (walletApplication.isWalletUpgradedToBIP44) {
                     regularFlow()
                 } else {
                     upgradeToBIP44Flow()
