/*
 * Copyright 2019 Dash Core Group
 *
 * Licensed under the Apache License, Version 2.0 (the "License");
 * you may not use this file except in compliance with the License.
 * You may obtain a copy of the License at
 *
 *    http://www.apache.org/licenses/LICENSE-2.0
 *
 * Unless required by applicable law or agreed to in writing, software
 * distributed under the License is distributed on an "AS IS" BASIS,
 * WITHOUT WARRANTIES OR CONDITIONS OF ANY KIND, either express or implied.
 * See the License for the specific language governing permissions and
 * limitations under the License.
 */

package de.schildbach.wallet.ui

import android.annotation.SuppressLint
import android.app.Activity
import android.content.Context
import android.content.Intent
import android.graphics.drawable.LayerDrawable
import android.os.Bundle
import android.os.Handler
import android.text.TextUtils
import android.view.View
import android.widget.LinearLayout
import android.widget.Toast
import androidx.core.view.isVisible
import androidx.lifecycle.Observer
import androidx.lifecycle.ViewModelProvider
import dagger.hilt.android.AndroidEntryPoint
import de.schildbach.wallet.WalletApplication
import de.schildbach.wallet.data.InvitationLinkData
import de.schildbach.wallet.ui.backup.RestoreFromFileActivity
import de.schildbach.wallet.ui.preference.PinRetryController
import de.schildbach.wallet.ui.security.SecurityGuard
import de.schildbach.wallet_test.BuildConfig
import de.schildbach.wallet_test.R
import kotlinx.android.synthetic.main.activity_onboarding.*
import kotlinx.android.synthetic.main.activity_onboarding_perm_lock.*
<<<<<<< HEAD
import org.dash.wallet.common.data.OnboardingState
import org.dash.wallet.common.ui.DialogBuilder
=======
import kotlinx.android.synthetic.main.activity_onboarding_invalid_wallet.*
import org.dash.wallet.common.services.analytics.AnalyticsService
import org.dash.wallet.common.ui.BaseAlertDialogBuilder
import org.slf4j.LoggerFactory
import javax.inject.Inject
>>>>>>> fa53cced

private const val REGULAR_FLOW_TUTORIAL_REQUEST_CODE = 0
const val SET_PIN_REQUEST_CODE = 1
private const val RESTORE_PHRASE_REQUEST_CODE = 2
private const val RESTORE_FILE_REQUEST_CODE = 3

@AndroidEntryPoint
class OnboardingActivity : RestoreFromFileActivity() {

    companion object {
<<<<<<< HEAD

        private const val EXTRA_INVITE = "extra_invite"

=======
        private val log = LoggerFactory.getLogger(OnboardingActivity::class.java)
>>>>>>> fa53cced
        @JvmStatic
        fun createIntent(context: Context): Intent {
            return Intent(context, OnboardingActivity::class.java)
        }

        fun createIntent(context: Context, invite: InvitationLinkData): Intent {
            return Intent(context, OnboardingActivity::class.java).apply {
                putExtra(EXTRA_INVITE, invite)
            }
        }
    }

    private lateinit var viewModel: OnboardingViewModel

    private lateinit var walletApplication: WalletApplication

    @Inject
    lateinit var analytics: AnalyticsService

    override fun onStart() {
        super.onStart()
    }

    override fun onCreate(savedInstanceState: Bundle?) {
        super.onCreate(savedInstanceState)
        walletApplication = (application as WalletApplication)

        if (PinRetryController.getInstance().isLockedForever) {
            setContentView(R.layout.activity_onboarding_perm_lock)
            getStatusBarHeightPx()
            hideSlogan()
            close_app.setOnClickListener {
                finish()
            }
            wipe_wallet.setOnClickListener {
                ResetWalletDialog.newInstance().show(supportFragmentManager, "reset_wallet_dialog")
            }
            return
        } else if (walletApplication.isWalletUpgradedtoBIP44 && !walletApplication.wallet.isEncrypted) {
            unencryptedFlow()
        }

        setContentView(R.layout.activity_onboarding)
        slogan.setPadding(slogan.paddingLeft, slogan.paddingTop, slogan.paddingRight, getStatusBarHeightPx())

<<<<<<< HEAD
        walletApplication = (application as WalletApplication)
        OnboardingState.init(walletApplication.configuration)
        OnboardingState.clear()
=======
        viewModel = ViewModelProvider(this)[OnboardingViewModel::class.java]

>>>>>>> fa53cced

        if (walletApplication.walletFileExists()) {
            if (walletApplication.isWalletUpgradedtoBIP44) {
                if (walletApplication.wallet.isEncrypted) {
                    regularFlow()
                } else {
                    unencryptedFlow()
                }
            } else {
                upgradeToBIP44Flow()
            }
        } else {
            if (walletApplication.wallet == null) {
                onboarding()
            } else {
                if (walletApplication.wallet.isEncrypted) {
                    walletApplication.fullInitialization()
                    regularFlow()
                } else {
                    onboarding()
                }
            }
        }


    }

    // This is due to a wallet being created in an invalid way
    // such that the wallet is not encrypted
    private fun unencryptedFlow() {
        log.info("the wallet is not encrypted")
        analytics.logError(
            Exception("the wallet is not encrypted / OnboardingActivity"),
            "no other details are available without the user submitting a report"
        )

        setContentView(R.layout.activity_onboarding_invalid_wallet)
        hideSlogan()

        unencrypted_close_app.setOnClickListener {
            finish()
        }
        unencrypted_contact_support.setOnClickListener {
            val alertDialog = ReportIssueDialogBuilder.createReportIssueDialog(
                this@OnboardingActivity, walletApplication).buildAlertDialog()
            alertDialog.show()
        }
    }

    private fun upgradeToBIP44Flow() {
        // for now do nothing extra, it will be handled in WalletActivity
        regularFlow()
    }

    private fun regularFlow() {
        if (walletApplication.configuration.v7TutorialCompleted) {
            upgradeOrStartMainActivity()
        } else {
            startActivityForResult(Intent(this, WelcomeActivity::class.java),
                    REGULAR_FLOW_TUTORIAL_REQUEST_CODE)
            overridePendingTransition(R.anim.fade_in, R.anim.fade_out)
        }
    }

    private fun upgradeOrStartMainActivity() {
        if (SecurityGuard.isConfiguredQuickCheck()) {
            startMainActivity()
        } else {
            startActivity(AppUpgradeActivity.createIntent(this))
        }
    }

    private fun startMainActivity() {
        startActivity(MainActivity.createIntent(this))
        finish()
    }

    private fun onboarding() {
        initView()
        initViewModel()
        showButtonsDelayed()
        if (!walletApplication.configuration.v7TutorialCompleted) {
            startActivity(Intent(this, WelcomeActivity::class.java))
            overridePendingTransition(android.R.anim.fade_in, android.R.anim.fade_out)
        }
    }

    private fun initView() {
        create_new_wallet.setOnClickListener {
            val onboardingInvite = intent.getParcelableExtra<InvitationLinkData>(EXTRA_INVITE)
            viewModel.createNewWallet(onboardingInvite)
        }
        recovery_wallet.setOnClickListener {
            restoreWalletFromSeed()
        }
        // hide restore wallet from file if an invite is being used
        // remove this line after backup file recovery supports invites
        restore_wallet.isVisible = !intent.hasExtra(EXTRA_INVITE) || BuildConfig.DEBUG
        restore_wallet.setOnClickListener {
            restoreWalletFromFile()
        }
    }

    private fun restoreWalletFromSeed() {
        walletApplication.initEnvironmentIfNeeded()
        startActivityForResult(Intent(this, RestoreWalletFromSeedActivity::class.java), REQUEST_CODE_RESTORE_WALLET)
    }

    @SuppressLint("StringFormatInvalid")
    private fun initViewModel() {
        viewModel = ViewModelProvider(this).get(OnboardingViewModel::class.java)
        viewModel.showToastAction.observe(this, Observer {
            Toast.makeText(this, it, Toast.LENGTH_LONG).show()
        })
        viewModel.showRestoreWalletFailureAction.observe(this, Observer {
            val message = when {
                TextUtils.isEmpty(it.message) -> it.javaClass.simpleName
                else -> it.message!!
            }

            BaseAlertDialogBuilder(this).apply {
                title = getString(R.string.import_export_keys_dialog_failure_title)
                this.message = getString(R.string.import_keys_dialog_failure, message)
                positiveText = getString(R.string.button_dismiss)
                negativeText = getString(R.string.button_retry)
                negativeAction = {
                    RestoreWalletFromSeedDialogFragment.show(supportFragmentManager)
                }
                showIcon = true
            }.buildAlertDialog().show()
        })
        viewModel.startActivityAction.observe(this, Observer {
            startActivity(it)
        })
    }

    private fun showButtonsDelayed() {
        Handler().postDelayed({
            hideSlogan()
            findViewById<LinearLayout>(R.id.buttons).visibility = View.VISIBLE
        }, 1000)
    }

    private fun hideSlogan() {
        val sloganDrawable = (window.decorView.background as LayerDrawable).getDrawable(1)
        sloganDrawable.mutate().alpha = 0
    }

    private fun getStatusBarHeightPx(): Int {
        var result = 0
        val resourceId = resources.getIdentifier("status_bar_height", "dimen", "android")
        if (resourceId > 0) {
            result = resources.getDimensionPixelSize(resourceId)
        }
        return result
    }

    override fun finish() {
        super.finish()
        overridePendingTransition(android.R.anim.fade_in, android.R.anim.fade_out)
    }

    override fun onActivityResult(requestCode: Int, resultCode: Int, data: Intent?) {
        super.onActivityResult(requestCode, resultCode, data)
        if (requestCode == REGULAR_FLOW_TUTORIAL_REQUEST_CODE) {
            upgradeOrStartMainActivity()
        }
    }

    fun getWalletApplication() : WalletApplication {
        return walletApplication
    }
}<|MERGE_RESOLUTION|>--- conflicted
+++ resolved
@@ -40,16 +40,12 @@
 import de.schildbach.wallet_test.R
 import kotlinx.android.synthetic.main.activity_onboarding.*
 import kotlinx.android.synthetic.main.activity_onboarding_perm_lock.*
-<<<<<<< HEAD
 import org.dash.wallet.common.data.OnboardingState
-import org.dash.wallet.common.ui.DialogBuilder
-=======
 import kotlinx.android.synthetic.main.activity_onboarding_invalid_wallet.*
 import org.dash.wallet.common.services.analytics.AnalyticsService
 import org.dash.wallet.common.ui.BaseAlertDialogBuilder
 import org.slf4j.LoggerFactory
 import javax.inject.Inject
->>>>>>> fa53cced
 
 private const val REGULAR_FLOW_TUTORIAL_REQUEST_CODE = 0
 const val SET_PIN_REQUEST_CODE = 1
@@ -60,13 +56,9 @@
 class OnboardingActivity : RestoreFromFileActivity() {
 
     companion object {
-<<<<<<< HEAD
-
         private const val EXTRA_INVITE = "extra_invite"
-
-=======
         private val log = LoggerFactory.getLogger(OnboardingActivity::class.java)
->>>>>>> fa53cced
+
         @JvmStatic
         fun createIntent(context: Context): Intent {
             return Intent(context, OnboardingActivity::class.java)
@@ -102,7 +94,7 @@
                 finish()
             }
             wipe_wallet.setOnClickListener {
-                ResetWalletDialog.newInstance().show(supportFragmentManager, "reset_wallet_dialog")
+                ResetWalletDialog.newInstance(analytics).show(supportFragmentManager, "reset_wallet_dialog")
             }
             return
         } else if (walletApplication.isWalletUpgradedtoBIP44 && !walletApplication.wallet.isEncrypted) {
@@ -112,14 +104,9 @@
         setContentView(R.layout.activity_onboarding)
         slogan.setPadding(slogan.paddingLeft, slogan.paddingTop, slogan.paddingRight, getStatusBarHeightPx())
 
-<<<<<<< HEAD
         walletApplication = (application as WalletApplication)
         OnboardingState.init(walletApplication.configuration)
         OnboardingState.clear()
-=======
-        viewModel = ViewModelProvider(this)[OnboardingViewModel::class.java]
-
->>>>>>> fa53cced
 
         if (walletApplication.walletFileExists()) {
             if (walletApplication.isWalletUpgradedtoBIP44) {
@@ -163,9 +150,9 @@
             finish()
         }
         unencrypted_contact_support.setOnClickListener {
-            val alertDialog = ReportIssueDialogBuilder.createReportIssueDialog(
-                this@OnboardingActivity, walletApplication).buildAlertDialog()
-            alertDialog.show()
+            ReportIssueDialogBuilder.createReportIssueDialog(
+                this@OnboardingActivity, walletApplication
+            ).buildAlertDialog().show()
         }
     }
 
