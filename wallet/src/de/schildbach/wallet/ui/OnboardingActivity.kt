--- conflicted
+++ resolved
@@ -27,6 +27,7 @@
 import android.view.View
 import android.widget.LinearLayout
 import android.widget.Toast
+import androidx.activity.viewModels
 import androidx.core.view.isVisible
 import androidx.lifecycle.Observer
 import androidx.lifecycle.ViewModelProvider
@@ -34,22 +35,15 @@
 import de.schildbach.wallet.WalletApplication
 import de.schildbach.wallet.data.InvitationLinkData
 import de.schildbach.wallet.ui.backup.RestoreFromFileActivity
-import de.schildbach.wallet.ui.main.WalletActivity
+import de.schildbach.wallet.ui.main.MainActivity
 import de.schildbach.wallet.ui.preference.PinRetryController
-<<<<<<< HEAD
-import de.schildbach.wallet.ui.security.SecurityGuard
 import de.schildbach.wallet_test.BuildConfig
 import de.schildbach.wallet_test.R
 import kotlinx.android.synthetic.main.activity_onboarding.*
 import kotlinx.android.synthetic.main.activity_onboarding_perm_lock.*
 import org.dash.wallet.common.data.OnboardingState
 import kotlinx.android.synthetic.main.activity_onboarding_invalid_wallet.*
-=======
 import de.schildbach.wallet.security.SecurityGuard
-import de.schildbach.wallet_test.R
-import kotlinx.android.synthetic.main.activity_onboarding.*
-import kotlinx.android.synthetic.main.activity_onboarding_perm_lock.*
->>>>>>> 6686d291
 import org.dash.wallet.common.services.analytics.AnalyticsService
 import org.dash.wallet.common.ui.BaseAlertDialogBuilder
 import org.slf4j.LoggerFactory
@@ -81,12 +75,9 @@
         }
     }
 
-    private lateinit var viewModel: OnboardingViewModel
+    private val viewModel: OnboardingViewModel by viewModels()
 
     private lateinit var walletApplication: WalletApplication
-
-    @Inject
-    lateinit var analytics: AnalyticsService
 
     override fun onStart() {
         super.onStart()
@@ -104,7 +95,7 @@
                 finish()
             }
             wipe_wallet.setOnClickListener {
-                ResetWalletDialog.newInstance(analytics).show(supportFragmentManager, "reset_wallet_dialog")
+                ResetWalletDialog.newInstance(viewModel.analytics).show(supportFragmentManager, "reset_wallet_dialog")
             }
             return
         }
@@ -112,13 +103,8 @@
         setContentView(R.layout.activity_onboarding)
         slogan.setPadding(slogan.paddingLeft, slogan.paddingTop, slogan.paddingRight, getStatusBarHeightPx())
 
-<<<<<<< HEAD
-        walletApplication = (application as WalletApplication)
         OnboardingState.init(walletApplication.configuration)
         OnboardingState.clear()
-=======
-        viewModel = ViewModelProvider(this)[OnboardingViewModel::class.java]
->>>>>>> 6686d291
 
         if (walletApplication.walletFileExists()) {
             if (!walletApplication.wallet!!.isEncrypted) {
@@ -157,18 +143,11 @@
                 UPGRADE_NONENCRYPTED_FLOW_TUTORIAL_REQUEST_CODE)
             overridePendingTransition(R.anim.fade_in, R.anim.fade_out)
         }
-<<<<<<< HEAD
-        unencrypted_contact_support.setOnClickListener {
-            ReportIssueDialogBuilder.createReportIssueDialog(
-                this@OnboardingActivity, walletApplication
-            ).buildAlertDialog().show()
-=======
     }
 
     private fun upgradeUnencryptedWallet() {
         viewModel.finishUnecryptedWalletUpgradeAction.observe(this) {
             startActivityForResult(SetPinActivity.createIntent(application, R.string.set_pin_upgrade_wallet, upgradingWallet = true), SET_PIN_REQUEST_CODE)
->>>>>>> 6686d291
         }
         viewModel.upgradeUnencryptedWallet()
     }
@@ -234,7 +213,6 @@
 
     @SuppressLint("StringFormatInvalid")
     private fun initViewModel() {
-        viewModel = ViewModelProvider(this).get(OnboardingViewModel::class.java)
         viewModel.showToastAction.observe(this, Observer {
             Toast.makeText(this, it, Toast.LENGTH_LONG).show()
         })
@@ -255,15 +233,12 @@
                 showIcon = true
             }.buildAlertDialog().show()
         })
-<<<<<<< HEAD
         viewModel.startActivityAction.observe(this, Observer {
             startActivity(it)
         })
-=======
         viewModel.finishCreateNewWalletAction.observe(this) {
             startActivityForResult(SetPinActivity.createIntent(application, R.string.set_pin_create_new_wallet), SET_PIN_REQUEST_CODE)
         }
->>>>>>> 6686d291
     }
 
     private fun showButtonsDelayed() {
@@ -296,13 +271,10 @@
         super.onActivityResult(requestCode, resultCode, data)
         if (requestCode == REGULAR_FLOW_TUTORIAL_REQUEST_CODE) {
             upgradeOrStartMainActivity()
-<<<<<<< HEAD
-=======
         } else if (requestCode == UPGRADE_NONENCRYPTED_FLOW_TUTORIAL_REQUEST_CODE) {
             upgradeUnencryptedWallet()
         } else if ((requestCode == SET_PIN_REQUEST_CODE || requestCode == RESTORE_PHRASE_REQUEST_CODE) && resultCode == Activity.RESULT_OK) {
             finish()
->>>>>>> 6686d291
         }
     }
 
