--- conflicted
+++ resolved
@@ -40,7 +40,7 @@
 import de.schildbach.wallet.database.entity.BlockchainIdentityBaseData
 import de.schildbach.wallet.database.entity.BlockchainIdentityData
 import de.schildbach.wallet.data.InvitationLinkData
-import de.schildbach.wallet.database.dao.BlockchainIdentityDataDaoAsync
+import de.schildbach.wallet.database.dao.BlockchainIdentityDataDao
 import de.schildbach.wallet.livedata.Status
 import de.schildbach.wallet.ui.dashpay.CreateIdentityService
 import de.schildbach.wallet.ui.dashpay.DashPayViewModel
@@ -76,7 +76,7 @@
     @Inject
     lateinit var walletApplication: WalletApplication
     @Inject
-    lateinit var blockchainIdentityDataDaoAsync: BlockchainIdentityDataDaoAsync
+    lateinit var blockchainIdentityDataDao: BlockchainIdentityDataDao
 
     private var reuseTransaction: Boolean = false
     private var useInvite: Boolean = false
@@ -255,13 +255,8 @@
             startService(CreateIdentityService.createIntentForNewUsername(this, username))
             finish()
         } else {
-<<<<<<< HEAD
-            blockchainIdentityDataDaoAsync.loadBase().observe(this, Observer {
-                if (it?.creationStateErrorMessage != null && !reuseTransaction) {
-=======
             dashPayViewModel.blockchainIdentity.observe(this) {
                 if (it?.creationStateErrorMessage != null) {
->>>>>>> b3679eba
                     finish()
                 } else if (it?.creationState == BlockchainIdentityData.CreationState.DONE) {
                     completeUsername = it.username ?: ""
@@ -287,11 +282,7 @@
                 finish()
                 return
             } else {
-<<<<<<< HEAD
-                blockchainIdentityDataDaoAsync.loadBase().observe(this, Observer {
-=======
                 dashPayViewModel.blockchainIdentity.observe(this) {
->>>>>>> b3679eba
                     if (it?.creationStateErrorMessage != null && !reuseTransaction) {
                         finish()
                     } else if (it?.creationState == BlockchainIdentityData.CreationState.DONE) {
