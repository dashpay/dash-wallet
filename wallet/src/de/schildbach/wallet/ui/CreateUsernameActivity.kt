/*
 * Copyright 2020 Dash Core Group.
 *
 * This program is free software: you can redistribute it and/or modify
 * it under the terms of the GNU General Public License as published by
 * the Free Software Foundation, either version 3 of the License, or
 * (at your option) any later version.
 *
 * This program is distributed in the hope that it will be useful,
 * but WITHOUT ANY WARRANTY; without even the implied warranty of
 * MERCHANTABILITY or FITNESS FOR A PARTICULAR PURPOSE.  See the
 * GNU General Public License for more details.
 *
 * You should have received a copy of the GNU General Public License
 * along with this program.  If not, see <http://www.gnu.org/licenses/>.
 */

package de.schildbach.wallet.ui

import android.content.Context
import android.content.Intent
import android.os.Bundle
<<<<<<< HEAD
import androidx.activity.viewModels
=======
import android.os.Handler
import android.text.Editable
import android.text.SpannableString
import android.text.TextWatcher
import android.text.style.StyleSpan
import android.view.View
import android.view.animation.AnimationUtils
import androidx.activity.viewModels
import androidx.core.content.res.ResourcesCompat
import androidx.lifecycle.Observer
>>>>>>> 50dc0f28
import androidx.lifecycle.ViewModelProvider
import androidx.navigation.fragment.NavHostFragment
import dagger.hilt.android.AndroidEntryPoint
<<<<<<< HEAD
import de.schildbach.wallet.data.BlockchainIdentityBaseData
import de.schildbach.wallet.data.InvitationLinkData
=======
import de.schildbach.wallet.Constants.USERNAME_MAX_LENGTH
import de.schildbach.wallet.Constants.USERNAME_MIN_LENGTH
import de.schildbach.wallet.WalletApplication
import de.schildbach.wallet.database.entity.BlockchainIdentityBaseData
import de.schildbach.wallet.database.entity.BlockchainIdentityData
import de.schildbach.wallet.data.InvitationLinkData
import de.schildbach.wallet.database.dao.BlockchainIdentityDataDao
import de.schildbach.wallet.livedata.Status
import de.schildbach.wallet.ui.dashpay.CreateIdentityService
>>>>>>> 50dc0f28
import de.schildbach.wallet.ui.dashpay.DashPayViewModel
import de.schildbach.wallet.ui.dashpay.PlatformPaymentConfirmDialog
import de.schildbach.wallet.ui.username.CreateUsernameActions
import de.schildbach.wallet.ui.username.CreateUsernameArgs
import de.schildbach.wallet.ui.username.CreateUsernameFragment
import de.schildbach.wallet_test.R
import org.dash.wallet.common.InteractionAwareActivity
import org.slf4j.LoggerFactory
import javax.inject.Inject

@AndroidEntryPoint
class CreateUsernameActivity : InteractionAwareActivity() {

<<<<<<< HEAD
    private val dashPayViewModel: DashPayViewModel by viewModels()
=======
    private val regularTypeFace by lazy { ResourcesCompat.getFont(this, R.font.inter_regular) }
    private val mediumTypeFace by lazy { ResourcesCompat.getFont(this, R.font.inter_medium) }
    private val slideInAnimation by lazy { AnimationUtils.loadAnimation(this, R.anim.slide_in_bottom) }
    private val fadeOutAnimation by lazy { AnimationUtils.loadAnimation(this, R.anim.fade_out) }
    private lateinit var completeUsername: String

    private val invite by lazy {
        intent.getParcelableExtra<InvitationLinkData>(EXTRA_INVITE)
    }

    private val dashPayViewModel by viewModels<DashPayViewModel>()

    //    val viewModel by lazy {
//        ViewModelProvider(this).get(InviteFriendViewModel::class.java)
//    }
    @Inject
    lateinit var walletApplication: WalletApplication
    @Inject
    lateinit var blockchainIdentityDataDao: BlockchainIdentityDataDao

    private var reuseTransaction: Boolean = false
    private var useInvite: Boolean = false

    private var handler: Handler = Handler()
    private lateinit var checkUsernameNotExistRunnable: Runnable
>>>>>>> 50dc0f28

    val confirmTransactionSharedViewModel: PlatformPaymentConfirmDialog.SharedViewModel by viewModels()
    companion object {
        private val log = LoggerFactory.getLogger(CreateUsernameActivity::class.java)

        private const val ACTION_CREATE_NEW = "action_create_new"
        private const val ACTION_DISPLAY_COMPLETE = "action_display_complete"
        private const val ACTION_REUSE_TRANSACTION = "action_reuse_transaction"
        private const val ACTION_FROM_INVITE = "action_from_invite"
        private const val ACTION_FROM_INVITE_REUSE_TRANSACTION = "action_from_invite_reuse_transaction"

        private const val EXTRA_USERNAME = "extra_username"
        private const val EXTRA_INVITE = "extra_invite"
        private const val EXTRA_FROM_ONBOARDING = "extra_from_onboarding"

        @JvmStatic
        fun createIntent(context: Context, username: String? = null): Intent {
            return Intent(context, CreateUsernameActivity::class.java).apply {
                action = if (username == null) ACTION_CREATE_NEW else ACTION_DISPLAY_COMPLETE
                putExtra(EXTRA_USERNAME, username)
            }
        }

        @JvmStatic
        fun createIntentReuseTransaction(context: Context, blockchainIdentityData: BlockchainIdentityBaseData): Intent {
            return Intent(context, CreateUsernameActivity::class.java).apply {
                action = if (blockchainIdentityData.usingInvite) ACTION_FROM_INVITE_REUSE_TRANSACTION else ACTION_REUSE_TRANSACTION
            }
        }

        @JvmStatic
        fun createIntentFromInvite(context: Context, invite: InvitationLinkData, fromOnboarding: Boolean): Intent {
            return Intent(context, CreateUsernameActivity::class.java).apply {
                action = ACTION_FROM_INVITE
                putExtra(EXTRA_INVITE, invite)
                putExtra(EXTRA_FROM_ONBOARDING, fromOnboarding)
            }
        }

        @JvmStatic
        fun createIntentFromInviteReuseTransaction(context: Context): Intent {
            return Intent(context, CreateUsernameActivity::class.java).apply {
                action = ACTION_FROM_INVITE_REUSE_TRANSACTION
            }
        }
    }

    private val navController by lazy {
        val navHostFragment = supportFragmentManager
            .findFragmentById(R.id.nav_host_create_user_name_fragment) as NavHostFragment

        navHostFragment.navController
    }

    override fun onCreate(savedInstanceState: Bundle?) {
        super.onCreate(savedInstanceState)

        setContentView(R.layout.activity_create_username)
<<<<<<< HEAD
        val action = when (intent?.action) {
=======

        choose_username_title.text = getText(R.string.choose_your_username)
        close_btn.setOnClickListener { finish() }
        username.addTextChangedListener(this)
        register_btn.setOnClickListener {
            if (reuseTransaction) {
                triggerIdentityCreation(true)
            } else {
                showConfirmationDialog()
            }
        }
        processing_identity_dismiss_btn.setOnClickListener { finish() }

        initViewModel()

        when (intent?.action) {
>>>>>>> 50dc0f28
            ACTION_DISPLAY_COMPLETE -> {
                CreateUsernameActions.DISPLAY_COMPLETE
            }
            ACTION_REUSE_TRANSACTION -> {
                CreateUsernameActions.REUSE_TRANSACTION
            }
            ACTION_FROM_INVITE -> {
<<<<<<< HEAD
                CreateUsernameActions.FROM_INVITE
=======
                // don't show the keyboard if launched from invite
                useInvite = true
            }
        }
    }

    private fun showKeyBoard() {
        handler.postDelayed({
            KeyboardUtil.showSoftKeyboard(this@CreateUsernameActivity, username)
        }, 1333)
    }

    private fun initViewModel() {
        val confirmTransactionSharedViewModel = ViewModelProvider(this).get(PlatformPaymentConfirmDialog.SharedViewModel::class.java)
        confirmTransactionSharedViewModel.clickConfirmButtonEvent.observe(this, Observer {
            if (intent.action == ACTION_FROM_INVITE) {
                triggerIdentityCreationFromInvite(reuseTransaction)
            } else {
                triggerIdentityCreation(false)
            }
        })

        dashPayViewModel.getUsernameLiveData.observe(this, Observer {
            imitateUserInteraction()
            when (it.status) {
                Status.LOADING -> {
                    // this is delayed by the logic of checkUsernameNotExist(...) method,
                    // therefore the UI state is configured before calling it using usernameAvailabilityValidationInProgressState()
                }
                Status.CANCELED -> {
                    // no need to do anything
                }
                Status.ERROR -> {
                    usernameAvailabilityValidationErrorState()
                }
                Status.SUCCESS -> {
                    if (it.data != null) {
                        // This user name exists
                        usernameAvailabilityValidationTakenState()
                    } else {
                        usernameAvailabilityValidationAvailableState()
                    }
                }
            }
        })
    }

    private fun usernameAvailabilityValidationInProgressState() {
        username_exists_req.visibility = View.VISIBLE
        username_exists_req_label.visibility = View.VISIBLE
        username_exists_req_progress.visibility = View.VISIBLE
        username_exists_req_img.visibility = View.INVISIBLE
        username_exists_req_label.visibility = View.VISIBLE
        username_exists_req_label.typeface = regularTypeFace
        username_exists_req_label.setTextColor(ResourcesCompat.getColor(resources, R.color.content_primary, null))
        username_exists_req_label.setText(R.string.identity_username_validating)
        register_btn.isEnabled = false
    }

    private fun usernameAvailabilityValidationErrorState() {
        username_exists_req_progress.visibility = View.INVISIBLE
        username_exists_req_img.visibility = View.VISIBLE
        username_exists_req_img.setImageResource(R.drawable.ic_username_requirement_x)
        username_exists_req_label.typeface = mediumTypeFace
        username_exists_req_label.setTextColor(ResourcesCompat.getColor(resources, R.color.dash_red, null))
        username_exists_req_label.setText(R.string.platform_communication_error)
        register_btn.isEnabled = false
    }

    private fun usernameAvailabilityValidationTakenState() {
        username_exists_req_progress.visibility = View.INVISIBLE
        username_exists_req_img.visibility = View.VISIBLE
        username_exists_req_img.setImageResource(R.drawable.ic_username_requirement_x)
        username_exists_req_label.typeface = mediumTypeFace
        username_exists_req_label.setTextColor(ResourcesCompat.getColor(resources, R.color.dash_red, null))
        username_exists_req_label.setText(R.string.identity_username_taken)
        register_btn.isEnabled = false
    }

    private fun usernameAvailabilityValidationAvailableState() {
        username_exists_req_progress.visibility = View.INVISIBLE
        username_exists_req_img.visibility = View.VISIBLE
        username_exists_req_img.setImageResource(R.drawable.ic_username_requirement_checkmark)
        username_exists_req_label.typeface = mediumTypeFace
        username_exists_req_label.setTextColor(ResourcesCompat.getColor(resources, R.color.content_primary, null))
        username_exists_req_label.setText(R.string.identity_username_available)
        register_btn.isEnabled = true
    }

    private fun triggerIdentityCreation(reuseTransaction: Boolean) {
        val username = username.text.toString()
        if (reuseTransaction) {
            startService(CreateIdentityService.createIntentForNewUsername(this, username))
            finish()
        } else {
            dashPayViewModel.blockchainIdentity.observe(this) {
                if (it?.creationStateErrorMessage != null) {
                    finish()
                } else if (it?.creationState == BlockchainIdentityData.CreationState.DONE) {
                    completeUsername = it.username ?: ""
                    showCompleteState()
                }
            }
            showProcessingState()
            startService(CreateIdentityService.createIntent(this, username))
        }
    }

    private fun triggerIdentityCreationFromInvite(reuseTransaction: Boolean) {
        val username = username.text.toString()
        if (reuseTransaction) {
            startService(CreateIdentityService.createIntentFromInviteForNewUsername(this, username))
            finish()
        } else {
            val fromOnboarding = intent.getBooleanExtra(EXTRA_FROM_ONBOARDING, false)
            if (fromOnboarding) {
                walletApplication.configuration.onboardingInviteUsername = username
                val goNextIntent = SetPinActivity.createIntent(application, R.string.set_pin_create_new_wallet, false, null, onboardingInvite = true)
                startActivity(OnboardFromInviteActivity.createIntent(this, OnboardFromInviteActivity.Mode.STEP_2, goNextIntent))
                finish()
                return
            } else {
                dashPayViewModel.blockchainIdentity.observe(this) {
                    if (it?.creationStateErrorMessage != null && !reuseTransaction) {
                        finish()
                    } else if (it?.creationState == BlockchainIdentityData.CreationState.DONE) {
                        completeUsername = it.username ?: ""
                        showCompleteState()
                    }
                }
                showProcessingState()
                invite?.let {
                    startService(CreateIdentityService.createIntentFromInvite(this, username, it))
                }
            }
        }
        showProcessingState()
    }

    private fun doneAndDismiss() {
        dashPayViewModel.usernameDoneAndDismiss()
    }

    private fun showCompleteState() {
        registration_content.visibility = View.GONE
        processing_identity.visibility = View.GONE
        choose_username_title.visibility = View.GONE
        placeholder_user_icon.visibility = View.GONE
        identity_complete.visibility = View.VISIBLE
        dashpay_user_icon.visibility = View.VISIBLE
        username_1st_letter.text = completeUsername[0].toString()

        val text = getString(R.string.identity_complete_message, completeUsername)

        val spannableContent = SpannableString(text)
        val start = text.indexOf(completeUsername)
        val end = start + completeUsername.length
        spannableContent.setSpan(StyleSpan(Typeface.BOLD), start, end, 0)
        identity_complete_text.text = spannableContent
        identity_complete_button.setOnClickListener { finish() }
    }

    private fun validateUsernameSize(uname: String): Boolean {
        val lengthValid = uname.length in USERNAME_MIN_LENGTH..USERNAME_MAX_LENGTH

        min_chars_req_img.visibility = if (uname.isNotEmpty()) {
            min_chars_req_label.typeface = mediumTypeFace
            View.VISIBLE
        } else {
            min_chars_req_label.typeface = regularTypeFace
            View.INVISIBLE
        }

        if (lengthValid) {
            min_chars_req_img.setImageResource(R.drawable.ic_username_requirement_checkmark)
        } else {
            min_chars_req_img.setImageResource(R.drawable.ic_username_requirement_x)
        }

        return lengthValid
    }

    private fun validateUsernameCharacters(uname: String): Boolean {
        val alphaNumHyphenValid = !Regex("[^a-zA-Z0-9\\-]").containsMatchIn(uname)
        val startOrEndWithHyphen = uname.startsWith("-") || uname.endsWith("-")
        val containsHyphen = uname.contains("-")

        alphanum_req_img.visibility = if (uname.isNotEmpty() || !alphaNumHyphenValid) {
            alphanum_req_label.typeface = mediumTypeFace
            View.VISIBLE
        } else {
            alphanum_req_label.typeface = regularTypeFace
            View.INVISIBLE
        }

        if (alphaNumHyphenValid) {
            alphanum_req_img.setImageResource(R.drawable.ic_username_requirement_checkmark)
        } else {
            alphanum_req_img.setImageResource(R.drawable.ic_username_requirement_x)
        }

        if (containsHyphen) {
            hyphen_req_img.visibility = View.VISIBLE
            hyphen_req_label.visibility = View.VISIBLE
            if (!startOrEndWithHyphen) {
                // leave isValid with the same value that is already has (same as isValid && true)
                hyphen_req_img.setImageResource(R.drawable.ic_username_requirement_checkmark)
                hyphen_req_label.typeface = mediumTypeFace
            } else {
                hyphen_req_img.setImageResource(R.drawable.ic_username_requirement_x)
                hyphen_req_label.typeface = regularTypeFace
>>>>>>> 50dc0f28
            }
            else -> {
                null
            }
        }

        val username = intent?.extras?.getString(EXTRA_USERNAME)
        val invite = intent.getParcelableExtra<InvitationLinkData>(EXTRA_INVITE)
        val fromOnboardng = intent.getBooleanExtra(EXTRA_FROM_ONBOARDING, false)
        val createUsernameArgs = CreateUsernameArgs(
            actions = action,
            userName = username,
            invite = invite,
            fromOnboardng = fromOnboardng,
        )
        val bundle = Bundle()
        bundle.putParcelable(CreateUsernameFragment.CREATE_USER_NAME_ARGS, createUsernameArgs)

        navController.setGraph(navController.graph, bundle)
    }
}<|MERGE_RESOLUTION|>--- conflicted
+++ resolved
@@ -20,37 +20,12 @@
 import android.content.Context
 import android.content.Intent
 import android.os.Bundle
-<<<<<<< HEAD
 import androidx.activity.viewModels
-=======
-import android.os.Handler
-import android.text.Editable
-import android.text.SpannableString
-import android.text.TextWatcher
-import android.text.style.StyleSpan
-import android.view.View
-import android.view.animation.AnimationUtils
-import androidx.activity.viewModels
-import androidx.core.content.res.ResourcesCompat
-import androidx.lifecycle.Observer
->>>>>>> 50dc0f28
 import androidx.lifecycle.ViewModelProvider
 import androidx.navigation.fragment.NavHostFragment
 import dagger.hilt.android.AndroidEntryPoint
-<<<<<<< HEAD
 import de.schildbach.wallet.data.BlockchainIdentityBaseData
 import de.schildbach.wallet.data.InvitationLinkData
-=======
-import de.schildbach.wallet.Constants.USERNAME_MAX_LENGTH
-import de.schildbach.wallet.Constants.USERNAME_MIN_LENGTH
-import de.schildbach.wallet.WalletApplication
-import de.schildbach.wallet.database.entity.BlockchainIdentityBaseData
-import de.schildbach.wallet.database.entity.BlockchainIdentityData
-import de.schildbach.wallet.data.InvitationLinkData
-import de.schildbach.wallet.database.dao.BlockchainIdentityDataDao
-import de.schildbach.wallet.livedata.Status
-import de.schildbach.wallet.ui.dashpay.CreateIdentityService
->>>>>>> 50dc0f28
 import de.schildbach.wallet.ui.dashpay.DashPayViewModel
 import de.schildbach.wallet.ui.dashpay.PlatformPaymentConfirmDialog
 import de.schildbach.wallet.ui.username.CreateUsernameActions
@@ -64,35 +39,7 @@
 @AndroidEntryPoint
 class CreateUsernameActivity : InteractionAwareActivity() {
 
-<<<<<<< HEAD
     private val dashPayViewModel: DashPayViewModel by viewModels()
-=======
-    private val regularTypeFace by lazy { ResourcesCompat.getFont(this, R.font.inter_regular) }
-    private val mediumTypeFace by lazy { ResourcesCompat.getFont(this, R.font.inter_medium) }
-    private val slideInAnimation by lazy { AnimationUtils.loadAnimation(this, R.anim.slide_in_bottom) }
-    private val fadeOutAnimation by lazy { AnimationUtils.loadAnimation(this, R.anim.fade_out) }
-    private lateinit var completeUsername: String
-
-    private val invite by lazy {
-        intent.getParcelableExtra<InvitationLinkData>(EXTRA_INVITE)
-    }
-
-    private val dashPayViewModel by viewModels<DashPayViewModel>()
-
-    //    val viewModel by lazy {
-//        ViewModelProvider(this).get(InviteFriendViewModel::class.java)
-//    }
-    @Inject
-    lateinit var walletApplication: WalletApplication
-    @Inject
-    lateinit var blockchainIdentityDataDao: BlockchainIdentityDataDao
-
-    private var reuseTransaction: Boolean = false
-    private var useInvite: Boolean = false
-
-    private var handler: Handler = Handler()
-    private lateinit var checkUsernameNotExistRunnable: Runnable
->>>>>>> 50dc0f28
 
     val confirmTransactionSharedViewModel: PlatformPaymentConfirmDialog.SharedViewModel by viewModels()
     companion object {
@@ -151,26 +98,7 @@
         super.onCreate(savedInstanceState)
 
         setContentView(R.layout.activity_create_username)
-<<<<<<< HEAD
         val action = when (intent?.action) {
-=======
-
-        choose_username_title.text = getText(R.string.choose_your_username)
-        close_btn.setOnClickListener { finish() }
-        username.addTextChangedListener(this)
-        register_btn.setOnClickListener {
-            if (reuseTransaction) {
-                triggerIdentityCreation(true)
-            } else {
-                showConfirmationDialog()
-            }
-        }
-        processing_identity_dismiss_btn.setOnClickListener { finish() }
-
-        initViewModel()
-
-        when (intent?.action) {
->>>>>>> 50dc0f28
             ACTION_DISPLAY_COMPLETE -> {
                 CreateUsernameActions.DISPLAY_COMPLETE
             }
@@ -178,221 +106,7 @@
                 CreateUsernameActions.REUSE_TRANSACTION
             }
             ACTION_FROM_INVITE -> {
-<<<<<<< HEAD
                 CreateUsernameActions.FROM_INVITE
-=======
-                // don't show the keyboard if launched from invite
-                useInvite = true
-            }
-        }
-    }
-
-    private fun showKeyBoard() {
-        handler.postDelayed({
-            KeyboardUtil.showSoftKeyboard(this@CreateUsernameActivity, username)
-        }, 1333)
-    }
-
-    private fun initViewModel() {
-        val confirmTransactionSharedViewModel = ViewModelProvider(this).get(PlatformPaymentConfirmDialog.SharedViewModel::class.java)
-        confirmTransactionSharedViewModel.clickConfirmButtonEvent.observe(this, Observer {
-            if (intent.action == ACTION_FROM_INVITE) {
-                triggerIdentityCreationFromInvite(reuseTransaction)
-            } else {
-                triggerIdentityCreation(false)
-            }
-        })
-
-        dashPayViewModel.getUsernameLiveData.observe(this, Observer {
-            imitateUserInteraction()
-            when (it.status) {
-                Status.LOADING -> {
-                    // this is delayed by the logic of checkUsernameNotExist(...) method,
-                    // therefore the UI state is configured before calling it using usernameAvailabilityValidationInProgressState()
-                }
-                Status.CANCELED -> {
-                    // no need to do anything
-                }
-                Status.ERROR -> {
-                    usernameAvailabilityValidationErrorState()
-                }
-                Status.SUCCESS -> {
-                    if (it.data != null) {
-                        // This user name exists
-                        usernameAvailabilityValidationTakenState()
-                    } else {
-                        usernameAvailabilityValidationAvailableState()
-                    }
-                }
-            }
-        })
-    }
-
-    private fun usernameAvailabilityValidationInProgressState() {
-        username_exists_req.visibility = View.VISIBLE
-        username_exists_req_label.visibility = View.VISIBLE
-        username_exists_req_progress.visibility = View.VISIBLE
-        username_exists_req_img.visibility = View.INVISIBLE
-        username_exists_req_label.visibility = View.VISIBLE
-        username_exists_req_label.typeface = regularTypeFace
-        username_exists_req_label.setTextColor(ResourcesCompat.getColor(resources, R.color.content_primary, null))
-        username_exists_req_label.setText(R.string.identity_username_validating)
-        register_btn.isEnabled = false
-    }
-
-    private fun usernameAvailabilityValidationErrorState() {
-        username_exists_req_progress.visibility = View.INVISIBLE
-        username_exists_req_img.visibility = View.VISIBLE
-        username_exists_req_img.setImageResource(R.drawable.ic_username_requirement_x)
-        username_exists_req_label.typeface = mediumTypeFace
-        username_exists_req_label.setTextColor(ResourcesCompat.getColor(resources, R.color.dash_red, null))
-        username_exists_req_label.setText(R.string.platform_communication_error)
-        register_btn.isEnabled = false
-    }
-
-    private fun usernameAvailabilityValidationTakenState() {
-        username_exists_req_progress.visibility = View.INVISIBLE
-        username_exists_req_img.visibility = View.VISIBLE
-        username_exists_req_img.setImageResource(R.drawable.ic_username_requirement_x)
-        username_exists_req_label.typeface = mediumTypeFace
-        username_exists_req_label.setTextColor(ResourcesCompat.getColor(resources, R.color.dash_red, null))
-        username_exists_req_label.setText(R.string.identity_username_taken)
-        register_btn.isEnabled = false
-    }
-
-    private fun usernameAvailabilityValidationAvailableState() {
-        username_exists_req_progress.visibility = View.INVISIBLE
-        username_exists_req_img.visibility = View.VISIBLE
-        username_exists_req_img.setImageResource(R.drawable.ic_username_requirement_checkmark)
-        username_exists_req_label.typeface = mediumTypeFace
-        username_exists_req_label.setTextColor(ResourcesCompat.getColor(resources, R.color.content_primary, null))
-        username_exists_req_label.setText(R.string.identity_username_available)
-        register_btn.isEnabled = true
-    }
-
-    private fun triggerIdentityCreation(reuseTransaction: Boolean) {
-        val username = username.text.toString()
-        if (reuseTransaction) {
-            startService(CreateIdentityService.createIntentForNewUsername(this, username))
-            finish()
-        } else {
-            dashPayViewModel.blockchainIdentity.observe(this) {
-                if (it?.creationStateErrorMessage != null) {
-                    finish()
-                } else if (it?.creationState == BlockchainIdentityData.CreationState.DONE) {
-                    completeUsername = it.username ?: ""
-                    showCompleteState()
-                }
-            }
-            showProcessingState()
-            startService(CreateIdentityService.createIntent(this, username))
-        }
-    }
-
-    private fun triggerIdentityCreationFromInvite(reuseTransaction: Boolean) {
-        val username = username.text.toString()
-        if (reuseTransaction) {
-            startService(CreateIdentityService.createIntentFromInviteForNewUsername(this, username))
-            finish()
-        } else {
-            val fromOnboarding = intent.getBooleanExtra(EXTRA_FROM_ONBOARDING, false)
-            if (fromOnboarding) {
-                walletApplication.configuration.onboardingInviteUsername = username
-                val goNextIntent = SetPinActivity.createIntent(application, R.string.set_pin_create_new_wallet, false, null, onboardingInvite = true)
-                startActivity(OnboardFromInviteActivity.createIntent(this, OnboardFromInviteActivity.Mode.STEP_2, goNextIntent))
-                finish()
-                return
-            } else {
-                dashPayViewModel.blockchainIdentity.observe(this) {
-                    if (it?.creationStateErrorMessage != null && !reuseTransaction) {
-                        finish()
-                    } else if (it?.creationState == BlockchainIdentityData.CreationState.DONE) {
-                        completeUsername = it.username ?: ""
-                        showCompleteState()
-                    }
-                }
-                showProcessingState()
-                invite?.let {
-                    startService(CreateIdentityService.createIntentFromInvite(this, username, it))
-                }
-            }
-        }
-        showProcessingState()
-    }
-
-    private fun doneAndDismiss() {
-        dashPayViewModel.usernameDoneAndDismiss()
-    }
-
-    private fun showCompleteState() {
-        registration_content.visibility = View.GONE
-        processing_identity.visibility = View.GONE
-        choose_username_title.visibility = View.GONE
-        placeholder_user_icon.visibility = View.GONE
-        identity_complete.visibility = View.VISIBLE
-        dashpay_user_icon.visibility = View.VISIBLE
-        username_1st_letter.text = completeUsername[0].toString()
-
-        val text = getString(R.string.identity_complete_message, completeUsername)
-
-        val spannableContent = SpannableString(text)
-        val start = text.indexOf(completeUsername)
-        val end = start + completeUsername.length
-        spannableContent.setSpan(StyleSpan(Typeface.BOLD), start, end, 0)
-        identity_complete_text.text = spannableContent
-        identity_complete_button.setOnClickListener { finish() }
-    }
-
-    private fun validateUsernameSize(uname: String): Boolean {
-        val lengthValid = uname.length in USERNAME_MIN_LENGTH..USERNAME_MAX_LENGTH
-
-        min_chars_req_img.visibility = if (uname.isNotEmpty()) {
-            min_chars_req_label.typeface = mediumTypeFace
-            View.VISIBLE
-        } else {
-            min_chars_req_label.typeface = regularTypeFace
-            View.INVISIBLE
-        }
-
-        if (lengthValid) {
-            min_chars_req_img.setImageResource(R.drawable.ic_username_requirement_checkmark)
-        } else {
-            min_chars_req_img.setImageResource(R.drawable.ic_username_requirement_x)
-        }
-
-        return lengthValid
-    }
-
-    private fun validateUsernameCharacters(uname: String): Boolean {
-        val alphaNumHyphenValid = !Regex("[^a-zA-Z0-9\\-]").containsMatchIn(uname)
-        val startOrEndWithHyphen = uname.startsWith("-") || uname.endsWith("-")
-        val containsHyphen = uname.contains("-")
-
-        alphanum_req_img.visibility = if (uname.isNotEmpty() || !alphaNumHyphenValid) {
-            alphanum_req_label.typeface = mediumTypeFace
-            View.VISIBLE
-        } else {
-            alphanum_req_label.typeface = regularTypeFace
-            View.INVISIBLE
-        }
-
-        if (alphaNumHyphenValid) {
-            alphanum_req_img.setImageResource(R.drawable.ic_username_requirement_checkmark)
-        } else {
-            alphanum_req_img.setImageResource(R.drawable.ic_username_requirement_x)
-        }
-
-        if (containsHyphen) {
-            hyphen_req_img.visibility = View.VISIBLE
-            hyphen_req_label.visibility = View.VISIBLE
-            if (!startOrEndWithHyphen) {
-                // leave isValid with the same value that is already has (same as isValid && true)
-                hyphen_req_img.setImageResource(R.drawable.ic_username_requirement_checkmark)
-                hyphen_req_label.typeface = mediumTypeFace
-            } else {
-                hyphen_req_img.setImageResource(R.drawable.ic_username_requirement_x)
-                hyphen_req_label.typeface = regularTypeFace
->>>>>>> 50dc0f28
             }
             else -> {
                 null
