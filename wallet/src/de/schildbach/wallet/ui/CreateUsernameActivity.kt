--- conflicted
+++ resolved
@@ -44,15 +44,12 @@
     private val mediumTypeFace by lazy { ResourcesCompat.getFont(this, R.font.montserrat_medium) }
     private val slideInAnimation by lazy { AnimationUtils.loadAnimation(this, R.anim.slide_in_bottom) }
     private val fadeOutAnimation by lazy { AnimationUtils.loadAnimation(this, R.anim.fade_out) }
-<<<<<<< HEAD
-=======
     private lateinit var completeUsername: String
 
     companion object {
         @JvmStatic
         public val COMPLETE_USERNAME = "complete_username"
     }
->>>>>>> 4ad778a4
 
 
     override fun onCreate(savedInstanceState: Bundle?) {
@@ -65,8 +62,6 @@
         username.addTextChangedListener(this)
         register_btn.setOnClickListener { showConfirmationDialog() }
         processing_identity_dismiss_btn.setOnClickListener { finish() }
-<<<<<<< HEAD
-=======
 
         val intentUsername = intent?.extras?.getString(COMPLETE_USERNAME)
         if (intentUsername != null) {
@@ -79,7 +74,6 @@
         confirmTransactionSharedViewModel.clickConfirmButtonEvent.observe(this, Observer {
             showProcessingState()
         })
->>>>>>> 4ad778a4
     }
 
     private fun showCompleteState() {
@@ -160,11 +154,7 @@
 
         Executors.newSingleThreadExecutor().execute {
             val identityCreationState = IdentityCreationState(IdentityCreationState
-<<<<<<< HEAD
                     .State.PROCESSING_PAYMENT, false, username)
-=======
-                    .State.PROCESSING_PAYMENT, username)
->>>>>>> 4ad778a4
             AppDatabase.getAppDatabase().identityCreationStateDao().insert(identityCreationState)
         }
     }
@@ -173,14 +163,6 @@
         val dialog = NewAccountConfirmDialog.createDialog()
         dialog.show(supportFragmentManager, "NewAccountConfirmDialog")
 
-<<<<<<< HEAD
-        val confirmTransactionSharedViewModel = ViewModelProviders.of(this)
-                .get(SingleActionSharedViewModel::class.java)
-        confirmTransactionSharedViewModel.clickConfirmButtonEvent.observe(this, Observer {
-            showProcessingState()
-        })
-=======
->>>>>>> 4ad778a4
     }
 
     override fun beforeTextChanged(s: CharSequence?, start: Int, count: Int, after: Int) {
