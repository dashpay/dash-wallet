--- conflicted
+++ resolved
@@ -10,7 +10,6 @@
 import android.view.animation.Animation
 import android.view.animation.AnimationUtils
 import androidx.fragment.app.DialogFragment
-import androidx.lifecycle.Observer
 import de.schildbach.wallet.AppDatabase
 import de.schildbach.wallet.WalletApplication
 import de.schildbach.wallet.data.DashPayProfile
@@ -18,6 +17,7 @@
 import org.dash.wallet.common.UserInteractionAwareCallback
 import de.schildbach.wallet.util.WalletUtils
 import de.schildbach.wallet_test.R
+import kotlinx.android.synthetic.main.activity_successful_transaction.*
 import kotlinx.android.synthetic.main.transaction_details_dialog.*
 import kotlinx.android.synthetic.main.transaction_result_content.*
 import org.bitcoinj.core.Sha256Hash
@@ -32,7 +32,7 @@
 
     private val log = LoggerFactory.getLogger(javaClass.simpleName)
     private val txId by lazy { arguments?.get(TX_ID) as Sha256Hash }
-    private var tx: Transaction? = null
+    private var transaction: Transaction? = null
     private val wallet by lazy { WalletApplication.getInstance().wallet }
     private lateinit var transactionResultViewBinder: TransactionResultViewBinder
 
@@ -53,48 +53,26 @@
     override fun onViewCreated(view: View, savedInstanceState: Bundle?) {
         super.onViewCreated(view, savedInstanceState)
 
-<<<<<<< HEAD
-        tx = wallet.getTransaction(txId)
-        val blockchainIdentity: BlockchainIdentity? = PlatformRepo.getInstance().getBlockchainIdentity()
+        val tx = wallet!!.getTransaction(txId)
 
-        var profile: DashPayProfile?
-        var userId: String? = null
-        if (blockchainIdentity != null) {
-            userId = blockchainIdentity.getContactForTransaction(tx!!)
-            if (userId != null) {
-                AppDatabase.getAppDatabase().dashPayProfileDaoAsync().loadByUserIdDistinct(userId).observe(viewLifecycleOwner) {
-                    if (it != null) {
-                        profile = it
-                        finishInitialization(profile)
-                    }
-                }
+        if (tx != null) {
+            val blockchainIdentity: BlockchainIdentity? = PlatformRepo.getInstance().getBlockchainIdentity()
+            val userId = initializeIdentity(tx, blockchainIdentity)
+
+            if (blockchainIdentity == null || userId == null) {
+                finishInitialization(tx, null)
             }
+        } else {
+            log.error("Transaction not found. TxId:", txId)
+            dismiss()
+            return
         }
-
-        if (blockchainIdentity == null || userId == null)
-            finishInitialization(null)
-
-        view_on_explorer.setOnClickListener { viewOnBlockExplorer() }
-        transaction_close_btn.setOnClickListener { dismissAnimation() }
-
-        dialog?.window!!.callback = UserInteractionAwareCallback(dialog?.window!!.callback, requireActivity())
     }
 
-    private fun finishInitialization(dashPayProfile: DashPayProfile?) {
-        transactionResultViewBinder = TransactionResultViewBinder(transaction_result_container, dashPayProfile, false)
-=======
-        tx = wallet!!.getTransaction(txId)
-        val transactionResultViewBinder = TransactionResultViewBinder(transaction_result_container)
->>>>>>> 6686d291
-        if (tx != null) {
-            transactionResultViewBinder.bind(tx!!)
-            tx!!.confidence.addEventListener(transactionResultViewBinder)
-        } else {
-            log.error("Transaction not found. TxId:", txId)
-            dismissAllowingStateLoss()
-            return
-        }
-        showAnimation()
+    private fun finishInitialization(tx: Transaction, dashPayProfile: DashPayProfile?) {
+        this.transaction = tx
+        initiateTransactionBinder(tx, dashPayProfile)
+        tx.confidence.addEventListener(transactionResultViewBinder)
     }
 
     override fun onCreate(savedInstanceState: Bundle?) {
@@ -112,6 +90,34 @@
 
     override fun onCreateView(inflater: LayoutInflater, container: ViewGroup?, savedInstanceState: Bundle?): View? {
         return inflater.inflate(R.layout.transaction_details_dialog, container, false)
+    }
+
+    private fun initiateTransactionBinder(tx: Transaction, dashPayProfile: DashPayProfile?) {
+        transactionResultViewBinder = TransactionResultViewBinder(transaction_result_container, dashPayProfile, true)
+        transactionResultViewBinder.bind(tx)
+        view_on_explorer.setOnClickListener { viewOnBlockExplorer() }
+        transaction_close_btn.setOnClickListener { dismissAnimation() }
+        dialog?.window!!.callback = UserInteractionAwareCallback(dialog?.window!!.callback, requireActivity())
+        showAnimation()
+    }
+
+    private fun initializeIdentity(tx: Transaction, blockchainIdentity: BlockchainIdentity?): String? {
+        var profile: DashPayProfile?
+        var userId: String? = null
+
+        if (blockchainIdentity != null) {
+            userId = blockchainIdentity.getContactForTransaction(tx)
+            if (userId != null) {
+                AppDatabase.getAppDatabase().dashPayProfileDaoAsync().loadByUserIdDistinct(userId).observe(this) {
+                    if (it != null) {
+                        profile = it
+                        finishInitialization(tx, profile)
+                    }
+                }
+            }
+        }
+
+        return userId
     }
 
     private fun showAnimation() {
@@ -144,17 +150,15 @@
 
     private fun viewOnBlockExplorer() {
         imitateUserInteraction()
-        if (tx != null) {
-            WalletUtils.viewOnBlockExplorer(activity, tx!!.purpose, tx!!.txId.toString())
+        transaction?.let {
+            WalletUtils.viewOnBlockExplorer(activity, it.purpose, it.txId.toString())
         }
     }
 
 
     override fun onDismiss(dialog: DialogInterface) {
         super.onDismiss(dialog)
-        if (tx != null) {
-            tx!!.confidence.removeEventListener(transactionResultViewBinder)
-        }
+        transaction?.confidence?.removeEventListener(transactionResultViewBinder)
     }
 
     private fun imitateUserInteraction() {
