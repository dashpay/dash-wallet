--- conflicted
+++ resolved
@@ -51,12 +51,9 @@
 
     override fun onViewCreated(view: View, savedInstanceState: Bundle?) {
         super.onViewCreated(view, savedInstanceState)
-<<<<<<< HEAD
-=======
-
->>>>>>> a7f5073e
         tx = wallet!!.getTransaction(txId)
         val transactionResultViewBinder = TransactionResultViewBinder(transaction_result_container)
+
         if (tx != null) {
             tx?.let {
                 transaction_details_dialog_content_container.background = ContextCompat.getDrawable(requireContext(), R.drawable.rounded_corners_bgd_light_gray)
