--- conflicted
+++ resolved
@@ -57,15 +57,8 @@
     @OptIn(FlowPreview::class)
     override fun onViewCreated(view: View, savedInstanceState: Bundle?) {
         super.onViewCreated(view, savedInstanceState)
-<<<<<<< HEAD
-        val dm = DisplayMetrics()
-        requireActivity().windowManager.defaultDisplay.getMetrics(dm)
-        //val height = dm.heightPixels
-        tx = wallet.getTransaction(txId)
-=======
 
         tx = wallet!!.getTransaction(txId)
->>>>>>> fce2d7ec
         val transactionResultViewBinder = TransactionResultViewBinder(transaction_result_container)
         if (tx != null) {
             tx?.let {
