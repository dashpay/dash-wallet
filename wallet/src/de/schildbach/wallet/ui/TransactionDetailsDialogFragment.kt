--- conflicted
+++ resolved
@@ -144,15 +144,15 @@
         }
     }
 
-<<<<<<< HEAD
+
     override fun onDismiss(dialog: DialogInterface) {
         super.onDismiss(dialog)
         if (tx != null) {
             tx!!.confidence.removeEventListener(transactionResultViewBinder)
         }
-=======
+    }
+
     private fun imitateUserInteraction() {
         requireActivity().onUserInteraction()
->>>>>>> 27fd359f
     }
 }