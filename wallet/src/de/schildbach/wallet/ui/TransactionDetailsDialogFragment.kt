--- conflicted
+++ resolved
@@ -15,10 +15,7 @@
 import de.schildbach.wallet.WalletApplication
 import de.schildbach.wallet.data.DashPayProfile
 import de.schildbach.wallet.ui.dashpay.PlatformRepo
-<<<<<<< HEAD
-=======
 import org.dash.wallet.common.UserInteractionAwareCallback
->>>>>>> 0562d359
 import de.schildbach.wallet.util.WalletUtils
 import de.schildbach.wallet_test.R
 import kotlinx.android.synthetic.main.transaction_details_dialog.*
@@ -59,11 +56,7 @@
         tx = wallet.getTransaction(txId)
         val blockchainIdentity: BlockchainIdentity? = PlatformRepo.getInstance().getBlockchainIdentity()
 
-<<<<<<< HEAD
-        var profile: DashPayProfile? = null
-=======
         var profile: DashPayProfile?
->>>>>>> 0562d359
         var userId: String? = null
         if (blockchainIdentity != null) {
             userId = blockchainIdentity.getContactForTransaction(tx!!)
@@ -82,19 +75,12 @@
 
         view_on_explorer.setOnClickListener { viewOnBlockExplorer() }
         transaction_close_btn.setOnClickListener { dismissAnimation() }
-<<<<<<< HEAD
-    }
-
-    private fun finishInitialization(dashPayProfile: DashPayProfile?) {
-        val transactionResultViewBinder = TransactionResultViewBinder(transaction_result_container, dashPayProfile)
-=======
 
         dialog?.window!!.callback = UserInteractionAwareCallback(dialog?.window!!.callback, requireActivity())
     }
 
     private fun finishInitialization(dashPayProfile: DashPayProfile?) {
         transactionResultViewBinder = TransactionResultViewBinder(transaction_result_container, dashPayProfile, false)
->>>>>>> 0562d359
         if (tx != null) {
             transactionResultViewBinder.bind(tx!!)
             tx!!.confidence.addEventListener(transactionResultViewBinder)
