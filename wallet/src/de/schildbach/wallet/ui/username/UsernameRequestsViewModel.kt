/*
 * Copyright 2023 Dash Core Group.
 *
 * This program is free software: you can redistribute it and/or modify
 * it under the terms of the GNU General Public License as published by
 * the Free Software Foundation, either version 3 of the License, or
 * (at your option) any later version.
 *
 * This program is distributed in the hope that it will be useful,
 * but WITHOUT ANY WARRANTY; without even the implied warranty of
 * MERCHANTABILITY or FITNESS FOR A PARTICULAR PURPOSE.  See the
 * GNU General Public License for more details.
 *
 * You should have received a copy of the GNU General Public License
 * along with this program.  If not, see <http://www.gnu.org/licenses/>.
 */

package de.schildbach.wallet.ui.username

import androidx.lifecycle.ViewModel
import androidx.lifecycle.viewModelScope
import dagger.hilt.android.lifecycle.HiltViewModel
import de.schildbach.wallet.Constants
import de.schildbach.wallet.WalletApplication
import de.schildbach.wallet.database.dao.ImportedMasternodeKeyDao
import de.schildbach.wallet.database.dao.UsernameRequestDao
import de.schildbach.wallet.database.dao.UsernameVoteDao
import de.schildbach.wallet.database.entity.ImportedMasternodeKey
import de.schildbach.wallet.database.entity.UsernameRequest
import de.schildbach.wallet.database.entity.UsernameVote
import de.schildbach.wallet.service.platform.PlatformSyncService
import de.schildbach.wallet.ui.dashpay.utils.DashPayConfig
import de.schildbach.wallet.ui.dashpay.work.BroadcastUsernameVotesOperation
import de.schildbach.wallet.ui.username.adapters.UsernameRequestGroupView
import kotlinx.coroutines.CoroutineScope
import kotlinx.coroutines.Dispatchers
import kotlinx.coroutines.ExperimentalCoroutinesApi
import kotlinx.coroutines.SupervisorJob
import kotlinx.coroutines.flow.Flow
import kotlinx.coroutines.flow.MutableStateFlow
import kotlinx.coroutines.flow.StateFlow
import kotlinx.coroutines.flow.asStateFlow
import kotlinx.coroutines.flow.distinctUntilChanged
import kotlinx.coroutines.flow.filterNotNull
import kotlinx.coroutines.flow.flatMapLatest
import kotlinx.coroutines.flow.flowOf
import kotlinx.coroutines.flow.launchIn
import kotlinx.coroutines.flow.map
import kotlinx.coroutines.flow.onEach
import kotlinx.coroutines.flow.update
import kotlinx.coroutines.launch
import kotlinx.coroutines.withContext
import org.bitcoinj.core.Address
import org.bitcoinj.core.AddressFormatException
import org.bitcoinj.core.Base58
import org.bitcoinj.core.DumpedPrivateKey
import org.bitcoinj.core.ECKey
import org.bitcoinj.core.KeyId
import org.bitcoinj.core.MasternodeAddress
import org.bitcoinj.core.NetworkParameters
import org.bitcoinj.core.Sha256Hash
import org.bitcoinj.core.Utils
import org.bitcoinj.crypto.BLSLazyPublicKey
import org.bitcoinj.crypto.BLSPublicKey
import org.bitcoinj.evolution.SimplifiedMasternodeListEntry
import org.bitcoinj.evolution.SimplifiedMasternodeListManager
import org.bitcoinj.wallet.AuthenticationKeyChain
import org.bitcoinj.wallet.authentication.AuthenticationKeyStatus
import org.bitcoinj.wallet.authentication.AuthenticationKeyUsage
import org.dash.wallet.common.WalletDataProvider
import org.dash.wallet.common.services.analytics.AnalyticsConstants
import org.dash.wallet.common.services.analytics.AnalyticsService
import org.dashj.platform.dpp.identifier.Identifier
import org.dashj.platform.dpp.voting.ResourceVoteChoice
import org.dashj.platform.sdk.platform.Names
import org.slf4j.LoggerFactory
import java.net.InetSocketAddress
import java.nio.ByteBuffer
import java.util.UUID
import javax.inject.Inject
import kotlin.math.min
import kotlin.random.Random

enum class InvalidKeyType {
    WRONG_NETWORK,
    ADDRESS,
    PUBLIC_KEY_HEX,
    PRIVATE_KEY_HEX,
    NOT_INVALID,
    CHARACTER,
    SHORT,
    CHECKSUM,
    UNKNOWN
}

data class UsernameRequestsUIState(
    val filteredUsernameRequests: List<UsernameRequestGroupView> = listOf(),
    val usernameVotes: Map<String, List<UsernameVote>> = mapOf(),
    val showFirstTimeInfo: Boolean = false,
    val voteSubmitted: Boolean = false,
    val voteCancelled: Boolean = false
)

data class FiltersUIState(
    val sortByOption: UsernameSortOption = UsernameSortOption.defaultOption,
    val typeOption: UsernameTypeOption = UsernameTypeOption.defaultOption,
    val onlyDuplicates: Boolean = true,
    val onlyLinks: Boolean = false
) {
    fun isDefault(): Boolean {
        // typeOption isn't included because we show it in the header
        return sortByOption == UsernameSortOption.DateDescending &&
            !onlyDuplicates &&
            !onlyLinks
    }
}

@OptIn(ExperimentalCoroutinesApi::class)
@HiltViewModel
class UsernameRequestsViewModel @Inject constructor(
    private val dashPayConfig: DashPayConfig,
    private val usernameRequestDao: UsernameRequestDao,
    private val usernameVoteDao: UsernameVoteDao,
    private val importedMasternodeKeyDao: ImportedMasternodeKeyDao,
    private val platformSyncService: PlatformSyncService,
    private val walletDataProvider: WalletDataProvider,
    private val walletApplication: WalletApplication,
    private val analytics: AnalyticsService
): ViewModel() {
    companion object {
        private val log = LoggerFactory.getLogger(UsernameRequestsViewModel::class.java)
    }

    private val _currentWorkId = MutableStateFlow("")
    val currentWorkId: StateFlow<String>
        get() = _currentWorkId
    private val workerJob = SupervisorJob()
    private val viewModelWorkerScope = CoroutineScope(Dispatchers.IO + workerJob)

    private val _uiState = MutableStateFlow(UsernameRequestsUIState())
    val uiState: StateFlow<UsernameRequestsUIState> = _uiState.asStateFlow()

    private val _filterState = MutableStateFlow(FiltersUIState())
    val filterState: StateFlow<FiltersUIState> = _filterState.asStateFlow()

    private val _selectedUsernameRequestId = MutableStateFlow<String?>(null)
    val selectedUsernameRequestId: Flow<UsernameRequest> = _selectedUsernameRequestId
        .filterNotNull()
        .distinctUntilChanged()
        .flatMapLatest { id ->
            usernameRequestDao.observeRequest(id)
                .filterNotNull()
                .distinctUntilChanged()
        }

    private val masternodeListManager: SimplifiedMasternodeListManager
        get() = walletDataProvider.wallet!!.context.masternodeListManager

    private val _addedKeys = MutableStateFlow(listOf<ECKey>())
    private val _masternodes =  MutableStateFlow<List<ImportedMasternodeKey>>(listOf())
    val masternodes: StateFlow<List<ImportedMasternodeKey>>
        get() = _masternodes

    private val currentImportedKeys = listOf<ImportedMasternodeKey>()
    private val currentMasternodeKeyUsage = listOf<AuthenticationKeyUsage>()

    val keysAmount: Int
        get() = masternodes.value.size

    init {
        dashPayConfig.observe(DashPayConfig.VOTING_INFO_SHOWN)
            .onEach { isShown -> _uiState.update { it.copy(showFirstTimeInfo = isShown != true) } }
            .launchIn(viewModelScope)


        _filterState.flatMapLatest {
            observeUsernames()
                .map { duplicates ->
                    duplicates.groupBy { it.normalizedLabel }
                        .map { (normalizedUsername, list) ->
                            val sortedList = list.sortAndFilter()
                            val votes = usernameVoteDao.getVotes(normalizedUsername)
                            // display usernames in lower case without 0 and 1 if possible
                            val prettyUsername = when {
                                list.size == 1 -> list[0].username.lowercase()
                                else -> {
                                    list.find {
                                        !(it.username.contains('0') || it.username.contains('1'))
                                    }?.username?.lowercase() ?: list[0].username
                                }
                            }
                            UsernameRequestGroupView(prettyUsername, sortedList, isExpanded = isExpanded(prettyUsername), votes)
                        }.filterNot { it.requests.isEmpty() }
                }
        }.onEach { requests -> _uiState.update { it.copy(filteredUsernameRequests = requests) } }
            .launchIn(viewModelWorkerScope)

        importedMasternodeKeyDao.observeAll()
            .onEach { updateMasternodeKeys(it, currentMasternodeKeyUsage) }
            .launchIn(viewModelScope)

        walletDataProvider.observeAuthenticationKeyUsage()
            .onEach { updateMasternodeKeys(currentImportedKeys, it)}

        viewModelWorkerScope.launch {
            platformSyncService.updateUsernameRequestsWithVotes()
        }
    }

    private suspend fun updateMasternodeKeys(importedKeyList: List<ImportedMasternodeKey>, usage: List<AuthenticationKeyUsage>) {
        val allKeys = arrayListOf<ImportedMasternodeKey>()
        allKeys.addAll(importedKeyList)

        usage.forEach {
            if ((it.type == AuthenticationKeyChain.KeyChainType.MASTERNODE_VOTING ||
                it.type == AuthenticationKeyChain.KeyChainType.MASTERNODE_OWNER) &&
                it.status == AuthenticationKeyStatus.CURRENT) {
                val entries = masternodeListManager.listAtChainTip.getMasternodesByVotingKey(KeyId.fromBytes(it.key.pubKeyHash))
                entries.forEach { masternode ->
                    importedMasternodeKeyDao.insert(
                        ImportedMasternodeKey(
                            masternode.proTxHash,
                            masternode.service.socketAddress.address.hostAddress!!,
                            it.key.privKeyBytes,
                            it.key.pubKey,
                            it.key.pubKeyHash
                        )
                    )
                }
            }
        }
        _masternodes.value = allKeys
    }

    suspend fun setFirstTimeInfoShown() {
        dashPayConfig.set(DashPayConfig.VOTING_INFO_SHOWN, true)
    }

    suspend fun getVotes(username: String): List<UsernameVote> {
        return usernameVoteDao.getVotes(Names.normalizeString(username))
    }

    fun observeVotesCount(username: String): Flow<Int> {
        return usernameVoteDao.observeVotes(Names.normalizeString(username)).flatMapLatest { flowOf(it.size) }
    }

    fun applyFilters(
        sortByOption: UsernameSortOption,
        typeOption: UsernameTypeOption,
        onlyDuplicates: Boolean,
        onlyLinks: Boolean
    ) {
        _filterState.update {
            it.copy(
                sortByOption = sortByOption,
                typeOption = typeOption,
                onlyDuplicates = onlyDuplicates,
                onlyLinks = onlyLinks
            )
        }
    }

    fun selectUsernameRequest(requestId: String) {
        _selectedUsernameRequestId.value = requestId
    }

    fun vote(requestId: String) {
        if (keysAmount == 0) {
            return
        }
        logEvent(AnalyticsConstants.UsernameVoting.VOTE)
        viewModelScope.launch(Dispatchers.IO) {
            val workId = getNextWorkId()
            _currentWorkId.value = workId
            usernameRequestDao.getRequest(requestId)?.let { request ->
                BroadcastUsernameVotesOperation(walletApplication).create(
<<<<<<< HEAD
=======
                    workId,
>>>>>>> 8449d433
                    listOf(request.username),
                    listOf(request.normalizedLabel),
                    listOf(ResourceVoteChoice.towardsIdentity(Identifier.from(request.identity))),
                    masternodes.value.map { it.votingPrivateKey },
                    isQuickVoting = false
                ).enqueue()

<<<<<<< HEAD
                currentVote = arrayListOf(
                    UsernameVote(
                        request.normalizedLabel,
                        request.identity,
                        UsernameVote.APPROVE
                    )
                )
=======
>>>>>>> 8449d433
                _uiState.update { it.copy(voteSubmitted = true) }
            }
        }
    }

    private fun revokeVote(requestId: String) {
        if (keysAmount == 0) {
            return
        }
        logEvent(AnalyticsConstants.UsernameVoting.VOTE_CANCEL)
        viewModelScope.launch(Dispatchers.IO) {
            val workId = getNextWorkId()
            _currentWorkId.value = workId
            usernameRequestDao.getRequest(requestId)?.let { request ->
                BroadcastUsernameVotesOperation(walletApplication).create(
<<<<<<< HEAD
=======
                    workId,
>>>>>>> 8449d433
                    listOf(request.username),
                    listOf(request.normalizedLabel),
                    listOf(ResourceVoteChoice.abstain()),
                    masternodes.value.map { it.votingPrivateKey },
                    isQuickVoting = false
                ).enqueue()
<<<<<<< HEAD
                currentVote = arrayListOf(
                    UsernameVote(
                        request.normalizedLabel,
                        "",
                        UsernameVote.ABSTAIN
                    )
                )
=======
>>>>>>> 8449d433
                _uiState.update { it.copy(voteCancelled = true) }
            }
        }
    }

    private suspend fun getNextWorkId() = dashPayConfig.getUsernameVoteCounter().toString(16)

    fun voteForAll() {
        if (keysAmount == 0) {
            return
        }

        viewModelScope.launch {
            withContext(Dispatchers.IO) {
<<<<<<< HEAD
=======
                val workId = getNextWorkId()
                _currentWorkId.value = workId
>>>>>>> 8449d433
                val filteredRequests = _uiState.value.filteredUsernameRequests
                // group the filtered requests according to the normalizedLabel
                val requestsByUsername = hashMapOf<String, ArrayList<UsernameRequest>>()
                filteredRequests.flatMap {
                    it.requests
                }.forEach {
                    val requestList = if (!requestsByUsername.contains(it.normalizedLabel)) {
                        val list = arrayListOf<UsernameRequest>()
                        requestsByUsername[it.normalizedLabel] = list
                        list
                    } else {
                        requestsByUsername[it.normalizedLabel]
                    }
                    requestList!!.add(it)
                }
<<<<<<< HEAD

                // choose the first request submitted for each group based on the createdAt timestamp
                val firstRequests = requestsByUsername.map {
                    it.value.minByOrNull { request -> request.createdAt }!!
                }

=======

                // choose the first request submitted for each group based on the createdAt timestamp
                val firstRequests = requestsByUsername.map {
                    it.value.minByOrNull { request -> request.createdAt }!!
                }

>>>>>>> 8449d433
                val usernames = arrayListOf<String>()
                val normalizedLabels = arrayListOf<String>()
                val voteChoices = arrayListOf<ResourceVoteChoice>()
                // ignore the requests that already have been approved or have no votes remaining
                firstRequests.filterNot {
                    it.isApproved && usernameVoteDao.countVotes(it.normalizedLabel) < UsernameVote.MAX_VOTES
                }.forEach { request ->
                    usernames.add(request.username)
                    normalizedLabels.add(request.normalizedLabel)
                    voteChoices.add(ResourceVoteChoice.towardsIdentity(Identifier.from(request.identity)))
                }

                BroadcastUsernameVotesOperation(walletApplication).create(
<<<<<<< HEAD
=======
                    workId,
>>>>>>> 8449d433
                    usernames,
                    normalizedLabels,
                    voteChoices,
                    masternodes.value.map { it.votingPrivateKey },
                    isQuickVoting = true
                ).enqueue()
            }
            _uiState.update { it.copy(voteSubmitted = true) }
        }
    }

    fun voteHandled() {
        _uiState.update { it.copy(voteSubmitted = false, voteCancelled = false) }
    }

    fun verifyKey(key: String): Boolean {
        return getKeyFromWIF(key) != null
    }

    fun verifyMasterVotingKey(key: ECKey): Boolean {
        return masternodeListManager
            .listAtChainTip
            .getMasternodesByVotingKey(KeyId.fromBytes(key.pubKeyHash))
            .isNotEmpty()
    }

    fun getKeyFromWIF(key: String): ECKey? {
        return try {
            DumpedPrivateKey.fromBase58(Constants.NETWORK_PARAMETERS, key).key
        } catch (e: AddressFormatException) {
            null
        }
    }

    suspend fun addKey(key: ECKey) {
        if (!_addedKeys.value.contains(key)) {
            _addedKeys.value += key
        }
        val entries = masternodeListManager.listAtChainTip.getMasternodesByVotingKey(KeyId.fromBytes(key.pubKeyHash))
        entries.forEach {
            importedMasternodeKeyDao.insert(
                ImportedMasternodeKey(
                    it.proTxHash,
                    it.service.socketAddress.address.hostAddress!!,
                    key.privKeyBytes,
                    key.pubKey,
                    key.pubKeyHash
                )
            )
        }
    }

    /**
     * returns true if we have all masternodes for this voting key
     */
    suspend fun hasKey(key: ECKey): Boolean {
        val entries = masternodeListManager.listAtChainTip.getMasternodesByVotingKey(KeyId.fromBytes(key.pubKeyHash))
        val count = entries.count {
            importedMasternodeKeyDao.contains(it.proTxHash)
        }
        return entries.size != count
    }

    private fun observeUsernames(): Flow<List<UsernameRequest>> {
        return if (_filterState.value.onlyDuplicates) {
            usernameRequestDao.observeDuplicates(_filterState.value.onlyLinks)
        } else {
            usernameRequestDao.observeAll(_filterState.value.onlyLinks)
        }
    }

    private fun List<UsernameRequest>.sortAndFilter(): List<UsernameRequest> {
        val sortByOption = _filterState.value.sortByOption
        val sorted = this.sortedWith(
            when (sortByOption) {
                UsernameSortOption.DateAscending -> compareBy { it.createdAt }
                UsernameSortOption.DateDescending -> compareByDescending { it.createdAt }
                UsernameSortOption.VotesAscending -> compareBy { it.votes }
                UsernameSortOption.VotesDescending -> compareByDescending { it.votes }
            }
        )
        val approvedUsernames = sorted.filter { it.isApproved }.map { it.username }
        return when (_filterState.value.typeOption) {
            UsernameTypeOption.All -> sorted
            UsernameTypeOption.Approved -> sorted.filter { it.isApproved || approvedUsernames.contains(it.username) }
            UsernameTypeOption.NotApproved -> sorted.filter { !it.isApproved && !approvedUsernames.contains(it.username) }
            UsernameTypeOption.HasBlockedVotes -> sorted.filter { it.lockVotes != 0 }
        }
    }

    private fun isExpanded(username: String): Boolean {
        return _uiState.value.filteredUsernameRequests.any { it.username == username && it.isExpanded }
    }

    private var nameCount = 1
    // TODO: remove this when development is completed.

    private fun randomBytes(): ByteArray {
        val uuid = UUID.randomUUID()
        val byteBuffer = ByteBuffer.allocate(16)
        byteBuffer.putLong(uuid.mostSignificantBits)
        byteBuffer.putLong(uuid.leastSignificantBits)
        return Sha256Hash.hash(byteBuffer.array())
    }

    fun prepopulateList() {
        nameCount++
        val now = System.currentTimeMillis()// / 1000
        val names = listOf("John", "doe", "Sarah", "Jane", "jack", "Jill", "Bob")
        val from = 1658290321000L

        viewModelScope.launch {
            var name = names[Random.nextInt(0, min(names.size, nameCount))]
            var identifier = Identifier.from(randomBytes())
            usernameRequestDao.insert(
                UsernameRequest(
                    UsernameRequest.getRequestId(name, identifier.toString()),
                    name,
                    Names.normalizeString(name),
                    Random.nextLong(from, now),
                    identifier.toString(),
                    "https://www.figma.com/file/hh5juOSdGnNNPijJG1NGTi/DashPay%E3%83%BBIn-" +
                        "process%E3%83%BBAndroid?type=design&node-id=752-11735&mode=design&t=zasn6AKlSwb5NuYS-0",
                    Random.nextInt(0, 15),
                    Random.nextInt(0, 1),
                    true
                )
            )
            name = names[Random.nextInt(0, min(names.size, nameCount))]
            identifier = Identifier.from(randomBytes())
            usernameRequestDao.insert(
                UsernameRequest(
                    UsernameRequest.getRequestId(name, identifier.toString()),
                    name,
                    Names.normalizeString(name),
                    Random.nextLong(from, now),
                    identifier.toString(),
                    null,
                    Random.nextInt(0, 15),
                    Random.nextInt(0, 1),
                    true
                )
            )
            name = names[Random.nextInt(0, min(names.size, nameCount))]
            identifier = Identifier.from(randomBytes())
            usernameRequestDao.insert(
                UsernameRequest(
                    UsernameRequest.getRequestId(name, identifier.toString()),
                    name,
                    Names.normalizeString(name),
                    Random.nextLong(from, now),
                    identifier.toString(),
                    null,
                    Random.nextInt(0, 15),
                    Random.nextInt(0, 1),
                    false
                )
            )
            name = names[Random.nextInt(0, min(names.size, nameCount))]
            identifier = Identifier.from(randomBytes())
            usernameRequestDao.insert(
                UsernameRequest(
                    UsernameRequest.getRequestId(name, identifier.toString()),
                    name,
                    Names.normalizeString(name),                    Random.nextLong(from, now),
                    identifier.toString(),
                    "https://twitter.com/ProductHunt/",
                    Random.nextInt(0, 15),
                    Random.nextInt(0, 1),
                    false
                )
            )
            name = names[Random.nextInt(0, min(names.size, nameCount))]
            identifier = Identifier.from(randomBytes())
            usernameRequestDao.insert(
                UsernameRequest(
                    UsernameRequest.getRequestId(name, identifier.toString()),
                    name,
                    Names.normalizeString(name),                    Random.nextLong(from, now),
                    identifier.toString(),
                    null,
                    Random.nextInt(0, 15),
                    Random.nextInt(0, 1),
                    false
                )
            )
            name = names[Random.nextInt(0, min(names.size, nameCount))]
            identifier = Identifier.from(randomBytes())
            usernameRequestDao.insert(
                UsernameRequest(
                    UsernameRequest.getRequestId(name, identifier.toString()),
                    name,
                    Names.normalizeString(name),
                    Random.nextLong(from, now),
                    identifier.toString(),
                    null,
                    Random.nextInt(0, 15),
                    Random.nextInt(0, 1),
                    false
                )
            )
            name = names[Random.nextInt(0, min(names.size, nameCount))]
            identifier = Identifier.from(randomBytes())
            usernameRequestDao.insert(
                UsernameRequest(
                    UsernameRequest.getRequestId(name, identifier.toString()),
                    name,
                    Names.normalizeString(name),
                    Random.nextLong(from, now),
                    identifier.toString(),
                    null,
                    Random.nextInt(0, 15),
                    Random.nextInt(0, 2),
                    false
                )
            )
        }
    }

    fun block(username: String) {
        if (keysAmount == 0) {
            return
        }
        logEvent(AnalyticsConstants.UsernameVoting.BLOCK)
        viewModelScope.launch(Dispatchers.IO) {
            val workId = getNextWorkId()
            _currentWorkId.value = workId
            BroadcastUsernameVotesOperation(walletApplication).create(
                workId,
                listOf(username),
                listOf(username),
                listOf(username),
                listOf(ResourceVoteChoice.lock()),
                masternodes.value.map { it.votingPrivateKey },
                isQuickVoting = false
            ).enqueue()

<<<<<<< HEAD
            currentVote = arrayListOf(
                UsernameVote(
                    Names.normalizeString(username),
                    "",
                    UsernameVote.LOCK
                )
            )
=======
>>>>>>> 8449d433
            _uiState.update { it.copy(voteSubmitted = true) }
        }
    }

    fun logEvent(event: String) {
        analytics.logEvent(event, mapOf())
    }

    fun submitVote(requestId: String, vote: String) {
        when (vote) {
            UsernameVote.APPROVE -> vote(requestId)
            UsernameVote.LOCK -> block(requestId)
            UsernameVote.ABSTAIN -> revokeVote(requestId)
        }
    }

    fun setDontAskAgain() {
        viewModelScope.launch(Dispatchers.IO) {
            dashPayConfig.set(DashPayConfig.KEYS_DONT_ASK_AGAIN, true)
        }
    }

    suspend fun shouldMaybeAskForMoreKeys() = !(dashPayConfig.get(DashPayConfig.KEYS_DONT_ASK_AGAIN) ?: false)

    suspend fun setSecondTimeVoting() {
        dashPayConfig.set(DashPayConfig.FIRST_TIME_VOTING, false)
    }

    suspend fun isFirstTimeVoting() = dashPayConfig.get(DashPayConfig.FIRST_TIME_VOTING) ?: true

    fun invalidKeyType(wifKey: String): InvalidKeyType {
        return try {
            // check if it is a private key hex 64 chars first
            if (wifKey.length == 64) {
                try {
                    Utils.HEX.decode(wifKey)
                    return InvalidKeyType.PRIVATE_KEY_HEX
                } catch (_: Exception) {
                    // swallow
                }
            } else if (wifKey.length == 66) {
                try {
                    Utils.HEX.decode(wifKey)
                    return InvalidKeyType.PUBLIC_KEY_HEX
                } catch (_: Exception) {
                    // swallow
                }
            }
            DumpedPrivateKey.fromBase58(Constants.NETWORK_PARAMETERS, wifKey).key
            InvalidKeyType.NOT_INVALID // shouldn't happen
        } catch (e: AddressFormatException.WrongNetwork) {
            try {
                Address.fromBase58(Constants.NETWORK_PARAMETERS, wifKey)
                InvalidKeyType.ADDRESS
            } catch (e: AddressFormatException) {
                InvalidKeyType.WRONG_NETWORK
            }
        } catch (e: AddressFormatException.InvalidChecksum) {
            try {
                if (Base58.decode(wifKey).size < 39)
                    InvalidKeyType.SHORT
                else InvalidKeyType.CHECKSUM
            } catch (e: AddressFormatException.InvalidCharacter) {
                InvalidKeyType.CHARACTER
            }
        } catch (e: AddressFormatException.InvalidCharacter) {
            try {
                if (Base58.decode(wifKey).size < 32)
                    InvalidKeyType.SHORT
                else InvalidKeyType.CHECKSUM
            } catch (e: AddressFormatException.InvalidCharacter) {
                InvalidKeyType.CHARACTER
            }
        } catch (e: Exception) {
            // is it an address
            try {
                val decodedBytes = Utils.HEX.decode(wifKey)
                if (decodedBytes.size == 33) {
                    InvalidKeyType.PUBLIC_KEY_HEX
                }
                InvalidKeyType.PRIVATE_KEY_HEX
            } catch (e: Exception) {
                InvalidKeyType.UNKNOWN
            }
        }
    }

    fun updateUsernameRequestsWithVotes() {
        viewModelScope.launch(Dispatchers.IO) {
            platformSyncService.updateUsernameRequestsWithVotes()
        }
    }

    fun updateUsernameRequestWithVotes(username: String) {
        viewModelScope.launch(Dispatchers.IO) {
            platformSyncService.updateUsernameRequestWithVotes(username)
        }
    }

    fun removeMasternode(masternodeIp: String) {
        val masternodeList = masternodeListManager.masternodeList
        val masternode = masternodeList.getMNByAddress(InetSocketAddress(masternodeIp, Constants.NETWORK_PARAMETERS.port))
        if (masternode != null) {
            viewModelWorkerScope.launch {
                importedMasternodeKeyDao.remove(masternode.proTxHash)
            }
        }
    }

    /**
     * returns names in [usernames] that have only [votesLeft] remaining votes that can be cast
     */
    suspend fun getUsernamesByVotesLeft(usernames: List<String>, votesLeft: Int): List<String> {
        return usernames.filter { username ->
            usernameVoteDao.countVotes(username) == UsernameVote.MAX_VOTES - votesLeft
        }
    }

<<<<<<< HEAD
    suspend fun isImported(masternode: ImportedMasternodeKey): Boolean {
        return importedMasternodeKeyDao.contains(masternode.proTxHash)
    }
=======
    fun voteObserver(workId: String) = BroadcastUsernameVotesOperation.operationStatus(walletApplication, workId, analytics)
>>>>>>> 8449d433
}<|MERGE_RESOLUTION|>--- conflicted
+++ resolved
@@ -274,10 +274,7 @@
             _currentWorkId.value = workId
             usernameRequestDao.getRequest(requestId)?.let { request ->
                 BroadcastUsernameVotesOperation(walletApplication).create(
-<<<<<<< HEAD
-=======
                     workId,
->>>>>>> 8449d433
                     listOf(request.username),
                     listOf(request.normalizedLabel),
                     listOf(ResourceVoteChoice.towardsIdentity(Identifier.from(request.identity))),
@@ -285,16 +282,6 @@
                     isQuickVoting = false
                 ).enqueue()
 
-<<<<<<< HEAD
-                currentVote = arrayListOf(
-                    UsernameVote(
-                        request.normalizedLabel,
-                        request.identity,
-                        UsernameVote.APPROVE
-                    )
-                )
-=======
->>>>>>> 8449d433
                 _uiState.update { it.copy(voteSubmitted = true) }
             }
         }
@@ -310,26 +297,13 @@
             _currentWorkId.value = workId
             usernameRequestDao.getRequest(requestId)?.let { request ->
                 BroadcastUsernameVotesOperation(walletApplication).create(
-<<<<<<< HEAD
-=======
                     workId,
->>>>>>> 8449d433
                     listOf(request.username),
                     listOf(request.normalizedLabel),
                     listOf(ResourceVoteChoice.abstain()),
                     masternodes.value.map { it.votingPrivateKey },
                     isQuickVoting = false
                 ).enqueue()
-<<<<<<< HEAD
-                currentVote = arrayListOf(
-                    UsernameVote(
-                        request.normalizedLabel,
-                        "",
-                        UsernameVote.ABSTAIN
-                    )
-                )
-=======
->>>>>>> 8449d433
                 _uiState.update { it.copy(voteCancelled = true) }
             }
         }
@@ -344,11 +318,8 @@
 
         viewModelScope.launch {
             withContext(Dispatchers.IO) {
-<<<<<<< HEAD
-=======
                 val workId = getNextWorkId()
                 _currentWorkId.value = workId
->>>>>>> 8449d433
                 val filteredRequests = _uiState.value.filteredUsernameRequests
                 // group the filtered requests according to the normalizedLabel
                 val requestsByUsername = hashMapOf<String, ArrayList<UsernameRequest>>()
@@ -364,21 +335,12 @@
                     }
                     requestList!!.add(it)
                 }
-<<<<<<< HEAD
 
                 // choose the first request submitted for each group based on the createdAt timestamp
                 val firstRequests = requestsByUsername.map {
                     it.value.minByOrNull { request -> request.createdAt }!!
                 }
 
-=======
-
-                // choose the first request submitted for each group based on the createdAt timestamp
-                val firstRequests = requestsByUsername.map {
-                    it.value.minByOrNull { request -> request.createdAt }!!
-                }
-
->>>>>>> 8449d433
                 val usernames = arrayListOf<String>()
                 val normalizedLabels = arrayListOf<String>()
                 val voteChoices = arrayListOf<ResourceVoteChoice>()
@@ -392,10 +354,7 @@
                 }
 
                 BroadcastUsernameVotesOperation(walletApplication).create(
-<<<<<<< HEAD
-=======
                     workId,
->>>>>>> 8449d433
                     usernames,
                     normalizedLabels,
                     voteChoices,
@@ -627,22 +586,11 @@
                 workId,
                 listOf(username),
                 listOf(username),
-                listOf(username),
                 listOf(ResourceVoteChoice.lock()),
                 masternodes.value.map { it.votingPrivateKey },
                 isQuickVoting = false
             ).enqueue()
 
-<<<<<<< HEAD
-            currentVote = arrayListOf(
-                UsernameVote(
-                    Names.normalizeString(username),
-                    "",
-                    UsernameVote.LOCK
-                )
-            )
-=======
->>>>>>> 8449d433
             _uiState.update { it.copy(voteSubmitted = true) }
         }
     }
@@ -761,11 +709,9 @@
         }
     }
 
-<<<<<<< HEAD
+    fun voteObserver(workId: String) = BroadcastUsernameVotesOperation.operationStatus(walletApplication, workId, analytics)
+
     suspend fun isImported(masternode: ImportedMasternodeKey): Boolean {
         return importedMasternodeKeyDao.contains(masternode.proTxHash)
     }
-=======
-    fun voteObserver(workId: String) = BroadcastUsernameVotesOperation.operationStatus(walletApplication, workId, analytics)
->>>>>>> 8449d433
 }