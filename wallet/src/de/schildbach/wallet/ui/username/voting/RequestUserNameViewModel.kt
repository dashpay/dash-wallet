--- conflicted
+++ resolved
@@ -35,10 +35,7 @@
 import de.schildbach.wallet.ui.dashpay.CreateIdentityService
 import de.schildbach.wallet.ui.dashpay.PlatformRepo
 import de.schildbach.wallet.ui.dashpay.work.BroadcastIdentityVerifyOperation
-<<<<<<< HEAD
 import kotlinx.coroutines.CoroutineScope
-=======
->>>>>>> f4191602
 import kotlinx.coroutines.Dispatchers
 import kotlinx.coroutines.ExperimentalCoroutinesApi
 import kotlinx.coroutines.SupervisorJob
@@ -93,14 +90,11 @@
     val coinJoinConfig: CoinJoinConfig,
     val analytics: AnalyticsService
 ) : ViewModel() {
-<<<<<<< HEAD
+    companion object {
+        private val log = LoggerFactory.getLogger(RequestUserNameViewModel::class.java)
+    }
     private val workerJob = SupervisorJob()
     private val viewModelWorkerScope = CoroutineScope(Dispatchers.IO + workerJob)
-=======
-    companion object {
-        private val log = LoggerFactory.getLogger(RequestUserNameViewModel::class.java)
-    }
->>>>>>> f4191602
     private val _uiState = MutableStateFlow(RequestUserNameUIState())
     val uiState: StateFlow<RequestUserNameUIState> = _uiState.asStateFlow()
 
