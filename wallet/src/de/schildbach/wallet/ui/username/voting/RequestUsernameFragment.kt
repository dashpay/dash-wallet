package de.schildbach.wallet.ui.username.voting

import android.os.Bundle
import android.os.Handler
import android.text.format.DateFormat
import android.view.View
import android.view.ViewGroup
import android.view.inputmethod.EditorInfo
import androidx.core.view.isVisible
import androidx.core.widget.doOnTextChanged
import androidx.fragment.app.Fragment
import androidx.fragment.app.activityViewModels
import androidx.lifecycle.lifecycleScope
import com.google.android.material.textfield.TextInputLayout
import dagger.hilt.android.AndroidEntryPoint
import de.schildbach.wallet.database.entity.BlockchainIdentityData
import de.schildbach.wallet.database.entity.UsernameRequest
import de.schildbach.wallet.ui.SetPinActivity
import de.schildbach.wallet.ui.dashpay.DashPayViewModel
import de.schildbach.wallet.ui.invite.OnboardFromInviteActivity
import de.schildbach.wallet.ui.username.request.UsernameTypesDialog
import de.schildbach.wallet_test.R
import de.schildbach.wallet_test.databinding.FragmentRequestUsernameBinding
import kotlinx.coroutines.delay
import kotlinx.coroutines.launch
import org.dash.wallet.common.InteractionAwareActivity
import org.dash.wallet.common.ui.dialogs.AdaptiveDialog
import org.dash.wallet.common.ui.viewBinding
import org.dash.wallet.common.util.KeyboardUtil
import org.dash.wallet.common.util.observe
import org.dash.wallet.common.util.safeNavigate
import org.dashj.platform.dashpay.UsernameRequestStatus
import java.util.Date

@AndroidEntryPoint
class RequestUsernameFragment : Fragment(R.layout.fragment_request_username) {
    private val binding by viewBinding(FragmentRequestUsernameBinding::bind)

    private val dashPayViewModel: DashPayViewModel by activityViewModels()
    private val requestUserNameViewModel by activityViewModels<RequestUserNameViewModel>()

    private var handler: Handler = Handler()
    private lateinit var checkUsernameNotExistRunnable: Runnable
    private lateinit var keyboardUtil: KeyboardUtil

    override fun onViewCreated(view: View, savedInstanceState: Bundle?) {
        super.onViewCreated(view, savedInstanceState)
        requestUserNameViewModel.setCreateUsernameArgs(dashPayViewModel.createUsernameArgs)

        binding.titleBar.setNavigationOnClickListener {
            requireActivity().finish()
        }

        binding.usernameInput.doOnTextChanged { text, _, _, _ ->
            val username = text.toString()
            binding.inputWrapper.isEndIconVisible = username.isNotEmpty()

<<<<<<< HEAD
            processUsername(username)
            (requireActivity() as? InteractionAwareActivity)?.imitateUserInteraction()
        }

        requestUserNameViewModel.inviteBalance.observe(viewLifecycleOwner) {
            processUsername(binding.usernameInput.text.toString())
=======
            if (username.isNotEmpty()) {
                val usernameIsValid = requestUserNameViewModel.checkUsernameValid(username)

                if (usernameIsValid) { // ensure username meets basic rules before making a Platform query
                    checkUsername(username)
                } else {
                    if (this::checkUsernameNotExistRunnable.isInitialized) {
                        handler.removeCallbacks(checkUsernameNotExistRunnable)
                        dashPayViewModel.searchUsername(null)
                    }
                }
            } else {
                requestUserNameViewModel.reset()
            }

            (requireActivity() as? InteractionAwareActivity)?.imitateUserInteraction()
        }

        binding.usernameInput.setOnEditorActionListener { _, _, _ ->
            if (binding.requestUsernameButton.isEnabled) {
                onContinue()
            }

            true
>>>>>>> ec3caad9
        }

        binding.inputWrapper.endIconMode = TextInputLayout.END_ICON_CUSTOM
        binding.inputWrapper.setEndIconOnClickListener {
            binding.usernameInput.text?.clear()
        }

        binding.requestUsernameButton.setOnClickListener {
            onContinue()
        }

        binding.usernameVotingInfoBtn.setOnClickListener {
            safeNavigate(RequestUsernameFragmentDirections.requestsToUsernameVotingInfoFragment(true))
        }

        lifecycleScope.launchWhenCreated {
            delay(250) // Wait for the dialog animation to finish before raising keyboard
            showKeyboard()
        }

        requestUserNameViewModel.uiState.observe(viewLifecycleOwner) {
//            if (it.usernameSubmittedSuccess) {
//                requireActivity().finish()
//            }

            if (it.usernameSubmittedError) {
                showErrorDialog()
            }

<<<<<<< HEAD
            if (!requestUserNameViewModel.isUsingInvite() || requestUserNameViewModel.isInviteForContestedNames()) {
                binding.checkLetters.setImageResource(
                    getCheckMarkImage(
                        it.usernameCharactersValid,
                        it.usernameTooShort
                    )
                )
                binding.checkLength.setImageResource(
                    getCheckMarkImage(
                        it.usernameLengthValid,
                        it.usernameTooShort
                    )
                )
            } else {
                val charsValid = it.usernameCharactersValid && it.usernameNonContestedChars
                binding.checkLetters.setImageResource(
                    getCheckMarkImage(
                        charsValid,
                        it.usernameTooShort || (!charsValid && it.usernameNonContestedLength)
                    )
                )
                binding.checkLength.setImageResource(
                    getCheckMarkImage(
                        it.usernameNonContestedLength,
                        it.usernameTooShort || (charsValid && !it.usernameNonContestedLength)
                    )
                )
            }
            val isInviteContested = requestUserNameViewModel.isUsingInvite() && requestUserNameViewModel.isInviteForContestedNames()
            if (it.usernameCharactersValid && it.usernameLengthValid && it.usernameCheckSuccess) {
                binding.checkAvailable.setImageResource(getCheckMarkImage(!it.usernameExists))
                binding.checkBalance.setImageResource(getCheckMarkImage(it.enoughBalance))
                // binding.walletBalanceContainer.isVisible = !it.enoughBalance
                if (!requestUserNameViewModel.isUsingInvite() || isInviteContested) {
                    binding.walletBalanceContainer.isVisible = !it.enoughBalance
                    if (it.usernameContestable || it.usernameContested) {
                        val startDate = Date(it.votingPeriodStart)
                        val endDate = Date(startDate.time + UsernameRequest.VOTING_PERIOD_MILLIS)
                        if (it.votingPeriodStart == -1L && System.currentTimeMillis() - it.votingPeriodStart > UsernameRequest.VOTING_PERIOD_MILLIS) {
                            binding.votingPeriodContainer.isVisible = false
                        } else if (it.votingPeriodStart == -1L && System.currentTimeMillis() - it.votingPeriodStart > UsernameRequest.SUBMIT_PERIOD_MILLIS) {
                            binding.votingPeriodContainer.isVisible = false
                        } else {
                            val dateFormat = DateFormat.getMediumDateFormat(context)
                            binding.votingPeriod.text = getString(
                                R.string.request_voting_range,
                                dateFormat.format(endDate)
                            )
                            binding.votingPeriodContainer.isVisible = true
                        }
=======
            binding.votingPeriodProgress.isVisible = it.checkingUsername
            binding.votingPeriodContainer.isVisible = !it.checkingUsername

            binding.checkLetters.setImageResource(getCheckMarkImage(it.usernameCharactersValid, it.usernameTooShort))
            binding.checkLength.setImageResource(getCheckMarkImage(it.usernameLengthValid, it.usernameTooShort))

            if (it.usernameCharactersValid && it.usernameLengthValid && it.usernameCheckSuccess) {
                binding.checkAvailable.setImageResource(getCheckMarkImage(!it.usernameExists))
                binding.checkBalance.setImageResource(getCheckMarkImage(it.enoughBalance))
                binding.walletBalanceContainer.isVisible = !it.enoughBalance

                if (it.usernameContestable || it.usernameContested) {
                    val startDate = Date(it.votingPeriodStart)
                    val endDate = Date(startDate.time + UsernameRequest.VOTING_PERIOD_MILLIS)
                    if (it.votingPeriodStart == -1L && System.currentTimeMillis() - it.votingPeriodStart > UsernameRequest.VOTING_PERIOD_MILLIS) {
                        binding.votingPeriodContainer.isVisible = false
                    } else if (it.votingPeriodStart == -1L && System.currentTimeMillis() - it.votingPeriodStart > UsernameRequest.SUBMIT_PERIOD_MILLIS) {
                        binding.votingPeriodContainer.isVisible = false
>>>>>>> ec3caad9
                    } else {
                        binding.votingPeriodContainer.isVisible = false
                    }
                } else {
                    binding.votingPeriodContainer.isVisible = false
                }

                binding.usernameAvailableContainer.isVisible = true
                when {
                    it.usernameBlocked && it.usernameContestable -> {
                        binding.usernameAvailableMessage.text = getString(R.string.request_username_unavailable)
                        binding.checkAvailable.setImageResource(getCheckMarkImage(false))
                        binding.votingPeriodContainer.isVisible = false
                    }

                    it.usernameExists -> {
                        binding.usernameAvailableMessage.text = getString(R.string.request_username_taken)
                        binding.checkAvailable.setImageResource(getCheckMarkImage(false, false))
                        binding.votingPeriodContainer.isVisible = false
                    }

                    it.usernameContestable && (it.votingPeriodStart == -1L && System.currentTimeMillis() - it.votingPeriodStart > UsernameRequest.VOTING_PERIOD_MILLIS) -> {
                        // the submission period has ended, let us just say the username is taken
                        binding.usernameAvailableMessage.text = getString(R.string.request_username_taken)
                        binding.checkAvailable.setImageResource(getCheckMarkImage(false, false))
                        binding.votingPeriodContainer.isVisible = false
                    }

                    it.usernameContestable -> {
                        // voting period container will be visible
                        binding.usernameAvailableContainer.isVisible = false
                    }

                    else -> {
                        binding.usernameAvailableMessage.text = getString(R.string.request_username_available)
                        binding.checkAvailable.setImageResource(getCheckMarkImage(true))
                    }
                }
                if (requestUserNameViewModel.isUsingInvite()) {
//                    binding.charLengthRequirement.text = getString(
//                        if (requestUserNameViewModel.isInviteForContestedNames()) {
//                            R.string.request_username_length_requirement
//                        } else {
//                            R.string.request_username_length_requirement_noncontested
//                        }
//                    )

                    //binding.inviteOnlyNoncontested.isVisible = requestUserNameViewModel.isInviteForContestedNames()
                }
                binding.requestUsernameButton.isEnabled = it.enoughBalance

                if (it.usernameRequestSubmitting) {
                    binding.usernameInput.isFocusable = false
                    hideKeyboard()
                }

                if (it.usernameVerified) {
                    binding.usernameInput.isFocusable = false
                    hideKeyboard()
                    checkViewConfirmDialog()
                }
            } else {
                binding.votingPeriodContainer.isVisible = false
                binding.walletBalanceContainer.isVisible = false
                binding.usernameAvailableContainer.isVisible = false
                binding.requestUsernameButton.isEnabled = false
            }
        }

<<<<<<< HEAD
        if (dashPayViewModel.createUsernameArgs?.invite != null) {
            requestUserNameViewModel.isInviteMixed.observe(viewLifecycleOwner) {
                binding.inviteWithUnmixedFunds.isVisible = !it
            }
        } else {
            binding.inviteWithUnmixedFunds.isVisible = false
        }
        requestUserNameViewModel.inviteBalance.observe(viewLifecycleOwner) {
            val isInviteForContestedNames = requestUserNameViewModel.isInviteForContestedNames()
            val isInviteContested = requestUserNameViewModel.isUsingInvite() && requestUserNameViewModel.isInviteForContestedNames()
            binding.charLengthRequirement.text = getString(
                if (isInviteContested) {
                    R.string.request_username_length_requirement
                } else {
                    R.string.request_username_length_requirement_noncontested
                }
            )
            binding.allowedCharsRule.text = getString(
                if (isInviteContested) {
                    R.string.request_username_character_requirement
                } else {
                    R.string.request_username_character_requirement_invite_noncontested
                }
            )
            binding.inviteOnlyNoncontested.isVisible = requestUserNameViewModel.isUsingInvite() &&
                    !isInviteForContestedNames
            binding.usernameRequirements.isVisible = requestUserNameViewModel.isUsingInvite() && !isInviteForContestedNames
=======
        keyboardUtil = KeyboardUtil(requireActivity().window, binding.root)
        val binding = this.binding
        keyboardUtil.setOnKeyboardShownChanged { isShown ->
            val params = binding.topStack.layoutParams as ViewGroup.MarginLayoutParams
            params.topMargin = resources.getDimensionPixelSize(if (isShown) {
                R.dimen.create_username_shift
            } else {
                R.dimen.zero_dp
            })
            binding.topStack.layoutParams = params
>>>>>>> ec3caad9
        }

        dashPayViewModel.blockchainIdentity.observe(viewLifecycleOwner) {
            if (it?.usernameRequested == UsernameRequestStatus.LOST_VOTE || it?.usernameRequested == UsernameRequestStatus.LOCKED) {
                return@observe
            }
            if (it?.creationStateErrorMessage != null) {
                //why are we closing, we should allow the user to chose a new name
                //requireActivity().finish()
            } else if ((it?.creationState?.ordinal ?: 0) > BlockchainIdentityData.CreationState.NONE.ordinal) {
                // completeUsername = it.username ?: ""
                // showCompleteState()
                // for now, just go to the home screen
                //requireActivity().finish()
                safeNavigate(RequestUsernameFragmentDirections.requestsToUsernameRegistrationFragment())
            }
        }
        requestUserNameViewModel.invitationNextStep = { handleInvite() }
        binding.nonContestedNameInfoButton.setOnClickListener {
            UsernameTypesDialog().show(requireActivity())
        }
    }

    private fun processUsername(username: String) {
        if (username.isNotEmpty()) {
            val usernameIsValid = requestUserNameViewModel.checkUsernameValid(username)

            if (usernameIsValid) { // ensure username meets basic rules before making a Platform query
                checkUsername(username)
            } else {
                if (this::checkUsernameNotExistRunnable.isInitialized) {
                    handler.removeCallbacks(checkUsernameNotExistRunnable)
                    dashPayViewModel.searchUsername(null)
                }
            }
        }
    }

    private fun getCheckMarkImage(check: Boolean, empty: Boolean = false): Int {
        return when {
            empty -> R.drawable.ic_check_circle_empty
            check -> R.drawable.ic_check_circle_green
            else -> R.drawable.ic_error_circle
        }
    }

    private suspend fun checkViewConfirmDialog() {
        // TODO: Can we cancel the request?
        if (requestUserNameViewModel.hasUserCancelledVerification()) {
            requestUserNameViewModel.submit()
        } else {
            safeNavigate(
                RequestUsernameFragmentDirections.requestsToConfirmUsernameRequestDialog(
                    requestUserNameViewModel.requestedUserName!!
                )
            )
        }
    }

    private fun showKeyboard() {
        binding.usernameInput.requestFocus()
        KeyboardUtil.showSoftKeyboard(requireContext(), binding.usernameInput)
    }

    private fun hideKeyboard() {
        KeyboardUtil.hideKeyboard(requireContext(), binding.usernameInput)
    }

    private fun showErrorDialog() {
        val dialog = AdaptiveDialog.create(
            R.drawable.ic_error,
            getString(R.string.something_wrong_title),
            getString(R.string.there_was_a_network_error),
            getString(R.string.close),
            getString(R.string.try_again)
        )
        dialog.show(requireActivity()) {
            if (it == true) {
                requestUserNameViewModel.submit()
            }
        }
    }

    private fun checkUsername(username: String) {
        if (this::checkUsernameNotExistRunnable.isInitialized) {
            handler.removeCallbacks(checkUsernameNotExistRunnable)
        }
        checkUsernameNotExistRunnable = Runnable {
            //dashPayViewModel.searchUsername(username)
            requestUserNameViewModel.checkUsername(username)
        }
        handler.postDelayed(checkUsernameNotExistRunnable, 600)
    }

<<<<<<< HEAD
    private fun handleInvite() {
        // val username = binding.usernameInput.text.toString()
        val fromOnboarding = dashPayViewModel.createUsernameArgs?.fromOnboardng ?: false
//        requestUserNameViewModel.triggerIdentityCreationFromInvite(
//            reuseTransaction,
//            fromOnboarding,
//            dashPayViewModel.createUsernameArgs?.invite!!
//        )

        if (fromOnboarding) {
            val goNextIntent = SetPinActivity.createIntent(requireActivity().application, R.string.set_pin_create_new_wallet, false, null, onboardingInvite = true)
            startActivity(OnboardFromInviteActivity.createIntent(requireContext(), OnboardFromInviteActivity.Mode.STEP_2, goNextIntent))
            requireActivity().finish()
            return
        } else {
//            dashPayViewModel.blockchainIdentity.observe(viewLifecycleOwner) {
//                if (it?.creationStateErrorMessage != null && !reuseTransaction) {
//                    requireActivity().finish()
//                } else if (it?.creationState == BlockchainIdentityData.CreationState.DONE) {
//                    //completeUsername = it.username ?: ""
//                    //showCompleteState()
//                }
//            }
//            dashPayViewModel.createUsernameArgs?.invite?.let {
//                requireActivity().startService(CreateIdentityService.createIntentFromInvite(requireContext(), username, it))
//            }
=======
    private fun onContinue() {
        if (requestUserNameViewModel.uiState.value.usernameContestable) {
            AdaptiveDialog.create(
                R.drawable.ic_verify_identity,
                getString(R.string.verify_your_identity),
                getString(
                    R.string.if_somebody
                ),
                getString(
                    R.string.skip
                ),
                getString(
                    R.string.verify
                )
            ).show(requireActivity()) {
                requestUserNameViewModel.requestedUserName = binding.usernameInput.text.toString()
                if (it == true) {
                    safeNavigate(
                        RequestUsernameFragmentDirections.requestUsernameFragmentToVerifyIdentityFragment(
                            binding.usernameInput.text.toString()
                        )
                    )
                } else {
                    lifecycleScope.launch {
                        checkViewConfirmDialog()
                    }
                }
            }
        } else {
            lifecycleScope.launch {
                requestUserNameViewModel.requestedUserName = binding.usernameInput.text.toString()
                checkViewConfirmDialog()
            }
>>>>>>> ec3caad9
        }
    }
}<|MERGE_RESOLUTION|>--- conflicted
+++ resolved
@@ -55,29 +55,7 @@
             val username = text.toString()
             binding.inputWrapper.isEndIconVisible = username.isNotEmpty()
 
-<<<<<<< HEAD
             processUsername(username)
-            (requireActivity() as? InteractionAwareActivity)?.imitateUserInteraction()
-        }
-
-        requestUserNameViewModel.inviteBalance.observe(viewLifecycleOwner) {
-            processUsername(binding.usernameInput.text.toString())
-=======
-            if (username.isNotEmpty()) {
-                val usernameIsValid = requestUserNameViewModel.checkUsernameValid(username)
-
-                if (usernameIsValid) { // ensure username meets basic rules before making a Platform query
-                    checkUsername(username)
-                } else {
-                    if (this::checkUsernameNotExistRunnable.isInitialized) {
-                        handler.removeCallbacks(checkUsernameNotExistRunnable)
-                        dashPayViewModel.searchUsername(null)
-                    }
-                }
-            } else {
-                requestUserNameViewModel.reset()
-            }
-
             (requireActivity() as? InteractionAwareActivity)?.imitateUserInteraction()
         }
 
@@ -87,7 +65,10 @@
             }
 
             true
->>>>>>> ec3caad9
+        }
+
+        requestUserNameViewModel.inviteBalance.observe(viewLifecycleOwner) {
+            processUsername(binding.usernameInput.text.toString())
         }
 
         binding.inputWrapper.endIconMode = TextInputLayout.END_ICON_CUSTOM
@@ -117,7 +98,12 @@
                 showErrorDialog()
             }
 
-<<<<<<< HEAD
+            binding.votingPeriodProgress.isVisible = it.checkingUsername
+            binding.votingPeriodContainer.isVisible = !it.checkingUsername
+
+            binding.checkLetters.setImageResource(getCheckMarkImage(it.usernameCharactersValid, it.usernameTooShort))
+            binding.checkLength.setImageResource(getCheckMarkImage(it.usernameLengthValid, it.usernameTooShort))
+
             if (!requestUserNameViewModel.isUsingInvite() || requestUserNameViewModel.isInviteForContestedNames()) {
                 binding.checkLetters.setImageResource(
                     getCheckMarkImage(
@@ -153,6 +139,7 @@
                 // binding.walletBalanceContainer.isVisible = !it.enoughBalance
                 if (!requestUserNameViewModel.isUsingInvite() || isInviteContested) {
                     binding.walletBalanceContainer.isVisible = !it.enoughBalance
+
                     if (it.usernameContestable || it.usernameContested) {
                         val startDate = Date(it.votingPeriodStart)
                         val endDate = Date(startDate.time + UsernameRequest.VOTING_PERIOD_MILLIS)
@@ -168,26 +155,6 @@
                             )
                             binding.votingPeriodContainer.isVisible = true
                         }
-=======
-            binding.votingPeriodProgress.isVisible = it.checkingUsername
-            binding.votingPeriodContainer.isVisible = !it.checkingUsername
-
-            binding.checkLetters.setImageResource(getCheckMarkImage(it.usernameCharactersValid, it.usernameTooShort))
-            binding.checkLength.setImageResource(getCheckMarkImage(it.usernameLengthValid, it.usernameTooShort))
-
-            if (it.usernameCharactersValid && it.usernameLengthValid && it.usernameCheckSuccess) {
-                binding.checkAvailable.setImageResource(getCheckMarkImage(!it.usernameExists))
-                binding.checkBalance.setImageResource(getCheckMarkImage(it.enoughBalance))
-                binding.walletBalanceContainer.isVisible = !it.enoughBalance
-
-                if (it.usernameContestable || it.usernameContested) {
-                    val startDate = Date(it.votingPeriodStart)
-                    val endDate = Date(startDate.time + UsernameRequest.VOTING_PERIOD_MILLIS)
-                    if (it.votingPeriodStart == -1L && System.currentTimeMillis() - it.votingPeriodStart > UsernameRequest.VOTING_PERIOD_MILLIS) {
-                        binding.votingPeriodContainer.isVisible = false
-                    } else if (it.votingPeriodStart == -1L && System.currentTimeMillis() - it.votingPeriodStart > UsernameRequest.SUBMIT_PERIOD_MILLIS) {
-                        binding.votingPeriodContainer.isVisible = false
->>>>>>> ec3caad9
                     } else {
                         binding.votingPeriodContainer.isVisible = false
                     }
@@ -257,35 +224,6 @@
             }
         }
 
-<<<<<<< HEAD
-        if (dashPayViewModel.createUsernameArgs?.invite != null) {
-            requestUserNameViewModel.isInviteMixed.observe(viewLifecycleOwner) {
-                binding.inviteWithUnmixedFunds.isVisible = !it
-            }
-        } else {
-            binding.inviteWithUnmixedFunds.isVisible = false
-        }
-        requestUserNameViewModel.inviteBalance.observe(viewLifecycleOwner) {
-            val isInviteForContestedNames = requestUserNameViewModel.isInviteForContestedNames()
-            val isInviteContested = requestUserNameViewModel.isUsingInvite() && requestUserNameViewModel.isInviteForContestedNames()
-            binding.charLengthRequirement.text = getString(
-                if (isInviteContested) {
-                    R.string.request_username_length_requirement
-                } else {
-                    R.string.request_username_length_requirement_noncontested
-                }
-            )
-            binding.allowedCharsRule.text = getString(
-                if (isInviteContested) {
-                    R.string.request_username_character_requirement
-                } else {
-                    R.string.request_username_character_requirement_invite_noncontested
-                }
-            )
-            binding.inviteOnlyNoncontested.isVisible = requestUserNameViewModel.isUsingInvite() &&
-                    !isInviteForContestedNames
-            binding.usernameRequirements.isVisible = requestUserNameViewModel.isUsingInvite() && !isInviteForContestedNames
-=======
         keyboardUtil = KeyboardUtil(requireActivity().window, binding.root)
         val binding = this.binding
         keyboardUtil.setOnKeyboardShownChanged { isShown ->
@@ -296,7 +234,35 @@
                 R.dimen.zero_dp
             })
             binding.topStack.layoutParams = params
->>>>>>> ec3caad9
+        }
+
+        if (dashPayViewModel.createUsernameArgs?.invite != null) {
+            requestUserNameViewModel.isInviteMixed.observe(viewLifecycleOwner) {
+                binding.inviteWithUnmixedFunds.isVisible = !it
+            }
+        } else {
+            binding.inviteWithUnmixedFunds.isVisible = false
+        }
+        requestUserNameViewModel.inviteBalance.observe(viewLifecycleOwner) {
+            val isInviteForContestedNames = requestUserNameViewModel.isInviteForContestedNames()
+            val isInviteContested = requestUserNameViewModel.isUsingInvite() && requestUserNameViewModel.isInviteForContestedNames()
+            binding.charLengthRequirement.text = getString(
+                if (isInviteContested) {
+                    R.string.request_username_length_requirement
+                } else {
+                    R.string.request_username_length_requirement_noncontested
+                }
+            )
+            binding.allowedCharsRule.text = getString(
+                if (isInviteContested) {
+                    R.string.request_username_character_requirement
+                } else {
+                    R.string.request_username_character_requirement_invite_noncontested
+                }
+            )
+            binding.inviteOnlyNoncontested.isVisible = requestUserNameViewModel.isUsingInvite() &&
+                    !isInviteForContestedNames
+            binding.usernameRequirements.isVisible = requestUserNameViewModel.isUsingInvite() && !isInviteForContestedNames
         }
 
         dashPayViewModel.blockchainIdentity.observe(viewLifecycleOwner) {
@@ -332,6 +298,8 @@
                     dashPayViewModel.searchUsername(null)
                 }
             }
+        } else {
+            requestUserNameViewModel.reset()
         }
     }
 
@@ -391,7 +359,42 @@
         handler.postDelayed(checkUsernameNotExistRunnable, 600)
     }
 
-<<<<<<< HEAD
+    private fun onContinue() {
+        if (requestUserNameViewModel.uiState.value.usernameContestable) {
+            AdaptiveDialog.create(
+                R.drawable.ic_verify_identity,
+                getString(R.string.verify_your_identity),
+                getString(
+                    R.string.if_somebody
+                ),
+                getString(
+                    R.string.skip
+                ),
+                getString(
+                    R.string.verify
+                )
+            ).show(requireActivity()) {
+                requestUserNameViewModel.requestedUserName = binding.usernameInput.text.toString()
+                if (it == true) {
+                    safeNavigate(
+                        RequestUsernameFragmentDirections.requestUsernameFragmentToVerifyIdentityFragment(
+                            binding.usernameInput.text.toString()
+                        )
+                    )
+                } else {
+                    lifecycleScope.launch {
+                        checkViewConfirmDialog()
+                    }
+                }
+            }
+        } else {
+            lifecycleScope.launch {
+                requestUserNameViewModel.requestedUserName = binding.usernameInput.text.toString()
+                checkViewConfirmDialog()
+            }
+        }
+    }
+
     private fun handleInvite() {
         // val username = binding.usernameInput.text.toString()
         val fromOnboarding = dashPayViewModel.createUsernameArgs?.fromOnboardng ?: false
@@ -418,41 +421,6 @@
 //            dashPayViewModel.createUsernameArgs?.invite?.let {
 //                requireActivity().startService(CreateIdentityService.createIntentFromInvite(requireContext(), username, it))
 //            }
-=======
-    private fun onContinue() {
-        if (requestUserNameViewModel.uiState.value.usernameContestable) {
-            AdaptiveDialog.create(
-                R.drawable.ic_verify_identity,
-                getString(R.string.verify_your_identity),
-                getString(
-                    R.string.if_somebody
-                ),
-                getString(
-                    R.string.skip
-                ),
-                getString(
-                    R.string.verify
-                )
-            ).show(requireActivity()) {
-                requestUserNameViewModel.requestedUserName = binding.usernameInput.text.toString()
-                if (it == true) {
-                    safeNavigate(
-                        RequestUsernameFragmentDirections.requestUsernameFragmentToVerifyIdentityFragment(
-                            binding.usernameInput.text.toString()
-                        )
-                    )
-                } else {
-                    lifecycleScope.launch {
-                        checkViewConfirmDialog()
-                    }
-                }
-            }
-        } else {
-            lifecycleScope.launch {
-                requestUserNameViewModel.requestedUserName = binding.usernameInput.text.toString()
-                checkViewConfirmDialog()
-            }
->>>>>>> ec3caad9
         }
     }
 }