--- conflicted
+++ resolved
@@ -26,11 +26,8 @@
 import de.schildbach.wallet.WalletApplication
 import de.schildbach.wallet.database.dao.DashPayProfileDao
 import de.schildbach.wallet.service.PackageInfoProvider
-<<<<<<< HEAD
-=======
 import de.schildbach.wallet.service.platform.work.TopupIdentityWorker
 import de.schildbach.wallet.ui.ReportIssueDialogBuilder
->>>>>>> dd8dd7ba
 import de.schildbach.wallet.ui.TransactionResultViewModel
 import de.schildbach.wallet.ui.dashpay.transactions.PrivateMemoDialog
 import de.schildbach.wallet.ui.more.ContactSupportDialogFragment
@@ -127,8 +124,7 @@
             }
             transactionResultViewBinder.setOnRescanTriggered { rescanBlockchain() }
         }
-<<<<<<< HEAD
-=======
+
         transactionResultViewBinder.setOnRescanTriggered { rescanBlockchain() }
 
         viewModel.topUpWork(txId).observe(this) { workData ->
@@ -165,7 +161,6 @@
             viewModel.topUpComplete = topUp?.used() == true
             transactionResultViewBinder.setSentToReturn(viewModel.topUpError, viewModel.topUpComplete)
         }
->>>>>>> dd8dd7ba
     }
 
     private fun finishInitialization(tx: Transaction, dashPayProfile: DashPayProfile?) {
