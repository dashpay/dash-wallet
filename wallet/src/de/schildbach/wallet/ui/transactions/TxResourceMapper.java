/*
 * Copyright 2019 Dash Core Group.
 *
 * This program is free software: you can redistribute it and/or modify
 * it under the terms of the GNU General Public License as published by
 * the Free Software Foundation, either version 3 of the License, or
 * (at your option) any later version.
 *
 * This program is distributed in the hope that it will be useful,
 * but WITHOUT ANY WARRANTY; without even the implied warranty of
 * MERCHANTABILITY or FITNESS FOR A PARTICULAR PURPOSE.  See the
 * GNU General Public License for more details.
 *
 * You should have received a copy of the GNU General Public License
 * along with this program.  If not, see <http://www.gnu.org/licenses/>.
 */

package de.schildbach.wallet.ui.transactions;

import android.text.format.DateUtils;

import androidx.annotation.NonNull;
import androidx.annotation.StringRes;

import org.bitcoinj.coinjoin.utils.CoinJoinTransactionType;
import org.bitcoinj.core.Coin;
import org.bitcoinj.core.Context;
import org.bitcoinj.core.Transaction;
import org.bitcoinj.core.TransactionBag;
import org.bitcoinj.core.TransactionConfidence;
import org.bitcoinj.evolution.AssetLockTransaction;
import org.bitcoinj.wallet.AuthenticationKeyChainGroup;
import org.bitcoinj.wallet.Wallet;
import org.bitcoinj.wallet.authentication.AuthenticationGroupExtension;
import org.dash.wallet.common.transactions.TransactionUtils;

import de.schildbach.wallet.Constants;
import de.schildbach.wallet_test.R;

public class TxResourceMapper {

    /**
     *
     * @param tx the transaction in question
     * @param wallet the wallet that contains the transaction
     * @return resource id of the string that holds the name of the transaction type
     */
    @StringRes
    public int getTransactionTypeName(@NonNull Transaction tx, @NonNull TransactionBag wallet) {
        int typeId = 0;
        if(tx.getValue(wallet).signum() <= 0) {
            switch(tx.getType()) {
                case TRANSACTION_PROVIDER_REGISTER:
                    typeId = R.string.transaction_row_status_masternode_registration;
                    break;
                case TRANSACTION_PROVIDER_UPDATE_REGISTRAR:
                    typeId = R.string.transaction_row_status_masternode_update_registrar;
                    break;
                case TRANSACTION_PROVIDER_UPDATE_REVOKE:
                    typeId = R.string.transaction_row_status_masternode_revoke;
                    break;
                case TRANSACTION_PROVIDER_UPDATE_SERVICE:
                    typeId = R.string.transaction_row_status_masternode_update_service;
                    break;
                default:
                    TransactionConfidence confidence = tx.getConfidence(Constants.CONTEXT);
                    Wallet dashPayWallet = null;

                    if (wallet instanceof Wallet) {
                        dashPayWallet = (Wallet) wallet;
                    }
                    CoinJoinTransactionType coinJoinType = CoinJoinTransactionType.fromTx(tx, wallet);

                    if (dashPayWallet != null && AssetLockTransaction.isAssetLockTransaction(tx)) {
                        AuthenticationGroupExtension authExtension =
                                (AuthenticationGroupExtension) dashPayWallet.getKeyChainExtension(AuthenticationGroupExtension.EXTENSION_ID);
                        AssetLockTransaction cftx = authExtension.getAssetLockTransaction(tx);

                        AuthenticationKeyChainGroup group = ((AuthenticationKeyChainGroup)authExtension.getKeyChainGroup());
                        switch (group.getKeyChainType(cftx.getAssetLockPublicKeyId().getBytes())) {
                            case INVITATION_FUNDING:
                                typeId = R.string.dashpay_invite_fee;
                                break;
                           case BLOCKCHAIN_IDENTITY_FUNDING:
                               typeId = R.string.dashpay_upgrade_fee;
                               break;
                           case BLOCKCHAIN_IDENTITY_TOPUP:
                               typeId = R.string.dashpay_topup_fee;
                               break;
                           default:
                               typeId = R.string.transaction_row_status_sent;
                               break;
                        }
                    } else if(coinJoinType == CoinJoinTransactionType.Mixing) {
                        typeId = R.string.transaction_row_status_coinjoin_mixing;
                    } else if (confidence.hasErrors())
                        typeId = R.string.transaction_row_status_error_sending;
                    else if (TransactionUtils.INSTANCE.isEntirelySelf(tx, wallet)) {
                        // internal transactions could be CoinJoin related transactions
                        switch (coinJoinType) {
                            case CreateDenomination:
                                typeId = R.string.transaction_row_status_coinjoin_create_denominations;
                                break;
                            case MakeCollateralInputs:
                                typeId = R.string.transaction_row_status_coinjoin_make_collateral;
                                break;
                            case MixingFee:
                                typeId = R.string.transaction_row_status_coinjoin_mixing_fee;
                                break;
                        }
                        // if not any other type of internal transaction, then mark as "Internal"
                        if (typeId == 0)
                            typeId = R.string.transaction_row_status_sent_internally;

                    } else if (confidence.getConfidenceType() == TransactionConfidence.ConfidenceType.BUILDING ||
                            (confidence.getConfidenceType() == TransactionConfidence.ConfidenceType.PENDING &&
                                (confidence.numBroadcastPeers() >= 1 || confidence.getIXType() == TransactionConfidence.IXType.IX_LOCKED ||
                                        (confidence.getPeerCount() == 1 && confidence.isSent()))))
                        typeId = R.string.transaction_row_status_sent;
                    else typeId = R.string.transaction_row_status_sending;
            }
        } else {
            // Not all coinbase transactions are v3 transactions with type 5 (coinbase)
            if (tx.getType() == Transaction.Type.TRANSACTION_COINBASE || tx.isCoinBase()) {
                //currently, we cannot tell if a coinbase transaction is a masternode mining reward
                typeId = R.string.transaction_row_status_mining_reward;
            }
            else typeId = R.string.transaction_row_status_received;
        }
        return typeId;
    }

    /**
     *
     * @param tx the transaction in question
     * @return the string id of the type of error or -1 no error name is known
     */
    @StringRes
    public int getErrorName(@NonNull Transaction tx) {
        TxError error = TxError.Companion.fromTransaction(tx);
        return getErrorName(error);
    }

    @StringRes
    public int getErrorName(@NonNull TxError error) {
        switch (error) {
            case DoubleSpend:
                return R.string.transaction_row_status_error_dead;
            case InConflict:
                return R.string.transaction_row_status_error_conflicting;
            case Nonstandard:
                return R.string.transaction_row_status_error_non_standard;
            case Dust:
                return R.string.transaction_row_status_error_dust;
            case InsufficientFee:
                return R.string.transaction_row_status_error_insufficient_fee;
            case Duplicate:
                return R.string.transaction_row_status_error_duplicate;
            case Invalid:
                return R.string.transaction_row_status_error_invalid;
            case Malformed:
                return R.string.transaction_row_status_error_malformed;
            case Obsolete:
                return R.string.transaction_row_status_error_obsolete;
            case Unknown:
            default:
                return R.string.transaction_row_status_error_other;
        }
    }

    /**
     * @return the secondary status or -1 if there is none
     */
    @StringRes
<<<<<<< HEAD
    public int getReceivedStatusString(Transaction tx, @NonNull Context context, int bestChainLockBlockHeight) {
        TransactionConfidence confidence = tx.getConfidence();
=======
    public int getReceivedStatusString(Transaction tx, @NonNull Context context) {
        TransactionConfidence confidence = tx.getConfidence(context);
>>>>>>> b990fa01
        int statusId = -1;
        if (confidence.getConfidenceType() == TransactionConfidence.ConfidenceType.BUILDING) {
            int confirmations = confidence.getDepthInBlocks();
            boolean isChainLocked = bestChainLockBlockHeight >= confidence.getDepthInBlocks();

            // process coinbase transactions (Mining Rewards) before other BUILDING transactions
            if (tx.isCoinBase()) {
                // coinbase transactions are locked if they have less than 100 confirmations
                if (confidence.getDepthInBlocks() < Constants.NETWORK_PARAMETERS.getSpendableCoinbaseDepth()) {
                    statusId = R.string.transaction_row_status_locked;
                }
            } else if (confirmations < 6 && !isChainLocked && confidence.getIXType() != TransactionConfidence.IXType.IX_LOCKED) {
                // confirmations < 6
                // not ChainLocked
                // not InstantSendLocked
                statusId = R.string.transaction_row_status_confirming;
            }
        } else if (confidence.getConfidenceType() == TransactionConfidence.ConfidenceType.PENDING) {
            switch (confidence.getIXType()) {
                case IX_LOCKED:
                    // no status string for InstantSendLocked transactions
                    break;
                case IX_REQUEST:
                    //received the InstantSendLock, but it has not been processed
                case IX_NONE:
                    //did not receive the InstantSendLock
                case IX_LOCK_FAILED:
                    //received the InstantSendLock, but verification failed
                    statusId = R.string.transaction_row_status_processing;
                    break;
            }
        }
        return statusId;
    }

    public int getDateTimeFormat() {
        return DateUtils.FORMAT_SHOW_TIME;
    }

    /**
     * The Sending status is a transaction that has not been sent or has been sent
     * but there haven't been any peers announcing it nor does it have a verified
     * InstantSendLock.
     *
     * @param tx the transaction from which to get the isSending status
     * @param wallet the wallet to which the transaction belongs
     * @return true if the transaction is in a Sending status
     */
    public boolean isSending(Transaction tx, Wallet wallet) {
        Coin value = tx.getValue(wallet);
        TransactionConfidence confidence = tx.getConfidence(wallet.getContext());
        return !(value.isPositive() ||
                (confidence.getConfidenceType() == TransactionConfidence.ConfidenceType.BUILDING) ||
                (confidence.getConfidenceType() == TransactionConfidence.ConfidenceType.PENDING && (
                        (confidence.numBroadcastPeers() > 0 || confidence.getIXType() != TransactionConfidence.IXType.IX_LOCKED))));
    }
}<|MERGE_RESOLUTION|>--- conflicted
+++ resolved
@@ -172,13 +172,8 @@
      * @return the secondary status or -1 if there is none
      */
     @StringRes
-<<<<<<< HEAD
     public int getReceivedStatusString(Transaction tx, @NonNull Context context, int bestChainLockBlockHeight) {
-        TransactionConfidence confidence = tx.getConfidence();
-=======
-    public int getReceivedStatusString(Transaction tx, @NonNull Context context) {
         TransactionConfidence confidence = tx.getConfidence(context);
->>>>>>> b990fa01
         int statusId = -1;
         if (confidence.getConfidenceType() == TransactionConfidence.ConfidenceType.BUILDING) {
             int confirmations = confidence.getDepthInBlocks();
