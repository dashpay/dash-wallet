/*
 * Copyright 2019 Dash Core Group.
 *
 * This program is free software: you can redistribute it and/or modify
 * it under the terms of the GNU General Public License as published by
 * the Free Software Foundation, either version 3 of the License, or
 * (at your option) any later version.
 *
 * This program is distributed in the hope that it will be useful,
 * but WITHOUT ANY WARRANTY; without even the implied warranty of
 * MERCHANTABILITY or FITNESS FOR A PARTICULAR PURPOSE.  See the
 * GNU General Public License for more details.
 *
 * You should have received a copy of the GNU General Public License
 * along with this program.  If not, see <http://www.gnu.org/licenses/>.
 */

package de.schildbach.wallet.ui.transactions

import android.text.format.DateUtils
import android.view.LayoutInflater
import android.view.View
import android.view.ViewGroup
import android.widget.Button
import android.widget.ImageView
import android.widget.TextView
import androidx.annotation.DrawableRes
import androidx.core.content.ContextCompat
import androidx.core.view.isVisible
import de.schildbach.wallet.Constants
import de.schildbach.wallet.data.DashPayProfile
import de.schildbach.wallet.ui.DashPayUserActivity
import de.schildbach.wallet.ui.dashpay.utils.ProfilePictureDisplay
import de.schildbach.wallet.util.*
import de.schildbach.wallet_test.R
import kotlinx.coroutines.ExperimentalCoroutinesApi
import org.bitcoinj.core.Address
import org.bitcoinj.core.Coin
import org.bitcoinj.core.Transaction
import org.bitcoinj.core.TransactionConfidence
import org.bitcoinj.utils.MonetaryFormat
import org.bitcoinj.wallet.Wallet
import org.dash.wallet.common.data.TransactionMetadata
import org.dash.wallet.common.transactions.TransactionUtils
import org.dash.wallet.common.transactions.TransactionUtils.allOutputAddresses
import org.dash.wallet.common.ui.CurrencyTextView

/**
 * @author Samuel Barbosa
 */
@ExperimentalCoroutinesApi
class TransactionResultViewBinder(
    private val wallet: Wallet,
    private val dashFormat: MonetaryFormat,
    private val containerView: View
): TransactionConfidence.Listener {
    private val ctx by lazy { containerView.context }
    private val checkIcon by lazy { containerView.findViewById<ImageView>(R.id.check_icon) }
    private val secondaryIcon by lazy { containerView.findViewById<ImageView>(R.id.secondary_icon) }
    private val transactionAmountSignal by lazy { containerView.findViewById<TextView>(R.id.transaction_amount_signal) }
    private val dashAmountSymbol by lazy { containerView.findViewById<ImageView>(R.id.dash_amount_symbol) }
    private val transactionTitle by lazy { containerView.findViewById<TextView>(R.id.transaction_title) }
    private val dashAmount by lazy { containerView.findViewById<CurrencyTextView>(R.id.dash_amount) }
    private val transactionFee by lazy { containerView.findViewById<CurrencyTextView>(R.id.transaction_fee) }
    private val fiatValue by lazy { containerView.findViewById<CurrencyTextView>(R.id.fiat_value) }
    private val date by lazy { containerView.findViewById<TextView>(R.id.transaction_date_and_time) }
    private val inputsLabel by lazy { containerView.findViewById<TextView>(R.id.input_addresses_label) }
    private val inputsContainer by lazy { containerView.findViewById<View>(R.id.inputs_container) }
    private val inputsAddressesContainer by lazy {
        containerView.findViewById<ViewGroup>(R.id.transaction_input_addresses_container)
    }
    private val outputsLabel by lazy { containerView.findViewById<TextView>(R.id.output_addresses_label) }
    private val outputsContainer by lazy { containerView.findViewById<View>(R.id.outputs_container) }
    private val outputsAddressesContainer by lazy {
        containerView.findViewById<ViewGroup>(R.id.transaction_output_addresses_container)
    }
    private val feeRow by lazy { containerView.findViewById<View>(R.id.fee_container) }
    private val paymentMemo by lazy { containerView.findViewById<TextView>(R.id.payment_memo) }
    private val paymentMemoContainer by lazy { containerView.findViewById<View>(R.id.payment_memo_container) }
    private val payeeSecuredByContainer by lazy { containerView.findViewById<View>(R.id.payee_verified_by_container) }
    private val payeeSecuredBy by lazy { containerView.findViewById<TextView>(R.id.payee_secured_by) }
    private val errorContainer by lazy { containerView.findViewById<View>(R.id.error_container) }
    private val errorDescription by lazy { containerView.findViewById<TextView>(R.id.error_description) }
    private val taxCategory by lazy { containerView.findViewById<TextView>(R.id.tax_category) }

    private val reportIssueContainer by lazy { containerView.findViewById<View>(R.id.report_issue_card) }
    private val privateMemoContainer by lazy { containerView.findViewById<View>(R.id.private_memo) }
    private val addPrivateMemoBtn by lazy { containerView.findViewById<Button>(R.id.add_private_memo_btn) }
    private val privateMemoText by lazy { containerView.findViewById<TextView>(R.id.private_memo_text) }
    private val dateContainer by lazy { containerView.findViewById<View>(R.id.date_container) }
    private val explorerContainer by lazy { containerView.findViewById<View>(R.id.open_explorer_card) }

    private val resourceMapper = TxResourceMapper()
    private lateinit var transaction: Transaction
    private var dashPayProfile: DashPayProfile? = null

    fun bind(tx: Transaction, profile: DashPayProfile?, payeeName: String? = null, payeeSecuredBy: String? = null) {
        this.transaction = tx
        this.dashPayProfile = profile

        val value = tx.getValue(wallet)
        val isSent = value.signum() < 0

        if (payeeName != null) {
            this.paymentMemo.text = payeeName
            this.paymentMemoContainer.visibility = View.VISIBLE
            this.payeeSecuredBy.text = payeeSecuredBy
            payeeSecuredByContainer.visibility = View.VISIBLE
            outputsContainer.visibility = View.GONE
            inputsContainer.visibility = View.GONE
            this.paymentMemoContainer.setOnClickListener {
                outputsContainer.visibility = if (outputsContainer.visibility == View.VISIBLE) View.GONE else View.VISIBLE
                inputsContainer.visibility = outputsContainer.visibility
            }
        }

        updateStatus()

        //Address List
        val inputAddresses: List<Address>
        val outputAddresses: List<Address>

        if (isSent) {
            inputAddresses = TransactionUtils.getFromAddressOfSent(tx)
            outputAddresses = if (TransactionUtils.isEntirelySelf(tx, wallet)) {
                inputsLabel.setText(R.string.transaction_details_moved_from)
                outputsLabel.setText(R.string.transaction_details_moved_internally_to)
                tx.allOutputAddresses
            } else {
                outputsLabel.setText(R.string.transaction_details_sent_to)
                TransactionUtils.getToAddressOfSent(tx, wallet)
            }
        } else {
            inputAddresses = arrayListOf()
            outputAddresses = TransactionUtils.getToAddressOfReceived(tx, wallet)
            inputsLabel.setText(R.string.transaction_details_received_from)
            outputsLabel.setText(R.string.transaction_details_received_at)
        }

        val inflater = LayoutInflater.from(containerView.context)

        if (profile != null && !TransactionUtils.isEntirelySelf(transaction, wallet)) {
            ProfilePictureDisplay.display(checkIcon, profile)
            outputsContainer.isVisible = true

            val userNameView = inflater.inflate(R.layout.transaction_result_address_row,
                outputsAddressesContainer, false) as TextView
            userNameView.text = profile.username

            if (profile.displayName.isNotEmpty()) {
                val displayNameView = inflater.inflate(R.layout.transaction_result_address_row,
                    outputsAddressesContainer, false) as TextView
                displayNameView.text = profile.displayName
                userNameView.setTextColor(R.color.content_secondary)

<<<<<<< HEAD
                if (isSent) {
                    outputsAddressesContainer.addView(displayNameView)
                } else {
                    inputsAddressesContainer.addView(displayNameView)
                }
            }

            if (isSent) {
                outputsAddressesContainer.addView(userNameView)
                outputsAddressesContainer.setOnClickListener { openProfile(profile) }
                setInputs(inputAddresses, inflater)
            } else {
                inputsAddressesContainer.addView(userNameView)
                inputsAddressesContainer.setOnClickListener { openProfile(profile) }
                setOutputs(outputAddresses, inflater)
            }

            checkIcon.setOnClickListener { openProfile(profile) }
        } else {
            setInputs(inputAddresses, inflater)
            setOutputs(outputAddresses, inflater)
        }

        dashAmount.setFormat(dashFormat)
        //For displaying purposes only
        if (value.isNegative) {
            dashAmount.setAmount(value.negate())
        } else {
=======
        dashAmount.setFormat(dashFormat)
        //For displaying purposes only
        if (value.isNegative) {
            dashAmount.setAmount(value.negate())
        } else {
>>>>>>> b1ec0c35
            dashAmount.setAmount(value)
        }

        if (isFeeAvailable(tx.fee)) {
            transactionFee.setFormat(dashFormat)
            transactionFee.setAmount(tx.fee)
        }

        date.text = DateUtils.formatDateTime(containerView.context, tx.updateTime.time,
            DateUtils.FORMAT_SHOW_DATE or DateUtils.FORMAT_SHOW_TIME)

        val exchangeRate = tx.exchangeRate
        if (exchangeRate != null) {
            fiatValue.setFiatAmount(tx.getValue(wallet), exchangeRate, Constants.LOCAL_FORMAT,
                exchangeRate.fiat?.currencySymbol)
        } else {
            fiatValue.isVisible = false
        }
    }

    override fun onConfidenceChanged(
        confidence: TransactionConfidence?,
        reason: TransactionConfidence.Listener.ChangeReason?
    ) {
        org.bitcoinj.core.Context.propagate(wallet.context)
        updateStatus(true)
    }

    private fun updateStatus(fromConfidence: Boolean = false) {
        val primaryStatus = resourceMapper.getTransactionTypeName(transaction, wallet)
        val secondaryStatus = resourceMapper.getReceivedStatusString(transaction, wallet.context)
        val errorStatus = resourceMapper.getErrorName(transaction)
        var primaryStatusStr = if (transaction.type != Transaction.Type.TRANSACTION_NORMAL || transaction.isCoinBase) {
            ctx.getString(primaryStatus)
        } else {
            ""
        }
        var secondaryStatusStr = if (secondaryStatus != -1) {
            ctx.getString(secondaryStatus)
        } else {
            ""
        }
        val errorStatusStr = if (errorStatus != -1) {
            ctx.getString(errorStatus)
        } else {
            ""
        }

        // handle sending
        if (resourceMapper.isSending(transaction, wallet)) {
            primaryStatusStr = ctx.getString(R.string.transaction_row_status_sending)
            secondaryStatusStr = ""
        }

        setTransactionDirection(errorStatusStr, fromConfidence)
    }

    private fun setTransactionDirection(errorStatusStr: String, fromConfidence: Boolean) {
        @DrawableRes val imageResource: Int

        if (errorStatusStr.isNotEmpty()) {
            if (dashPayProfile != null) {
                secondaryIcon.isVisible = true
                secondaryIcon.setImageResource(R.drawable.ic_transaction_failed)
            } else {
                checkIcon.setImageResource(R.drawable.ic_transaction_failed)
            }

            errorContainer.isVisible = true
            reportIssueContainer.isVisible = true
            privateMemoContainer.isVisible = false
            outputsContainer.isVisible = false
            inputsContainer.isVisible = false
            feeRow.isVisible = false
            dateContainer.isVisible = false
            explorerContainer.isVisible = false
            transactionTitle.setTextColor(ContextCompat.getColor(ctx, R.color.content_warning))
            transactionTitle.text = ctx.getText(R.string.transaction_failed_details)
            errorDescription.text = errorStatusStr
            transactionAmountSignal.text = "-"
        } else {
            if (transaction.getValue(wallet).signum() < 0) {
                imageResource = if (TransactionUtils.isEntirelySelf(transaction, wallet)) {
                    R.drawable.ic_shuffle
                } else {
                    R.drawable.ic_transaction_sent
                }

                transactionTitle.setTextColor(ContextCompat.getColor(ctx, R.color.dash_blue))
                transactionTitle.text = ctx.getText(R.string.transaction_details_amount_sent)
                transactionAmountSignal.text = "-"
                transactionAmountSignal.isVisible = true
            } else {
                imageResource = R.drawable.ic_transaction_received
                transactionTitle.setTextColor(ContextCompat.getColor(ctx, R.color.system_green))
                transactionTitle.text = ctx.getText(R.string.transaction_details_amount_received)
                transactionAmountSignal.isVisible = true
                transactionAmountSignal.text = "+"
            }
            checkIcon.isVisible = true

            if (!fromConfidence) {
                // If it's a confidence update, not need to set the send/receive icons again.
                // Some hosts are replacing those with custom animated ones.
                if (dashPayProfile != null) {
                    secondaryIcon.isVisible = true
                    secondaryIcon.setImageResource(imageResource)
                } else {
                    checkIcon.setImageResource(imageResource)
                }
            }
        }

        feeRow.visibility = if (isFeeAvailable(transaction.fee)) View.VISIBLE else View.GONE
    }

    fun setTransactionMetadata(transactionMetadata: TransactionMetadata) {
        val categories =
            containerView.resources.getStringArray(R.array.transaction_result_tax_categories)

        if (transactionMetadata.taxCategory != null) {
            taxCategory.text = categories[transactionMetadata.taxCategory!!.value]
        } else {
            taxCategory.text = categories[transactionMetadata.defaultTaxCategory.value]
        }
    }

    private fun isFeeAvailable(transactionFee: Coin?): Boolean {
        return transactionFee != null && transactionFee.isPositive
    }

    private fun openProfile(profile: DashPayProfile) {
        ctx.startActivity(DashPayUserActivity.createIntent(ctx, profile))
    }

    private fun setInputs(inputAddresses: List<Address>, inflater: LayoutInflater) {
        inputsContainer.isVisible = inputAddresses.isNotEmpty()
        inputAddresses.forEach {
            val addressView = inflater.inflate(R.layout.transaction_result_address_row,
                inputsAddressesContainer, false) as TextView
            addressView.text = it.toBase58()
            inputsAddressesContainer.addView(addressView)
        }
    }

    private fun setOutputs(outputAddresses: List<Address>, inflater: LayoutInflater) {
        outputsContainer.isVisible = outputAddresses.isNotEmpty()
        outputAddresses.forEach {
            val addressView = inflater.inflate(R.layout.transaction_result_address_row,
                outputsAddressesContainer, false) as TextView
            addressView.text = it.toBase58()
            outputsAddressesContainer.addView(addressView)
        }
    }

    fun setTransactionMetadata(transactionMetadata: TransactionMetadata) {
        privateMemoText.text = transactionMetadata.memo

        if (transactionMetadata.memo.isNotEmpty()) {
            privateMemoText.isVisible = true
            addPrivateMemoBtn.setText(R.string.edit_note)
        } else {
            privateMemoText.isVisible = false
            addPrivateMemoBtn.setText(R.string.add_note)
        }
    }
}<|MERGE_RESOLUTION|>--- conflicted
+++ resolved
@@ -153,7 +153,6 @@
                 displayNameView.text = profile.displayName
                 userNameView.setTextColor(R.color.content_secondary)
 
-<<<<<<< HEAD
                 if (isSent) {
                     outputsAddressesContainer.addView(displayNameView)
                 } else {
@@ -182,13 +181,6 @@
         if (value.isNegative) {
             dashAmount.setAmount(value.negate())
         } else {
-=======
-        dashAmount.setFormat(dashFormat)
-        //For displaying purposes only
-        if (value.isNegative) {
-            dashAmount.setAmount(value.negate())
-        } else {
->>>>>>> b1ec0c35
             dashAmount.setAmount(value)
         }
 
@@ -314,6 +306,16 @@
         } else {
             taxCategory.text = categories[transactionMetadata.defaultTaxCategory.value]
         }
+
+        privateMemoText.text = transactionMetadata.memo
+
+        if (transactionMetadata.memo.isNotEmpty()) {
+            privateMemoText.isVisible = true
+            addPrivateMemoBtn.setText(R.string.edit_note)
+        } else {
+            privateMemoText.isVisible = false
+            addPrivateMemoBtn.setText(R.string.add_note)
+        }
     }
 
     private fun isFeeAvailable(transactionFee: Coin?): Boolean {
@@ -343,16 +345,4 @@
             outputsAddressesContainer.addView(addressView)
         }
     }
-
-    fun setTransactionMetadata(transactionMetadata: TransactionMetadata) {
-        privateMemoText.text = transactionMetadata.memo
-
-        if (transactionMetadata.memo.isNotEmpty()) {
-            privateMemoText.isVisible = true
-            addPrivateMemoBtn.setText(R.string.edit_note)
-        } else {
-            privateMemoText.isVisible = false
-            addPrivateMemoBtn.setText(R.string.add_note)
-        }
-    }
 }