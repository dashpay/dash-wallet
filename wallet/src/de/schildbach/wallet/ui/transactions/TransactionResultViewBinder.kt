/*
 * Copyright 2019 Dash Core Group.
 *
 * This program is free software: you can redistribute it and/or modify
 * it under the terms of the GNU General Public License as published by
 * the Free Software Foundation, either version 3 of the License, or
 * (at your option) any later version.
 *
 * This program is distributed in the hope that it will be useful,
 * but WITHOUT ANY WARRANTY; without even the implied warranty of
 * MERCHANTABILITY or FITNESS FOR A PARTICULAR PURPOSE.  See the
 * GNU General Public License for more details.
 *
 * You should have received a copy of the GNU General Public License
 * along with this program.  If not, see <http://www.gnu.org/licenses/>.
 */

package de.schildbach.wallet.ui.transactions

import android.text.format.DateUtils
import android.view.LayoutInflater
import android.view.View
import android.view.ViewGroup
import android.widget.Button
import android.widget.ImageView
import android.widget.TextView
import androidx.annotation.DrawableRes
import androidx.core.content.ContextCompat
import androidx.core.view.isVisible
import de.schildbach.wallet.Constants
import de.schildbach.wallet.data.DashPayProfile
import de.schildbach.wallet.ui.DashPayUserActivity
import de.schildbach.wallet.ui.dashpay.utils.ProfilePictureDisplay
import de.schildbach.wallet.util.*
import de.schildbach.wallet_test.R
import kotlinx.coroutines.ExperimentalCoroutinesApi
import org.bitcoinj.core.Address
import org.bitcoinj.core.Coin
import org.bitcoinj.core.Transaction
import org.bitcoinj.core.TransactionConfidence
import org.bitcoinj.utils.MonetaryFormat
import org.bitcoinj.wallet.Wallet
import org.dash.wallet.common.data.TaxCategory
import org.dash.wallet.common.data.TransactionMetadata
import org.dash.wallet.common.transactions.TransactionUtils
import org.dash.wallet.common.transactions.TransactionUtils.allOutputAddresses
import org.dash.wallet.common.ui.CurrencyTextView

/**
 * @author Samuel Barbosa
 */
class TransactionResultViewBinder(
    private val wallet: Wallet,
    private val dashFormat: MonetaryFormat,
    private val containerView: View
): TransactionConfidence.Listener {
    private val ctx by lazy { containerView.context }
    private val checkIcon by lazy { containerView.findViewById<ImageView>(R.id.check_icon) }
    private val secondaryIcon by lazy { containerView.findViewById<ImageView>(R.id.secondary_icon) }
    private val transactionAmountSignal by lazy { containerView.findViewById<TextView>(R.id.transaction_amount_signal) }
    private val dashAmountSymbol by lazy { containerView.findViewById<ImageView>(R.id.dash_amount_symbol) }
    private val transactionTitle by lazy { containerView.findViewById<TextView>(R.id.transaction_title) }
    private val dashAmount by lazy { containerView.findViewById<CurrencyTextView>(R.id.dash_amount) }
    private val transactionFee by lazy { containerView.findViewById<CurrencyTextView>(R.id.transaction_fee) }
    private val fiatValue by lazy { containerView.findViewById<CurrencyTextView>(R.id.fiat_value) }
    private val date by lazy { containerView.findViewById<TextView>(R.id.transaction_date_and_time) }
    private val inputsLabel by lazy { containerView.findViewById<TextView>(R.id.input_addresses_label) }
    private val inputsContainer by lazy { containerView.findViewById<View>(R.id.inputs_container) }
    private val inputsAddressesContainer by lazy {
        containerView.findViewById<ViewGroup>(R.id.transaction_input_addresses_container)
    }
    private val outputsLabel by lazy { containerView.findViewById<TextView>(R.id.output_addresses_label) }
    private val outputsContainer by lazy { containerView.findViewById<View>(R.id.outputs_container) }
    private val outputsAddressesContainer by lazy {
        containerView.findViewById<ViewGroup>(R.id.transaction_output_addresses_container)
    }
    private val feeRow by lazy { containerView.findViewById<View>(R.id.fee_container) }
    private val paymentMemo by lazy { containerView.findViewById<TextView>(R.id.payment_memo) }
    private val paymentMemoContainer by lazy { containerView.findViewById<View>(R.id.payment_memo_container) }
    private val payeeSecuredByContainer by lazy { containerView.findViewById<View>(R.id.payee_verified_by_container) }
    private val payeeSecuredBy by lazy { containerView.findViewById<TextView>(R.id.payee_secured_by) }
    private val errorContainer by lazy { containerView.findViewById<View>(R.id.error_container) }
    private val errorDescription by lazy { containerView.findViewById<TextView>(R.id.error_description) }
    private val taxCategory by lazy { containerView.findViewById<TextView>(R.id.tax_category) }

    private val reportIssueContainer by lazy { containerView.findViewById<View>(R.id.report_issue_card) }
    private val privateMemoContainer by lazy { containerView.findViewById<View>(R.id.private_memo) }
    private val addPrivateMemoBtn by lazy { containerView.findViewById<Button>(R.id.add_private_memo_btn) }
    private val privateMemoText by lazy { containerView.findViewById<TextView>(R.id.private_memo_text) }
    private val dateContainer by lazy { containerView.findViewById<View>(R.id.date_container) }
    private val explorerContainer by lazy { containerView.findViewById<View>(R.id.open_explorer_card) }

    private val resourceMapper = TxResourceMapper()
<<<<<<< HEAD
    private lateinit var transaction: Transaction
    private var dashPayProfile: DashPayProfile? = null

    fun bind(tx: Transaction, profile: DashPayProfile?, payeeName: String? = null, payeeSecuredBy: String? = null) {
        this.transaction = tx
        this.dashPayProfile = profile
=======
    private val taxCategoryNames = mapOf(
        TaxCategory.Income to R.string.tax_category_income,
        TaxCategory.Expense to R.string.tax_category_expense,
        TaxCategory.TransferIn to R.string.tax_category_transfer_in,
        TaxCategory.TransferOut to R.string.tax_category_transfer_out
    )
>>>>>>> cc2bf09f

        val value = tx.getValue(wallet)
        val isSent = value.signum() < 0

        if (payeeName != null) {
            this.paymentMemo.text = payeeName
            this.paymentMemoContainer.visibility = View.VISIBLE
            this.payeeSecuredBy.text = payeeSecuredBy
            payeeSecuredByContainer.visibility = View.VISIBLE
            outputsContainer.visibility = View.GONE
            inputsContainer.visibility = View.GONE
            this.paymentMemoContainer.setOnClickListener {
                outputsContainer.visibility = if (outputsContainer.visibility == View.VISIBLE) View.GONE else View.VISIBLE
                inputsContainer.visibility = outputsContainer.visibility
            }
        }

        updateStatus()

        //Address List
        val inputAddresses: List<Address>
        val outputAddresses: List<Address>

        if (isSent) {
            inputAddresses = TransactionUtils.getFromAddressOfSent(tx)
            outputAddresses = if (TransactionUtils.isEntirelySelf(tx, wallet)) {
                inputsLabel.setText(R.string.transaction_details_moved_from)
                outputsLabel.setText(R.string.transaction_details_moved_internally_to)
                tx.allOutputAddresses
            } else {
                outputsLabel.setText(R.string.transaction_details_sent_to)
                TransactionUtils.getToAddressOfSent(tx, wallet)
            }
        } else {
            inputAddresses = arrayListOf()
            outputAddresses = TransactionUtils.getToAddressOfReceived(tx, wallet)
            inputsLabel.setText(R.string.transaction_details_received_from)
            outputsLabel.setText(R.string.transaction_details_received_at)
        }

        val inflater = LayoutInflater.from(containerView.context)

        if (profile != null && !TransactionUtils.isEntirelySelf(transaction, wallet)) {
            ProfilePictureDisplay.display(checkIcon, profile)
            outputsContainer.isVisible = true

            val userNameView = inflater.inflate(R.layout.transaction_result_address_row,
                outputsAddressesContainer, false) as TextView
            userNameView.text = profile.username

            if (profile.displayName.isNotEmpty()) {
                val displayNameView = inflater.inflate(R.layout.transaction_result_address_row,
                    outputsAddressesContainer, false) as TextView
                displayNameView.text = profile.displayName
                userNameView.setTextColor(R.color.content_secondary)

                if (isSent) {
                    outputsAddressesContainer.addView(displayNameView)
                } else {
                    inputsAddressesContainer.addView(displayNameView)
                }
            }

            if (isSent) {
                outputsAddressesContainer.addView(userNameView)
                outputsAddressesContainer.setOnClickListener { openProfile(profile) }
                setInputs(inputAddresses, inflater)
            } else {
                inputsAddressesContainer.addView(userNameView)
                inputsAddressesContainer.setOnClickListener { openProfile(profile) }
                setOutputs(outputAddresses, inflater)
            }

            checkIcon.setOnClickListener { openProfile(profile) }
        } else {
            setInputs(inputAddresses, inflater)
            setOutputs(outputAddresses, inflater)
        }

        dashAmount.setFormat(dashFormat)
        //For displaying purposes only
        if (value.isNegative) {
            dashAmount.setAmount(value.negate())
        } else {
            dashAmount.setAmount(value)
        }

        if (isFeeAvailable(tx.fee)) {
            transactionFee.setFormat(dashFormat)
            transactionFee.setAmount(tx.fee)
        }

        date.text = DateUtils.formatDateTime(containerView.context, tx.updateTime.time,
            DateUtils.FORMAT_SHOW_DATE or DateUtils.FORMAT_SHOW_TIME)

        val exchangeRate = tx.exchangeRate
        if (exchangeRate != null) {
            fiatValue.setFiatAmount(tx.getValue(wallet), exchangeRate, Constants.LOCAL_FORMAT,
                exchangeRate.fiat?.currencySymbol)
        } else {
            fiatValue.isVisible = false
        }
    }

    override fun onConfidenceChanged(
        confidence: TransactionConfidence?,
        reason: TransactionConfidence.Listener.ChangeReason?
    ) {
        org.bitcoinj.core.Context.propagate(wallet.context)
        updateStatus(true)
    }

    private fun updateStatus(fromConfidence: Boolean = false) {
        val primaryStatus = resourceMapper.getTransactionTypeName(transaction, wallet)
        val secondaryStatus = resourceMapper.getReceivedStatusString(transaction, wallet.context)
        val errorStatus = resourceMapper.getErrorName(transaction)
        var primaryStatusStr = if (transaction.type != Transaction.Type.TRANSACTION_NORMAL || transaction.isCoinBase) {
            ctx.getString(primaryStatus)
        } else {
            ""
        }
        var secondaryStatusStr = if (secondaryStatus != -1) {
            ctx.getString(secondaryStatus)
        } else {
            ""
        }
        val errorStatusStr = if (errorStatus != -1) {
            ctx.getString(errorStatus)
        } else {
            ""
        }

        // handle sending
        if (resourceMapper.isSending(transaction, wallet)) {
            primaryStatusStr = ctx.getString(R.string.transaction_row_status_sending)
            secondaryStatusStr = ""
        }

        setTransactionDirection(errorStatusStr, fromConfidence)
    }

    private fun setTransactionDirection(errorStatusStr: String, fromConfidence: Boolean) {
        @DrawableRes val imageResource: Int

        if (errorStatusStr.isNotEmpty()) {
            if (dashPayProfile != null) {
                secondaryIcon.isVisible = true
                secondaryIcon.setImageResource(R.drawable.ic_transaction_failed)
            } else {
                checkIcon.setImageResource(R.drawable.ic_transaction_failed)
            }

            errorContainer.isVisible = true
            reportIssueContainer.isVisible = true
            privateMemoContainer.isVisible = false
            outputsContainer.isVisible = false
            inputsContainer.isVisible = false
            feeRow.isVisible = false
            dateContainer.isVisible = false
            explorerContainer.isVisible = false
            transactionTitle.setTextColor(ContextCompat.getColor(ctx, R.color.content_warning))
            transactionTitle.text = ctx.getText(R.string.transaction_failed_details)
            errorDescription.text = errorStatusStr
            transactionAmountSignal.text = "-"
        } else {
            if (transaction.getValue(wallet).signum() < 0) {
                imageResource = if (TransactionUtils.isEntirelySelf(transaction, wallet)) {
                    R.drawable.ic_shuffle
                } else {
                    R.drawable.ic_transaction_sent
                }

                transactionTitle.setTextColor(ContextCompat.getColor(ctx, R.color.dash_blue))
                transactionTitle.text = ctx.getText(R.string.transaction_details_amount_sent)
                transactionAmountSignal.text = "-"
                transactionAmountSignal.isVisible = true
            } else {
                imageResource = R.drawable.ic_transaction_received
                transactionTitle.setTextColor(ContextCompat.getColor(ctx, R.color.system_green))
                transactionTitle.text = ctx.getText(R.string.transaction_details_amount_received)
                transactionAmountSignal.isVisible = true
                transactionAmountSignal.text = "+"
            }
            checkIcon.isVisible = true

            if (!fromConfidence) {
                // If it's a confidence update, not need to set the send/receive icons again.
                // Some hosts are replacing those with custom animated ones.
                if (dashPayProfile != null) {
                    secondaryIcon.isVisible = true
                    secondaryIcon.setImageResource(imageResource)
                } else {
                    checkIcon.setImageResource(imageResource)
                }
            }
        }

        feeRow.visibility = if (isFeeAvailable(transaction.fee)) View.VISIBLE else View.GONE
    }

    fun setTransactionMetadata(transactionMetadata: TransactionMetadata) {
        val strResource = if (transactionMetadata.taxCategory != null) {
            taxCategoryNames[transactionMetadata.taxCategory!!]
        } else {
            taxCategoryNames[transactionMetadata.defaultTaxCategory]
        }
<<<<<<< HEAD

        privateMemoText.text = transactionMetadata.memo

        if (transactionMetadata.memo.isNotEmpty()) {
            privateMemoText.isVisible = true
            addPrivateMemoBtn.setText(R.string.edit_note)
        } else {
            privateMemoText.isVisible = false
            addPrivateMemoBtn.setText(R.string.add_note)
        }
=======
        taxCategory.text = containerView.resources.getString(strResource!!)
>>>>>>> cc2bf09f
    }

    private fun isFeeAvailable(transactionFee: Coin?): Boolean {
        return transactionFee != null && transactionFee.isPositive
    }

    private fun openProfile(profile: DashPayProfile) {
        ctx.startActivity(DashPayUserActivity.createIntent(ctx, profile))
    }

    private fun setInputs(inputAddresses: List<Address>, inflater: LayoutInflater) {
        inputsContainer.isVisible = inputAddresses.isNotEmpty()
        inputAddresses.forEach {
            val addressView = inflater.inflate(R.layout.transaction_result_address_row,
                inputsAddressesContainer, false) as TextView
            addressView.text = it.toBase58()
            inputsAddressesContainer.addView(addressView)
        }
    }

    private fun setOutputs(outputAddresses: List<Address>, inflater: LayoutInflater) {
        outputsContainer.isVisible = outputAddresses.isNotEmpty()
        outputAddresses.forEach {
            val addressView = inflater.inflate(R.layout.transaction_result_address_row,
                outputsAddressesContainer, false) as TextView
            addressView.text = it.toBase58()
            outputsAddressesContainer.addView(addressView)
        }
    }
}<|MERGE_RESOLUTION|>--- conflicted
+++ resolved
@@ -90,22 +90,19 @@
     private val dateContainer by lazy { containerView.findViewById<View>(R.id.date_container) }
     private val explorerContainer by lazy { containerView.findViewById<View>(R.id.open_explorer_card) }
 
-    private val resourceMapper = TxResourceMapper()
-<<<<<<< HEAD
-    private lateinit var transaction: Transaction
-    private var dashPayProfile: DashPayProfile? = null
-
-    fun bind(tx: Transaction, profile: DashPayProfile?, payeeName: String? = null, payeeSecuredBy: String? = null) {
-        this.transaction = tx
-        this.dashPayProfile = profile
-=======
     private val taxCategoryNames = mapOf(
         TaxCategory.Income to R.string.tax_category_income,
         TaxCategory.Expense to R.string.tax_category_expense,
         TaxCategory.TransferIn to R.string.tax_category_transfer_in,
         TaxCategory.TransferOut to R.string.tax_category_transfer_out
     )
->>>>>>> cc2bf09f
+    private val resourceMapper = TxResourceMapper()
+    private lateinit var transaction: Transaction
+    private var dashPayProfile: DashPayProfile? = null
+
+    fun bind(tx: Transaction, profile: DashPayProfile?, payeeName: String? = null, payeeSecuredBy: String? = null) {
+        this.transaction = tx
+        this.dashPayProfile = profile
 
         val value = tx.getValue(wallet)
         val isSent = value.signum() < 0
@@ -312,7 +309,6 @@
         } else {
             taxCategoryNames[transactionMetadata.defaultTaxCategory]
         }
-<<<<<<< HEAD
 
         privateMemoText.text = transactionMetadata.memo
 
@@ -323,9 +319,8 @@
             privateMemoText.isVisible = false
             addPrivateMemoBtn.setText(R.string.add_note)
         }
-=======
+        
         taxCategory.text = containerView.resources.getString(strResource!!)
->>>>>>> cc2bf09f
     }
 
     private fun isFeeAvailable(transactionFee: Coin?): Boolean {
