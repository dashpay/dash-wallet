/*
 * Copyright (c) 2022. Dash Core Group.
 * This program is free software: you can redistribute it and/or modify
 * it under the terms of the GNU General Public License as published by
 * the Free Software Foundation, either version 3 of the License, or
 * (at your option) any later version.
 *
 * This program is distributed in the hope that it will be useful,
 * but WITHOUT ANY WARRANTY; without even the implied warranty of
 * MERCHANTABILITY or FITNESS FOR A PARTICULAR PURPOSE.  See the
 * GNU General Public License for more details.
 *
 * You should have received a copy of the GNU General Public License
 * along with this program.  If not, see <http://www.gnu.org/licenses/>.
 */

package de.schildbach.wallet.ui.transactions

import android.os.Bundle
import android.view.View
import dagger.hilt.android.AndroidEntryPoint
import de.schildbach.wallet_test.R
import de.schildbach.wallet_test.databinding.DialogChangeTaxCategoryExplainerBinding
import de.schildbach.wallet_test.databinding.TransactionResultContentBinding
import org.bitcoinj.core.Sha256Hash
import org.dash.wallet.common.Configuration
import org.dash.wallet.common.WalletDataProvider
<<<<<<< HEAD
import org.dash.wallet.common.transactions.TransactionCategory
import org.dash.wallet.common.data.entity.TransactionMetadata
=======
import org.dash.wallet.common.data.TransactionMetadata
import org.dash.wallet.common.transactions.TransactionCategory
>>>>>>> ee7ca096
import org.dash.wallet.common.transactions.TransactionUtils.isEntirelySelf
import org.dash.wallet.common.ui.dialogs.OffsetDialogFragment
import org.dash.wallet.common.ui.viewBinding
import javax.inject.Inject

@AndroidEntryPoint
class ChangeTaxCategoryExplainerDialogFragment : OffsetDialogFragment(R.layout.dialog_change_tax_category_explainer) {

    private val binding by viewBinding(DialogChangeTaxCategoryExplainerBinding::bind)
    private val exampleTxId by lazy { arguments?.get(TX_ID) as? Sha256Hash }

    @Inject
    lateinit var walletData: WalletDataProvider
    @Inject
    lateinit var config: Configuration

    companion object {

        const val TX_ID = "tx_id"

        @JvmStatic
        fun newInstance(exampleTxId: Sha256Hash?): ChangeTaxCategoryExplainerDialogFragment {
            val fragment = ChangeTaxCategoryExplainerDialogFragment()
            val args = Bundle()
            args.putSerializable(TX_ID, exampleTxId)
            fragment.arguments = args
            return fragment
        }
    }

    override val forceExpand = true

    override fun onViewCreated(view: View, savedInstanceState: Bundle?) {
        super.onViewCreated(view, savedInstanceState)

        binding.apply {
            collapseButton.setOnClickListener {
                dismissAllowingStateLoss()
            }

            walletData.wallet?.let { wallet ->
                val tx = walletData.wallet!!.getTransaction(exampleTxId)
                val contentBinding = TransactionResultContentBinding.bind(transactionDetails)
                val transactionResultViewBinder = TransactionResultViewBinder(
                    wallet,
                    config.format.noCode(),
                    contentBinding
                )
                tx?.apply {
                    transactionResultViewBinder.bind(this)
                    transactionResultViewBinder.setTransactionMetadata(
                        TransactionMetadata(
                            tx.txId,
                            tx.updateTime.time,
                            tx.getValue(wallet),
<<<<<<< HEAD
                            TransactionCategory.fromTransaction(tx.type, tx.getValue(wallet), isEntirelySelf(wallet))
=======
                            TransactionCategory.fromTransaction(
                                tx.type,
                                tx.getValue(wallet),
                                isEntirelySelf(tx, wallet)
                            )
>>>>>>> ee7ca096
                        )
                    )
                }
            }
        }
    }
}<|MERGE_RESOLUTION|>--- conflicted
+++ resolved
@@ -25,13 +25,8 @@
 import org.bitcoinj.core.Sha256Hash
 import org.dash.wallet.common.Configuration
 import org.dash.wallet.common.WalletDataProvider
-<<<<<<< HEAD
+import org.dash.wallet.common.data.entity.TransactionMetadata
 import org.dash.wallet.common.transactions.TransactionCategory
-import org.dash.wallet.common.data.entity.TransactionMetadata
-=======
-import org.dash.wallet.common.data.TransactionMetadata
-import org.dash.wallet.common.transactions.TransactionCategory
->>>>>>> ee7ca096
 import org.dash.wallet.common.transactions.TransactionUtils.isEntirelySelf
 import org.dash.wallet.common.ui.dialogs.OffsetDialogFragment
 import org.dash.wallet.common.ui.viewBinding
@@ -87,15 +82,11 @@
                             tx.txId,
                             tx.updateTime.time,
                             tx.getValue(wallet),
-<<<<<<< HEAD
-                            TransactionCategory.fromTransaction(tx.type, tx.getValue(wallet), isEntirelySelf(wallet))
-=======
                             TransactionCategory.fromTransaction(
                                 tx.type,
                                 tx.getValue(wallet),
-                                isEntirelySelf(tx, wallet)
+                                isEntirelySelf(wallet)
                             )
->>>>>>> ee7ca096
                         )
                     )
                 }
