--- conflicted
+++ resolved
@@ -34,6 +34,7 @@
 import org.bitcoinj.utils.MonetaryFormat
 import org.dash.wallet.common.Configuration
 import org.dash.wallet.common.WalletDataProvider
+import org.dash.wallet.common.data.PresentableTxMetadata
 import org.dash.wallet.common.services.TransactionMetadataProvider
 import org.dash.wallet.common.transactions.TransactionWrapper
 import org.dash.wallet.integrations.crowdnode.transactions.FullCrowdNodeSignUpTxSet
@@ -68,7 +69,7 @@
     fun init(transactionWrapper: TransactionWrapper) {
         _exchangeRate.value = transactionWrapper.transactions.last().exchangeRate
 
-        metadataProvider.observeAllMemos()
+        metadataProvider.observePresentableMetadata()
             .flatMapLatest { memos ->
                 refreshTransactions(transactionWrapper, memos)
                 walletData.observeTransactions(true)
@@ -82,7 +83,10 @@
             .launchIn(viewModelScope)
     }
 
-    private fun refreshTransactions(transactionWrapper: TransactionWrapper, memos: Map<Sha256Hash, String>) {
+    private fun refreshTransactions(
+        transactionWrapper: TransactionWrapper,
+        metadata: Map<Sha256Hash, PresentableTxMetadata>
+    ) {
         val resourceMapper = if (transactionWrapper is FullCrowdNodeSignUpTxSet) {
             CrowdNodeTxResourceMapper()
         } else {
@@ -90,14 +94,9 @@
         }
 
         _transactions.value = transactionWrapper.transactions.map {
-            val memo = memos.getOrDefault(it.txId, "")
+            val txMetadata = metadata.getOrDefault(it.txId, null)
             TransactionRowView.fromTransaction(
-<<<<<<< HEAD
-                it, memo, walletData.wallet!!,
-                walletData.wallet!!.context, null, resourceMapper
-=======
-                it, walletData.wallet!!, walletData.wallet!!.context, null, resourceMapper
->>>>>>> 7c9f39e0
+                it, walletData.wallet!!, walletData.wallet!!.context, txMetadata, null, resourceMapper
             )
         }
         _dashValue.value = transactionWrapper.getValue(walletData.transactionBag)
