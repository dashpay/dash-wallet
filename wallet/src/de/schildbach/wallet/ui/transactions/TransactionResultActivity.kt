/*
 * Copyright 2019 Dash Core Group.
 *
 * This program is free software: you can redistribute it and/or modify
 * it under the terms of the GNU General Public License as published by
 * the Free Software Foundation, either version 3 of the License, or
 * (at your option) any later version.
 *
 * This program is distributed in the hope that it will be useful,
 * but WITHOUT ANY WARRANTY; without even the implied warranty of
 * MERCHANTABILITY or FITNESS FOR A PARTICULAR PURPOSE.  See the
 * GNU General Public License for more details.
 *
 * You should have received a copy of the GNU General Public License
 * along with this program.  If not, see <http://www.gnu.org/licenses/>.
 */

package de.schildbach.wallet.ui.transactions

import android.annotation.SuppressLint
import android.content.Context
import android.content.Intent
import android.os.Bundle
import androidx.activity.viewModels
import androidx.core.content.ContextCompat
import androidx.core.os.bundleOf
<<<<<<< HEAD
=======
import de.schildbach.wallet.WalletApplication
>>>>>>> b3679eba
import de.schildbach.wallet.ui.main.MainActivity

import de.schildbach.wallet.data.UsernameSearchResult
<<<<<<< HEAD
import de.schildbach.wallet.ui.dashpay.PlatformRepo
=======
import de.schildbach.wallet.ui.AbstractWalletActivity
>>>>>>> b3679eba
import de.schildbach.wallet.ui.DashPayUserActivity
import de.schildbach.wallet.ui.dashpay.transactions.PrivateMemoDialog
import dagger.hilt.android.AndroidEntryPoint
import de.schildbach.wallet.database.dao.DashPayProfileDaoAsync
import de.schildbach.wallet.database.entity.DashPayProfile
import de.schildbach.wallet.ui.LockScreenActivity
import de.schildbach.wallet.ui.ReportIssueDialogBuilder
import de.schildbach.wallet.ui.TransactionResultViewModel
import de.schildbach.wallet.ui.send.SendCoinsActivity
import de.schildbach.wallet.util.WalletUtils
import de.schildbach.wallet_test.R
import kotlinx.android.synthetic.main.activity_successful_transaction.*
import kotlinx.android.synthetic.main.transaction_result_content.*
import org.bitcoinj.core.Sha256Hash
import org.bitcoinj.core.Transaction
import org.dashj.platform.dashpay.BlockchainIdentity
import org.slf4j.LoggerFactory
import javax.inject.Inject

/**
 * @author Samuel Barbosa
 */
@AndroidEntryPoint
class TransactionResultActivity : LockScreenActivity() {

    private val log = LoggerFactory.getLogger(javaClass.simpleName)

    companion object {
        private const val EXTRA_TX_ID = "tx_id"
        private const val EXTRA_USER_AUTHORIZED_RESULT_EXTRA = "user_authorized_result_extra"
        private const val EXTRA_USER_AUTHORIZED = "user_authorized"
        private const val EXTRA_PAYMENT_MEMO = "payee_name"
        private const val EXTRA_PAYEE_VERIFIED_BY = "payee_verified_by"
        private const val EXTRA_USER_DATA = "user_data"

        @JvmStatic
        fun createIntent(context: Context, action: String? = null, transaction: Transaction, userAuthorized: Boolean): Intent {
            return createIntent(context, action, transaction, userAuthorized, null, null)
        }

        @JvmStatic
        fun createIntent(context: Context, transaction: Transaction, userAuthorized: Boolean, payeeName: String? = null,
                         payeeVerifiedBy: String? = null): Intent {
            return createIntent(context, null, transaction, userAuthorized, payeeName, payeeVerifiedBy)
        }

        fun createIntent(context: Context, action: String?, transaction: Transaction, userAuthorized: Boolean,
                         paymentMemo: String? = null, payeeVerifiedBy: String? = null): Intent {
            return Intent(context, TransactionResultActivity::class.java).apply {
                setAction(action)
                putExtra(EXTRA_TX_ID, transaction.txId)
                putExtra(EXTRA_USER_AUTHORIZED, userAuthorized)
                putExtra(EXTRA_PAYMENT_MEMO, paymentMemo)
                putExtra(EXTRA_PAYEE_VERIFIED_BY, payeeVerifiedBy)
            }
        }

        @JvmStatic
        fun createIntent(context: Context, action: String?, transaction: Transaction, userAuthorized: Boolean,
                         userData: UsernameSearchResult?): Intent {
            return Intent(context, TransactionResultActivity::class.java).apply {
                setAction(action)
                putExtra(EXTRA_TX_ID, transaction.txId)
                putExtra(EXTRA_USER_AUTHORIZED, userAuthorized)
                putExtra(EXTRA_USER_DATA, userData)
            }
        }
    }

    private lateinit var transactionResultViewBinder: TransactionResultViewBinder

    private val isUserAuthorised: Boolean by lazy {
        intent.extras!!.getBoolean(EXTRA_USER_AUTHORIZED)
    }

    private val userData by lazy {
        intent.extras!!.getParcelable<UsernameSearchResult>(EXTRA_USER_DATA)
    }

    private val viewModel: TransactionResultViewModel by viewModels()
    @Inject
    lateinit var dashPayProfileDaoAsync: DashPayProfileDaoAsync

    @SuppressLint("SetTextI18n")
    override fun onCreate(savedInstanceState: Bundle?) {
        super.onCreate(savedInstanceState)

        val txId = intent.getSerializableExtra(EXTRA_TX_ID) as Sha256Hash
        if (intent.extras?.getBoolean(EXTRA_USER_AUTHORIZED_RESULT_EXTRA, false)!!)
            intent.putExtra(INTENT_EXTRA_KEEP_UNLOCKED, true)

        setContentView(R.layout.activity_successful_transaction)

        viewModel.init(txId)
        val tx = viewModel.transaction

        if (tx != null) {
            transactionResultViewBinder = TransactionResultViewBinder(
                walletData.wallet!!,
                configuration.format.noCode(),
                container
            )
<<<<<<< HEAD

            val blockchainIdentity: BlockchainIdentity? = PlatformRepo.getInstance().getBlockchainIdentity()
            val userId = initializeIdentity(tx, blockchainIdentity)

            if (blockchainIdentity == null || userId == null) {
                finishInitialization(tx, null)
            }
=======
>>>>>>> b3679eba
        } else {
            log.error("Transaction not found. TxId: {}", txId)
            finish()
            return
        }
<<<<<<< HEAD

        viewModel.transactionMetadata.observe(this) {
            transactionResultViewBinder.setTransactionMetadata(it)
        }
    }

    private fun initializeIdentity(tx: Transaction, blockchainIdentity: BlockchainIdentity?): String? {
        var profile: DashPayProfile?
        var userId: String? = null

        if (blockchainIdentity != null) {
            userId = blockchainIdentity.getContactForTransaction(tx)
            if (userId != null) {
                dashPayProfileDaoAsync.loadByUserIdDistinct(userId).observe(this) {
                    if (it != null) {
                        profile = it
                        finishInitialization(tx, profile)
                    }
                }
=======

        viewModel.transactionMetadata.observe(this) {
            if(it != null) {
                transactionResultViewBinder.setTransactionMetadata(it)
>>>>>>> b3679eba
            }
        }

        viewModel.contact.observe(this) { profile ->
            finishInitialization(tx, profile)
        }
    }

    private fun finishInitialization(tx: Transaction, dashPayProfile: DashPayProfile?) {
        initiateTransactionBinder(tx, dashPayProfile)
        val mainThreadExecutor = ContextCompat.getMainExecutor(walletApplication)
        tx.confidence.addEventListener(mainThreadExecutor, transactionResultViewBinder)
    }

    private fun viewOnExplorer(tx: Transaction) {
        WalletUtils.viewOnBlockExplorer(this, tx.purpose, tx.txId.toString())
    }

    private fun initiateTransactionBinder(tx: Transaction, dashPayProfile: DashPayProfile?) {
        val payeeName = intent.getStringExtra(EXTRA_PAYMENT_MEMO)
        val payeeVerifiedBy = intent.getStringExtra(EXTRA_PAYEE_VERIFIED_BY)
        transactionResultViewBinder.bind(tx, dashPayProfile, payeeName, payeeVerifiedBy)
        transaction_close_btn.setOnClickListener {
            onTransactionDetailsDismiss()
        }
        view_on_explorer.setOnClickListener { viewOnExplorer(tx) }
        report_issue_card.setOnClickListener { showReportIssue() }
        tax_category_layout.setOnClickListener { viewOnTaxCategory()}
        open_explorer_card.setOnClickListener { viewOnExplorer(tx) }
        add_private_memo_btn.setOnClickListener {
            viewModel.transaction?.txId?.let { hash ->
                PrivateMemoDialog().apply {
                    arguments = bundleOf(PrivateMemoDialog.TX_ID_ARG to hash)
                }.show(supportFragmentManager, "private_memo")
            }
        }

        transactionResultViewBinder.setTransactionIcon(R.drawable.check_animated)
    }

    private fun viewOnTaxCategory() {
        // this should eventually trigger the observer to update the view
        viewModel.toggleTaxCategory()
    }

    private fun showReportIssue() {
        ReportIssueDialogBuilder.createReportIssueDialog(
            this,
            packageInfoProvider,
            configuration,
            viewModel.walletData.wallet
        ).buildAlertDialog().show()
    }

    private fun onTransactionDetailsDismiss() {
        when {
            intent.action == Intent.ACTION_VIEW || intent.action == SendCoinsActivity.ACTION_SEND_FROM_WALLET_URI -> {
                finish()
            }
            userData != null -> {
                finish()
                startActivity(
                    DashPayUserActivity.createIntent(this@TransactionResultActivity,
                    userData!!, userData != null))
            }
            intent.getBooleanExtra(EXTRA_USER_AUTHORIZED_RESULT_EXTRA, false) -> {
                startActivity(MainActivity.createIntent(this))
            }
            else -> {
                startActivity(MainActivity.createIntent(this))
            }
        }
    }

    override fun onDestroy() {
        super.onDestroy()
        viewModel.transaction?.confidence?.removeEventListener(transactionResultViewBinder)
    }
}<|MERGE_RESOLUTION|>--- conflicted
+++ resolved
@@ -24,22 +24,13 @@
 import androidx.activity.viewModels
 import androidx.core.content.ContextCompat
 import androidx.core.os.bundleOf
-<<<<<<< HEAD
-=======
-import de.schildbach.wallet.WalletApplication
->>>>>>> b3679eba
 import de.schildbach.wallet.ui.main.MainActivity
 
 import de.schildbach.wallet.data.UsernameSearchResult
-<<<<<<< HEAD
-import de.schildbach.wallet.ui.dashpay.PlatformRepo
-=======
-import de.schildbach.wallet.ui.AbstractWalletActivity
->>>>>>> b3679eba
 import de.schildbach.wallet.ui.DashPayUserActivity
 import de.schildbach.wallet.ui.dashpay.transactions.PrivateMemoDialog
 import dagger.hilt.android.AndroidEntryPoint
-import de.schildbach.wallet.database.dao.DashPayProfileDaoAsync
+import de.schildbach.wallet.database.dao.DashPayProfileDao
 import de.schildbach.wallet.database.entity.DashPayProfile
 import de.schildbach.wallet.ui.LockScreenActivity
 import de.schildbach.wallet.ui.ReportIssueDialogBuilder
@@ -51,7 +42,6 @@
 import kotlinx.android.synthetic.main.transaction_result_content.*
 import org.bitcoinj.core.Sha256Hash
 import org.bitcoinj.core.Transaction
-import org.dashj.platform.dashpay.BlockchainIdentity
 import org.slf4j.LoggerFactory
 import javax.inject.Inject
 
@@ -117,7 +107,7 @@
 
     private val viewModel: TransactionResultViewModel by viewModels()
     @Inject
-    lateinit var dashPayProfileDaoAsync: DashPayProfileDaoAsync
+    lateinit var dashPayProfileDao: DashPayProfileDao
 
     @SuppressLint("SetTextI18n")
     override fun onCreate(savedInstanceState: Bundle?) {
@@ -138,47 +128,15 @@
                 configuration.format.noCode(),
                 container
             )
-<<<<<<< HEAD
-
-            val blockchainIdentity: BlockchainIdentity? = PlatformRepo.getInstance().getBlockchainIdentity()
-            val userId = initializeIdentity(tx, blockchainIdentity)
-
-            if (blockchainIdentity == null || userId == null) {
-                finishInitialization(tx, null)
-            }
-=======
->>>>>>> b3679eba
         } else {
             log.error("Transaction not found. TxId: {}", txId)
             finish()
             return
         }
-<<<<<<< HEAD
-
-        viewModel.transactionMetadata.observe(this) {
-            transactionResultViewBinder.setTransactionMetadata(it)
-        }
-    }
-
-    private fun initializeIdentity(tx: Transaction, blockchainIdentity: BlockchainIdentity?): String? {
-        var profile: DashPayProfile?
-        var userId: String? = null
-
-        if (blockchainIdentity != null) {
-            userId = blockchainIdentity.getContactForTransaction(tx)
-            if (userId != null) {
-                dashPayProfileDaoAsync.loadByUserIdDistinct(userId).observe(this) {
-                    if (it != null) {
-                        profile = it
-                        finishInitialization(tx, profile)
-                    }
-                }
-=======
 
         viewModel.transactionMetadata.observe(this) {
             if(it != null) {
                 transactionResultViewBinder.setTransactionMetadata(it)
->>>>>>> b3679eba
             }
         }
 
