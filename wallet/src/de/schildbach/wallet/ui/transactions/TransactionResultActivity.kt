/*
 * Copyright 2019 Dash Core Group.
 *
 * This program is free software: you can redistribute it and/or modify
 * it under the terms of the GNU General Public License as published by
 * the Free Software Foundation, either version 3 of the License, or
 * (at your option) any later version.
 *
 * This program is distributed in the hope that it will be useful,
 * but WITHOUT ANY WARRANTY; without even the implied warranty of
 * MERCHANTABILITY or FITNESS FOR A PARTICULAR PURPOSE.  See the
 * GNU General Public License for more details.
 *
 * You should have received a copy of the GNU General Public License
 * along with this program.  If not, see <http://www.gnu.org/licenses/>.
 */

package de.schildbach.wallet.ui.transactions

import android.annotation.SuppressLint
import android.content.Context
import android.content.Intent
import android.os.Bundle
import androidx.activity.viewModels
import androidx.core.content.ContextCompat
import androidx.core.os.bundleOf
import de.schildbach.wallet.ui.main.MainActivity

import de.schildbach.wallet.data.UsernameSearchResult
import de.schildbach.wallet.ui.DashPayUserActivity
import de.schildbach.wallet.ui.dashpay.transactions.PrivateMemoDialog
import dagger.hilt.android.AndroidEntryPoint
import de.schildbach.wallet.database.dao.DashPayProfileDao
import de.schildbach.wallet.database.entity.DashPayProfile
import de.schildbach.wallet.ui.LockScreenActivity
import de.schildbach.wallet.ui.ReportIssueDialogBuilder
import de.schildbach.wallet.ui.TransactionResultViewModel
import de.schildbach.wallet.ui.send.SendCoinsActivity
import de.schildbach.wallet.util.WalletUtils
import de.schildbach.wallet_test.R
import de.schildbach.wallet_test.databinding.ActivitySuccessfulTransactionBinding
import de.schildbach.wallet_test.databinding.TransactionResultContentBinding
import org.bitcoinj.core.Sha256Hash
import org.bitcoinj.core.Transaction
import org.dash.wallet.common.services.analytics.AnalyticsConstants
import org.dash.wallet.common.ui.dialogs.AdaptiveDialog
import org.slf4j.LoggerFactory
import javax.inject.Inject

/**
 * @author Samuel Barbosa
 */
@AndroidEntryPoint
class TransactionResultActivity : LockScreenActivity() {

    private val log = LoggerFactory.getLogger(javaClass.simpleName)

    companion object {
        private const val EXTRA_TX_ID = "tx_id"
        private const val EXTRA_USER_AUTHORIZED_RESULT_EXTRA = "user_authorized_result_extra"
        private const val EXTRA_USER_AUTHORIZED = "user_authorized"
        private const val EXTRA_PAYMENT_MEMO = "payee_name"
        private const val EXTRA_PAYEE_VERIFIED_BY = "payee_verified_by"
        private const val EXTRA_USER_DATA = "user_data"

        @JvmStatic
        fun createIntent(
            context: Context,
            action: String? = null,
            transaction: Transaction,
            userAuthorized: Boolean
        ): Intent {
            return createIntent(context, action, transaction, userAuthorized, null, null)
        }

        @JvmStatic
        fun createIntent(
            context: Context,
            transaction: Transaction,
            userAuthorized: Boolean,
            payeeName: String? = null,
            payeeVerifiedBy: String? = null
        ): Intent {
            return createIntent(context, null, transaction, userAuthorized, payeeName, payeeVerifiedBy)
        }

        fun createIntent(
            context: Context,
            action: String?,
            transaction: Transaction,
            userAuthorized: Boolean,
            paymentMemo: String? = null,
            payeeVerifiedBy: String? = null
        ): Intent {
            return Intent(context, TransactionResultActivity::class.java).apply {
                setAction(action)
                putExtra(EXTRA_TX_ID, transaction.txId)
                putExtra(EXTRA_USER_AUTHORIZED, userAuthorized)
                putExtra(EXTRA_PAYMENT_MEMO, paymentMemo)
                putExtra(EXTRA_PAYEE_VERIFIED_BY, payeeVerifiedBy)
            }
        }

        @JvmStatic
        fun createIntent(context: Context, action: String?, transaction: Transaction, userAuthorized: Boolean,
                         userData: UsernameSearchResult?): Intent {
            return Intent(context, TransactionResultActivity::class.java).apply {
                setAction(action)
                putExtra(EXTRA_TX_ID, transaction.txId)
                putExtra(EXTRA_USER_AUTHORIZED, userAuthorized)
                putExtra(EXTRA_USER_DATA, userData)
            }
        }
    }

    private lateinit var transactionResultViewBinder: TransactionResultViewBinder

    private val isUserAuthorised: Boolean by lazy {
        intent.extras!!.getBoolean(EXTRA_USER_AUTHORIZED)
    }

    private val userData by lazy {
        intent.extras!!.getParcelable<UsernameSearchResult>(EXTRA_USER_DATA)
    }

    private val viewModel: TransactionResultViewModel by viewModels()
<<<<<<< HEAD
    @Inject
    lateinit var dashPayProfileDao: DashPayProfileDao
=======
    private lateinit var binding: ActivitySuccessfulTransactionBinding
>>>>>>> 4aca9b04

    @SuppressLint("SetTextI18n")
    override fun onCreate(savedInstanceState: Bundle?) {
        super.onCreate(savedInstanceState)

        val txId = intent.getSerializableExtra(EXTRA_TX_ID) as Sha256Hash
        if (intent.extras?.getBoolean(EXTRA_USER_AUTHORIZED_RESULT_EXTRA, false)!!) {
            intent.putExtra(INTENT_EXTRA_KEEP_UNLOCKED, true)
        }

        binding = ActivitySuccessfulTransactionBinding.inflate(layoutInflater)
        setContentView(binding.root)

<<<<<<< HEAD
=======
        val contentBinding = TransactionResultContentBinding.bind(binding.container)
        val transactionResultViewBinder = TransactionResultViewBinder(
            walletData.wallet!!,
            configuration.format.noCode(),
            contentBinding
        )

>>>>>>> 4aca9b04
        viewModel.init(txId)
        val tx = viewModel.transaction

        if (tx != null) {
<<<<<<< HEAD
            transactionResultViewBinder = TransactionResultViewBinder(
                walletData.wallet!!,
                configuration.format.noCode(),
                container
            )
=======
            val payeeName = intent.getStringExtra(EXTRA_PAYMENT_MEMO)
            val payeeVerifiedBy = intent.getStringExtra(EXTRA_PAYEE_VERIFIED_BY)
            transactionResultViewBinder.bind(tx, payeeName, payeeVerifiedBy)
            transactionResultViewBinder.setTransactionIcon(R.drawable.check_animated)
            contentBinding.openExplorerCard.setOnClickListener { viewOnExplorer(tx) }
            contentBinding.taxCategoryLayout.setOnClickListener { viewOnTaxCategory() }
            binding.transactionCloseBtn.setOnClickListener {
                onTransactionDetailsDismiss()
            }
            contentBinding.reportIssueCard.setOnClickListener {
                showReportIssue()
            }

            viewModel.transactionMetadata.observe(this) {
                transactionResultViewBinder.setTransactionMetadata(it)
            }
            transactionResultViewBinder.setOnRescanTriggered { rescanBlockchain() }
>>>>>>> 4aca9b04
        } else {
            log.error("Transaction not found. TxId: {}", txId)
            finish()
            return
        }

        viewModel.transactionMetadata.observe(this) {
            if(it != null) {
                transactionResultViewBinder.setTransactionMetadata(it)
            }
        }

        viewModel.contact.observe(this) { profile ->
            finishInitialization(tx, profile)
        }
    }

    private fun finishInitialization(tx: Transaction, dashPayProfile: DashPayProfile?) {
        initiateTransactionBinder(tx, dashPayProfile)
        val mainThreadExecutor = ContextCompat.getMainExecutor(walletApplication)
        tx.confidence.addEventListener(mainThreadExecutor, transactionResultViewBinder)
    }

    private fun viewOnExplorer(tx: Transaction) {
        WalletUtils.viewOnBlockExplorer(this, tx.purpose, tx.txId.toString())
    }

    private fun initiateTransactionBinder(tx: Transaction, dashPayProfile: DashPayProfile?) {
        val payeeName = intent.getStringExtra(EXTRA_PAYMENT_MEMO)
        val payeeVerifiedBy = intent.getStringExtra(EXTRA_PAYEE_VERIFIED_BY)
        transactionResultViewBinder.bind(tx, dashPayProfile, payeeName, payeeVerifiedBy)
        transaction_close_btn.setOnClickListener {
            onTransactionDetailsDismiss()
        }
        view_on_explorer.setOnClickListener { viewOnExplorer(tx) }
        report_issue_card.setOnClickListener { showReportIssue() }
        tax_category_layout.setOnClickListener { viewOnTaxCategory()}
        open_explorer_card.setOnClickListener { viewOnExplorer(tx) }
        add_private_memo_btn.setOnClickListener {
            viewModel.transaction?.txId?.let { hash ->
                PrivateMemoDialog().apply {
                    arguments = bundleOf(PrivateMemoDialog.TX_ID_ARG to hash)
                }.show(supportFragmentManager, "private_memo")
            }
        }

        transactionResultViewBinder.setTransactionIcon(R.drawable.check_animated)
        transactionResultViewBinder.setOnRescanTriggered { rescanBlockchain() }
    }

    private fun viewOnTaxCategory() {
        // this should eventually trigger the observer to update the view
        viewModel.toggleTaxCategory()
    }

    private fun showReportIssue() {
        ReportIssueDialogBuilder.createReportIssueDialog(
            this,
            packageInfoProvider,
            configuration,
            viewModel.walletData.wallet
        ).buildAlertDialog().show()
    }

    private fun onTransactionDetailsDismiss() {
        when {
            intent.action == Intent.ACTION_VIEW || intent.action == SendCoinsActivity.ACTION_SEND_FROM_WALLET_URI -> {
                finish()
            }
            userData != null -> {
                finish()
                startActivity(
                    DashPayUserActivity.createIntent(this@TransactionResultActivity,
                    userData!!, userData != null))
            }
            intent.getBooleanExtra(EXTRA_USER_AUTHORIZED_RESULT_EXTRA, false) -> {
                startActivity(MainActivity.createIntent(this))
            }
            else -> {
                startActivity(MainActivity.createIntent(this))
            }
        }
    }

    override fun onDestroy() {
        super.onDestroy()
        viewModel.transaction?.confidence?.removeEventListener(transactionResultViewBinder)
    }

    private fun rescanBlockchain() {
        AdaptiveDialog.create(
            null,
            getString(R.string.preferences_initiate_reset_title),
            getString(R.string.preferences_initiate_reset_dialog_message),
            getString(R.string.button_cancel),
            getString(R.string.preferences_initiate_reset_dialog_positive)
        ).show(this) {
            if (it == true) {
                log.info("manually initiated blockchain reset")
                viewModel.rescanBlockchain()
                finish()
            } else {
                viewModel.logEvent(AnalyticsConstants.Settings.RESCAN_BLOCKCHAIN_DISMISS)
            }
        }
    }
}<|MERGE_RESOLUTION|>--- conflicted
+++ resolved
@@ -124,12 +124,9 @@
     }
 
     private val viewModel: TransactionResultViewModel by viewModels()
-<<<<<<< HEAD
+    private lateinit var binding: ActivitySuccessfulTransactionBinding
     @Inject
     lateinit var dashPayProfileDao: DashPayProfileDao
-=======
-    private lateinit var binding: ActivitySuccessfulTransactionBinding
->>>>>>> 4aca9b04
 
     @SuppressLint("SetTextI18n")
     override fun onCreate(savedInstanceState: Bundle?) {
@@ -143,8 +140,6 @@
         binding = ActivitySuccessfulTransactionBinding.inflate(layoutInflater)
         setContentView(binding.root)
 
-<<<<<<< HEAD
-=======
         val contentBinding = TransactionResultContentBinding.bind(binding.container)
         val transactionResultViewBinder = TransactionResultViewBinder(
             walletData.wallet!!,
@@ -152,18 +147,10 @@
             contentBinding
         )
 
->>>>>>> 4aca9b04
         viewModel.init(txId)
         val tx = viewModel.transaction
 
         if (tx != null) {
-<<<<<<< HEAD
-            transactionResultViewBinder = TransactionResultViewBinder(
-                walletData.wallet!!,
-                configuration.format.noCode(),
-                container
-            )
-=======
             val payeeName = intent.getStringExtra(EXTRA_PAYMENT_MEMO)
             val payeeVerifiedBy = intent.getStringExtra(EXTRA_PAYEE_VERIFIED_BY)
             transactionResultViewBinder.bind(tx, payeeName, payeeVerifiedBy)
@@ -181,7 +168,6 @@
                 transactionResultViewBinder.setTransactionMetadata(it)
             }
             transactionResultViewBinder.setOnRescanTriggered { rescanBlockchain() }
->>>>>>> 4aca9b04
         } else {
             log.error("Transaction not found. TxId: {}", txId)
             finish()
