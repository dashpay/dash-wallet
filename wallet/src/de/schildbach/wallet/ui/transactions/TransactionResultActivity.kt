/*
 * Copyright 2019 Dash Core Group.
 *
 * This program is free software: you can redistribute it and/or modify
 * it under the terms of the GNU General Public License as published by
 * the Free Software Foundation, either version 3 of the License, or
 * (at your option) any later version.
 *
 * This program is distributed in the hope that it will be useful,
 * but WITHOUT ANY WARRANTY; without even the implied warranty of
 * MERCHANTABILITY or FITNESS FOR A PARTICULAR PURPOSE.  See the
 * GNU General Public License for more details.
 *
 * You should have received a copy of the GNU General Public License
 * along with this program.  If not, see <http://www.gnu.org/licenses/>.
 */

package de.schildbach.wallet.ui.transactions

import android.annotation.SuppressLint
import android.content.Context
import android.content.Intent
import android.os.Bundle
import androidx.activity.viewModels
import androidx.core.content.ContextCompat
import androidx.core.os.bundleOf
import de.schildbach.wallet.ui.main.MainActivity

import de.schildbach.wallet.data.UsernameSearchResult
import de.schildbach.wallet.ui.DashPayUserActivity
import de.schildbach.wallet.ui.dashpay.transactions.PrivateMemoDialog
import dagger.hilt.android.AndroidEntryPoint
import de.schildbach.wallet.database.dao.DashPayProfileDao
import de.schildbach.wallet.database.entity.DashPayProfile
import de.schildbach.wallet.service.platform.work.TopupIdentityWorker
import de.schildbach.wallet.ui.LockScreenActivity
import de.schildbach.wallet.ui.TransactionResultViewModel
import de.schildbach.wallet.ui.more.ContactSupportDialogFragment
import de.schildbach.wallet.ui.send.SendCoinsActivity
import de.schildbach.wallet.util.WalletUtils
import de.schildbach.wallet_test.R
import de.schildbach.wallet_test.databinding.ActivitySuccessfulTransactionBinding
import de.schildbach.wallet_test.databinding.TransactionResultContentBinding
import kotlinx.coroutines.flow.filterNotNull
import org.bitcoinj.core.Sha256Hash
import org.bitcoinj.core.Transaction
import org.dash.wallet.common.data.Status
import org.dash.wallet.common.services.analytics.AnalyticsConstants
import org.dash.wallet.common.ui.dialogs.AdaptiveDialog
import org.dash.wallet.common.util.observe
import org.slf4j.LoggerFactory
import javax.inject.Inject

/**
 * @author Samuel Barbosa
 */
@AndroidEntryPoint
class TransactionResultActivity : LockScreenActivity() {
    private val log = LoggerFactory.getLogger(javaClass.simpleName)

    companion object {
        private const val EXTRA_TX_ID = "tx_id"
        private const val EXTRA_USER_AUTHORIZED_RESULT_EXTRA = "user_authorized_result_extra"
        private const val EXTRA_USER_AUTHORIZED = "user_authorized"
        private const val EXTRA_PAYMENT_MEMO = "payee_name"
        private const val EXTRA_PAYEE_VERIFIED_BY = "payee_verified_by"
        private const val EXTRA_USER_DATA = "user_data"

        @JvmStatic
        fun createIntent(
            context: Context,
            action: String? = null,
            transaction: Transaction,
            userAuthorized: Boolean
        ): Intent {
            return createIntent(context, action, transaction, userAuthorized, null, null)
        }

        @JvmStatic
        fun createIntent(
            context: Context,
            transaction: Transaction,
            userAuthorized: Boolean,
            payeeName: String? = null,
            payeeVerifiedBy: String? = null
        ): Intent {
            return createIntent(context, null, transaction, userAuthorized, payeeName, payeeVerifiedBy)
        }

        fun createIntent(
            context: Context,
            action: String?,
            transaction: Transaction,
            userAuthorized: Boolean,
            paymentMemo: String? = null,
            payeeVerifiedBy: String? = null
        ): Intent {
            return Intent(context, TransactionResultActivity::class.java).apply {
                setAction(action)
                putExtra(EXTRA_TX_ID, transaction.txId)
                putExtra(EXTRA_USER_AUTHORIZED, userAuthorized)
                putExtra(EXTRA_PAYMENT_MEMO, paymentMemo)
                putExtra(EXTRA_PAYEE_VERIFIED_BY, payeeVerifiedBy)
            }
        }

        @JvmStatic
        fun createIntent(context: Context, action: String?, transaction: Transaction, userAuthorized: Boolean,
                         userData: UsernameSearchResult?): Intent {
            return Intent(context, TransactionResultActivity::class.java).apply {
                setAction(action)
                putExtra(EXTRA_TX_ID, transaction.txId)
                putExtra(EXTRA_USER_AUTHORIZED, userAuthorized)
                putExtra(EXTRA_USER_DATA, userData)
            }
        }
    }

    private lateinit var transactionResultViewBinder: TransactionResultViewBinder

    private val isUserAuthorised: Boolean by lazy {
        intent.extras!!.getBoolean(EXTRA_USER_AUTHORIZED)
    }

    private val userData by lazy {
        intent.extras!!.getParcelable<UsernameSearchResult>(EXTRA_USER_DATA)
    }

    private val viewModel: TransactionResultViewModel by viewModels()
    private lateinit var binding: ActivitySuccessfulTransactionBinding
    private lateinit var contentBinding: TransactionResultContentBinding
    @Inject
    lateinit var dashPayProfileDao: DashPayProfileDao

    @SuppressLint("SetTextI18n")
    override fun onCreate(savedInstanceState: Bundle?) {
        super.onCreate(savedInstanceState)

        val txId = intent.getSerializableExtra(EXTRA_TX_ID) as Sha256Hash
        if (intent.extras?.getBoolean(EXTRA_USER_AUTHORIZED_RESULT_EXTRA, false)!!) {
            intent.putExtra(INTENT_EXTRA_KEEP_UNLOCKED, true)
        }

        binding = ActivitySuccessfulTransactionBinding.inflate(layoutInflater)
        setContentView(binding.root)

        contentBinding = TransactionResultContentBinding.bind(binding.container)
        transactionResultViewBinder = TransactionResultViewBinder(
            walletData.wallet!!,
            configuration.format.noCode(),
            contentBinding
        )

        viewModel.init(txId)

        viewModel.transaction.filterNotNull().observe(this) { tx ->
            transactionResultViewBinder.setTransactionIcon(R.drawable.check_animated)
            contentBinding.openExplorerCard.setOnClickListener { viewOnExplorer(tx) }
            contentBinding.taxCategoryLayout.setOnClickListener { viewOnTaxCategory() }
            binding.transactionCloseBtn.setOnClickListener {
                onTransactionDetailsDismiss()
            }
            contentBinding.reportIssueCard.setOnClickListener {
                showReportIssue()
            }

            viewModel.transactionMetadata.observe(this) {
                transactionResultViewBinder.setTransactionMetadata(it)
            }
            transactionResultViewBinder.setOnRescanTriggered { rescanBlockchain() }


            viewModel.transactionMetadata.observe(this) {
                transactionResultViewBinder.setTransactionMetadata(it)
            }
<<<<<<< HEAD

            viewModel.contact.observe(this) { profile ->
                finishInitialization(tx, profile)
            }
=======

            viewModel.contact.observe(this) { profile ->
                finishInitialization(tx, profile)
            }
        }

        viewModel.topUpWork(txId).observe(this) { workData ->
            log.info("topup work data: {}", workData)
            try {
                val txIdString = workData.data?.outputData?.getString(TopupIdentityWorker.KEY_TOPUP_TX)
                log.info("txId from work matches viewModel: {} ==? {}", txIdString, txId)

                when (workData.status) {
                    Status.LOADING -> {
                        log.info("  loading: {}", workData.data?.outputData)
                    }

                    Status.SUCCESS -> {
                        log.info("  success: {}", workData.data?.outputData)
                    }

                    Status.ERROR -> {
                        log.info("  error: {}", workData.data?.outputData)
                        viewModel.topUpError = true
                        transactionResultViewBinder.setSentToReturn(viewModel.topUpError, viewModel.topUpComplete)
                    }

                    Status.CANCELED -> {
                        log.info("  cancel: {}", workData.data?.outputData)
                    }
                }
            } catch (e: Exception) {
                log.error("error processing topup information", e)
            }
        }

        viewModel.topUpStatus(txId).observe(this) { topUp ->
            viewModel.topUpComplete = topUp?.used() == true
            transactionResultViewBinder.setSentToReturn(viewModel.topUpError, viewModel.topUpComplete)
>>>>>>> 2bbfb45b
        }
    }

    private fun finishInitialization(tx: Transaction, dashPayProfile: DashPayProfile?) {
        initiateTransactionBinder(tx, dashPayProfile)
        val mainThreadExecutor = ContextCompat.getMainExecutor(walletApplication)
        tx.confidence.addEventListener(mainThreadExecutor, transactionResultViewBinder)
    }

    private fun viewOnExplorer(tx: Transaction) {
        WalletUtils.viewOnBlockExplorer(this, tx.purpose, tx.txId.toString())
    }

    private fun initiateTransactionBinder(tx: Transaction, dashPayProfile: DashPayProfile?) {
        val payeeName = intent.getStringExtra(EXTRA_PAYMENT_MEMO)
        val payeeVerifiedBy = intent.getStringExtra(EXTRA_PAYEE_VERIFIED_BY)
        transactionResultViewBinder.bind(tx, dashPayProfile, payeeName, payeeVerifiedBy)
        binding.transactionCloseBtn.setOnClickListener {
            onTransactionDetailsDismiss()
        }
        contentBinding.reportIssueCard.setOnClickListener { showReportIssue() }
        contentBinding.taxCategoryLayout.setOnClickListener { viewOnTaxCategory()}
        contentBinding.openExplorerCard.setOnClickListener { viewOnExplorer(tx) }
        contentBinding.addPrivateMemoBtn.setOnClickListener {
            viewModel.transaction?.value?.txId?.let { hash ->
                PrivateMemoDialog().apply {
                    arguments = bundleOf(PrivateMemoDialog.TX_ID_ARG to hash)
                }.show(supportFragmentManager, "private_memo")
            }
        }

        transactionResultViewBinder.setTransactionIcon(R.drawable.check_animated)
        transactionResultViewBinder.setOnRescanTriggered { rescanBlockchain() }
    }

    private fun viewOnTaxCategory() {
        // this should eventually trigger the observer to update the view
        viewModel.toggleTaxCategory()
    }

    private fun showReportIssue() {
        ContactSupportDialogFragment.newInstance(
            getString(R.string.report_issue_dialog_title_issue),
            getString(R.string.report_issue_dialog_message_issue),
            contextualData = viewModel.transaction.toString()
        ).show(this)
    }

    private fun onTransactionDetailsDismiss() {
        if (isFinishing || isDestroyed) {
            log.warn("Activity is finishing or destroyed. Skipping dismiss actions.")
            return
        }

        when {
            intent.action == Intent.ACTION_VIEW || intent.action == SendCoinsActivity.ACTION_SEND_FROM_WALLET_URI -> {
                finish()
            }
            userData != null -> {
                finish()
                startActivity(
                    DashPayUserActivity.createIntent(this@TransactionResultActivity,
                    userData!!, userData != null))
            }
            intent.getBooleanExtra(EXTRA_USER_AUTHORIZED_RESULT_EXTRA, false) -> {
                startActivity(MainActivity.createIntent(this))
            }
            else -> {
                startActivity(MainActivity.createIntent(this))
            }
        }
    }

    override fun onDestroy() {
        super.onDestroy()
        viewModel.transaction.value?.confidence?.removeEventListener(transactionResultViewBinder)
    }

    private fun rescanBlockchain() {
        AdaptiveDialog.create(
            null,
            getString(R.string.preferences_initiate_reset_title),
            getString(R.string.preferences_initiate_reset_dialog_message),
            getString(R.string.button_cancel),
            getString(R.string.preferences_initiate_reset_dialog_positive)
        ).show(this) {
            if (it == true) {
                log.info("manually initiated blockchain reset")
                viewModel.rescanBlockchain()
                finish()
            } else {
                viewModel.logEvent(AnalyticsConstants.Settings.RESCAN_BLOCKCHAIN_DISMISS)
            }
        }
    }
}<|MERGE_RESOLUTION|>--- conflicted
+++ resolved
@@ -173,17 +173,12 @@
             viewModel.transactionMetadata.observe(this) {
                 transactionResultViewBinder.setTransactionMetadata(it)
             }
-<<<<<<< HEAD
 
             viewModel.contact.observe(this) { profile ->
                 finishInitialization(tx, profile)
             }
-=======
-
-            viewModel.contact.observe(this) { profile ->
-                finishInitialization(tx, profile)
-            }
-        }
+        }
+    }
 
         viewModel.topUpWork(txId).observe(this) { workData ->
             log.info("topup work data: {}", workData)
@@ -218,7 +213,6 @@
         viewModel.topUpStatus(txId).observe(this) { topUp ->
             viewModel.topUpComplete = topUp?.used() == true
             transactionResultViewBinder.setSentToReturn(viewModel.topUpError, viewModel.topUpComplete)
->>>>>>> 2bbfb45b
         }
     }
 
