/*
 * Copyright 2019 Dash Core Group.
 *
 * This program is free software: you can redistribute it and/or modify
 * it under the terms of the GNU General Public License as published by
 * the Free Software Foundation, either version 3 of the License, or
 * (at your option) any later version.
 *
 * This program is distributed in the hope that it will be useful,
 * but WITHOUT ANY WARRANTY; without even the implied warranty of
 * MERCHANTABILITY or FITNESS FOR A PARTICULAR PURPOSE.  See the
 * GNU General Public License for more details.
 *
 * You should have received a copy of the GNU General Public License
 * along with this program.  If not, see <http://www.gnu.org/licenses/>.
 */

package de.schildbach.wallet.ui.transactions

import android.annotation.SuppressLint
import android.content.Context
import android.content.Intent
import android.graphics.drawable.Animatable
import android.os.Bundle
import android.view.View
import androidx.activity.viewModels
import androidx.core.content.ContextCompat
import androidx.core.os.bundleOf
import de.schildbach.wallet.AppDatabase
import de.schildbach.wallet.WalletApplication
import de.schildbach.wallet.ui.main.MainActivity

import de.schildbach.wallet.data.DashPayProfile
import de.schildbach.wallet.data.UsernameSearchResult
import de.schildbach.wallet.ui.dashpay.PlatformRepo
import de.schildbach.wallet.ui.AbstractWalletActivity
import de.schildbach.wallet.ui.DashPayUserActivity
import de.schildbach.wallet.ui.ReportIssueDialogBuilder
import de.schildbach.wallet.ui.TransactionResultViewModel
<<<<<<< HEAD
import de.schildbach.wallet.ui.dashpay.transactions.PrivateMemoDialog

=======
import de.schildbach.wallet.ui.main.WalletActivity
>>>>>>> b1ec0c35
import de.schildbach.wallet.ui.send.SendCoinsInternalActivity.ACTION_SEND_FROM_WALLET_URI
import de.schildbach.wallet.util.WalletUtils
import de.schildbach.wallet_test.R
import kotlinx.android.synthetic.main.activity_successful_transaction.*
import kotlinx.android.synthetic.main.transaction_result_content.*
import kotlinx.coroutines.ExperimentalCoroutinesApi
import kotlinx.coroutines.FlowPreview
import org.bitcoinj.core.Sha256Hash
import org.bitcoinj.core.Transaction
import org.dashj.platform.dashpay.BlockchainIdentity
import org.slf4j.LoggerFactory

/**
 * @author Samuel Barbosa
 */
@FlowPreview
@ExperimentalCoroutinesApi
class TransactionResultActivity : AbstractWalletActivity() {

    private val log = LoggerFactory.getLogger(javaClass.simpleName)

    companion object {
        private const val EXTRA_TX_ID = "tx_id"
        private const val EXTRA_USER_AUTHORIZED_RESULT_EXTRA = "user_authorized_result_extra"
        private const val EXTRA_USER_AUTHORIZED = "user_authorized"
        private const val EXTRA_PAYMENT_MEMO = "payee_name"
        private const val EXTRA_PAYEE_VERIFIED_BY = "payee_verified_by"
        private const val EXTRA_USER_DATA = "user_data"

        @JvmStatic
        fun createIntent(context: Context, action: String? = null, transaction: Transaction, userAuthorized: Boolean): Intent {
            return createIntent(context, action, transaction, userAuthorized, null, null)
        }

        @JvmStatic
        fun createIntent(context: Context, transaction: Transaction, userAuthorized: Boolean, payeeName: String? = null,
                         payeeVerifiedBy: String? = null): Intent {
            return createIntent(context, null, transaction, userAuthorized, payeeName, payeeVerifiedBy)
        }

        fun createIntent(context: Context, action: String?, transaction: Transaction, userAuthorized: Boolean,
                         paymentMemo: String? = null, payeeVerifiedBy: String? = null): Intent {
            return Intent(context, TransactionResultActivity::class.java).apply {
                setAction(action)
                putExtra(EXTRA_TX_ID, transaction.txId)
                putExtra(EXTRA_USER_AUTHORIZED, userAuthorized)
                putExtra(EXTRA_PAYMENT_MEMO, paymentMemo)
                putExtra(EXTRA_PAYEE_VERIFIED_BY, payeeVerifiedBy)
            }
        }

        @JvmStatic
        fun createIntent(context: Context, action: String?, transaction: Transaction, userAuthorized: Boolean,
                         userData: UsernameSearchResult?): Intent {
            return Intent(context, TransactionResultActivity::class.java).apply {
                setAction(action)
                putExtra(EXTRA_TX_ID, transaction.txId)
                putExtra(EXTRA_USER_AUTHORIZED, userAuthorized)
                putExtra(EXTRA_USER_DATA, userData)
            }
        }
    }

    private lateinit var transactionResultViewBinder: TransactionResultViewBinder

    private val isUserAuthorised: Boolean by lazy {
        intent.extras!!.getBoolean(EXTRA_USER_AUTHORIZED)
    }

    private val userData by lazy {
        intent.extras!!.getParcelable<UsernameSearchResult>(EXTRA_USER_DATA)
    }

    private val viewModel: TransactionResultViewModel by viewModels()

    @SuppressLint("SetTextI18n")
    override fun onCreate(savedInstanceState: Bundle?) {
        super.onCreate(savedInstanceState)

        val txId = intent.getSerializableExtra(EXTRA_TX_ID) as Sha256Hash
        if (intent.extras?.getBoolean(EXTRA_USER_AUTHORIZED_RESULT_EXTRA, false)!!)
            intent.putExtra(INTENT_EXTRA_KEEP_UNLOCKED, true)

        setContentView(R.layout.activity_successful_transaction)

<<<<<<< HEAD
=======
        val transactionResultViewBinder = TransactionResultViewBinder(
            walletData.wallet!!,
            configuration.format.noCode(),
            container
        )

>>>>>>> b1ec0c35
        viewModel.init(txId)
        val tx = viewModel.transaction

        if (tx != null) {
<<<<<<< HEAD
            transactionResultViewBinder = TransactionResultViewBinder(
                walletData.wallet!!,
                configuration.format.noCode(),
                container
            )

            val blockchainIdentity: BlockchainIdentity? = PlatformRepo.getInstance().getBlockchainIdentity()
            val userId = initializeIdentity(tx, blockchainIdentity)

            if (blockchainIdentity == null || userId == null) {
                finishInitialization(tx, null)
=======
            val payeeName = intent.getStringExtra(EXTRA_PAYMENT_MEMO)
            val payeeVerifiedBy = intent.getStringExtra(EXTRA_PAYEE_VERIFIED_BY)
            transactionResultViewBinder.bind(tx, payeeName, payeeVerifiedBy)
            open_explorer_card.setOnClickListener { viewOnExplorer(tx) }
            tax_category_layout.setOnClickListener { viewOnTaxCategory()}
            transaction_close_btn.setOnClickListener {
                onTransactionDetailsDismiss()
>>>>>>> b1ec0c35
            }

            viewModel.transactionMetadata.observe(this) {
                if(it != null) {
                    transactionResultViewBinder.setTransactionMetadata(it)
                }
            }

            viewModel.transactionMetadata.observe(this) {
                if(it != null) {
                    transactionResultViewBinder.setTransactionMetadata(it)
                }
            }
        } else {
            log.error("Transaction not found. TxId:", txId)
            finish()
            return
        }
    }

    private fun initializeIdentity(tx: Transaction, blockchainIdentity: BlockchainIdentity?): String? {
        var profile: DashPayProfile?
        var userId: String? = null

        if (blockchainIdentity != null) {
            userId = blockchainIdentity.getContactForTransaction(tx)
            if (userId != null) {
                AppDatabase.getAppDatabase().dashPayProfileDaoAsync().loadByUserIdDistinct(userId).observe(this) {
                    if (it != null) {
                        profile = it
                        finishInitialization(tx, profile)
                    }
                }
            }
        }

        return userId
    }

    private fun finishInitialization(tx: Transaction, dashPayProfile: DashPayProfile?) {
        initiateTransactionBinder(tx, dashPayProfile)
        val mainThreadExecutor = ContextCompat.getMainExecutor(walletApplication)
        tx.confidence.addEventListener(mainThreadExecutor, transactionResultViewBinder)
    }

    private fun viewOnExplorer(tx: Transaction) {
        WalletUtils.viewOnBlockExplorer(this, tx.purpose, tx.txId.toString())
    }

    private fun initiateTransactionBinder(tx: Transaction, dashPayProfile: DashPayProfile?) {
        val payeeName = intent.getStringExtra(EXTRA_PAYMENT_MEMO)
        val payeeVerifiedBy = intent.getStringExtra(EXTRA_PAYEE_VERIFIED_BY)
        transactionResultViewBinder.bind(tx, dashPayProfile, payeeName, payeeVerifiedBy)
        transaction_close_btn.setOnClickListener {
            onTransactionDetailsDismiss()
        }
        view_on_explorer.setOnClickListener { viewOnExplorer(tx) }
        report_issue_card.setOnClickListener { showReportIssue() }
        add_private_memo_btn.setOnClickListener {
            viewModel.transaction?.txId?.let { hash ->
                PrivateMemoDialog().apply {
                    arguments = bundleOf(PrivateMemoDialog.TX_ID_ARG to hash)
                }.show(supportFragmentManager, "private_memo")
            }
        }

        check_icon.setImageDrawable(ContextCompat.getDrawable(this,
            R.drawable.check_animated))
        check_icon.postDelayed({
            check_icon.visibility = View.VISIBLE
            (check_icon.drawable as Animatable).start()
        }, 400)
    }

<<<<<<< HEAD
=======
    private fun viewOnExplorer(tx: Transaction) {
        WalletUtils.viewOnBlockExplorer(this, tx.purpose, tx.txId.toString())
    }

    private fun viewOnTaxCategory() {
        // this should eventually trigger the observer to update the view
        viewModel.toggleTaxCategory()
    }

>>>>>>> b1ec0c35
    private fun showReportIssue() {
        ReportIssueDialogBuilder.createReportIssueDialog(this, WalletApplication.getInstance())
            .buildAlertDialog().show()
    }

    private fun onTransactionDetailsDismiss() {
        when {
            intent.action == Intent.ACTION_VIEW ||
                    intent.action == ACTION_SEND_FROM_WALLET_URI -> {
                finish()
            }
            userData != null -> {
                finish()
                startActivity(
                    DashPayUserActivity.createIntent(this@TransactionResultActivity,
                    userData!!, userData != null))
            }
            intent.getBooleanExtra(EXTRA_USER_AUTHORIZED_RESULT_EXTRA, false) -> {
                startActivity(MainActivity.createIntent(this))
            }
            else -> {
                startActivity(MainActivity.createIntent(this))
            }
        }
    }

    override fun onDestroy() {
        super.onDestroy()
        viewModel.transaction?.confidence?.removeEventListener(transactionResultViewBinder)
    }
}<|MERGE_RESOLUTION|>--- conflicted
+++ resolved
@@ -37,12 +37,7 @@
 import de.schildbach.wallet.ui.DashPayUserActivity
 import de.schildbach.wallet.ui.ReportIssueDialogBuilder
 import de.schildbach.wallet.ui.TransactionResultViewModel
-<<<<<<< HEAD
 import de.schildbach.wallet.ui.dashpay.transactions.PrivateMemoDialog
-
-=======
-import de.schildbach.wallet.ui.main.WalletActivity
->>>>>>> b1ec0c35
 import de.schildbach.wallet.ui.send.SendCoinsInternalActivity.ACTION_SEND_FROM_WALLET_URI
 import de.schildbach.wallet.util.WalletUtils
 import de.schildbach.wallet_test.R
@@ -128,20 +123,10 @@
 
         setContentView(R.layout.activity_successful_transaction)
 
-<<<<<<< HEAD
-=======
-        val transactionResultViewBinder = TransactionResultViewBinder(
-            walletData.wallet!!,
-            configuration.format.noCode(),
-            container
-        )
-
->>>>>>> b1ec0c35
         viewModel.init(txId)
         val tx = viewModel.transaction
 
         if (tx != null) {
-<<<<<<< HEAD
             transactionResultViewBinder = TransactionResultViewBinder(
                 walletData.wallet!!,
                 configuration.format.noCode(),
@@ -153,15 +138,6 @@
 
             if (blockchainIdentity == null || userId == null) {
                 finishInitialization(tx, null)
-=======
-            val payeeName = intent.getStringExtra(EXTRA_PAYMENT_MEMO)
-            val payeeVerifiedBy = intent.getStringExtra(EXTRA_PAYEE_VERIFIED_BY)
-            transactionResultViewBinder.bind(tx, payeeName, payeeVerifiedBy)
-            open_explorer_card.setOnClickListener { viewOnExplorer(tx) }
-            tax_category_layout.setOnClickListener { viewOnTaxCategory()}
-            transaction_close_btn.setOnClickListener {
-                onTransactionDetailsDismiss()
->>>>>>> b1ec0c35
             }
 
             viewModel.transactionMetadata.observe(this) {
@@ -220,6 +196,7 @@
         }
         view_on_explorer.setOnClickListener { viewOnExplorer(tx) }
         report_issue_card.setOnClickListener { showReportIssue() }
+        tax_category_layout.setOnClickListener { viewOnTaxCategory()}
         add_private_memo_btn.setOnClickListener {
             viewModel.transaction?.txId?.let { hash ->
                 PrivateMemoDialog().apply {
@@ -236,18 +213,11 @@
         }, 400)
     }
 
-<<<<<<< HEAD
-=======
-    private fun viewOnExplorer(tx: Transaction) {
-        WalletUtils.viewOnBlockExplorer(this, tx.purpose, tx.txId.toString())
-    }
-
     private fun viewOnTaxCategory() {
         // this should eventually trigger the observer to update the view
         viewModel.toggleTaxCategory()
     }
 
->>>>>>> b1ec0c35
     private fun showReportIssue() {
         ReportIssueDialogBuilder.createReportIssueDialog(this, WalletApplication.getInstance())
             .buildAlertDialog().show()
