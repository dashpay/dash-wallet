/*
 * Copyright 2019 Dash Core Group.
 *
 * This program is free software: you can redistribute it and/or modify
 * it under the terms of the GNU General Public License as published by
 * the Free Software Foundation, either version 3 of the License, or
 * (at your option) any later version.
 *
 * This program is distributed in the hope that it will be useful,
 * but WITHOUT ANY WARRANTY; without even the implied warranty of
 * MERCHANTABILITY or FITNESS FOR A PARTICULAR PURPOSE.  See the
 * GNU General Public License for more details.
 *
 * You should have received a copy of the GNU General Public License
 * along with this program.  If not, see <http://www.gnu.org/licenses/>.
 */

package de.schildbach.wallet.ui.transactions

import android.annotation.SuppressLint
import android.content.Context
import android.content.Intent
import android.os.Bundle
import androidx.activity.viewModels
<<<<<<< HEAD
import androidx.core.content.ContextCompat
import androidx.core.os.bundleOf
import de.schildbach.wallet.AppDatabase
import de.schildbach.wallet.WalletApplication
import de.schildbach.wallet.ui.main.MainActivity

import de.schildbach.wallet.data.DashPayProfile
import de.schildbach.wallet.data.UsernameSearchResult
import de.schildbach.wallet.ui.AbstractWalletActivity
import de.schildbach.wallet.ui.dashpay.PlatformRepo
import de.schildbach.wallet.ui.DashPayUserActivity
import de.schildbach.wallet.ui.ReportIssueDialogBuilder
import de.schildbach.wallet.ui.TransactionResultViewModel
import de.schildbach.wallet.ui.dashpay.transactions.PrivateMemoDialog
import de.schildbach.wallet.ui.send.SendCoinsInternalActivity.ACTION_SEND_FROM_WALLET_URI
=======
import dagger.hilt.android.AndroidEntryPoint
import de.schildbach.wallet.ui.LockScreenActivity
import de.schildbach.wallet.ui.ReportIssueDialogBuilder
import de.schildbach.wallet.ui.TransactionResultViewModel
import de.schildbach.wallet.ui.main.WalletActivity
import de.schildbach.wallet.ui.send.SendCoinsActivity
>>>>>>> 7c9f39e0
import de.schildbach.wallet.util.WalletUtils
import de.schildbach.wallet_test.R
import kotlinx.android.synthetic.main.activity_successful_transaction.*
import kotlinx.android.synthetic.main.transaction_result_content.*
import org.bitcoinj.core.Sha256Hash
import org.bitcoinj.core.Transaction
import org.dashj.platform.dashpay.BlockchainIdentity
import org.slf4j.LoggerFactory

/**
 * @author Samuel Barbosa
 */
@AndroidEntryPoint
class TransactionResultActivity : LockScreenActivity() {

    private val log = LoggerFactory.getLogger(javaClass.simpleName)

    companion object {
        private const val EXTRA_TX_ID = "tx_id"
        private const val EXTRA_USER_AUTHORIZED_RESULT_EXTRA = "user_authorized_result_extra"
        private const val EXTRA_USER_AUTHORIZED = "user_authorized"
        private const val EXTRA_PAYMENT_MEMO = "payee_name"
        private const val EXTRA_PAYEE_VERIFIED_BY = "payee_verified_by"
        private const val EXTRA_USER_DATA = "user_data"

        @JvmStatic
        fun createIntent(context: Context, action: String? = null, transaction: Transaction, userAuthorized: Boolean): Intent {
            return createIntent(context, action, transaction, userAuthorized, null, null)
        }

        @JvmStatic
        fun createIntent(context: Context, transaction: Transaction, userAuthorized: Boolean, payeeName: String? = null,
                         payeeVerifiedBy: String? = null): Intent {
            return createIntent(context, null, transaction, userAuthorized, payeeName, payeeVerifiedBy)
        }

        fun createIntent(context: Context, action: String?, transaction: Transaction, userAuthorized: Boolean,
                         paymentMemo: String? = null, payeeVerifiedBy: String? = null): Intent {
            return Intent(context, TransactionResultActivity::class.java).apply {
                setAction(action)
                putExtra(EXTRA_TX_ID, transaction.txId)
                putExtra(EXTRA_USER_AUTHORIZED, userAuthorized)
                putExtra(EXTRA_PAYMENT_MEMO, paymentMemo)
                putExtra(EXTRA_PAYEE_VERIFIED_BY, payeeVerifiedBy)
            }
        }

        @JvmStatic
        fun createIntent(context: Context, action: String?, transaction: Transaction, userAuthorized: Boolean,
                         userData: UsernameSearchResult?): Intent {
            return Intent(context, TransactionResultActivity::class.java).apply {
                setAction(action)
                putExtra(EXTRA_TX_ID, transaction.txId)
                putExtra(EXTRA_USER_AUTHORIZED, userAuthorized)
                putExtra(EXTRA_USER_DATA, userData)
            }
        }
    }

    private lateinit var transactionResultViewBinder: TransactionResultViewBinder

    private val isUserAuthorised: Boolean by lazy {
        intent.extras!!.getBoolean(EXTRA_USER_AUTHORIZED)
    }

    private val userData by lazy {
        intent.extras!!.getParcelable<UsernameSearchResult>(EXTRA_USER_DATA)
    }

    private val viewModel: TransactionResultViewModel by viewModels()

    @SuppressLint("SetTextI18n")
    override fun onCreate(savedInstanceState: Bundle?) {
        super.onCreate(savedInstanceState)

        val txId = intent.getSerializableExtra(EXTRA_TX_ID) as Sha256Hash
        if (intent.extras?.getBoolean(EXTRA_USER_AUTHORIZED_RESULT_EXTRA, false)!!)
            intent.putExtra(INTENT_EXTRA_KEEP_UNLOCKED, true)

        setContentView(R.layout.activity_successful_transaction)

        viewModel.init(txId)
        val tx = viewModel.transaction

        if (tx != null) {
<<<<<<< HEAD
            transactionResultViewBinder = TransactionResultViewBinder(
                walletData.wallet!!,
                configuration.format.noCode(),
                container
            )

            val blockchainIdentity: BlockchainIdentity? = PlatformRepo.getInstance().getBlockchainIdentity()
            val userId = initializeIdentity(tx, blockchainIdentity)

            if (blockchainIdentity == null || userId == null) {
                finishInitialization(tx, null)
=======
            val payeeName = intent.getStringExtra(EXTRA_PAYMENT_MEMO)
            val payeeVerifiedBy = intent.getStringExtra(EXTRA_PAYEE_VERIFIED_BY)
            transactionResultViewBinder.bind(tx, payeeName, payeeVerifiedBy)
            transactionResultViewBinder.setTransactionIcon(R.drawable.check_animated)
            open_explorer_card.setOnClickListener { viewOnExplorer(tx) }
            tax_category_layout.setOnClickListener { viewOnTaxCategory()}
            transaction_close_btn.setOnClickListener {
                onTransactionDetailsDismiss()
>>>>>>> 7c9f39e0
            }

            viewModel.transactionMetadata.observe(this) {
                if(it != null) {
                    transactionResultViewBinder.setTransactionMetadata(it)
                }
            }

            viewModel.transactionMetadata.observe(this) {
                transactionResultViewBinder.setTransactionMetadata(it)
            }
        } else {
            log.error("Transaction not found. TxId: {}", txId)
            finish()
            return
        }
<<<<<<< HEAD
    }

    private fun initializeIdentity(tx: Transaction, blockchainIdentity: BlockchainIdentity?): String? {
        var profile: DashPayProfile?
        var userId: String? = null

        if (blockchainIdentity != null) {
            userId = blockchainIdentity.getContactForTransaction(tx)
            if (userId != null) {
                AppDatabase.getAppDatabase().dashPayProfileDaoAsync().loadByUserIdDistinct(userId).observe(this) {
                    if (it != null) {
                        profile = it
                        finishInitialization(tx, profile)
                    }
                }
            }
        }

        return userId
    }

    private fun finishInitialization(tx: Transaction, dashPayProfile: DashPayProfile?) {
        initiateTransactionBinder(tx, dashPayProfile)
        val mainThreadExecutor = ContextCompat.getMainExecutor(walletApplication)
        tx.confidence.addEventListener(mainThreadExecutor, transactionResultViewBinder)
    }

    private fun viewOnExplorer(tx: Transaction) {
        WalletUtils.viewOnBlockExplorer(this, tx.purpose, tx.txId.toString())
    }

    private fun initiateTransactionBinder(tx: Transaction, dashPayProfile: DashPayProfile?) {
        val payeeName = intent.getStringExtra(EXTRA_PAYMENT_MEMO)
        val payeeVerifiedBy = intent.getStringExtra(EXTRA_PAYEE_VERIFIED_BY)
        transactionResultViewBinder.bind(tx, dashPayProfile, payeeName, payeeVerifiedBy)
        transaction_close_btn.setOnClickListener {
            onTransactionDetailsDismiss()
        }
        view_on_explorer.setOnClickListener { viewOnExplorer(tx) }
        report_issue_card.setOnClickListener { showReportIssue() }
        tax_category_layout.setOnClickListener { viewOnTaxCategory()}
        add_private_memo_btn.setOnClickListener {
            viewModel.transaction?.txId?.let { hash ->
                PrivateMemoDialog().apply {
                    arguments = bundleOf(PrivateMemoDialog.TX_ID_ARG to hash)
                }.show(supportFragmentManager, "private_memo")
            }
        }

        check_icon.setImageDrawable(ContextCompat.getDrawable(this,
            R.drawable.check_animated))
        check_icon.postDelayed({
            check_icon.visibility = View.VISIBLE
            (check_icon.drawable as Animatable).start()
        }, 400)
=======
>>>>>>> 7c9f39e0
    }

    private fun viewOnTaxCategory() {
        // this should eventually trigger the observer to update the view
        viewModel.toggleTaxCategory()
    }

    private fun showReportIssue() {
        ReportIssueDialogBuilder.createReportIssueDialog(
            this,
            packageInfoProvider,
            configuration,
            viewModel.walletData.wallet
        ).buildAlertDialog().show()
    }

    private fun onTransactionDetailsDismiss() {
        when {
            intent.action == Intent.ACTION_VIEW || intent.action == SendCoinsActivity.ACTION_SEND_FROM_WALLET_URI -> {
                finish()
            }
            userData != null -> {
                finish()
                startActivity(
                    DashPayUserActivity.createIntent(this@TransactionResultActivity,
                    userData!!, userData != null))
            }
            intent.getBooleanExtra(EXTRA_USER_AUTHORIZED_RESULT_EXTRA, false) -> {
                startActivity(MainActivity.createIntent(this))
            }
            else -> {
                startActivity(MainActivity.createIntent(this))
            }
        }
    }

    override fun onDestroy() {
        super.onDestroy()
        viewModel.transaction?.confidence?.removeEventListener(transactionResultViewBinder)
    }
}<|MERGE_RESOLUTION|>--- conflicted
+++ resolved
@@ -22,30 +22,21 @@
 import android.content.Intent
 import android.os.Bundle
 import androidx.activity.viewModels
-<<<<<<< HEAD
 import androidx.core.content.ContextCompat
 import androidx.core.os.bundleOf
-import de.schildbach.wallet.AppDatabase
-import de.schildbach.wallet.WalletApplication
 import de.schildbach.wallet.ui.main.MainActivity
 
-import de.schildbach.wallet.data.DashPayProfile
 import de.schildbach.wallet.data.UsernameSearchResult
-import de.schildbach.wallet.ui.AbstractWalletActivity
 import de.schildbach.wallet.ui.dashpay.PlatformRepo
 import de.schildbach.wallet.ui.DashPayUserActivity
-import de.schildbach.wallet.ui.ReportIssueDialogBuilder
-import de.schildbach.wallet.ui.TransactionResultViewModel
 import de.schildbach.wallet.ui.dashpay.transactions.PrivateMemoDialog
-import de.schildbach.wallet.ui.send.SendCoinsInternalActivity.ACTION_SEND_FROM_WALLET_URI
-=======
 import dagger.hilt.android.AndroidEntryPoint
+import de.schildbach.wallet.database.dao.DashPayProfileDaoAsync
+import de.schildbach.wallet.database.entity.DashPayProfile
 import de.schildbach.wallet.ui.LockScreenActivity
 import de.schildbach.wallet.ui.ReportIssueDialogBuilder
 import de.schildbach.wallet.ui.TransactionResultViewModel
-import de.schildbach.wallet.ui.main.WalletActivity
 import de.schildbach.wallet.ui.send.SendCoinsActivity
->>>>>>> 7c9f39e0
 import de.schildbach.wallet.util.WalletUtils
 import de.schildbach.wallet_test.R
 import kotlinx.android.synthetic.main.activity_successful_transaction.*
@@ -54,6 +45,7 @@
 import org.bitcoinj.core.Transaction
 import org.dashj.platform.dashpay.BlockchainIdentity
 import org.slf4j.LoggerFactory
+import javax.inject.Inject
 
 /**
  * @author Samuel Barbosa
@@ -116,6 +108,8 @@
     }
 
     private val viewModel: TransactionResultViewModel by viewModels()
+    @Inject
+    lateinit var dashPayProfileDaoAsync: DashPayProfileDaoAsync
 
     @SuppressLint("SetTextI18n")
     override fun onCreate(savedInstanceState: Bundle?) {
@@ -131,7 +125,6 @@
         val tx = viewModel.transaction
 
         if (tx != null) {
-<<<<<<< HEAD
             transactionResultViewBinder = TransactionResultViewBinder(
                 walletData.wallet!!,
                 configuration.format.noCode(),
@@ -143,33 +136,16 @@
 
             if (blockchainIdentity == null || userId == null) {
                 finishInitialization(tx, null)
-=======
-            val payeeName = intent.getStringExtra(EXTRA_PAYMENT_MEMO)
-            val payeeVerifiedBy = intent.getStringExtra(EXTRA_PAYEE_VERIFIED_BY)
-            transactionResultViewBinder.bind(tx, payeeName, payeeVerifiedBy)
-            transactionResultViewBinder.setTransactionIcon(R.drawable.check_animated)
-            open_explorer_card.setOnClickListener { viewOnExplorer(tx) }
-            tax_category_layout.setOnClickListener { viewOnTaxCategory()}
-            transaction_close_btn.setOnClickListener {
-                onTransactionDetailsDismiss()
->>>>>>> 7c9f39e0
-            }
-
-            viewModel.transactionMetadata.observe(this) {
-                if(it != null) {
-                    transactionResultViewBinder.setTransactionMetadata(it)
-                }
-            }
-
-            viewModel.transactionMetadata.observe(this) {
-                transactionResultViewBinder.setTransactionMetadata(it)
             }
         } else {
             log.error("Transaction not found. TxId: {}", txId)
             finish()
             return
         }
-<<<<<<< HEAD
+
+        viewModel.transactionMetadata.observe(this) {
+            transactionResultViewBinder.setTransactionMetadata(it)
+        }
     }
 
     private fun initializeIdentity(tx: Transaction, blockchainIdentity: BlockchainIdentity?): String? {
@@ -179,7 +155,7 @@
         if (blockchainIdentity != null) {
             userId = blockchainIdentity.getContactForTransaction(tx)
             if (userId != null) {
-                AppDatabase.getAppDatabase().dashPayProfileDaoAsync().loadByUserIdDistinct(userId).observe(this) {
+                dashPayProfileDaoAsync.loadByUserIdDistinct(userId).observe(this) {
                     if (it != null) {
                         profile = it
                         finishInitialization(tx, profile)
@@ -211,6 +187,7 @@
         view_on_explorer.setOnClickListener { viewOnExplorer(tx) }
         report_issue_card.setOnClickListener { showReportIssue() }
         tax_category_layout.setOnClickListener { viewOnTaxCategory()}
+        open_explorer_card.setOnClickListener { viewOnExplorer(tx) }
         add_private_memo_btn.setOnClickListener {
             viewModel.transaction?.txId?.let { hash ->
                 PrivateMemoDialog().apply {
@@ -219,14 +196,7 @@
             }
         }
 
-        check_icon.setImageDrawable(ContextCompat.getDrawable(this,
-            R.drawable.check_animated))
-        check_icon.postDelayed({
-            check_icon.visibility = View.VISIBLE
-            (check_icon.drawable as Animatable).start()
-        }, 400)
-=======
->>>>>>> 7c9f39e0
+        transactionResultViewBinder.setTransactionIcon(R.drawable.check_animated)
     }
 
     private fun viewOnTaxCategory() {
