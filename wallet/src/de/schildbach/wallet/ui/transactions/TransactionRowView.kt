/*
 * Copyright 2022 Dash Core Group.
 *
 * This program is free software: you can redistribute it and/or modify
 * it under the terms of the GNU General Public License as published by
 * the Free Software Foundation, either version 3 of the License, or
 * (at your option) any later version.
 *
 * This program is distributed in the hope that it will be useful,
 * but WITHOUT ANY WARRANTY; without even the implied warranty of
 * MERCHANTABILITY or FITNESS FOR A PARTICULAR PURPOSE.  See the
 * GNU General Public License for more details.
 *
 * You should have received a copy of the GNU General Public License
 * along with this program.  If not, see <http://www.gnu.org/licenses/>.
 */

package de.schildbach.wallet.ui.transactions

import android.graphics.Bitmap
import androidx.annotation.DrawableRes
import androidx.annotation.StringRes
import androidx.annotation.StyleRes
import de.schildbach.wallet.database.entity.DashPayProfile
import de.schildbach.wallet.transactions.coinjoin.CoinJoinMixingTxSet
import de.schildbach.wallet.ui.main.HistoryRowView
import de.schildbach.wallet_test.R
import org.bitcoinj.core.*
import org.bitcoinj.utils.ExchangeRate
import org.dash.wallet.common.data.PresentableTxMetadata
import org.dash.wallet.common.data.ServiceName
import org.dash.wallet.common.transactions.TransactionUtils.isEntirelySelf
import org.dash.wallet.common.transactions.TransactionWrapper
import org.dash.wallet.common.util.ResourceString
import org.dash.wallet.integrations.crowdnode.transactions.FullCrowdNodeSignUpTxSet
import org.slf4j.LoggerFactory

data class TransactionRowView(
    override var title: ResourceString?,
    val id: String,
    val value: Coin,
    val exchangeRate: ExchangeRate?,
    val contact: DashPayProfile?,
    @DrawableRes val icon: Int,
    val iconBitmap: Bitmap?,
    @StyleRes val iconBackground: Int?,
    @StringRes var statusRes: Int,
    val comment: String,
    var transactionAmount: Int,
    var time: Long,
    val timeFormat: Int,
    val hasErrors: Boolean,
    val service: String?,
    val txWrapper: TransactionWrapper?
): HistoryRowView() {
    companion object {
        private val log = LoggerFactory.getLogger(TransactionRowView::class.java)
        fun fromTransactionWrapper(
            txWrapper: TransactionWrapper,
            bag: TransactionBag,
            context: Context,
            contact: DashPayProfile?,
            metadata: PresentableTxMetadata? = null,
            chainLockBlockHeight: Int
        ): TransactionRowView {
            val firstTx = txWrapper.transactions.values.first()

            return when (txWrapper) {
                is FullCrowdNodeSignUpTxSet -> TransactionRowView(
                        ResourceString(R.string.crowdnode_account),
                        txWrapper.id,
                        txWrapper.getValue(bag),
                        firstTx.exchangeRate,
                        null,
                        R.drawable.ic_crowdnode_logo,
                        null,
                        R.style.TxNoBackground,
                        -1,
                        metadata?.memo ?: "",
                        txWrapper.transactions.size,
                        firstTx.updateTime.time,
                        TxResourceMapper().dateTimeFormat,
                        false,
                        ServiceName.CrowdNode,
                        txWrapper
                    )

                is CoinJoinMixingTxSet -> TransactionRowView(
                    ResourceString(R.string.coinjoin_mixing_transactions),
                    txWrapper.id,
                    txWrapper.getValue(bag),
                    firstTx.exchangeRate,
                    null,
                    R.drawable.ic_coinjoin_mixing_group,
                    null,
                    R.style.TxSentBackground,
                    -1,
                    metadata?.memo ?: "",
                    txWrapper.transactions.size,
                    firstTx.updateTime.time,
                    TxResourceMapper().dateTimeFormat,
                    false,
                    ServiceName.Unknown,
                    txWrapper
                )
<<<<<<< HEAD

                else -> fromTransaction(lastTx, bag, context, metadata, contact, chainLockBlockHeight = chainLockBlockHeight)
=======
                else -> fromTransaction(firstTx, bag, context, metadata, contact)
>>>>>>> b990fa01
            }
        }

        fun fromTransaction(
            tx: Transaction,
            bag: TransactionBag,
            context: Context,
            metadata: PresentableTxMetadata? = null,
            contact: DashPayProfile? = null,
            resourceMapper: TxResourceMapper = TxResourceMapper(),
            chainLockBlockHeight: Int
        ): TransactionRowView {
            val value = tx.getValue(bag)
            val isInternal = tx.isEntirelySelf(bag)
            val isSent = value.signum() < 0
            val removeFee = isSent && tx.fee != null && !tx.fee.isZero
            @DrawableRes val icon: Int
            @StyleRes val iconBackground: Int
            var title = ResourceString(resourceMapper.getTransactionTypeName(tx, bag))
            val hasErrors = tx.getConfidence(context).hasErrors()

            if (hasErrors) {
                icon = R.drawable.ic_transaction_failed
                iconBackground = R.style.TxErrorBackground
                title = ResourceString(resourceMapper.getErrorName(tx))
            } else if (metadata?.service == ServiceName.DashDirect) {
                icon = R.drawable.ic_gift_card_tx
                iconBackground = R.style.TxOrangeBackground
                title = ResourceString(
                    if (metadata.title.isNullOrEmpty()) {
                        R.string.explore_payment_gift_card
                    } else {
                        R.string.gift_card_tx_title
                    },
                    listOf(metadata.title ?: "")
                )
            } else if (isInternal) {
                icon = R.drawable.ic_internal
                iconBackground = R.style.TxSentBackground
            } else if (isSent) {
                icon = R.drawable.ic_transaction_sent
                iconBackground = R.style.TxSentBackground
            } else {
                icon = R.drawable.ic_transaction_received
                iconBackground = R.style.TxReceivedBackground
            }

            val status = if (!hasErrors && !isSent) {
                resourceMapper.getReceivedStatusString(tx, context, chainLockBlockHeight)
            } else {
                -1
            }

            return TransactionRowView(
                title,
                tx.txId.toString(),
                if (removeFee) value.add(tx.fee) else value,
                tx.exchangeRate,
                contact,
                icon,
                metadata?.icon,
                iconBackground,
                status,
                metadata?.memo ?: "",
                1,
                tx.updateTime.time,
                resourceMapper.dateTimeFormat,
                hasErrors,
                metadata?.service,
                null
            )
        }
    }
}<|MERGE_RESOLUTION|>--- conflicted
+++ resolved
@@ -103,12 +103,7 @@
                     ServiceName.Unknown,
                     txWrapper
                 )
-<<<<<<< HEAD
-
-                else -> fromTransaction(lastTx, bag, context, metadata, contact, chainLockBlockHeight = chainLockBlockHeight)
-=======
-                else -> fromTransaction(firstTx, bag, context, metadata, contact)
->>>>>>> b990fa01
+                else -> fromTransaction(firstTx, bag, context, metadata, contact, chainLockBlockHeight = chainLockBlockHeight)
             }
         }
 
