--- conflicted
+++ resolved
@@ -21,8 +21,8 @@
 import androidx.annotation.DrawableRes
 import androidx.annotation.StringRes
 import androidx.annotation.StyleRes
+import de.schildbach.wallet.database.entity.DashPayProfile
 import de.schildbach.wallet.ui.main.HistoryRowView
-import de.schildbach.wallet.data.DashPayProfile
 import de.schildbach.wallet_test.R
 import org.bitcoinj.core.*
 import org.bitcoinj.utils.ExchangeRate
@@ -54,14 +54,10 @@
     companion object {
         fun fromTransactionWrapper(
             txWrapper: TransactionWrapper,
-            memo: String,
             bag: TransactionBag,
             context: Context,
-<<<<<<< HEAD
-            contact: DashPayProfile?
-=======
+            contact: DashPayProfile?,
             metadata: PresentableTxMetadata? = null
->>>>>>> 7c9f39e0
         ): TransactionRowView {
             val lastTx = txWrapper.transactions.last()
 
@@ -76,7 +72,7 @@
                     null,
                     R.style.TxNoBackground,
                     -1,
-                    memo,
+                    metadata?.memo ?: "",
                     txWrapper.transactions.size,
                     lastTx.updateTime.time,
                     TxResourceMapper().dateTimeFormat,
@@ -85,24 +81,16 @@
                     txWrapper
                 )
             } else {
-<<<<<<< HEAD
-                fromTransaction(lastTx, memo, bag, context, contact)
-=======
-                fromTransaction(lastTx, bag, context, metadata)
->>>>>>> 7c9f39e0
+                fromTransaction(lastTx, bag, context, metadata, contact)
             }
         }
 
         fun fromTransaction(
             tx: Transaction,
-            comment: String,
             bag: TransactionBag,
             context: Context,
-<<<<<<< HEAD
-            contact: DashPayProfile?,
-=======
             metadata: PresentableTxMetadata? = null,
->>>>>>> 7c9f39e0
+            contact: DashPayProfile? = null,
             resourceMapper: TxResourceMapper = TxResourceMapper()
         ): TransactionRowView {
             val value = tx.getValue(bag)
@@ -146,7 +134,7 @@
                 metadata?.icon,
                 iconBackground,
                 status,
-                comment,
+                metadata?.memo ?: "",
                 1,
                 tx.updateTime.time,
                 resourceMapper.dateTimeFormat,
