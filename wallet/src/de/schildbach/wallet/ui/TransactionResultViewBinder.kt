/*
 * Copyright 2019 Dash Core Group
 *
 * Licensed under the Apache License, Version 2.0 (the "License");
 * you may not use this file except in compliance with the License.
 * You may obtain a copy of the License at
 *
 *    http://www.apache.org/licenses/LICENSE-2.0
 *
 * Unless required by applicable law or agreed to in writing, software
 * distributed under the License is distributed on an "AS IS" BASIS,
 * WITHOUT WARRANTIES OR CONDITIONS OF ANY KIND, either express or implied.
 * See the License for the specific language governing permissions and
 * limitations under the License.
 */

package de.schildbach.wallet.ui

import android.view.LayoutInflater
import android.view.View
import android.view.ViewGroup
import android.widget.ImageView
import android.widget.TextView
import androidx.constraintlayout.widget.ConstraintLayout
import androidx.core.content.ContextCompat
import com.bumptech.glide.Glide
import de.schildbach.wallet.Constants
import de.schildbach.wallet.WalletApplication
import de.schildbach.wallet.data.DashPayProfile
<<<<<<< HEAD
=======
import de.schildbach.wallet.ui.dashpay.utils.ProfilePictureDisplay
>>>>>>> 0562d359
import de.schildbach.wallet.util.*
import de.schildbach.wallet_test.R
import org.bitcoinj.core.Address
import org.bitcoinj.core.Transaction
import org.bitcoinj.core.TransactionConfidence
import org.dash.wallet.common.ui.CurrencyTextView

/**
 * @author Samuel Barbosa
 */
<<<<<<< HEAD
class TransactionResultViewBinder(private val containerView: View, private val profile: DashPayProfile?) {
=======
class TransactionResultViewBinder(private val containerView: View, private val profile: DashPayProfile?, private val txResult: Boolean) :
        TransactionConfidence.Listener {
>>>>>>> 0562d359

    private val ctx by lazy { containerView.context }
    private val checkIcon by lazy { containerView.findViewById<ImageView>(R.id.check_icon) }
    private val transactionAmountSignal by lazy { containerView.findViewById<TextView>(R.id.transaction_amount_signal) }
    private val dashAmountSymbol by lazy { containerView.findViewById<ImageView>(R.id.dash_amount_symbol) }
    private val transactionTitle by lazy { containerView.findViewById<TextView>(R.id.transaction_title) }
    private val dashAmount by lazy { containerView.findViewById<CurrencyTextView>(R.id.dash_amount) }
    private val transactionFee by lazy { containerView.findViewById<CurrencyTextView>(R.id.transaction_fee) }
    private val fiatValue by lazy { containerView.findViewById<CurrencyTextView>(R.id.fiat_value) }
    private val date by lazy { containerView.findViewById<TextView>(R.id.transaction_date_and_time) }
    private val statusContainer by lazy { containerView.findViewById<View>(R.id.status_layout) }
    private val primaryStatusTxt by lazy { containerView.findViewById<TextView>(R.id.transaction_primary_status) }
    private val secondaryStatusTxt by lazy { containerView.findViewById<TextView>(R.id.transaction_secondary_status) }
    private val inputsLabel by lazy { containerView.findViewById<TextView>(R.id.input_addresses_label) }
    private val inputsContainer by lazy { containerView.findViewById<View>(R.id.inputs_container) }
    private val inputsContainerWrapper by lazy { containerView.findViewById<View>(R.id.inputs_container_content) }
    private val inputsAddressesContainer by lazy {
        containerView.findViewById<ViewGroup>(R.id.transaction_input_addresses_container)
    }
    private val outputsLabel by lazy { containerView.findViewById<TextView>(R.id.output_addresses_label) }
    private val outputsContainer by lazy { containerView.findViewById<View>(R.id.outputs_container) }
    private val outputsContainerWrapper by lazy { containerView.findViewById<View>(R.id.outputs_container_content) }
    private val outputsAddressesContainer by lazy {
        containerView.findViewById<ViewGroup>(R.id.transaction_output_addresses_container)
    }
    private val feeRow by lazy { containerView.findViewById<View>(R.id.fee_container) }
    private val paymentMemo by lazy { containerView.findViewById<TextView>(R.id.payment_memo) }
    private val paymentMemoContainer by lazy { containerView.findViewById<View>(R.id.payment_memo_container) }
    private val payeeSecuredByContainer by lazy { containerView.findViewById<View>(R.id.payee_verified_by_container) }
    private val payeeSecuredBy by lazy { containerView.findViewById<TextView>(R.id.payee_secured_by) }
    private val sendToUserContainer by lazy { containerView.findViewById<ConstraintLayout>(R.id.user_container) }
<<<<<<< HEAD
    private val userLabel by lazy { containerView.findViewById<TextView>(R.id.user_label) }
    private val userAvatar by lazy { containerView.findViewById<ImageView>(R.id.avatar) }
    private val userDisplayName by lazy { containerView.findViewById<TextView>(R.id.displayname) }
=======
    private val userContainer by lazy { containerView.findViewById<View>(R.id.user_container) }
    private val userLabel by lazy { containerView.findViewById<TextView>(R.id.user_label) }
    private val userAvatar by lazy { containerView.findViewById<ImageView>(R.id.avatar) }
    private val userDisplayName by lazy { containerView.findViewById<TextView>(R.id.displayname) }
    private val wallet = WalletApplication.getInstance().wallet
    private lateinit var transaction: Transaction
>>>>>>> 0562d359

    private fun updateStatus() {
        val primaryStatus = TransactionUtil.getTransactionTypeName(transaction, wallet)
        val secondaryStatus = TransactionUtil.getReceivedStatusString(transaction, wallet)
        val errorStatus = TransactionUtil.getErrorName(transaction)
        var primaryStatusStr = if (transaction.type != Transaction.Type.TRANSACTION_NORMAL || transaction.isCoinBase) {
            ctx.getString(primaryStatus)
        } else {
            ""
        }
        var secondaryStatusStr = if (secondaryStatus != -1) {
            ctx.getString(secondaryStatus)
        } else {
            ""
        }
        val errorStatusStr = if (errorStatus != -1) {
            ctx.getString(errorStatus)
        } else {
            ""
        }

        // handle sending
        if (TransactionUtil.isSending(transaction, wallet)) {
            primaryStatusStr = ctx.getString(R.string.transaction_row_status_sending)
            secondaryStatusStr = ""
        }

        // transaction status
        if (errorStatusStr.isNotEmpty()) {
            //set colors to red
            val errorColor = ContextCompat.getColor(ctx, R.color.fg_error)
            primaryStatusTxt.setTextColor(errorColor)
            secondaryStatusTxt.setTextColor(errorColor)
            primaryStatusTxt.text = ctx.getString(R.string.transaction_row_status_error_sending)
            secondaryStatusTxt.text = errorStatusStr
        } else {
            if (primaryStatusStr.isNotEmpty()) {
                primaryStatusTxt.text = primaryStatusStr
            } else {
                primaryStatusTxt.visibility = View.GONE
            }
            if (secondaryStatusStr.isNotEmpty()) {
                secondaryStatusTxt.text = secondaryStatusStr
            } else {
                secondaryStatusTxt.visibility = View.GONE
            }
        }
    }

    fun bind(tx: Transaction, payeeName: String? = null, payeeSecuredBy: String? = null) {
        val noCodeFormat = WalletApplication.getInstance().configuration.format.noCode()
        this.transaction = tx

        if (payeeName != null) {
            this.paymentMemo.text = payeeName
            this.paymentMemoContainer.visibility = View.VISIBLE
            this.payeeSecuredBy.text = payeeSecuredBy
            payeeSecuredByContainer.visibility = View.VISIBLE
            outputsContainer.visibility = View.GONE
            inputsContainer.visibility = View.GONE
            statusContainer.visibility = View.GONE
            this.paymentMemoContainer.setOnClickListener {
                outputsContainer.visibility = if (outputsContainer.visibility == View.VISIBLE) View.GONE else View.VISIBLE
                inputsContainer.visibility = outputsContainer.visibility
            }
        }

        updateStatus()

        //Address List
        val inputAddresses: List<Address>
        val outputAddresses: List<Address>

        if (tx.isOutgoing()) {
            inputAddresses = WalletUtils.getFromAddressOfSent(tx, wallet)
            outputAddresses = if (tx.isEntirelySelf) {
                inputsLabel.setText(R.string.transaction_details_moved_from)
                outputsLabel.setText(R.string.transaction_details_moved_internally_to)
                tx.allOutputAddresses
            } else {
                outputsLabel.setText(R.string.transaction_details_sent_to)
                WalletUtils.getToAddressOfSent(tx, wallet)
            }
        } else {
            inputAddresses = arrayListOf()
            outputAddresses = WalletUtils.getToAddressOfReceived(tx, wallet)
            outputsLabel.setText(R.string.transaction_details_received_at)
        }

        val inflater = LayoutInflater.from(containerView.context)
        inputsContainerWrapper.visibility = if (inputAddresses.isEmpty()) View.GONE else View.VISIBLE
        inputAddresses.forEach {
            val addressView = inflater.inflate(R.layout.transaction_result_address_row,
                    inputsAddressesContainer, false) as TextView
            addressView.text = it.toBase58()
            inputsAddressesContainer.addView(addressView)
        }
        outputsContainerWrapper.visibility = if (outputAddresses.isEmpty()) View.GONE else View.VISIBLE
        outputAddresses.forEach {
            val addressView = inflater.inflate(R.layout.transaction_result_address_row,
                    outputsAddressesContainer, false) as TextView
            addressView.text = it.toBase58()
            outputsAddressesContainer.addView(addressView)
        }

        dashAmount.setFormat(noCodeFormat)
        dashAmount.setApplyMarkup(false)

        //For displaying purposes only
        if (tx.value!!.isNegative) {
            dashAmount.setAmount(tx.value!!.negate())
        } else {
            dashAmount.setAmount(tx.value)
        }

        transactionFee.setFormat(noCodeFormat)
        transactionFee.setApplyMarkup(false)
        transactionFee.setAmount(tx.fee)

        date.text = WalletUtils.formatDate(tx.updateTime.time)

        val exchangeRate = tx.exchangeRate
        if (exchangeRate != null) {
            fiatValue.setFiatAmount(tx.value, exchangeRate, Constants.LOCAL_FORMAT,
                    exchangeRate.fiat?.currencySymbol)
        } else {
            fiatValue.setText(R.string.transaction_row_rate_not_available)
        }

        // handle dashpay

        if (profile != null) {
            sendToUserContainer.visibility = View.VISIBLE
            inputsContainer.visibility = View.GONE
            outputsContainer.visibility = View.GONE
            userLabel.text = ctx.getString(if (tx.getValue(wallet).isNegative) R.string.transaction_details_sent_to else R.string.transaction_details_received_from)

            userDisplayName.text = if (profile.displayName.isNotEmpty())
                profile.displayName
            else
                profile.username

            ProfilePictureDisplay.display(userAvatar, profile)

            userContainer.setOnClickListener {
                ctx.startActivity(DashPayUserActivity.createIntent(ctx, profile))
            }
        } else {
            sendToUserContainer.visibility = View.GONE
        }

<<<<<<< HEAD
        // handle dashpay

        if (profile != null) {
            sendToUserContainer.visibility = View.VISIBLE
            inputsContainer.visibility = View.GONE
            outputsContainer.visibility = View.GONE
            userLabel.text = ctx.getString(if (tx.getValue(wallet).isNegative) R.string.transaction_details_sent_to else R.string.transaction_details_received_from)

            userDisplayName.text = if (profile.displayName.isNotEmpty())
                profile.displayName
            else
                profile.username

            val defaultAvatar = UserAvatarPlaceholderDrawable.getDrawable(ctx!!, profile.username[0])

            if (profile.avatarUrl.isNotEmpty()) {
                Glide.with(userAvatar).load(profile.avatarUrl).circleCrop()
                        .placeholder(defaultAvatar).into(userAvatar)
            } else {
                userAvatar.background = defaultAvatar
            }
        } else {
            sendToUserContainer.visibility = View.GONE
        }

        setTransactionDirection(tx)
=======
        setTransactionDirection()
>>>>>>> 0562d359
    }

    override fun onConfidenceChanged(confidence: TransactionConfidence?, reason: TransactionConfidence.Listener.ChangeReason?) {
        updateStatus()
        setTransactionDirection()
    }

    private fun setTransactionDirection() {
        val dashAmountTextColor: Int
        if (transaction.isOutgoing()) {
            if (!TransactionUtil.isSending(transaction, wallet) && txResult) {
                transactionTitle.text = ctx.getText(R.string.transaction_details_amount_sent_successfully)
            } else {
                transactionTitle.text = ctx.getText(R.string.transaction_details_amount_sent)
            }
            transactionAmountSignal.text = "-"
            dashAmountTextColor = ContextCompat.getColor(ctx, android.R.color.black)
        } else {
            transactionTitle.text = ctx.getText(R.string.transaction_details_amount_received)
            transactionAmountSignal.text = "+"
            dashAmountTextColor = ContextCompat.getColor(ctx, R.color.colorPrimary)
        }
        if (!txResult) {
            if (transaction.isOutgoing()) {
                checkIcon.setImageResource(R.drawable.ic_transaction_sent)
            } else {
                checkIcon.setImageResource(R.drawable.ic_transaction_received)
            }
        }

        feeRow.visibility = if (transaction.fee != null && transaction.fee.isPositive) View.VISIBLE else View.GONE

        transactionAmountSignal.setTextColor(dashAmountTextColor)
        dashAmountSymbol.setColorFilter(dashAmountTextColor)
        dashAmount.setTextColor(dashAmountTextColor)

        checkIcon.visibility = View.VISIBLE
        transactionAmountSignal.visibility = View.VISIBLE
    }

}<|MERGE_RESOLUTION|>--- conflicted
+++ resolved
@@ -23,14 +23,10 @@
 import android.widget.TextView
 import androidx.constraintlayout.widget.ConstraintLayout
 import androidx.core.content.ContextCompat
-import com.bumptech.glide.Glide
 import de.schildbach.wallet.Constants
 import de.schildbach.wallet.WalletApplication
 import de.schildbach.wallet.data.DashPayProfile
-<<<<<<< HEAD
-=======
 import de.schildbach.wallet.ui.dashpay.utils.ProfilePictureDisplay
->>>>>>> 0562d359
 import de.schildbach.wallet.util.*
 import de.schildbach.wallet_test.R
 import org.bitcoinj.core.Address
@@ -41,12 +37,8 @@
 /**
  * @author Samuel Barbosa
  */
-<<<<<<< HEAD
-class TransactionResultViewBinder(private val containerView: View, private val profile: DashPayProfile?) {
-=======
 class TransactionResultViewBinder(private val containerView: View, private val profile: DashPayProfile?, private val txResult: Boolean) :
         TransactionConfidence.Listener {
->>>>>>> 0562d359
 
     private val ctx by lazy { containerView.context }
     private val checkIcon by lazy { containerView.findViewById<ImageView>(R.id.check_icon) }
@@ -78,18 +70,12 @@
     private val payeeSecuredByContainer by lazy { containerView.findViewById<View>(R.id.payee_verified_by_container) }
     private val payeeSecuredBy by lazy { containerView.findViewById<TextView>(R.id.payee_secured_by) }
     private val sendToUserContainer by lazy { containerView.findViewById<ConstraintLayout>(R.id.user_container) }
-<<<<<<< HEAD
-    private val userLabel by lazy { containerView.findViewById<TextView>(R.id.user_label) }
-    private val userAvatar by lazy { containerView.findViewById<ImageView>(R.id.avatar) }
-    private val userDisplayName by lazy { containerView.findViewById<TextView>(R.id.displayname) }
-=======
     private val userContainer by lazy { containerView.findViewById<View>(R.id.user_container) }
     private val userLabel by lazy { containerView.findViewById<TextView>(R.id.user_label) }
     private val userAvatar by lazy { containerView.findViewById<ImageView>(R.id.avatar) }
     private val userDisplayName by lazy { containerView.findViewById<TextView>(R.id.displayname) }
     private val wallet = WalletApplication.getInstance().wallet
     private lateinit var transaction: Transaction
->>>>>>> 0562d359
 
     private fun updateStatus() {
         val primaryStatus = TransactionUtil.getTransactionTypeName(transaction, wallet)
@@ -241,36 +227,7 @@
             sendToUserContainer.visibility = View.GONE
         }
 
-<<<<<<< HEAD
-        // handle dashpay
-
-        if (profile != null) {
-            sendToUserContainer.visibility = View.VISIBLE
-            inputsContainer.visibility = View.GONE
-            outputsContainer.visibility = View.GONE
-            userLabel.text = ctx.getString(if (tx.getValue(wallet).isNegative) R.string.transaction_details_sent_to else R.string.transaction_details_received_from)
-
-            userDisplayName.text = if (profile.displayName.isNotEmpty())
-                profile.displayName
-            else
-                profile.username
-
-            val defaultAvatar = UserAvatarPlaceholderDrawable.getDrawable(ctx!!, profile.username[0])
-
-            if (profile.avatarUrl.isNotEmpty()) {
-                Glide.with(userAvatar).load(profile.avatarUrl).circleCrop()
-                        .placeholder(defaultAvatar).into(userAvatar)
-            } else {
-                userAvatar.background = defaultAvatar
-            }
-        } else {
-            sendToUserContainer.visibility = View.GONE
-        }
-
-        setTransactionDirection(tx)
-=======
         setTransactionDirection()
->>>>>>> 0562d359
     }
 
     override fun onConfidenceChanged(confidence: TransactionConfidence?, reason: TransactionConfidence.Listener.ChangeReason?) {
