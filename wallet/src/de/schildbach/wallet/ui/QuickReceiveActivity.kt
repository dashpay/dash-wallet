--- conflicted
+++ resolved
@@ -55,37 +55,5 @@
                     .replace(R.id.container, PaymentsReceiveFragment.newInstance(false))
                     .commitNow()
         }
-<<<<<<< HEAD
-
-        val toolbar = findViewById<Toolbar>(R.id.toolbar)
-        setSupportActionBar(toolbar)
-        val actionBar = supportActionBar
-        actionBar?.apply {
-            setDisplayHomeAsUpEnabled(true)
-            setDisplayShowHomeEnabled(true)
-        }
-
-        setTitle(R.string.receive_title)
-    }
-
-    override fun onCreateOptionsMenu(menu: Menu?): Boolean {
-        menuInflater.inflate(R.menu.close_button_options, menu)
-        return super.onCreateOptionsMenu(menu)
-    }
-
-    override fun onOptionsItemSelected(item: MenuItem): Boolean {
-        when (item.itemId) {
-            R.id.option_close -> {
-                finish()
-                return true
-            }
-            android.R.id.home -> {
-                finish()
-                return true
-            }
-        }
-        return super.onOptionsItemSelected(item)
-=======
->>>>>>> cc2bf09f
     }
 }