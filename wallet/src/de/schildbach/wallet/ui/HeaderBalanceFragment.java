--- conflicted
+++ resolved
@@ -39,11 +39,13 @@
 import org.bitcoinj.utils.Fiat;
 import org.dash.wallet.common.Configuration;
 import org.dash.wallet.common.services.analytics.AnalyticsConstants;
+import org.dash.wallet.common.services.analytics.AnalyticsService;
 import org.dash.wallet.common.services.analytics.FirebaseAnalyticsServiceImpl;
 import org.dash.wallet.common.ui.CurrencyTextView;
 import org.dash.wallet.common.util.GenericUtils;
 
 import javax.annotation.Nullable;
+import javax.inject.Inject;
 
 import dagger.hilt.android.AndroidEntryPoint;
 import de.schildbach.wallet.AppDatabase;
@@ -63,13 +65,6 @@
     private WalletApplication application;
     private AbstractBindServiceActivity activity;
     private Configuration config;
-<<<<<<< HEAD
-=======
-    private Wallet wallet;
-    private LoaderManager loaderManager;
-    private final FirebaseAnalyticsServiceImpl analytics
-            = FirebaseAnalyticsServiceImpl.Companion.getInstance();
->>>>>>> b3c6b4ca
 
     private Boolean hideBalance;
     private View showBalanceButton;
@@ -91,6 +86,8 @@
 
     @Nullable
     private ExchangeRate exchangeRate = null;
+    @Inject
+    AnalyticsService analytics;
 
     @Override
     public void onAttach(final Activity activity) {
