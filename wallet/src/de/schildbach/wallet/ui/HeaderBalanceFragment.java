--- conflicted
+++ resolved
@@ -212,11 +212,7 @@
 
         if (username != null) {
             // Update notification count by requesting an update of the DashPayState
-<<<<<<< HEAD
-            dashPayViewModel.getNotificationCount(config.getLastSeenNotificationTime());
-=======
             dashPayViewModel.getNotificationCount();
->>>>>>> 091ad8a2
             dashPayViewModel.updateDashPayState();
         }
         if (config.getHideBalance()) {
