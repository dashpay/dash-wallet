/*
 * Copyright 2019 Dash Core Group
 *
 * Licensed under the Apache License, Version 2.0 (the "License");
 * you may not use this file except in compliance with the License.
 * You may obtain a copy of the License at
 *
 *    http://www.apache.org/licenses/LICENSE-2.0
 *
 * Unless required by applicable law or agreed to in writing, software
 * distributed under the License is distributed on an "AS IS" BASIS,
 * WITHOUT WARRANTIES OR CONDITIONS OF ANY KIND, either express or implied.
 * See the License for the specific language governing permissions and
 * limitations under the License.
 */

package de.schildbach.wallet.ui

import android.content.Intent
import android.os.Bundle
import android.view.MenuItem
import androidx.appcompat.widget.Toolbar
import androidx.core.os.bundleOf
import de.schildbach.wallet.WalletApplication
import de.schildbach.wallet.ui.explore.ExploreActivity
import de.schildbach.wallet_test.R
import kotlinx.android.synthetic.main.activity_more.*
import org.dash.wallet.common.Constants.REQUEST_CODE_BUY_SELL
import org.dash.wallet.common.Constants.RESULT_CODE_GO_HOME
import org.dash.wallet.common.services.analytics.AnalyticsConstants
import org.dash.wallet.common.services.analytics.FirebaseAnalyticsServiceImpl


class MoreActivity : GlobalFooterActivity() {

    override fun onCreate(savedInstanceState: Bundle?) {
        super.onCreate(savedInstanceState)

        if (walletApplication.wallet == null) {
            finish()
            return
        }

        setContentViewWithFooter(R.layout.activity_more)
        activateMoreButton()

        val toolbar = findViewById<Toolbar>(R.id.toolbar)
        setSupportActionBar(toolbar)
        val actionBar = supportActionBar
        actionBar?.apply {
            setDisplayHomeAsUpEnabled(true)
            setDisplayShowHomeEnabled(true)
        }

        setTitle(R.string.more_title)

        buy_and_sell.setOnClickListener {
            startBuyAndSellActivity()
        }
        security.setOnClickListener {
            startActivity(Intent(this, SecurityActivity::class.java))
        }
        settings.setOnClickListener {
            startActivity(Intent(this, SettingsActivity::class.java))
        }
        tools.setOnClickListener {
            startActivity(Intent(this, ToolsActivity::class.java))
        }
        contact_support.setOnClickListener {
            alertDialog = ReportIssueDialogBuilder.createReportIssueDialog(this,
                    WalletApplication.getInstance()).buildAlertDialog()
            alertDialog.show()
        }
        explore.setOnClickListener {
            startActivity(Intent(this, ExploreActivity::class.java))
        }
    }

    override fun startActivity(intent: Intent) {
        super.startActivity(intent)
        overridePendingTransition(R.anim.slide_in_right, R.anim.activity_stay)
    }

    private fun startBuyAndSellActivity() {
        analytics.logEvent(AnalyticsConstants.Liquid.BUY_SELL_MORE, bundleOf())
<<<<<<< HEAD
        startActivityForResult(BuyAndSellIntegrationsActivity.createIntent(this), REQUEST_CODE_BUY_SELL);
=======
        startActivityForResult(BuyAndSellLiquidUpholdActivity.createIntent(this), REQUEST_CODE_BUY_SELL)
>>>>>>> 9c34b81f
    }

    override fun onOptionsItemSelected(item: MenuItem): Boolean {
        when (item.itemId) {
            android.R.id.home -> {
                onBackPressed()
                return true
            }
        }
        return super.onOptionsItemSelected(item)
    }

    override fun onActivityResult(requestCode: Int, resultCode: Int, data: Intent?) {
        super.onActivityResult(requestCode, resultCode, data)
        if (resultCode == RESULT_CODE_GO_HOME) {
            onBackPressed()
        }
    }
}<|MERGE_RESOLUTION|>--- conflicted
+++ resolved
@@ -83,11 +83,7 @@
 
     private fun startBuyAndSellActivity() {
         analytics.logEvent(AnalyticsConstants.Liquid.BUY_SELL_MORE, bundleOf())
-<<<<<<< HEAD
-        startActivityForResult(BuyAndSellIntegrationsActivity.createIntent(this), REQUEST_CODE_BUY_SELL);
-=======
-        startActivityForResult(BuyAndSellLiquidUpholdActivity.createIntent(this), REQUEST_CODE_BUY_SELL)
->>>>>>> 9c34b81f
+        startActivityForResult(BuyAndSellIntegrationsActivity.createIntent(this), REQUEST_CODE_BUY_SELL)
     }
 
     override fun onOptionsItemSelected(item: MenuItem): Boolean {
