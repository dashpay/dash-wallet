/*
 * Copyright 2019 Dash Core Group
 *
 * Licensed under the Apache License, Version 2.0 (the "License");
 * you may not use this file except in compliance with the License.
 * You may obtain a copy of the License at
 *
 *    http://www.apache.org/licenses/LICENSE-2.0
 *
 * Unless required by applicable law or agreed to in writing, software
 * distributed under the License is distributed on an "AS IS" BASIS,
 * WITHOUT WARRANTIES OR CONDITIONS OF ANY KIND, either express or implied.
 * See the License for the specific language governing permissions and
 * limitations under the License.
 */

package de.schildbach.wallet.ui

import android.content.Context
import android.content.Intent
import android.os.Bundle
import android.text.SpannableString
import android.text.SpannableStringBuilder
import android.text.style.ImageSpan
import android.view.MenuItem
import androidx.appcompat.widget.Toolbar
import androidx.core.content.res.ResourcesCompat
<<<<<<< HEAD
import androidx.lifecycle.Observer
import androidx.lifecycle.ViewModelProvider
=======
import androidx.lifecycle.ViewModelProviders
>>>>>>> 6686d291
import dagger.hilt.android.AndroidEntryPoint
import de.schildbach.wallet.Constants
import de.schildbach.wallet.WalletApplication
import de.schildbach.wallet.ui.send.ConfirmTransactionDialog
import de.schildbach.wallet.ui.send.EnterAmountSharedViewModel
import de.schildbach.wallet_test.R
import org.bitcoinj.core.Coin
import org.bitcoinj.utils.MonetaryFormat
import org.dash.wallet.common.InteractionAwareActivity
import org.dash.wallet.common.util.GenericUtils
import org.dash.wallet.integration.uphold.data.RequirementsCheckResult
import org.dash.wallet.integration.uphold.data.UpholdConstants
import org.dash.wallet.integration.uphold.data.UpholdTransaction
import org.dash.wallet.integration.uphold.ui.UpholdWithdrawalHelper
import org.dash.wallet.integration.uphold.ui.UpholdWithdrawalHelper.OnTransferListener
import org.dash.wallet.common.util.openCustomTab
import java.math.BigDecimal

@AndroidEntryPoint
class UpholdTransferActivity : InteractionAwareActivity() {

    companion object {

        private const val EXTRA_MAX_AMOUNT = "extra_max_amount"
        private const val EXTRA_TITLE = "extra_title"
        private const val EXTRA_MESSAGE = "extra_message"

        fun createIntent(context: Context, title: String, message: CharSequence, maxAmount: String): Intent {
            val intent = Intent(context, UpholdTransferActivity::class.java)
            intent.putExtra(EXTRA_TITLE, title)
            intent.putExtra(EXTRA_MESSAGE, message)
            intent.putExtra(EXTRA_MAX_AMOUNT, maxAmount)
            return intent
        }
    }

    private lateinit var enterAmountSharedViewModel: EnterAmountSharedViewModel
    private lateinit var balance: Coin
    private lateinit var withdrawalDialog: UpholdWithdrawalHelper

    override fun onCreate(savedInstanceState: Bundle?) {
        super.onCreate(savedInstanceState)
        setContentView(R.layout.activity_uphold_tranfser)

        if (savedInstanceState == null) {
            supportFragmentManager.beginTransaction()
                    .replace(R.id.container, EnterAmountFragment.newInstance(Coin.ZERO))
                    .commitNow()
        }

        val toolbar = findViewById<Toolbar>(R.id.toolbar)
        setSupportActionBar(toolbar)
        val actionBar = supportActionBar
        actionBar?.apply {
            setDisplayHomeAsUpEnabled(true)
            setDisplayShowHomeEnabled(true)
        }

        title = intent.getStringExtra(EXTRA_TITLE)

        enterAmountSharedViewModel = ViewModelProvider(this).get(EnterAmountSharedViewModel::class.java)
        enterAmountSharedViewModel.buttonTextData.call(R.string.uphold_transfer)

        val balanceStr = intent.getStringExtra(EXTRA_MAX_AMOUNT)
        balance = Coin.parseCoin(balanceStr)

        val drawableDash = ResourcesCompat.getDrawable(resources, R.drawable.ic_dash_d_black, null)
        drawableDash!!.setBounds(0, 0, 38, 38)
        val dashSymbol = ImageSpan(drawableDash, ImageSpan.ALIGN_BASELINE)
        val builder = SpannableStringBuilder()
        builder.appendLine(intent.getStringExtra(EXTRA_MESSAGE))
        builder.append("  ")
        builder.setSpan(dashSymbol, builder.length - 2, builder.length - 1, 0)
        val dashFormat = MonetaryFormat().noCode().minDecimals(6).optionalDecimals()
        builder.append(dashFormat.format(balance))
        builder.append("  ")
        builder.append(getText(R.string.enter_amount_available))

        enterAmountSharedViewModel.messageTextStringData.value = SpannableString.valueOf(builder)
        enterAmountSharedViewModel.buttonClickEvent.observe(this) {
            UpholdWithdrawalHelper.requirementsSatisfied(this) { result ->
                when (result) {
                    RequirementsCheckResult.Satisfied -> {
                        val dashAmount = enterAmountSharedViewModel.dashAmount
                        showPaymentConfirmation(dashAmount)
                    }
                    RequirementsCheckResult.Resolve -> {
                        this.openCustomTab(UpholdConstants.PROFILE_URL)
                        super.turnOffAutoLogout()
                    }
                    else -> {}
                }
            }
        }
        enterAmountSharedViewModel.maxButtonVisibleData.value = true
        enterAmountSharedViewModel.maxButtonClickEvent.observe(this) {
            enterAmountSharedViewModel.applyMaxAmountEvent.setValue(balance)
        }
        enterAmountSharedViewModel.dashAmountData.observe(this) {
            enterAmountSharedViewModel.buttonEnabledData.setValue(it.isPositive)
<<<<<<< HEAD
        })
        val confirmTransactionSharedViewModel = ViewModelProvider(this).get(ConfirmTransactionDialog.SharedViewModel::class.java)
        confirmTransactionSharedViewModel.clickConfirmButtonEvent.observe(this, Observer {
=======
        }
        val confirmTransactionSharedViewModel: SingleActionSharedViewModel = ViewModelProviders.of(this).get(SingleActionSharedViewModel::class.java)
        confirmTransactionSharedViewModel.clickConfirmButtonEvent.observe(this) {
>>>>>>> 6686d291
            withdrawalDialog.commitTransaction(this)
        }
    }

    private fun showPaymentConfirmation(amount: Coin) {

        val application = application as WalletApplication
        val receiveAddress = application.wallet!!.freshReceiveAddress()

        withdrawalDialog = UpholdWithdrawalHelper(BigDecimal(balance.toPlainString()), object : OnTransferListener {
            override fun onConfirm(transaction: UpholdTransaction) {
                val address: String = receiveAddress.toBase58()
                val amountStr = transaction.origin.base.toPlainString()

                // if the exchange rate is not available, then show "Not Available"
                val fiatAmount = enterAmountSharedViewModel.exchangeRate?.coinToFiat(amount)
                val amountFiat = if (fiatAmount != null) Constants.LOCAL_FORMAT.format(fiatAmount).toString() else getString(R.string.transaction_row_rate_not_available)
                val fiatSymbol = if (fiatAmount != null) GenericUtils.currencySymbol(fiatAmount.currencyCode) else ""

                val fee = transaction.origin.fee.toPlainString()
                val total = transaction.origin.amount.toPlainString()
                val dialog = ConfirmTransactionDialog.createDialog(address, amountStr, amountFiat, fiatSymbol, fee, total, getString(R.string.uphold_transfer))
                dialog.show(supportFragmentManager, "ConfirmTransactionDialog")
            }

            override fun onTransfer() {
                finish()
            }

        })
        withdrawalDialog.transfer(this, receiveAddress.toBase58(), BigDecimal(amount.toPlainString()), false)
    }

    override fun onOptionsItemSelected(item: MenuItem): Boolean {
        when (item.itemId) {
            android.R.id.home -> {
                onBackPressed()
                return true
            }
        }

        return super.onOptionsItemSelected(item)
    }
}<|MERGE_RESOLUTION|>--- conflicted
+++ resolved
@@ -25,12 +25,7 @@
 import android.view.MenuItem
 import androidx.appcompat.widget.Toolbar
 import androidx.core.content.res.ResourcesCompat
-<<<<<<< HEAD
-import androidx.lifecycle.Observer
 import androidx.lifecycle.ViewModelProvider
-=======
-import androidx.lifecycle.ViewModelProviders
->>>>>>> 6686d291
 import dagger.hilt.android.AndroidEntryPoint
 import de.schildbach.wallet.Constants
 import de.schildbach.wallet.WalletApplication
@@ -131,15 +126,9 @@
         }
         enterAmountSharedViewModel.dashAmountData.observe(this) {
             enterAmountSharedViewModel.buttonEnabledData.setValue(it.isPositive)
-<<<<<<< HEAD
-        })
+        }
         val confirmTransactionSharedViewModel = ViewModelProvider(this).get(ConfirmTransactionDialog.SharedViewModel::class.java)
-        confirmTransactionSharedViewModel.clickConfirmButtonEvent.observe(this, Observer {
-=======
-        }
-        val confirmTransactionSharedViewModel: SingleActionSharedViewModel = ViewModelProviders.of(this).get(SingleActionSharedViewModel::class.java)
         confirmTransactionSharedViewModel.clickConfirmButtonEvent.observe(this) {
->>>>>>> 6686d291
             withdrawalDialog.commitTransaction(this)
         }
     }
