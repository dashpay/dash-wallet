--- conflicted
+++ resolved
@@ -29,13 +29,12 @@
 import dagger.hilt.android.AndroidEntryPoint
 import de.schildbach.wallet.Constants
 import de.schildbach.wallet.WalletApplication
-import org.dash.wallet.common.ui.ConfirmTransactionDialog
+import de.schildbach.wallet.ui.send.ConfirmTransactionDialog
 import de.schildbach.wallet.ui.send.EnterAmountSharedViewModel
 import de.schildbach.wallet_test.R
 import org.bitcoinj.core.Coin
 import org.bitcoinj.utils.MonetaryFormat
 import org.dash.wallet.common.InteractionAwareActivity
-import org.dash.wallet.common.ui.SingleActionSharedViewModel
 import org.dash.wallet.common.util.GenericUtils
 import org.dash.wallet.integration.uphold.data.RequirementsCheckResult
 import org.dash.wallet.integration.uphold.data.UpholdConstants
@@ -127,16 +126,9 @@
         }
         enterAmountSharedViewModel.dashAmountData.observe(this) {
             enterAmountSharedViewModel.buttonEnabledData.setValue(it.isPositive)
-<<<<<<< HEAD
-        })
-        val confirmTransactionSharedViewModel: SingleActionSharedViewModel = ViewModelProviders.of(this).get(
-            SingleActionSharedViewModel::class.java)
-        confirmTransactionSharedViewModel.clickConfirmButtonEvent.observe(this, Observer {
-=======
         }
         val confirmTransactionSharedViewModel: SingleActionSharedViewModel = ViewModelProviders.of(this).get(SingleActionSharedViewModel::class.java)
         confirmTransactionSharedViewModel.clickConfirmButtonEvent.observe(this) {
->>>>>>> 027402af
             withdrawalDialog.commitTransaction(this)
         }
     }
