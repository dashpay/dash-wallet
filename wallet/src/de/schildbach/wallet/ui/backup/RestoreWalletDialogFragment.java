--- conflicted
+++ resolved
@@ -243,10 +243,6 @@
 
                 if (WalletUtils.isUnencryptedStream(contentResolver.openInputStream(backupUri))) {
                     RestoreFromFileHelper.restoreWalletFromProtobuf(activity,
-<<<<<<< HEAD
-                            this.getActivity(), this.getActivity(),
-=======
->>>>>>> 4aca9b04
                             backupUri, contentResolver.openInputStream(backupUri),
                             application.getWalletExtensions(), listener);
                 } else if (WalletUtils.isKeysStream(contentResolver.openInputStream(backupUri))) {
