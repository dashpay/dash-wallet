--- conflicted
+++ resolved
@@ -21,17 +21,6 @@
 import java.time.LocalDate
 
 open class HistoryRowView(
-<<<<<<< HEAD
-    val localDate: LocalDate = LocalDate.now()
-) {
-    override fun equals(other: Any?): Boolean {
-        return other is HistoryRowView &&
-                other.localDate == localDate
-    }
-
-    override fun hashCode(): Int {
-        return localDate.hashCode()
-=======
     open val title: ResourceString? = null,
     val localDate: LocalDate? = null
 ) {
@@ -43,6 +32,5 @@
         var result = title?.hashCode() ?: 0
         result = 31 * result + (localDate?.hashCode() ?: 0)
         return result
->>>>>>> 7c9f39e0
     }
 }