--- conflicted
+++ resolved
@@ -23,26 +23,22 @@
 import androidx.annotation.VisibleForTesting
 import androidx.lifecycle.*
 import dagger.hilt.android.lifecycle.HiltViewModel
-import de.schildbach.wallet.AppDatabase
 import de.schildbach.wallet.Constants
-<<<<<<< HEAD
 import de.schildbach.wallet.WalletApplication
 import de.schildbach.wallet.data.*
-import org.dash.wallet.common.data.BlockchainState
+import de.schildbach.wallet.database.AppDatabase
+import de.schildbach.wallet.database.dao.BlockchainIdentityDataDao
+import de.schildbach.wallet.database.entity.BlockchainIdentityData
+import de.schildbach.wallet.database.entity.DashPayProfile
 import de.schildbach.wallet.livedata.Resource
 import de.schildbach.wallet.livedata.SeriousErrorLiveData
 import de.schildbach.wallet.livedata.Status
 import de.schildbach.wallet.security.BiometricHelper
 import de.schildbach.wallet.service.platform.PlatformSyncService
-import de.schildbach.wallet.transactions.TxDirection
 import de.schildbach.wallet.transactions.TxDirectionFilter
 import de.schildbach.wallet.ui.dashpay.*
 import de.schildbach.wallet.ui.dashpay.work.SendContactRequestOperation
-=======
-import de.schildbach.wallet.security.BiometricHelper
-import de.schildbach.wallet.transactions.TxDirectionFilter
 import de.schildbach.wallet.transactions.TxFilterType
->>>>>>> 7c9f39e0
 import de.schildbach.wallet.ui.transactions.TransactionRowView
 import kotlinx.coroutines.*
 import kotlinx.coroutines.flow.*
@@ -53,28 +49,20 @@
 import org.bitcoinj.utils.MonetaryFormat
 import org.dash.wallet.common.Configuration
 import org.dash.wallet.common.WalletDataProvider
-<<<<<<< HEAD
-import org.dash.wallet.common.data.ExchangeRate
 import org.dash.wallet.common.data.SingleLiveEvent
-=======
 import org.dash.wallet.common.data.PresentableTxMetadata
 import org.dash.wallet.common.data.ServiceName
 import org.dash.wallet.common.data.entity.BlockchainState
 import org.dash.wallet.common.data.entity.ExchangeRate
->>>>>>> 7c9f39e0
 import org.dash.wallet.common.services.BlockchainStateProvider
 import org.dash.wallet.common.services.ExchangeRatesProvider
 import org.dash.wallet.common.services.TransactionMetadataProvider
 import org.dash.wallet.common.services.analytics.AnalyticsConstants
 import org.dash.wallet.common.services.analytics.AnalyticsService
-<<<<<<< HEAD
 import org.dash.wallet.common.services.analytics.AnalyticsTimer
 import org.slf4j.LoggerFactory
-import org.dash.wallet.common.transactions.TransactionUtils
-import org.dash.wallet.common.transactions.filters.TransactionFilter
-=======
+import org.dash.wallet.common.transactions.TransactionUtils.isEntirelySelf
 import org.dash.wallet.common.transactions.TransactionWrapper
->>>>>>> 7c9f39e0
 import org.dash.wallet.common.transactions.TransactionWrapperComparator
 import org.dash.wallet.integrations.crowdnode.transactions.FullCrowdNodeSignUpTxSet
 import java.util.HashMap
@@ -218,15 +206,6 @@
 
         _transactionsDirection
             .flatMapLatest { direction ->
-<<<<<<< HEAD
-                metadataProvider.observeAllMemos()
-                    .flatMapLatest { memos ->
-                        val filter = TxDirectionFilter(direction, walletData.wallet!!)
-                        refreshTransactions(filter, memos)
-                        walletData.observeWalletChanged()
-                            .debounce(THROTTLE_DURATION)
-                            .onEach { refreshTransactions(filter, memos) }
-=======
                 metadataProvider.observePresentableMetadata()
                     .flatMapLatest { metadata ->
                         val filter = TxDirectionFilter(direction, walletData.wallet!!)
@@ -234,7 +213,6 @@
                         walletData.observeWalletChanged()
                             .debounce(THROTTLE_DURATION)
                             .onEach { refreshTransactions(filter, metadata) }
->>>>>>> 7c9f39e0
                     }
             }
             .catch { analytics.logError(it, "is wallet null: ${walletData.wallet == null}") }
@@ -365,7 +343,6 @@
         config.unregisterOnSharedPreferenceChangeListener(listener)
     }
 
-<<<<<<< HEAD
     // DashPay
 
     fun reportContactRequestTime() {
@@ -425,10 +402,7 @@
         )
     }
 
-    private suspend fun refreshTransactions(filter: TransactionFilter, memos: Map<Sha256Hash, String>) {
-=======
-    private fun refreshTransactions(filter: TxDirectionFilter, metadata: Map<Sha256Hash, PresentableTxMetadata>) {
->>>>>>> 7c9f39e0
+    private suspend fun refreshTransactions(filter: TxDirectionFilter, metadata: Map<Sha256Hash, PresentableTxMetadata>) {
         walletData.wallet?.let { wallet ->
             val userIdentity = platformRepo.getBlockchainIdentity()
             val contactsByIdentity: HashMap<String, DashPayProfile> = hashMapOf()
@@ -443,18 +417,14 @@
 
             val transactionViews = walletData.wrapAllTransactions(
                 FullCrowdNodeSignUpTxSet(walletData.networkParameters, wallet)
-<<<<<<< HEAD
-            ).filter { it.transactions.any { tx -> filter.matches(tx) } }
+            ).filter { it.passesFilter(filter, metadata) }
              .sortedWith(TransactionWrapperComparator())
              .map {
                  var contact: DashPayProfile? = null
-                 var memo = ""
                  val tx = it.transactions.first()
-                 val isInternal = TransactionUtils.isEntirelySelf(tx, wallet)
+                 val isInternal = tx.isEntirelySelf(wallet)
 
                  if (it.transactions.size == 1) {
-                     memo = memos.getOrDefault(tx.txId, "")
-
                      if (!isInternal) {
                          val contactId = userIdentity?.getContactForTransaction(tx)
 
@@ -465,24 +435,14 @@
                  }
 
                  TransactionRowView.fromTransactionWrapper(
-                     it, memo,
+                     it,
                      walletData.transactionBag,
                      Constants.CONTEXT,
-                     contact
+                     contact,
+                     metadata[it.transactions.first().txId]
                  )
              }
-=======
-            ).filter { it.passesFilter(filter, metadata) }
-                .sortedWith(TransactionWrapperComparator())
-                .map {
-                    TransactionRowView.fromTransactionWrapper(
-                        it,
-                        walletData.transactionBag,
-                        Constants.CONTEXT,
-                        metadata[it.transactions.first().txId]
-                    )
-                }
->>>>>>> 7c9f39e0
+            
             _transactions.postValue(transactionViews)
         }
     }
