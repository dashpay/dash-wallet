/*
 * Copyright 2022 Dash Core Group.
 *
 * This program is free software: you can redistribute it and/or modify
 * it under the terms of the GNU General Public License as published by
 * the Free Software Foundation, either version 3 of the License, or
 * (at your option) any later version.
 *
 * This program is distributed in the hope that it will be useful,
 * but WITHOUT ANY WARRANTY; without even the implied warranty of
 * MERCHANTABILITY or FITNESS FOR A PARTICULAR PURPOSE.  See the
 * GNU General Public License for more details.
 *
 * You should have received a copy of the GNU General Public License
 * along with this program.  If not, see <http://www.gnu.org/licenses/>.
 */

package de.schildbach.wallet.ui.main

import android.os.LocaleList
import android.telephony.TelephonyManager
import androidx.annotation.VisibleForTesting
import androidx.lifecycle.LiveData
import androidx.lifecycle.MediatorLiveData
import androidx.lifecycle.MutableLiveData
import androidx.lifecycle.SavedStateHandle
import androidx.lifecycle.asLiveData
import androidx.lifecycle.liveData
import androidx.lifecycle.viewModelScope
import dagger.hilt.android.lifecycle.HiltViewModel
import de.schildbach.wallet.Constants
import de.schildbach.wallet.WalletApplication
import de.schildbach.wallet.data.CoinJoinConfig
import de.schildbach.wallet.data.UsernameSortOrderBy
import de.schildbach.wallet.database.dao.DashPayProfileDao
import de.schildbach.wallet.database.dao.InvitationsDao
import de.schildbach.wallet.database.dao.UserAlertDao
import de.schildbach.wallet.database.entity.BlockchainIdentityConfig
import de.schildbach.wallet.database.entity.BlockchainIdentityData
import de.schildbach.wallet.database.entity.DashPayProfile
import de.schildbach.wallet.livedata.Resource
import de.schildbach.wallet.livedata.SeriousErrorLiveData
import de.schildbach.wallet.livedata.Status
import de.schildbach.wallet.security.BiometricHelper
import de.schildbach.wallet.service.CoinJoinMode
import de.schildbach.wallet.service.CoinJoinService
import de.schildbach.wallet.service.MAX_ALLOWED_AHEAD_TIMESKEW
import de.schildbach.wallet.service.MAX_ALLOWED_BEHIND_TIMESKEW
import de.schildbach.wallet.service.MixingStatus
import de.schildbach.wallet.service.platform.PlatformService
import de.schildbach.wallet.service.platform.PlatformSyncService
import de.schildbach.wallet.transactions.TxDirectionFilter
import de.schildbach.wallet.transactions.TxFilterType
import de.schildbach.wallet.transactions.coinjoin.CoinJoinTxWrapperFactory
import de.schildbach.wallet.ui.dashpay.BaseProfileViewModel
import de.schildbach.wallet.ui.dashpay.NotificationCountLiveData
import de.schildbach.wallet.ui.dashpay.PlatformRepo
import de.schildbach.wallet.ui.dashpay.utils.DashPayConfig
import de.schildbach.wallet.ui.dashpay.work.SendContactRequestOperation
import de.schildbach.wallet.ui.transactions.TransactionRowView
import de.schildbach.wallet.util.getTimeSkew
import kotlinx.coroutines.CoroutineScope
import kotlinx.coroutines.Dispatchers
import kotlinx.coroutines.ExperimentalCoroutinesApi
import kotlinx.coroutines.FlowPreview
import kotlinx.coroutines.SupervisorJob
import kotlinx.coroutines.flow.Flow
import kotlinx.coroutines.flow.MutableStateFlow
import kotlinx.coroutines.flow.catch
import kotlinx.coroutines.flow.combine
import kotlinx.coroutines.flow.debounce
import kotlinx.coroutines.flow.distinctUntilChanged
import kotlinx.coroutines.flow.filterNotNull
import kotlinx.coroutines.flow.flatMapLatest
import kotlinx.coroutines.flow.launchIn
import kotlinx.coroutines.flow.onEach
import kotlinx.coroutines.launch
import org.bitcoinj.core.Coin
import org.bitcoinj.core.Sha256Hash
import org.bitcoinj.core.Transaction
import org.bitcoinj.utils.MonetaryFormat
import org.bitcoinj.wallet.Wallet
import org.bitcoinj.wallet.WalletEx
import org.dash.wallet.common.Configuration
import org.dash.wallet.common.WalletDataProvider
import org.dash.wallet.common.data.CurrencyInfo
import org.dash.wallet.common.data.PresentableTxMetadata
import org.dash.wallet.common.data.ServiceName
import org.dash.wallet.common.data.SingleLiveEvent
import org.dash.wallet.common.data.WalletUIConfig
import org.dash.wallet.common.data.entity.BlockchainState
import org.dash.wallet.common.data.entity.ExchangeRate
import org.dash.wallet.common.services.BlockchainStateProvider
import org.dash.wallet.common.services.ExchangeRatesProvider
import org.dash.wallet.common.services.RateRetrievalState
import org.dash.wallet.common.services.TransactionMetadataProvider
import org.dash.wallet.common.services.analytics.AnalyticsConstants
import org.dash.wallet.common.services.analytics.AnalyticsService
import org.dash.wallet.common.services.analytics.AnalyticsTimer
import org.dash.wallet.common.transactions.TransactionUtils.isEntirelySelf
import org.dash.wallet.common.transactions.TransactionWrapper
import org.dash.wallet.common.transactions.TransactionWrapperComparator
import org.dash.wallet.common.util.toBigDecimal
import org.dash.wallet.integrations.crowdnode.transactions.FullCrowdNodeSignUpTxSetFactory
import org.slf4j.LoggerFactory
import kotlin.math.abs
import java.text.DecimalFormat
import java.util.Currency
import java.util.Locale
import javax.inject.Inject
import kotlin.collections.set

@OptIn(ExperimentalCoroutinesApi::class, FlowPreview::class)
@HiltViewModel
class MainViewModel @Inject constructor(
    val analytics: AnalyticsService,
    private val config: Configuration,
    private val walletUIConfig: WalletUIConfig,
    exchangeRatesProvider: ExchangeRatesProvider,
    val walletData: WalletDataProvider,
    private val walletApplication: WalletApplication,
    val platformRepo: PlatformRepo,
    val platformService: PlatformService,
    val platformSyncService: PlatformSyncService,
    blockchainIdentityDataDao: BlockchainIdentityConfig,
    private val savedStateHandle: SavedStateHandle,
    private val metadataProvider: TransactionMetadataProvider,
    private val blockchainStateProvider: BlockchainStateProvider,
    val biometricHelper: BiometricHelper,
    private val telephonyManager: TelephonyManager,
    private val invitationsDao: InvitationsDao,
    userAlertDao: UserAlertDao,
    dashPayProfileDao: DashPayProfileDao,
    private val dashPayConfig: DashPayConfig,
    private val coinJoinConfig: CoinJoinConfig,
    private val coinJoinService: CoinJoinService
) : BaseProfileViewModel(blockchainIdentityDataDao, dashPayProfileDao) {
    companion object {
        private const val THROTTLE_DURATION = 500L
        private const val DIRECTION_KEY = "tx_direction"
        private const val TIME_SKEW_TOLERANCE = 3600000L // seconds (1 hour)

        private val log = LoggerFactory.getLogger(MainViewModel::class.java)
    }

    private val workerJob = SupervisorJob()
    @VisibleForTesting
    val viewModelWorkerScope = CoroutineScope(Dispatchers.IO + workerJob)

    val balanceDashFormat: MonetaryFormat = config.format.noCode().minDecimals(0)
    val fiatFormat: MonetaryFormat = Constants.LOCAL_FORMAT.minDecimals(0).optionalDecimals(0, 2)

    private val _transactions = MutableLiveData<List<TransactionRowView>>()
    val transactions: LiveData<List<TransactionRowView>>
        get() = _transactions

    private val _transactionsDirection = MutableStateFlow(TxFilterType.ALL)
    var transactionsDirection: TxFilterType
        get() = _transactionsDirection.value
        set(value) {
            _transactionsDirection.value = value
            savedStateHandle[DIRECTION_KEY] = value
        }

    private val _isBlockchainSynced = MutableLiveData<Boolean>()
    val isBlockchainSynced: LiveData<Boolean>
        get() = _isBlockchainSynced

    private val _isBlockchainSyncFailed = MutableLiveData<Boolean>()
    val isBlockchainSyncFailed: LiveData<Boolean>
        get() = _isBlockchainSyncFailed

    private val _blockchainSyncPercentage = MutableLiveData<Int>()
    val blockchainSyncPercentage: LiveData<Int>
        get() = _blockchainSyncPercentage

    private val _exchangeRate = MutableLiveData<ExchangeRate>()
    val exchangeRate: LiveData<ExchangeRate>
        get() = _exchangeRate

    private val _rateStale = MutableStateFlow(
        RateRetrievalState(
            lastAttemptFailed = false,
            staleRates = false,
            volatile = false
        )
    )
    val rateStale: Flow<RateRetrievalState>
        get() = _rateStale
    val currentStaleRateState
        get() = _rateStale.value
    var rateStaleDismissed = false

    private val _balance = MutableLiveData<Coin>()
    val balance: LiveData<Coin>
        get() = _balance

    private val _mostRecentTransaction = MutableLiveData<Transaction>()
    val mostRecentTransaction: LiveData<Transaction>
        get() = _mostRecentTransaction

    private val _temporaryHideBalance = MutableStateFlow<Boolean?>(null)
    val hideBalance = walletUIConfig.observe(WalletUIConfig.AUTO_HIDE_BALANCE)
        .combine(_temporaryHideBalance) { autoHide, temporaryHide ->
            temporaryHide ?: autoHide ?: false
        }
        .asLiveData()

    val showTapToHideHint = walletUIConfig.observe(WalletUIConfig.SHOW_TAP_TO_HIDE_HINT).asLiveData()

    private val _isNetworkUnavailable = MutableLiveData<Boolean>()
    val isNetworkUnavailable: LiveData<Boolean>
        get() = _isNetworkUnavailable

    private val _stakingAPY = MutableLiveData<Double>()

    val isPassphraseVerified: Boolean
        get() = !config.remindBackupSeed
    val stakingAPY: LiveData<Double>
        get() = _stakingAPY

    val currencyChangeDetected = SingleLiveEvent<Pair<String, String>>()

    // CoinJoin
    val coinJoinMode: Flow<CoinJoinMode>
        get() = coinJoinConfig.observeMode()
    val mixingState: Flow<MixingStatus>
        get() = coinJoinService.observeMixingState()
    val mixingProgress: Flow<Double>
        get() = coinJoinService.observeMixingProgress()
    val mixingSessions: Flow<Int>
        get() = coinJoinService.observeActiveSessions()

    var decimalFormat: DecimalFormat = DecimalFormat("0.000")
    val walletBalance: String
        get() = decimalFormat.format(walletData.wallet!!.getBalance(Wallet.BalanceType.ESTIMATED).toBigDecimal())

    val mixedBalance: String
        get() = decimalFormat.format((walletData.wallet as WalletEx).coinJoinBalance.toBigDecimal())

    // DashPay

    private val isPlatformAvailableData = liveData(Dispatchers.IO) {
        val status = if (Constants.SUPPORTS_PLATFORM) {
            platformService.isPlatformAvailable()
        } else {
            Resource.success(false)
        }
        if (status.status == Status.SUCCESS && status.data != null) {
            emit(status.data)
        } else {
            emit(false)
        }
    }

    val isAbleToCreateIdentityLiveData = MediatorLiveData<Boolean>().apply {
        addSource(isPlatformAvailableData) {
            value = combineLatestData()
        }
        addSource(_isBlockchainSynced) {
            value = combineLatestData()
        }
        addSource(blockchainIdentity) {
            value = combineLatestData()
        }
        addSource(_balance) {
            value = combineLatestData()
        }
    }

    val isAbleToCreateIdentity: Boolean
        get() = isAbleToCreateIdentityLiveData.value ?: false

    val showCreateUsernameEvent = SingleLiveEvent<Unit>()
    val sendContactRequestState = SendContactRequestOperation.allOperationsStatus(walletApplication)
    val seriousErrorLiveData = SeriousErrorLiveData(platformRepo)
    var processingSeriousError = false

    val notificationCountData =
        NotificationCountLiveData(walletApplication, platformRepo, platformSyncService, dashPayConfig, viewModelScope)
    val notificationCount: Int
        get() = notificationCountData.value ?: 0

    private var contactRequestTimer: AnalyticsTimer? = null

    // end DashPay

    init {
        transactionsDirection = savedStateHandle[DIRECTION_KEY] ?: TxFilterType.ALL

        _transactionsDirection
            .flatMapLatest { direction ->
                metadataProvider.observePresentableMetadata()
                    .flatMapLatest { metadata ->
                        val filter = TxDirectionFilter(direction, walletData.wallet!!)
                        refreshTransactions(filter, metadata)
                        walletData.observeWalletChanged()
                            .debounce(THROTTLE_DURATION)
                            .onEach { refreshTransactions(filter, metadata) }
                    }
            }
            .catch { analytics.logError(it, "is wallet null: ${walletData.wallet == null}") }
            .launchIn(viewModelWorkerScope)

        blockchainStateProvider.observeState()
            .filterNotNull()
            .onEach { state ->
                updateSyncStatus(state)
                updatePercentage(state)
            }
            .launchIn(viewModelWorkerScope)

        walletData.observeBalance()
            .onEach(_balance::postValue)
            .launchIn(viewModelScope)

        walletData.observeMostRecentTransaction()
            .onEach(_mostRecentTransaction::postValue)
            .launchIn(viewModelScope)

        walletUIConfig
            .observe(WalletUIConfig.SELECTED_CURRENCY)
            .filterNotNull()
            .flatMapLatest { code ->
                exchangeRatesProvider.observeExchangeRate(code)
                    .filterNotNull()
            }
            .onEach(_exchangeRate::postValue)
            .launchIn(viewModelScope)

<<<<<<< HEAD
        // DashPay
        startContactRequestTimer()

        dashPayConfig.observe(DashPayConfig.LAST_SEEN_NOTIFICATION_TIME)
            .filterNotNull()
            .distinctUntilChanged()
            .onEach { lastSeenNotification ->
                startContactRequestTimer()
                forceUpdateNotificationCount()

                if (lastSeenNotification != DashPayConfig.DISABLE_NOTIFICATIONS) {
                    userAlertDao.observe(lastSeenNotification)
                        .filterNotNull()
                        .distinctUntilChanged()
                        .onEach { forceUpdateNotificationCount() }
                }
            }
=======
        walletUIConfig
            .observe(WalletUIConfig.SELECTED_CURRENCY)
            .filterNotNull()
            .flatMapLatest { code ->
                exchangeRatesProvider.observeStaleRates(code)
            }
            .onEach(_rateStale::emit)
>>>>>>> 1f48159a
            .launchIn(viewModelScope)
    }

    fun logEvent(event: String) {
        analytics.logEvent(event, mapOf())
    }

    fun logError(ex: Exception, details: String) {
        analytics.logError(ex, details)
    }

    fun triggerHideBalance() {
        val isHiding = hideBalance.value ?: false
        _temporaryHideBalance.value = !isHiding

        if (_temporaryHideBalance.value == true) {
            logEvent(AnalyticsConstants.Home.HIDE_BALANCE)
        } else {
            logEvent(AnalyticsConstants.Home.SHOW_BALANCE)
        }

        viewModelScope.launch { walletUIConfig.set(WalletUIConfig.SHOW_TAP_TO_HIDE_HINT, false) }
    }

    fun logDirectionChangedEvent(direction: TxFilterType) {
        val directionParameter = when (direction) {
            TxFilterType.ALL -> "all_transactions"
            TxFilterType.SENT -> "sent_transactions"
            TxFilterType.RECEIVED -> "received_transactions"
            TxFilterType.GIFT_CARD -> "gift_cards"
        }
        analytics.logEvent(
            AnalyticsConstants.Home.TRANSACTION_FILTER,
            mapOf(
                AnalyticsConstants.Parameter.VALUE to directionParameter
            )
        )

        if (direction == TxFilterType.GIFT_CARD) {
            analytics.logEvent(AnalyticsConstants.DashDirect.FILTER_GIFT_CARD, mapOf())
        }
    }

    fun processDirectTransaction(tx: Transaction) {
        walletData.processDirectTransaction(tx)
    }

    fun getLastStakingAPY() {
        viewModelScope.launch(Dispatchers.IO) {
            _stakingAPY.postValue(0.85 * blockchainStateProvider.getLastMasternodeAPY())
        }
    }

    suspend fun getCoinJoinMode(): CoinJoinMode {
        return coinJoinConfig.getMode()
    }

    suspend fun getDeviceTimeSkew(force: Boolean): Pair<Boolean, Long> {
        return try {
            val timeSkew = getTimeSkew(force)
            val maxAllowedTimeSkew: Long = if (coinJoinConfig.getMode() == CoinJoinMode.NONE) {
                TIME_SKEW_TOLERANCE
            } else {
                if (timeSkew > 0) MAX_ALLOWED_AHEAD_TIMESKEW * 3 else MAX_ALLOWED_BEHIND_TIMESKEW * 2
            }
            coinJoinService.updateTimeSkew(timeSkew)
            log.info("timeskew: {} ms", timeSkew)
            return Pair(abs(timeSkew) > maxAllowedTimeSkew, timeSkew)
        } catch (ex: Exception) {
            // Ignore errors
            Pair(false, 0)
        }
    }

    /**
     * Get ISO 3166-1 alpha-2 country code for this device (or null if not available)
     * If available, call [.showFiatCurrencyChangeDetectedDialog]
     * passing the country code.
     */
    fun detectUserCountry() = viewModelScope.launch {
        if (walletUIConfig.get(WalletUIConfig.EXCHANGE_CURRENCY_DETECTED) == true) {
            return@launch
        }

        val selectedCurrencyCode = walletUIConfig.get(WalletUIConfig.SELECTED_CURRENCY)

        try {
            val simCountry = telephonyManager.simCountryIso
            log.info("Detecting currency based on device, mobile network or locale:")

            if (simCountry != null && simCountry.length == 2) { // SIM country code is available
                log.info("Device Sim Country: $simCountry")
                updateCurrencyExchange(simCountry.uppercase(Locale.getDefault()))
            } else if (telephonyManager.phoneType != TelephonyManager.PHONE_TYPE_CDMA) {
                // device is not 3G (would be unreliable)
                val networkCountry = telephonyManager.networkCountryIso
                log.info("Network Country: $simCountry")
                if (networkCountry != null && networkCountry.length == 2) { // network country code is available
                    updateCurrencyExchange(networkCountry.uppercase(Locale.getDefault()))
                } else {
                    // Couldn't obtain country code - Use Default
                    if (selectedCurrencyCode == null) {
                        setDefaultCurrency()
                    }
                }
            } else {
                // No cellular network - Wifi Only
                if (selectedCurrencyCode == null) {
                    setDefaultCurrency()
                }
            }
        } catch (e: java.lang.Exception) {
            // fail safe
            log.info("NMA-243:  Exception thrown obtaining Locale information: ", e)
            if (selectedCurrencyCode == null) {
                setDefaultCurrency()
            }
        }
    }

    fun setExchangeCurrencyCodeDetected(currencyCode: String?) {
        viewModelScope.launch {
            currencyCode?.let { walletUIConfig.set(WalletUIConfig.SELECTED_CURRENCY, it) }
            walletUIConfig.set(WalletUIConfig.EXCHANGE_CURRENCY_DETECTED, true)
        }
    }

    private suspend fun refreshTransactions(filter: TxDirectionFilter, metadata: Map<Sha256Hash, PresentableTxMetadata>) {
        walletData.wallet?.let { wallet ->
            val contactsByIdentity: HashMap<String, DashPayProfile> = hashMapOf()

            if (platformRepo.hasIdentity) {
                val contacts = platformRepo.searchContacts(
                    "",
                    UsernameSortOrderBy.LAST_ACTIVITY,
                    false
                )
                contacts.data?.forEach { result ->
                    contactsByIdentity[result.dashPayProfile.userId] = result.dashPayProfile
                }
            }

            val transactionViews = walletData.wrapAllTransactions(
                FullCrowdNodeSignUpTxSetFactory(walletData.networkParameters, wallet),
                CoinJoinTxWrapperFactory(walletData.networkParameters, wallet as WalletEx)
            ).filter { it.passesFilter(filter, metadata) }
                .sortedWith(TransactionWrapperComparator())
                .map {
                    var contact: DashPayProfile? = null
                    val tx = it.transactions.first()
                    val isInternal = tx.isEntirelySelf(wallet)

                    if (it.transactions.size == 1) {
                        if (!isInternal && platformRepo.hasIdentity) {
                            val contactId = platformRepo.blockchainIdentity.getContactForTransaction(tx)

                            if (contactId != null) {
                                contact = contactsByIdentity[contactId]
                            }
                        }
                    }

                    TransactionRowView.fromTransactionWrapper(
                        it,
                        walletData.transactionBag,
                        Constants.CONTEXT,
                        contact,
                        metadata[it.transactions.first().txId]
                    )
                }

            _transactions.postValue(transactionViews)
        }
    }

    private fun updateSyncStatus(state: BlockchainState) {
        if (_isBlockchainSynced.value != state.isSynced()) {
            _isBlockchainSynced.postValue(state.isSynced())

            if (state.isSynced()) {
                viewModelScope.launch(Dispatchers.IO) {
                    _stakingAPY.postValue(0.85 * blockchainStateProvider.getMasternodeAPY())
                }
            }

            if (state.replaying) {
                _transactions.postValue(listOf())
            }
        }

        _isBlockchainSyncFailed.postValue(state.syncFailed())
        _isNetworkUnavailable.postValue(state.impediments.contains(BlockchainState.Impediment.NETWORK))
    }

    private fun updatePercentage(state: BlockchainState) {
        var percentage = state.percentageSync

        if (state.replaying && state.percentageSync == 100) {
            // This is to prevent showing 100% when using the Rescan blockchain function.
            // The first few broadcasted blockchainStates are with percentage sync at 100%
            percentage = 0
        }
        _blockchainSyncPercentage.postValue(percentage)
    }

    private fun TransactionWrapper.passesFilter(
        filter: TxDirectionFilter,
        metadata: Map<Sha256Hash, PresentableTxMetadata>
    ): Boolean {
        return (filter.direction == TxFilterType.GIFT_CARD && isGiftCard(metadata)) ||
            transactions.any { tx -> filter.matches(tx) }
    }

    private fun TransactionWrapper.isGiftCard(metadata: Map<Sha256Hash, PresentableTxMetadata>): Boolean {
        return metadata[transactions.first().txId]?.service == ServiceName.DashDirect
    }

    /**
     * Check whether app was ever updated or if it is an installation that was never updated.
     * Show dialog to update if it's being updated or change it automatically.
     *
     * @param countryCode countryCode ISO 3166-1 alpha-2 country code.
     */
    private suspend fun updateCurrencyExchange(countryCode: String) {
        log.info("Updating currency exchange rate based on country: $countryCode")
        val l = Locale("", countryCode)
        val currency = Currency.getInstance(l)
        var newCurrencyCode = currency.currencyCode
        val currentCurrencyCode = walletUIConfig.getExchangeCurrencyCode()

        if (!currentCurrencyCode.equals(newCurrencyCode, ignoreCase = true)) {
            if (config.wasUpgraded()) {
                currencyChangeDetected.postValue(Pair(currentCurrencyCode, newCurrencyCode))
            } else {
                if (CurrencyInfo.hasObsoleteCurrency(newCurrencyCode)) {
                    log.info("found obsolete currency: $newCurrencyCode")
                    newCurrencyCode = CurrencyInfo.getUpdatedCurrency(newCurrencyCode)
                }
                // check to see if we use a different currency code for exchange rates
                newCurrencyCode = CurrencyInfo.getOtherName(newCurrencyCode)
                log.info("Setting Local Currency: $newCurrencyCode")
                walletUIConfig.set(WalletUIConfig.EXCHANGE_CURRENCY_DETECTED, true)
                walletUIConfig.set(WalletUIConfig.SELECTED_CURRENCY, newCurrencyCode)
            }
        }

        // Fallback to default
        if (walletUIConfig.get(WalletUIConfig.SELECTED_CURRENCY) == null) {
            setDefaultExchangeCurrencyCode()
        }
    }

    private suspend fun setDefaultCurrency() {
        val countryCode = getCurrentCountry()
        log.info("Setting default currency:")

        try {
            log.info("Local Country: $countryCode")
            val l = Locale("", countryCode)
            val currency = Currency.getInstance(l)
            var newCurrencyCode = currency.currencyCode

            if (CurrencyInfo.hasObsoleteCurrency(newCurrencyCode)) {
                log.info("found obsolete currency: $newCurrencyCode")
                newCurrencyCode = CurrencyInfo.getUpdatedCurrency(newCurrencyCode)
            }

            // check to see if we use a different currency code for exchange rates
            newCurrencyCode = CurrencyInfo.getOtherName(newCurrencyCode)
            log.info("Setting Local Currency: $newCurrencyCode")
            walletUIConfig.set(WalletUIConfig.SELECTED_CURRENCY, newCurrencyCode)

            // Fallback to default
            if (walletUIConfig.get(WalletUIConfig.SELECTED_CURRENCY) == null) {
                setDefaultExchangeCurrencyCode()
            }
        } catch (x: IllegalArgumentException) {
            log.info("Cannot obtain currency for $countryCode: ", x)
            setDefaultExchangeCurrencyCode()
        }
    }

    private suspend fun setDefaultExchangeCurrencyCode() {
        log.info("Using default Country: US")
        log.info(
            "Using default currency: " +
                org.dash.wallet.common.util.Constants.DEFAULT_EXCHANGE_CURRENCY
        )
        walletUIConfig.set(
            WalletUIConfig.SELECTED_CURRENCY,
            org.dash.wallet.common.util.Constants.DEFAULT_EXCHANGE_CURRENCY
        )
    }

    private fun getCurrentCountry(): String {
        return LocaleList.getDefault()[0].country
    }

    // DashPay

    fun reportContactRequestTime() {
        contactRequestTimer?.logTiming()
        contactRequestTimer = null
    }

    private fun forceUpdateNotificationCount() {
        notificationCountData.onContactsUpdated()
        viewModelScope.launch(Dispatchers.IO) {
            platformSyncService.updateContactRequests()
        }
    }

    suspend fun dismissUsernameCreatedCardIfDone(): Boolean {
        val data = blockchainIdentityDataDao.loadBase()

        if (data?.creationState == BlockchainIdentityData.CreationState.DONE) {
            platformRepo.doneAndDismiss()
            return true
        }

        return false
    }

    fun dismissUsernameCreatedCard() {
        viewModelScope.launch {
            platformRepo.doneAndDismiss()
        }
    }

    fun joinDashPay() {
        showCreateUsernameEvent.call()
    }

    fun startBlockchainService() {
        walletApplication.startBlockchainService(true)
    }

    suspend fun getProfile(profileId: String): DashPayProfile? {
        return platformRepo.loadProfileByUserId(profileId)
    }

    suspend fun getRequestedUsername(): String =
        dashPayConfig.get(DashPayConfig.REQUESTED_USERNAME) ?: ""
    suspend fun getInviteHistory() = invitationsDao.loadAll()

    private fun combineLatestData(): Boolean {
        return if (Constants.DASHPAY_DISABLED) {
            false
        } else {
            val isPlatformAvailable = isPlatformAvailableData.value ?: false
            val isSynced = _isBlockchainSynced.value ?: false
            val noIdentityCreatedOrInProgress =
                (blockchainIdentity.value == null) || blockchainIdentity.value!!.creationState == BlockchainIdentityData.CreationState.NONE
            val canAffordIdentityCreation = walletData.canAffordIdentityCreation()
            return isSynced && isPlatformAvailable && noIdentityCreatedOrInProgress && canAffordIdentityCreation
        }
    }

    private fun startContactRequestTimer() {
        contactRequestTimer = AnalyticsTimer(
            analytics,
            log,
            AnalyticsConstants.Process.PROCESS_CONTACT_REQUEST_RECEIVE
        )
    }

    fun addCoinJoinToWallet() {
        val encryptionKey = platformRepo.getWalletEncryptionKey() ?: throw IllegalStateException("cannot obtain wallet encryption key")
        (walletApplication.wallet as WalletEx).initializeCoinJoin(encryptionKey, 0)
    }
}<|MERGE_RESOLUTION|>--- conflicted
+++ resolved
@@ -328,7 +328,15 @@
             .onEach(_exchangeRate::postValue)
             .launchIn(viewModelScope)
 
-<<<<<<< HEAD
+        walletUIConfig
+            .observe(WalletUIConfig.SELECTED_CURRENCY)
+            .filterNotNull()
+            .flatMapLatest { code ->
+                exchangeRatesProvider.observeStaleRates(code)
+            }
+            .onEach(_rateStale::emit)
+            .launchIn(viewModelScope)
+
         // DashPay
         startContactRequestTimer()
 
@@ -346,15 +354,6 @@
                         .onEach { forceUpdateNotificationCount() }
                 }
             }
-=======
-        walletUIConfig
-            .observe(WalletUIConfig.SELECTED_CURRENCY)
-            .filterNotNull()
-            .flatMapLatest { code ->
-                exchangeRatesProvider.observeStaleRates(code)
-            }
-            .onEach(_rateStale::emit)
->>>>>>> 1f48159a
             .launchIn(viewModelScope)
     }
 
