/*
 * Copyright 2022 Dash Core Group.
 *
 * This program is free software: you can redistribute it and/or modify
 * it under the terms of the GNU General Public License as published by
 * the Free Software Foundation, either version 3 of the License, or
 * (at your option) any later version.
 *
 * This program is distributed in the hope that it will be useful,
 * but WITHOUT ANY WARRANTY; without even the implied warranty of
 * MERCHANTABILITY or FITNESS FOR A PARTICULAR PURPOSE.  See the
 * GNU General Public License for more details.
 *
 * You should have received a copy of the GNU General Public License
 * along with this program.  If not, see <http://www.gnu.org/licenses/>.
 */

package de.schildbach.wallet.ui.main

import android.content.ClipDescription
import android.content.ClipboardManager
import android.content.SharedPreferences
import androidx.annotation.VisibleForTesting
import androidx.core.os.bundleOf
import androidx.lifecycle.*
import dagger.hilt.android.lifecycle.HiltViewModel
<<<<<<< HEAD
import de.schildbach.wallet.AppDatabase
import de.schildbach.wallet.Constants
import de.schildbach.wallet.WalletApplication
import de.schildbach.wallet.data.BlockchainIdentityData
import de.schildbach.wallet.data.BlockchainState
import de.schildbach.wallet.data.BlockchainStateDao
import de.schildbach.wallet.livedata.Resource
import de.schildbach.wallet.livedata.SeriousErrorLiveData
import de.schildbach.wallet.livedata.Status
import de.schildbach.wallet.ui.SingleLiveEvent
import de.schildbach.wallet.ui.SingleLiveEventExt
import de.schildbach.wallet.ui.dashpay.*
import de.schildbach.wallet.ui.dashpay.work.SendContactRequestOperation
import kotlinx.coroutines.Dispatchers
import kotlinx.coroutines.ExperimentalCoroutinesApi
=======
import de.schildbach.wallet.data.BlockchainState
import de.schildbach.wallet.data.BlockchainStateDao
import de.schildbach.wallet.transactions.TxDirection
import de.schildbach.wallet.transactions.TxDirectionFilter
import kotlinx.coroutines.*
>>>>>>> b37e1a31
import kotlinx.coroutines.flow.*
import kotlinx.coroutines.launch
import org.bitcoinj.core.Coin
import org.bitcoinj.core.Transaction
import org.bitcoinj.utils.MonetaryFormat
import org.dash.wallet.common.Configuration
import org.dash.wallet.common.WalletDataProvider
import org.dash.wallet.common.data.ExchangeRate
import org.dash.wallet.common.services.ExchangeRatesProvider
import org.dash.wallet.common.services.analytics.AnalyticsConstants
import org.dash.wallet.common.services.analytics.AnalyticsService
<<<<<<< HEAD
import org.dash.wallet.common.services.analytics.AnalyticsTimer
import org.slf4j.LoggerFactory
=======
import org.dash.wallet.common.transactions.TransactionFilter
import org.dash.wallet.common.transactions.TransactionWrapper
import org.dash.wallet.common.transactions.TransactionWrapperComparator
import org.dash.wallet.integrations.crowdnode.transactions.FullCrowdNodeSignUpTxSet
>>>>>>> b37e1a31
import javax.inject.Inject

@HiltViewModel
@FlowPreview
@ExperimentalCoroutinesApi
class MainViewModel @Inject constructor(
    val analytics: AnalyticsService,
    private val clipboardManager: ClipboardManager,
    private val config: Configuration,
    blockchainStateDao: BlockchainStateDao,
    exchangeRatesProvider: ExchangeRatesProvider,
<<<<<<< HEAD
    private val walletData: WalletDataProvider,
    walletApplication: WalletApplication,
    appDatabase: AppDatabase,
    val platformRepo: PlatformRepo
) : BaseProfileViewModel(walletApplication, appDatabase) {
    companion object {
        private val log = LoggerFactory.getLogger(MainViewModel::class.java)
    }

=======
    val walletData: WalletDataProvider,
    private val savedStateHandle: SavedStateHandle
) : ViewModel() {
    companion object {
        private const val THROTTLE_DURATION = 500L
        private const val DIRECTION_KEY = "tx_direction"
    }

    private val workerJob = SupervisorJob()
    @VisibleForTesting
    val viewModelWorkerScope = CoroutineScope(Dispatchers.IO + workerJob)

>>>>>>> b37e1a31
    private val listener: SharedPreferences.OnSharedPreferenceChangeListener
    private val currencyCode = MutableStateFlow(config.exchangeCurrencyCode)

    val balanceDashFormat: MonetaryFormat = config.format.noCode()
<<<<<<< HEAD
    val onTransactionsUpdated = SingleLiveEvent<Unit>()
    val isPassphraseVerified: Boolean
        get() = !config.remindBackupSeed
=======

    private val _transactions = MutableLiveData<List<TransactionWrapper>>()
    val transactions: LiveData<List<TransactionWrapper>>
        get() = _transactions

    private val _transactionsDirection = MutableStateFlow(TxDirection.ALL)
    var transactionsDirection: TxDirection
        get() = _transactionsDirection.value
        set(value) {
            _transactionsDirection.value = value
            savedStateHandle.set(DIRECTION_KEY, value)
        }
>>>>>>> b37e1a31

    private val _isBlockchainSynced = MutableLiveData<Boolean>()
    val isBlockchainSynced: LiveData<Boolean>
        get() = _isBlockchainSynced

    private val _isBlockchainSyncFailed = MutableLiveData<Boolean>()
    val isBlockchainSyncFailed: LiveData<Boolean>
        get() = _isBlockchainSyncFailed

    private val _blockchainSyncPercentage = MutableLiveData<Int>()
    val blockchainSyncPercentage: LiveData<Int>
        get() = _blockchainSyncPercentage

    private val _exchangeRate = MutableLiveData<ExchangeRate>()
    val exchangeRate: LiveData<ExchangeRate>
        get() = _exchangeRate

    private val _balance = MutableLiveData<Coin>()
    val balance: LiveData<Coin>
        get() = _balance

    private val _hideBalance = MutableLiveData<Boolean>()
    val hideBalance: LiveData<Boolean>
        get() = _hideBalance

<<<<<<< HEAD
    private val _isNetworkUnavailable = MutableLiveData<Boolean>()
    val isNetworkUnavailable: LiveData<Boolean>
        get() = _isNetworkUnavailable

   // DashPay

   private val isPlatformAvailableData = liveData(Dispatchers.IO) {
       val status = if (Constants.SUPPORTS_PLATFORM) {
           platformRepo.isPlatformAvailable()
       } else {
           Resource.success(false)
       }
       if (status.status == Status.SUCCESS && status.data != null) {
           emit(status.data)
       } else {
           emit(false)
       }
   }

    val inviteHistory = appDatabase.invitationsDaoAsync().loadAll()
    val canAffordIdentityCreationLiveData = CanAffordIdentityCreationLiveData(walletApplication)

    val isAbleToCreateIdentityLiveData = MediatorLiveData<Boolean>().apply {
        addSource(isPlatformAvailableData) {
            value = combineLatestData()
        }
        addSource(_isBlockchainSynced) {
            value = combineLatestData()
        }
        addSource(blockchainIdentityData) {
            value = combineLatestData()
        }
        addSource(canAffordIdentityCreationLiveData) {
            value = combineLatestData()
        }
    }

    val isAbleToCreateIdentity: Boolean
        get() = isAbleToCreateIdentityLiveData.value ?: false

    val goBackAndStartActivityEvent = SingleLiveEvent<Class<*>>()
    val showCreateUsernameEvent = SingleLiveEventExt<Unit>()
    val sendContactRequestState = SendContactRequestOperation.allOperationsStatus(walletApplication)
    val seriousErrorLiveData = SeriousErrorLiveData(platformRepo)
    var processingSeriousError = false

    val notificationCountData =
        NotificationCountLiveData(walletApplication, platformRepo, viewModelScope)
    val notificationCount: Int
        get() = notificationCountData.value ?: 0

    private var contactRequestTimer: AnalyticsTimer? = null

    // end DashPay
=======
    val isPassphraseVerified: Boolean
        get() = !config.remindBackupSeed
>>>>>>> b37e1a31

    init {
        _hideBalance.value = config.hideBalance
        transactionsDirection = savedStateHandle.get(DIRECTION_KEY) ?: TxDirection.ALL

        _transactionsDirection
            .flatMapLatest { direction ->
                val filter = TxDirectionFilter(direction, walletData.wallet!!)
                refreshTransactions(filter)
                walletData.observeTransactions(filter)
                    .debounce(THROTTLE_DURATION)
                    .onEach { refreshTransactions(filter) }
            }
            .launchIn(viewModelWorkerScope)

        blockchainStateDao.observeState()
            .filterNotNull()
<<<<<<< HEAD
            .onEach {
                _isBlockchainSynced.postValue(it.isSynced())
                _isBlockchainSyncFailed.postValue(it.syncFailed())
                _isNetworkUnavailable.postValue(it.impediments.contains(BlockchainState.Impediment.NETWORK))
=======
            .onEach { state ->
                updateSyncStatus(state)
                updatePercentage(state)
>>>>>>> b37e1a31
            }
            .launchIn(viewModelWorkerScope)

        walletData.observeBalance()
            .onEach(_balance::postValue)
            .launchIn(viewModelScope)

        currencyCode.filterNotNull()
            .flatMapLatest { code ->
                exchangeRatesProvider.observeExchangeRate(code)
                    .filterNotNull()
            }
            .onEach(_exchangeRate::postValue)
            .launchIn(viewModelScope)

        listener = SharedPreferences.OnSharedPreferenceChangeListener { _, key ->
            when (key) {
                Configuration.PREFS_KEY_EXCHANGE_CURRENCY -> {
                    currencyCode.value = config.exchangeCurrencyCode
                }
                Configuration.PREFS_LAST_SEEN_NOTIFICATION_TIME -> {
                    startContactRequestTimer()
                    forceUpdateNotificationCount()
                }
            }
        }
        config.registerOnSharedPreferenceChangeListener(listener)


        // DashPay
        startContactRequestTimer()

        // don't query alerts if notifications are disabled
        if (config.areNotificationsDisabled()) {
            val lastSeenNotification = config.lastSeenNotificationTime
            appDatabase.userAlertDaoAsync()
                .load(lastSeenNotification).observeForever { userAlert: UserAlert? ->
                    if (userAlert != null) {
                        forceUpdateNotificationCount()
                    }
                }
        }
    }

    fun logEvent(event: String) {
        analytics.logEvent(event, bundleOf())
    }

    fun logError(ex: Exception, details: String) {
        analytics.logError(ex, details)
    }

    fun getClipboardInput(): String {
        var input: String? = null

        if (clipboardManager.hasPrimaryClip()) {
            val clip = clipboardManager.primaryClip ?: return ""
            val clipDescription = clip.description

            if (clipDescription.hasMimeType(ClipDescription.MIMETYPE_TEXT_URILIST)) {
                input = clip.getItemAt(0).uri?.toString()
            } else if (clipDescription.hasMimeType(ClipDescription.MIMETYPE_TEXT_PLAIN)
                || clipDescription.hasMimeType(ClipDescription.MIMETYPE_TEXT_HTML)
            ) {
                input = clip.getItemAt(0).text?.toString()
            }
        }

        return input ?: ""
    }

    fun triggerHideBalance() {
        val pastValue = _hideBalance.value ?: config.hideBalance
        _hideBalance.value = !pastValue

        if (_hideBalance.value == true) {
            logEvent(AnalyticsConstants.Home.HIDE_BALANCE)
        } else {
            logEvent(AnalyticsConstants.Home.SHOW_BALANCE)
        }
    }

    fun logDirectionChangedEvent(direction: TxDirection) {
        val directionParameter = when (direction) {
            TxDirection.ALL -> "all_transactions"
            TxDirection.SENT -> "sent_transactions"
            TxDirection.RECEIVED -> "received_transactions"
        }
        analytics.logEvent(AnalyticsConstants.Home.TRANSACTION_FILTER, bundleOf(
            "filter_value" to directionParameter
        ))
    }

    fun processDirectTransaction(tx: Transaction) {
        walletData.processDirectTransaction(tx)
    }

    override fun onCleared() {
        super.onCleared()
        config.unregisterOnSharedPreferenceChangeListener(listener)
    }

<<<<<<< HEAD
    fun processDirectTransaction(tx: Transaction) {
        walletData.processDirectTransaction(tx)
    }

    // DashPay

    fun reportContactRequestTime() {
        contactRequestTimer?.logTiming()
        contactRequestTimer = null
    }

    private fun forceUpdateNotificationCount() {
        notificationCountData.onContactsUpdated()
        viewModelScope.launch(Dispatchers.IO) {
            platformRepo.updateContactRequests()
        }
    }

    fun dismissUsernameCreatedCard() {
        viewModelScope.launch {
            platformRepo.doneAndDismiss()
        }
    }

    fun startBlockchainService() {
        walletApplication.startBlockchainService(true)
    }

    private fun combineLatestData(): Boolean {
        val isPlatformAvailable = isPlatformAvailableData.value ?: false
        val isSynced = _isBlockchainSynced.value ?: false
        val noIdentityCreatedOrInProgress = (blockchainIdentityData.value == null) || blockchainIdentityData.value!!.creationState == BlockchainIdentityData.CreationState.NONE
        val canAffordIdentityCreation = canAffordIdentityCreationLiveData.value ?: false
        return isSynced && isPlatformAvailable && noIdentityCreatedOrInProgress && canAffordIdentityCreation
    }

    private fun startContactRequestTimer() {
        contactRequestTimer = AnalyticsTimer(
            analytics,
            log,
            AnalyticsConstants.Process.PROCESS_CONTACT_REQUEST_RECEIVE
        )
=======
    private fun refreshTransactions(filter: TransactionFilter) {
        walletData.wallet?.let { wallet ->
            val wrappedTransactions = walletData.wrapAllTransactions(
                FullCrowdNodeSignUpTxSet(walletData.networkParameters, wallet)
            ).filter { it.transactions.any { tx -> filter.matches(tx) } }
            _transactions.postValue(wrappedTransactions.sortedWith(TransactionWrapperComparator()))
        }
    }

    private fun updateSyncStatus(state: BlockchainState) {
        if (_isBlockchainSyncFailed.value != state.isSynced()) {
            _isBlockchainSynced.postValue(state.isSynced())

            if (state.replaying) {
                _transactions.postValue(listOf())
            }
        }

        _isBlockchainSyncFailed.postValue(state.syncFailed())
    }

    private fun updatePercentage(state: BlockchainState) {
        var percentage = state.percentageSync

        if (state.replaying && state.percentageSync == 100) {
            //This is to prevent showing 100% when using the Rescan blockchain function.
            //The first few broadcasted blockchainStates are with percentage sync at 100%
            percentage = 0
        }
        _blockchainSyncPercentage.postValue(percentage)
>>>>>>> b37e1a31
    }
}<|MERGE_RESOLUTION|>--- conflicted
+++ resolved
@@ -24,29 +24,23 @@
 import androidx.core.os.bundleOf
 import androidx.lifecycle.*
 import dagger.hilt.android.lifecycle.HiltViewModel
-<<<<<<< HEAD
 import de.schildbach.wallet.AppDatabase
 import de.schildbach.wallet.Constants
 import de.schildbach.wallet.WalletApplication
 import de.schildbach.wallet.data.BlockchainIdentityData
-import de.schildbach.wallet.data.BlockchainState
-import de.schildbach.wallet.data.BlockchainStateDao
 import de.schildbach.wallet.livedata.Resource
 import de.schildbach.wallet.livedata.SeriousErrorLiveData
 import de.schildbach.wallet.livedata.Status
 import de.schildbach.wallet.ui.SingleLiveEvent
-import de.schildbach.wallet.ui.SingleLiveEventExt
 import de.schildbach.wallet.ui.dashpay.*
 import de.schildbach.wallet.ui.dashpay.work.SendContactRequestOperation
 import kotlinx.coroutines.Dispatchers
 import kotlinx.coroutines.ExperimentalCoroutinesApi
-=======
 import de.schildbach.wallet.data.BlockchainState
 import de.schildbach.wallet.data.BlockchainStateDao
 import de.schildbach.wallet.transactions.TxDirection
 import de.schildbach.wallet.transactions.TxDirectionFilter
 import kotlinx.coroutines.*
->>>>>>> b37e1a31
 import kotlinx.coroutines.flow.*
 import kotlinx.coroutines.launch
 import org.bitcoinj.core.Coin
@@ -58,15 +52,12 @@
 import org.dash.wallet.common.services.ExchangeRatesProvider
 import org.dash.wallet.common.services.analytics.AnalyticsConstants
 import org.dash.wallet.common.services.analytics.AnalyticsService
-<<<<<<< HEAD
 import org.dash.wallet.common.services.analytics.AnalyticsTimer
 import org.slf4j.LoggerFactory
-=======
 import org.dash.wallet.common.transactions.TransactionFilter
 import org.dash.wallet.common.transactions.TransactionWrapper
 import org.dash.wallet.common.transactions.TransactionWrapperComparator
 import org.dash.wallet.integrations.crowdnode.transactions.FullCrowdNodeSignUpTxSet
->>>>>>> b37e1a31
 import javax.inject.Inject
 
 @HiltViewModel
@@ -78,39 +69,28 @@
     private val config: Configuration,
     blockchainStateDao: BlockchainStateDao,
     exchangeRatesProvider: ExchangeRatesProvider,
-<<<<<<< HEAD
-    private val walletData: WalletDataProvider,
+    val walletData: WalletDataProvider,
     walletApplication: WalletApplication,
     appDatabase: AppDatabase,
-    val platformRepo: PlatformRepo
+    val platformRepo: PlatformRepo,
+    private val savedStateHandle: SavedStateHandle
 ) : BaseProfileViewModel(walletApplication, appDatabase) {
-    companion object {
-        private val log = LoggerFactory.getLogger(MainViewModel::class.java)
-    }
-
-=======
-    val walletData: WalletDataProvider,
-    private val savedStateHandle: SavedStateHandle
-) : ViewModel() {
     companion object {
         private const val THROTTLE_DURATION = 500L
         private const val DIRECTION_KEY = "tx_direction"
+        private val log = LoggerFactory.getLogger(MainViewModel::class.java)
     }
 
     private val workerJob = SupervisorJob()
     @VisibleForTesting
     val viewModelWorkerScope = CoroutineScope(Dispatchers.IO + workerJob)
-
->>>>>>> b37e1a31
     private val listener: SharedPreferences.OnSharedPreferenceChangeListener
     private val currencyCode = MutableStateFlow(config.exchangeCurrencyCode)
 
     val balanceDashFormat: MonetaryFormat = config.format.noCode()
-<<<<<<< HEAD
     val onTransactionsUpdated = SingleLiveEvent<Unit>()
     val isPassphraseVerified: Boolean
         get() = !config.remindBackupSeed
-=======
 
     private val _transactions = MutableLiveData<List<TransactionWrapper>>()
     val transactions: LiveData<List<TransactionWrapper>>
@@ -123,7 +103,6 @@
             _transactionsDirection.value = value
             savedStateHandle.set(DIRECTION_KEY, value)
         }
->>>>>>> b37e1a31
 
     private val _isBlockchainSynced = MutableLiveData<Boolean>()
     val isBlockchainSynced: LiveData<Boolean>
@@ -149,7 +128,6 @@
     val hideBalance: LiveData<Boolean>
         get() = _hideBalance
 
-<<<<<<< HEAD
     private val _isNetworkUnavailable = MutableLiveData<Boolean>()
     val isNetworkUnavailable: LiveData<Boolean>
         get() = _isNetworkUnavailable
@@ -191,7 +169,7 @@
         get() = isAbleToCreateIdentityLiveData.value ?: false
 
     val goBackAndStartActivityEvent = SingleLiveEvent<Class<*>>()
-    val showCreateUsernameEvent = SingleLiveEventExt<Unit>()
+    val showCreateUsernameEvent = SingleLiveEvent<Unit>()
     val sendContactRequestState = SendContactRequestOperation.allOperationsStatus(walletApplication)
     val seriousErrorLiveData = SeriousErrorLiveData(platformRepo)
     var processingSeriousError = false
@@ -204,10 +182,6 @@
     private var contactRequestTimer: AnalyticsTimer? = null
 
     // end DashPay
-=======
-    val isPassphraseVerified: Boolean
-        get() = !config.remindBackupSeed
->>>>>>> b37e1a31
 
     init {
         _hideBalance.value = config.hideBalance
@@ -225,16 +199,9 @@
 
         blockchainStateDao.observeState()
             .filterNotNull()
-<<<<<<< HEAD
-            .onEach {
-                _isBlockchainSynced.postValue(it.isSynced())
-                _isBlockchainSyncFailed.postValue(it.syncFailed())
-                _isNetworkUnavailable.postValue(it.impediments.contains(BlockchainState.Impediment.NETWORK))
-=======
             .onEach { state ->
                 updateSyncStatus(state)
                 updatePercentage(state)
->>>>>>> b37e1a31
             }
             .launchIn(viewModelWorkerScope)
 
@@ -337,11 +304,6 @@
         config.unregisterOnSharedPreferenceChangeListener(listener)
     }
 
-<<<<<<< HEAD
-    fun processDirectTransaction(tx: Transaction) {
-        walletData.processDirectTransaction(tx)
-    }
-
     // DashPay
 
     fun reportContactRequestTime() {
@@ -380,7 +342,8 @@
             log,
             AnalyticsConstants.Process.PROCESS_CONTACT_REQUEST_RECEIVE
         )
-=======
+    }
+
     private fun refreshTransactions(filter: TransactionFilter) {
         walletData.wallet?.let { wallet ->
             val wrappedTransactions = walletData.wrapAllTransactions(
@@ -400,6 +363,7 @@
         }
 
         _isBlockchainSyncFailed.postValue(state.syncFailed())
+        _isNetworkUnavailable.postValue(state.impediments.contains(BlockchainState.Impediment.NETWORK))
     }
 
     private fun updatePercentage(state: BlockchainState) {
@@ -411,6 +375,5 @@
             percentage = 0
         }
         _blockchainSyncPercentage.postValue(percentage)
->>>>>>> b37e1a31
     }
 }