/*
 * Copyright 2022 Dash Core Group.
 *
 * This program is free software: you can redistribute it and/or modify
 * it under the terms of the GNU General Public License as published by
 * the Free Software Foundation, either version 3 of the License, or
 * (at your option) any later version.
 *
 * This program is distributed in the hope that it will be useful,
 * but WITHOUT ANY WARRANTY; without even the implied warranty of
 * MERCHANTABILITY or FITNESS FOR A PARTICULAR PURPOSE.  See the
 * GNU General Public License for more details.
 *
 * You should have received a copy of the GNU General Public License
 * along with this program.  If not, see <http://www.gnu.org/licenses/>.
 */

package de.schildbach.wallet.ui.main

import android.os.LocaleList
import android.util.Log
import androidx.annotation.VisibleForTesting
import androidx.lifecycle.LiveData
import androidx.lifecycle.MediatorLiveData
import androidx.lifecycle.MutableLiveData
import androidx.lifecycle.SavedStateHandle
import androidx.lifecycle.asLiveData
import androidx.lifecycle.viewModelScope
import com.google.common.base.Stopwatch
import dagger.hilt.android.lifecycle.HiltViewModel
import de.schildbach.wallet.Constants
import de.schildbach.wallet.WalletApplication
import de.schildbach.wallet.data.CoinJoinConfig
import de.schildbach.wallet.data.UsernameSortOrderBy
import de.schildbach.wallet.database.dao.DashPayContactRequestDao
import de.schildbach.wallet.database.dao.DashPayProfileDao
import de.schildbach.wallet.database.dao.InvitationsDao
import de.schildbach.wallet.database.dao.UserAlertDao
import de.schildbach.wallet.database.entity.BlockchainIdentityConfig
import de.schildbach.wallet.database.entity.BlockchainIdentityData
import de.schildbach.wallet.database.entity.DashPayProfile
import de.schildbach.wallet.livedata.SeriousErrorLiveData
import de.schildbach.wallet.security.BiometricHelper
import de.schildbach.wallet.service.CoinJoinMode
import de.schildbach.wallet.service.CoinJoinService
import de.schildbach.wallet.service.DeviceInfoProvider
import de.schildbach.wallet.service.MAX_ALLOWED_AHEAD_TIMESKEW
import de.schildbach.wallet.service.MAX_ALLOWED_BEHIND_TIMESKEW
import de.schildbach.wallet.service.MixingStatus
import de.schildbach.wallet.service.platform.PlatformService
import de.schildbach.wallet.service.platform.PlatformSyncService
import de.schildbach.wallet.transactions.TxDirectionFilter
import de.schildbach.wallet.transactions.TxFilterType
import de.schildbach.wallet.transactions.coinjoin.CoinJoinTxWrapperFactory
import de.schildbach.wallet.ui.dashpay.BaseContactsViewModel
import de.schildbach.wallet.ui.dashpay.NotificationCountLiveData
import de.schildbach.wallet.ui.dashpay.PlatformRepo
import de.schildbach.wallet.ui.dashpay.utils.DashPayConfig
import de.schildbach.wallet.ui.dashpay.work.SendContactRequestOperation
import de.schildbach.wallet.ui.transactions.TransactionRowView
import de.schildbach.wallet.ui.transactions.TxResourceMapper
import de.schildbach.wallet.util.getTimeSkew
import kotlinx.coroutines.CoroutineScope
import kotlinx.coroutines.Dispatchers
import kotlinx.coroutines.ExperimentalCoroutinesApi
import kotlinx.coroutines.SupervisorJob
import kotlinx.coroutines.flow.Flow
import kotlinx.coroutines.flow.MutableStateFlow
import kotlinx.coroutines.flow.catch
import kotlinx.coroutines.flow.combine
import kotlinx.coroutines.flow.distinctUntilChanged
import kotlinx.coroutines.flow.filter
import kotlinx.coroutines.flow.filterNotNull
import kotlinx.coroutines.flow.flatMapLatest
import kotlinx.coroutines.flow.launchIn
import kotlinx.coroutines.flow.onEach
import kotlinx.coroutines.launch
import kotlinx.coroutines.withContext
import org.bitcoinj.core.Coin
import org.bitcoinj.core.Context
import org.bitcoinj.core.NetworkParameters
import org.bitcoinj.core.PeerGroup
import org.bitcoinj.core.Sha256Hash
import org.bitcoinj.core.Transaction
import org.bitcoinj.utils.MonetaryFormat
import org.bitcoinj.wallet.Wallet
import org.bitcoinj.wallet.WalletEx
import org.dash.wallet.common.Configuration
import org.dash.wallet.common.WalletDataProvider
import org.dash.wallet.common.data.CurrencyInfo
import org.dash.wallet.common.data.PresentableTxMetadata
import org.dash.wallet.common.data.ServiceName
import org.dash.wallet.common.data.SingleLiveEvent
import org.dash.wallet.common.data.WalletUIConfig
import org.dash.wallet.common.data.entity.BlockchainState
import org.dash.wallet.common.data.entity.ExchangeRate
import org.dash.wallet.common.services.BlockchainStateProvider
import org.dash.wallet.common.services.ExchangeRatesProvider
import org.dash.wallet.common.services.RateRetrievalState
import org.dash.wallet.common.services.TransactionMetadataProvider
import org.dash.wallet.common.services.analytics.AnalyticsConstants
import org.dash.wallet.common.services.analytics.AnalyticsService
import org.dash.wallet.common.services.analytics.AnalyticsTimer
import org.dash.wallet.common.transactions.TransactionUtils.isEntirelySelf
import org.dash.wallet.common.transactions.TransactionWrapper
import org.dash.wallet.common.transactions.batchAndFilterUpdates
import org.dash.wallet.common.util.toBigDecimal
import org.dash.wallet.integrations.crowdnode.api.CrowdNodeApi
import org.dash.wallet.integrations.crowdnode.transactions.FullCrowdNodeSignUpTxSetFactory
import org.slf4j.LoggerFactory
import java.text.DecimalFormat
import java.time.Instant
import java.time.LocalDate
import java.time.ZoneId
import java.util.Currency
import java.util.Locale
import java.util.concurrent.TimeUnit
import javax.inject.Inject
import kotlin.collections.set
import kotlin.math.abs

@OptIn(ExperimentalCoroutinesApi::class)
@HiltViewModel
class MainViewModel @Inject constructor(
    val analytics: AnalyticsService,
    private val config: Configuration,
    private val walletUIConfig: WalletUIConfig,
    exchangeRatesProvider: ExchangeRatesProvider,
    val walletData: WalletDataProvider,
    private val walletApplication: WalletApplication,
    val platformRepo: PlatformRepo,
    val platformService: PlatformService,
    val platformSyncService: PlatformSyncService,
    blockchainIdentityDataDao: BlockchainIdentityConfig,
    private val savedStateHandle: SavedStateHandle,
    private val metadataProvider: TransactionMetadataProvider,
    private val blockchainStateProvider: BlockchainStateProvider,
    val biometricHelper: BiometricHelper,
    private val deviceInfo: DeviceInfoProvider,
    private val invitationsDao: InvitationsDao,
    userAlertDao: UserAlertDao,
    dashPayProfileDao: DashPayProfileDao,
    dashPayConfig: DashPayConfig,
    dashPayContactRequestDao: DashPayContactRequestDao,
    private val coinJoinConfig: CoinJoinConfig,
    private val coinJoinService: CoinJoinService,
    private val crowdNodeApi: CrowdNodeApi
) : BaseContactsViewModel(blockchainIdentityDataDao, dashPayProfileDao, dashPayContactRequestDao) {
    companion object {
        private const val BATCHING_PERIOD = 500L
        private const val DIRECTION_KEY = "tx_direction"
        private const val TIME_SKEW_TOLERANCE = 3600000L // seconds (1 hour)

        private val log = LoggerFactory.getLogger(MainViewModel::class.java)
    }
    private val workerJob = SupervisorJob()

    @VisibleForTesting
    val viewModelWorkerScope = CoroutineScope(Dispatchers.IO + workerJob)

    val balanceDashFormat: MonetaryFormat = config.format.noCode().minDecimals(0)
    val fiatFormat: MonetaryFormat = Constants.LOCAL_FORMAT.minDecimals(0).optionalDecimals(0, 2)

    private val _transactions = MutableLiveData<Map<LocalDate, List<TransactionRowView>>>()
    val transactions: LiveData<Map<LocalDate, List<TransactionRowView>>>
        get() = _transactions
    private val _transactionsDirection = MutableStateFlow(TxFilterType.ALL)
    var transactionsDirection: TxFilterType
        get() = _transactionsDirection.value
        set(value) {
            _transactionsDirection.value = value
            savedStateHandle[DIRECTION_KEY] = value
        }

    private val _isBlockchainSynced = MutableLiveData<Boolean>()
    val isBlockchainSynced: LiveData<Boolean>
        get() = _isBlockchainSynced

    private val _isBlockchainSyncFailed = MutableLiveData<Boolean>()
    val isBlockchainSyncFailed: LiveData<Boolean>
        get() = _isBlockchainSyncFailed

    private val _blockchainSyncPercentage = MutableLiveData<Int>()
    val blockchainSyncPercentage: LiveData<Int>
        get() = _blockchainSyncPercentage
    private var chainLockBlockHeight: Int = 0

    private val _exchangeRate = MutableLiveData<ExchangeRate>()
    val exchangeRate: LiveData<ExchangeRate>
        get() = _exchangeRate

    private val _rateStale = MutableStateFlow(
        RateRetrievalState(
            lastAttemptFailed = false,
            staleRates = false,
            volatile = false
        )
    )
    val rateStale: Flow<RateRetrievalState>
        get() = _rateStale
    val currentStaleRateState
        get() = _rateStale.value
    var rateStaleDismissed = false

    private val _balance = MutableLiveData<Coin>()
    val balance: LiveData<Coin>
        get() = _balance

    private var txByHash: Map<String, TransactionRowView> = mapOf()
    private var metadata: Map<Sha256Hash, PresentableTxMetadata> = mapOf()
    private var contacts: Map<String, DashPayProfile> = mapOf()
    private var minContactCreatedDate: LocalDate = LocalDate.now()
    private lateinit var crowdNodeWrapperFactory: FullCrowdNodeSignUpTxSetFactory
    private lateinit var coinJoinWrapperFactory: CoinJoinTxWrapperFactory
    private val _mostRecentTransaction = MutableLiveData<Transaction>()
    val mostRecentTransaction: LiveData<Transaction>
        get() = _mostRecentTransaction

    private val _temporaryHideBalance = MutableStateFlow<Boolean?>(null)
    val hideBalance = walletUIConfig.observe(WalletUIConfig.AUTO_HIDE_BALANCE)
        .combine(_temporaryHideBalance) { autoHide, temporaryHide ->
            temporaryHide ?: autoHide ?: false
        }
        .asLiveData()

    val showTapToHideHint = walletUIConfig.observe(WalletUIConfig.SHOW_TAP_TO_HIDE_HINT).asLiveData()

    private val _isNetworkUnavailable = MutableLiveData<Boolean>()
    val isNetworkUnavailable: LiveData<Boolean>
        get() = _isNetworkUnavailable

    private val _stakingAPY = MutableLiveData<Double>()

    val isPassphraseVerified: Boolean
        get() = !config.remindBackupSeed
    val stakingAPY: LiveData<Double>
        get() = _stakingAPY

    val currencyChangeDetected = SingleLiveEvent<Pair<String, String>>()

    // CoinJoin
    val coinJoinMode: Flow<CoinJoinMode>
        get() = coinJoinConfig.observeMode()
    val mixingState: Flow<MixingStatus>
        get() = coinJoinService.observeMixingState()
    val mixingProgress: Flow<Double>
        get() = coinJoinService.observeMixingProgress()
    val mixingSessions: Flow<Int>
        get() = coinJoinService.observeActiveSessions()

    var decimalFormat: DecimalFormat = DecimalFormat("0.000")
    val walletBalance: String
        get() = decimalFormat.format(walletData.wallet!!.getBalance(Wallet.BalanceType.ESTIMATED).toBigDecimal())

    val mixedBalance: String
        get() = decimalFormat.format((walletData.wallet as WalletEx).coinJoinBalance.toBigDecimal())

    // DashPay
    private val isPlatformAvailable = MutableStateFlow(false)


    val isAbleToCreateIdentityLiveData = MediatorLiveData<Boolean>().apply {
        addSource(isPlatformAvailable.asLiveData()) {
            value = combineLatestData()
        }
        addSource(_isBlockchainSynced) {
            value = combineLatestData()
        }
        addSource(blockchainIdentity) {
            value = combineLatestData()
        }
        addSource(_balance) {
            value = combineLatestData()
        }
    }

    val isAbleToCreateIdentity: Boolean
        get() = isAbleToCreateIdentityLiveData.value ?: false

    val showCreateUsernameEvent = SingleLiveEvent<Unit>()
    val sendContactRequestState = SendContactRequestOperation.allOperationsStatus(walletApplication)
    val seriousErrorLiveData = SeriousErrorLiveData(platformRepo)
    var processingSeriousError = false

    val notificationCountData =
        NotificationCountLiveData(walletApplication, platformRepo, platformSyncService, dashPayConfig, viewModelScope)
    val notificationCount: Int
        get() = notificationCountData.value ?: 0

    private var contactRequestTimer: AnalyticsTimer? = null

    // end DashPay

    init {
        transactionsDirection = savedStateHandle[DIRECTION_KEY] ?: TxFilterType.ALL

        _transactionsDirection
            .flatMapLatest { direction ->
                val filter = TxDirectionFilter(direction, walletData.wallet!!)
                refreshTransactions(filter)
                walletData.observeTransactions(true, filter)
                    .batchAndFilterUpdates(BATCHING_PERIOD)
                    .onEach { batch ->
                        refreshTransactionBatch(batch, filter, mapOf())
                    }
            }
            .launchIn(viewModelWorkerScope)

        metadataProvider.observePresentableMetadata()
            .onEach { metadata ->
                val oldMetadata = this.metadata
                this.metadata = metadata
                updateContactsAndMetadata(oldMetadata, metadata, mapOf())
            }
            .launchIn(viewModelWorkerScope)

        platformRepo.observeContacts(
            "",
            UsernameSortOrderBy.LAST_ACTIVITY,
            false
        ).distinctUntilChanged()
         .onEach { contacts ->
            this.minContactCreatedDate = contacts.minOfOrNull { it.dashPayProfile.createdAt }?.let {
                Instant.ofEpochMilli(it).atZone(ZoneId.systemDefault()).toLocalDate()
            } ?: LocalDate.now()
            val contactsByIdentity = contacts.associate { it.dashPayProfile.userId to it.dashPayProfile }
            this.contacts = contactsByIdentity
        }.launchIn(viewModelWorkerScope)

        walletData.observeWalletReset()
            .onEach {
                txByHash = mapOf()
                _transactions.value = mapOf()
                walletData.wallet?.let { wallet ->
                    coinJoinWrapperFactory = CoinJoinTxWrapperFactory(walletData.networkParameters, wallet as WalletEx)
                    crowdNodeWrapperFactory = FullCrowdNodeSignUpTxSetFactory(walletData.networkParameters, wallet)
                }
            }
            .launchIn(viewModelScope)

        blockchainStateProvider.observeState()
            .filterNotNull()
            .onEach { state ->
                updateSyncStatus(state)
                updatePercentage(state)
                chainLockBlockHeight = state.chainlockHeight
            }
            .launchIn(viewModelWorkerScope)

        walletData.observeBalance()
            .onEach(_balance::postValue)
            .launchIn(viewModelScope)

        walletData.observeMostRecentTransaction()
            .onEach(_mostRecentTransaction::postValue)
            .launchIn(viewModelScope)

        walletUIConfig
            .observe(WalletUIConfig.SELECTED_CURRENCY)
            .filterNotNull()
            .flatMapLatest { code ->
                exchangeRatesProvider.observeExchangeRate(code)
                    .filterNotNull()
            }
            .onEach(_exchangeRate::postValue)
            .launchIn(viewModelScope)

        walletUIConfig
            .observe(WalletUIConfig.SELECTED_CURRENCY)
            .filterNotNull()
            .flatMapLatest { code ->
                exchangeRatesProvider.observeStaleRates(code)
            }
            .onEach(_rateStale::emit)
            .launchIn(viewModelScope)

        // DashPay
        startContactRequestTimer()

        dashPayConfig.observe(DashPayConfig.LAST_SEEN_NOTIFICATION_TIME)
            .filterNotNull()
            .distinctUntilChanged()
            .onEach { lastSeenNotification ->
                startContactRequestTimer()
                forceUpdateNotificationCount()

                if (lastSeenNotification != DashPayConfig.DISABLE_NOTIFICATIONS) {
                    userAlertDao.observe(lastSeenNotification)
                        .filterNotNull()
                        .distinctUntilChanged()
                        .onEach { forceUpdateNotificationCount() }
                }
            }
            .launchIn(viewModelScope)

        blockchainStateProvider.observeSyncStage()
            .distinctUntilChanged()
            .onEach { syncStage ->
                if (syncStage == PeerGroup.SyncStage.PREBLOCKS || syncStage == PeerGroup.SyncStage.BLOCKS && !isPlatformAvailable.value) {
                    isPlatformAvailable.value = if (Constants.SUPPORTS_PLATFORM) {
                        platformService.isPlatformAvailable()
                    } else {
                        false
                    }
                }
            }
            .launchIn(viewModelScope)
    }

    fun logEvent(event: String) {
        analytics.logEvent(event, mapOf())
    }

    fun logError(ex: Exception, details: String) {
        analytics.logError(ex, details)
    }

    fun triggerHideBalance() {
        val isHiding = hideBalance.value ?: false
        _temporaryHideBalance.value = !isHiding

        if (_temporaryHideBalance.value == true) {
            logEvent(AnalyticsConstants.Home.HIDE_BALANCE)
        } else {
            logEvent(AnalyticsConstants.Home.SHOW_BALANCE)
        }

        viewModelScope.launch { walletUIConfig.set(WalletUIConfig.SHOW_TAP_TO_HIDE_HINT, false) }
    }

    fun logDirectionChangedEvent(direction: TxFilterType) {
        val directionParameter = when (direction) {
            TxFilterType.ALL -> "all_transactions"
            TxFilterType.SENT -> "sent_transactions"
            TxFilterType.RECEIVED -> "received_transactions"
            TxFilterType.GIFT_CARD -> "gift_cards"
        }
        analytics.logEvent(
            AnalyticsConstants.Home.TRANSACTION_FILTER,
            mapOf(
                AnalyticsConstants.Parameter.VALUE to directionParameter
            )
        )

        if (direction == TxFilterType.GIFT_CARD) {
            analytics.logEvent(AnalyticsConstants.DashSpend.FILTER_GIFT_CARD, mapOf())
        }
    }

    fun processDirectTransaction(tx: Transaction) {
        walletData.processDirectTransaction(tx)
    }

    fun getLastStakingAPY() {
        viewModelScope.launch(Dispatchers.IO) {
            val withoutFees = (100.0 - crowdNodeApi.getFee()) / 100
            log.info("fees: without $withoutFees")
            _stakingAPY.postValue(withoutFees * blockchainStateProvider.getLastMasternodeAPY())
        }
    }

    suspend fun getCoinJoinMode(): CoinJoinMode {
        return coinJoinConfig.getMode()
    }

    suspend fun getDeviceTimeSkew(force: Boolean): Pair<Boolean, Long> {
        return try {
            val timeSkew = getTimeSkew(force)
            val maxAllowedTimeSkew: Long = if (coinJoinConfig.getMode() == CoinJoinMode.NONE) {
                TIME_SKEW_TOLERANCE
            } else {
                if (timeSkew > 0) MAX_ALLOWED_AHEAD_TIMESKEW * 3 else MAX_ALLOWED_BEHIND_TIMESKEW * 2
            }
            coinJoinService.updateTimeSkew(timeSkew)
            log.info("timeskew: {} ms", timeSkew)
            return Pair(abs(timeSkew) > maxAllowedTimeSkew, timeSkew)
        } catch (ex: Exception) {
            // Ignore errors
            Pair(false, 0)
        }
    }

    fun detectUserCountry() = viewModelScope.launch {
        if (walletUIConfig.get(WalletUIConfig.EXCHANGE_CURRENCY_DETECTED) == true) {
            return@launch
        }

        val selectedCurrencyCode = walletUIConfig.get(WalletUIConfig.SELECTED_CURRENCY)
        val country = deviceInfo.getSimOrNetworkCountry()

        if (country.isNotEmpty()) {
            updateCurrencyExchange(country.uppercase(Locale.getDefault()))
        } else if (selectedCurrencyCode == null) {
            setDefaultCurrency()
        }
    }

    fun setExchangeCurrencyCodeDetected(currencyCode: String?) {
        viewModelScope.launch {
            currencyCode?.let { walletUIConfig.set(WalletUIConfig.SELECTED_CURRENCY, it) }
            walletUIConfig.set(WalletUIConfig.EXCHANGE_CURRENCY_DETECTED, true)
        }
    }

    /** refresh all transactions */
    private fun refreshTransactions(filter: TxDirectionFilter) {
        walletData.wallet?.let { wallet ->
            val watch = Stopwatch.createStarted()
            val contactsToUpdate = mutableListOf<Transaction>()
            coinJoinWrapperFactory = CoinJoinTxWrapperFactory(walletData.networkParameters, wallet as WalletEx)
            crowdNodeWrapperFactory = FullCrowdNodeSignUpTxSetFactory(walletData.networkParameters, wallet)
            val allTransactionWrapped = walletData.wrapAllTransactions(
                crowdNodeWrapperFactory,
                coinJoinWrapperFactory
            ).filter { it.passesFilter(filter, metadata) }
                .sortedByDescending { it.groupDate }

            log.info("wrapAllTransactions: {} ms", watch.elapsed(TimeUnit.MILLISECONDS))

            val txByHash = mutableMapOf<String, TransactionRowView>()
            val allTransactionViews = allTransactionWrapped
                .map {
                    val tx = it.transactions.values.first()
                    val dateKey = tx.updateTime.toInstant().atZone(ZoneId.systemDefault()).toLocalDate()

                    if (it.transactions.count() == 1 && dateKey >= minContactCreatedDate) {
                        contactsToUpdate.add(tx)
                    }

                    val rowView = TransactionRowView.fromTransactionWrapper(
                        it,
                        walletData.transactionBag,
                        Constants.CONTEXT,
                        null,
                        metadata[tx.txId],
                        chainLockBlockHeight
                    )
                    txByHash[rowView.id] = rowView
                    rowView
                }
                .groupBy {
                    Instant.ofEpochMilli(it.time).atZone(ZoneId.systemDefault()).toLocalDate()
                }
                .mapValues { (_, transactions) ->
                    transactions.sortedByDescending { it.time }
                }

            viewModelScope.launch {
                _transactions.value = allTransactionViews
                this@MainViewModel.txByHash = txByHash
                updateContacts(contactsToUpdate)
            }
        }
    }

    /**
     * this will either add a single transaction or update the transaction on the current view
     */
    private fun refreshTransactionBatch(
        transactions: List<Transaction>,
        filter: TxDirectionFilter,
        contacts: Map<Sha256Hash, DashPayProfile>
    ) {
        Context.propagate(Constants.CONTEXT)
        val items = _transactions.value!!.toMutableMap()
        val txByHash = this.txByHash.toMutableMap()
        val contactsToUpdate = mutableListOf<Transaction>()

        for (i in transactions.indices) {
            val tx = transactions[i]

            if (!filter.matches(tx)) {
                continue
            }

            var itemId = tx.txId.toString()
            var included = false
            var wrapper: TransactionWrapper? = null

            if (!txByHash.containsKey(itemId)) {
                // If tx isn't in txByHash by itself, we need to try to wrap it
                this.coinJoinWrapperFactory.tryInclude(tx).also {
                    included = it.first
                    wrapper = it.second
                }

                if (included && wrapper != null) {
                    itemId = wrapper!!.id
                } else {
                    this.crowdNodeWrapperFactory.tryInclude(tx).also {
                        included = it.first
                        wrapper = it.second
                    }

                    if (included && wrapper != null) {
                        itemId = wrapper!!.id
                    }
                }
            }

            // is the item currently in our list
            val rowView = txByHash[itemId]

            val transactionRow = if (!included || wrapper == null) {
                TransactionRowView.fromTransaction(
                    tx,
                    walletData.transactionBag,
                    Constants.CONTEXT,
                    metadata[tx.txId],
                    contacts[tx.txId] ?: rowView?.contact,
                    TxResourceMapper(),
                    chainLockBlockHeight
                )
            } else {
                TransactionRowView.fromTransactionWrapper(
                    wrapper!!,
                    walletData.transactionBag,
                    Constants.CONTEXT,
                    null,
                    metadata[tx.txId],
                    chainLockBlockHeight
                )
            }
            txByHash[transactionRow.id] = transactionRow
            val dateKey = tx.updateTime.toInstant().atZone(ZoneId.systemDefault()).toLocalDate()

            if (rowView != null) {
                // update the current item by replacing the current item
                items[dateKey]?.toMutableList()?.let { list ->
                    val itemIndex = list.indexOfFirst { it.id == rowView.id }
                    list[itemIndex] = transactionRow
                    items[dateKey] = list
                }
            } else {
                // add the item to the correct group
                if (items.containsKey(dateKey)) {
                    items[dateKey]?.toMutableList()?.let { list ->
                        val insertIndex = list.indexOfFirst { it.time < transactionRow.time }

                        if (insertIndex >= 0) {
                            list.add(insertIndex, transactionRow)
                        } else {
                            list.add(transactionRow)
                        }

                        items[dateKey] = list
                    }
                } else {
                    items[dateKey] = listOf(transactionRow)
                }
            }

            if (dateKey >= minContactCreatedDate) {
                contactsToUpdate.add(tx)
            }
        }

        viewModelScope.launch {
            _transactions.value = items
            this@MainViewModel.txByHash = txByHash
            updateContacts(contactsToUpdate)
        }
    }

    private suspend fun updateContacts(txs: List<Transaction>) {
        if (this.contacts.isEmpty() || txs.isEmpty()) {
            return
        }

        withContext(Dispatchers.Default) {
            val contactsMap = txs.filterNot { it.isEntirelySelf(walletData.transactionBag) }
                .mapNotNull { tx ->
                    platformRepo.blockchainIdentity.getContactForTransaction(tx)?.let { contactId ->
                        contacts[contactId]?.let { contact ->
                            tx.txId to contact
                        }
                    }
                }.toMap()

            updateContactsAndMetadata(mapOf(), metadata, contactsMap)
        }
    }

    private fun updateContactsAndMetadata(
        oldMetadata: Map<Sha256Hash, PresentableTxMetadata>,
        metadata: Map<Sha256Hash, PresentableTxMetadata>,
        contacts: Map<Sha256Hash, DashPayProfile>
    ) {
        val items = _transactions.value?.toMutableMap() ?: return
        if (items.isEmpty()) return

        val txByHash = this.txByHash.toMutableMap()
        // Process both old and new metadata in case if some metadata was cleared
        val allTxIds = (oldMetadata.keys + metadata.keys + contacts.keys).toSet()

        for (txId in allTxIds) {
            val rowView = txByHash[txId.toString()]

            rowView?.let {
                walletData.getTransaction(txId)?.let { tx ->
                    // Use new metadata if exists, otherwise create empty metadata
                    val txMetadata = metadata[txId] ?: PresentableTxMetadata(txId)
                    val updatedRowView = TransactionRowView.fromTransaction(
                        tx,
                        walletData.transactionBag,
                        Constants.CONTEXT,
                        txMetadata,
                        contacts[txId] ?: rowView.contact,
                        TxResourceMapper(),
                        chainLockBlockHeight
                    )
                    txByHash[txId.toString()] = updatedRowView
                    val dateKey = tx.updateTime.toInstant().atZone(ZoneId.systemDefault()).toLocalDate()
                    items[dateKey]?.toMutableList()?.let { list ->
                        val itemIndex = list.indexOfFirst { it.id == rowView.id }
                        list[itemIndex] = updatedRowView
                        items[dateKey] = list
                    }
                }
            }
        }

        viewModelScope.launch {
            _transactions.value = items
            this@MainViewModel.txByHash = txByHash
        }
    }

    private fun updateSyncStatus(state: BlockchainState) {
        if (_isBlockchainSynced.value != state.isSynced()) {
            _isBlockchainSynced.postValue(state.isSynced())

            if (state.isSynced()) {
                viewModelScope.launch(Dispatchers.IO) {
                    val withoutFees = (100.0 - crowdNodeApi.getFee()) / 100
                    _stakingAPY.postValue(withoutFees * blockchainStateProvider.getMasternodeAPY())
                }
            }
        }

        _isBlockchainSyncFailed.postValue(state.syncFailed())
        _isNetworkUnavailable.postValue(state.impediments.contains(BlockchainState.Impediment.NETWORK))
    }

    private fun updatePercentage(state: BlockchainState) {
        var percentage = state.percentageSync

        if (state.replaying && state.percentageSync == 100) {
            // This is to prevent showing 100% when using the Rescan blockchain function.
            // The first few broadcasted blockchainStates are with percentage sync at 100%
            percentage = 0
        }
        _blockchainSyncPercentage.postValue(percentage)
    }

    private fun TransactionWrapper.passesFilter(
        filter: TxDirectionFilter,
        metadata: Map<Sha256Hash, PresentableTxMetadata>
    ): Boolean {
        return (filter.direction == TxFilterType.GIFT_CARD && isGiftCard(metadata)) ||
            transactions.values.any { tx -> filter.matches(tx) }
    }

    private fun TransactionWrapper.isGiftCard(metadata: Map<Sha256Hash, PresentableTxMetadata>): Boolean {
<<<<<<< HEAD
        return metadata[transactions.first().txId]?.service == ServiceName.CTXSpend
=======
        return metadata[transactions.values.first().txId]?.service == ServiceName.DashDirect
>>>>>>> df57343d
    }

    /**
     * Check whether app was ever updated or if it is an installation that was never updated.
     * Show dialog to update if it's being updated or change it automatically.
     *
     * @param countryCode countryCode ISO 3166-1 alpha-2 country code.
     */
    private suspend fun updateCurrencyExchange(countryCode: String) {
        log.info("Updating currency exchange rate based on country: $countryCode")
        val l = Locale("", countryCode)
        val currency = Currency.getInstance(l)
        var newCurrencyCode = currency.currencyCode
        val currentCurrencyCode = walletUIConfig.getExchangeCurrencyCode()

        if (!currentCurrencyCode.equals(newCurrencyCode, ignoreCase = true)) {
            if (config.wasUpgraded()) {
                currencyChangeDetected.postValue(Pair(currentCurrencyCode, newCurrencyCode))
            } else {
                if (CurrencyInfo.hasObsoleteCurrency(newCurrencyCode)) {
                    log.info("found obsolete currency: $newCurrencyCode")
                    newCurrencyCode = CurrencyInfo.getUpdatedCurrency(newCurrencyCode)
                }
                // check to see if we use a different currency code for exchange rates
                newCurrencyCode = CurrencyInfo.getOtherName(newCurrencyCode)
                log.info("Setting Local Currency: $newCurrencyCode")
                walletUIConfig.set(WalletUIConfig.EXCHANGE_CURRENCY_DETECTED, true)
                walletUIConfig.set(WalletUIConfig.SELECTED_CURRENCY, newCurrencyCode)
            }
        }

        // Fallback to default
        if (walletUIConfig.get(WalletUIConfig.SELECTED_CURRENCY) == null) {
            setDefaultExchangeCurrencyCode()
        }
    }

    private suspend fun setDefaultCurrency() {
        val countryCode = getCurrentCountry()
        log.info("Setting default currency:")

        try {
            log.info("Local Country: $countryCode")
            val l = Locale("", countryCode)
            val currency = Currency.getInstance(l)
            var newCurrencyCode = currency.currencyCode

            if (CurrencyInfo.hasObsoleteCurrency(newCurrencyCode)) {
                log.info("found obsolete currency: $newCurrencyCode")
                newCurrencyCode = CurrencyInfo.getUpdatedCurrency(newCurrencyCode)
            }

            // check to see if we use a different currency code for exchange rates
            newCurrencyCode = CurrencyInfo.getOtherName(newCurrencyCode)
            log.info("Setting Local Currency: $newCurrencyCode")
            walletUIConfig.set(WalletUIConfig.SELECTED_CURRENCY, newCurrencyCode)

            // Fallback to default
            if (walletUIConfig.get(WalletUIConfig.SELECTED_CURRENCY) == null) {
                setDefaultExchangeCurrencyCode()
            }
        } catch (x: IllegalArgumentException) {
            log.info("Cannot obtain currency for $countryCode: ", x)
            setDefaultExchangeCurrencyCode()
        }
    }

    private suspend fun setDefaultExchangeCurrencyCode() {
        log.info("Using default Country: US")
        log.info(
            "Using default currency: " +
                org.dash.wallet.common.util.Constants.DEFAULT_EXCHANGE_CURRENCY
        )
        walletUIConfig.set(
            WalletUIConfig.SELECTED_CURRENCY,
            org.dash.wallet.common.util.Constants.DEFAULT_EXCHANGE_CURRENCY
        )
    }

    private fun getCurrentCountry(): String {
        return LocaleList.getDefault()[0].country
    }

    // DashPay

    fun reportContactRequestTime() {
        contactRequestTimer?.logTiming()
        contactRequestTimer = null
    }

    private fun forceUpdateNotificationCount() {
        notificationCountData.onContactsUpdated()
        viewModelScope.launch(Dispatchers.IO) {
            platformSyncService.updateContactRequests()
        }
    }

    suspend fun dismissUsernameCreatedCardIfDone(): Boolean {
        val data = blockchainIdentityDataDao.loadBase()

        if (data.creationState == BlockchainIdentityData.CreationState.DONE) {
            platformRepo.doneAndDismiss()
            return true
        }

        return false
    }

    fun dismissUsernameCreatedCard() {
        viewModelScope.launch {
            platformRepo.doneAndDismiss()
        }
    }

    fun joinDashPay() {
        showCreateUsernameEvent.call()
    }

    fun startBlockchainService() {
        walletApplication.startBlockchainService(true)
    }

    suspend fun getProfile(profileId: String): DashPayProfile? {
        return platformRepo.loadProfileByUserId(profileId)
    }

    suspend fun getRequestedUsername(): String =
        blockchainIdentityDataDao.get(BlockchainIdentityConfig.USERNAME) ?: ""
    suspend fun getInviteHistory() = invitationsDao.loadAll()

    private fun combineLatestData(): Boolean {
        return if (!Constants.SUPPORTS_PLATFORM) {
            log.info("platform is not supported")
            false
        } else {
            val isPlatformAvailable = isPlatformAvailable.value
            val isSynced = _isBlockchainSynced.value ?: false
            val noIdentityCreatedOrInProgress =
                (blockchainIdentity.value == null) || blockchainIdentity.value!!.creationState == BlockchainIdentityData.CreationState.NONE
            log.info(
                "platform available: {}; isSynced: {}: no identity creation is progress: {}",
                isPlatformAvailable,
                isSynced,
                noIdentityCreatedOrInProgress
            )
            return isSynced && isPlatformAvailable && noIdentityCreatedOrInProgress
        }
    }

    private fun startContactRequestTimer() {
        contactRequestTimer = AnalyticsTimer(
            analytics,
            log,
            AnalyticsConstants.Process.PROCESS_CONTACT_REQUEST_RECEIVE
        )
    }

    fun addCoinJoinToWallet() {
        val encryptionKey = platformRepo.getWalletEncryptionKey() ?: throw IllegalStateException("cannot obtain wallet encryption key")
        (walletApplication.wallet as WalletEx).initializeCoinJoin(encryptionKey, 0)
    }

    fun isTestNet(): Boolean {
        return walletData.wallet?.params?.id != NetworkParameters.ID_MAINNET
    }
}<|MERGE_RESOLUTION|>--- conflicted
+++ resolved
@@ -762,11 +762,7 @@
     }
 
     private fun TransactionWrapper.isGiftCard(metadata: Map<Sha256Hash, PresentableTxMetadata>): Boolean {
-<<<<<<< HEAD
-        return metadata[transactions.first().txId]?.service == ServiceName.CTXSpend
-=======
-        return metadata[transactions.values.first().txId]?.service == ServiceName.DashDirect
->>>>>>> df57343d
+        return metadata[transactions.values.first().txId]?.service == ServiceName.CTXSpend
     }
 
     /**
