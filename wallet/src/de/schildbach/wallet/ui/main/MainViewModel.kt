/*
 * Copyright 2022 Dash Core Group.
 *
 * This program is free software: you can redistribute it and/or modify
 * it under the terms of the GNU General Public License as published by
 * the Free Software Foundation, either version 3 of the License, or
 * (at your option) any later version.
 *
 * This program is distributed in the hope that it will be useful,
 * but WITHOUT ANY WARRANTY; without even the implied warranty of
 * MERCHANTABILITY or FITNESS FOR A PARTICULAR PURPOSE.  See the
 * GNU General Public License for more details.
 *
 * You should have received a copy of the GNU General Public License
 * along with this program.  If not, see <http://www.gnu.org/licenses/>.
 */

package de.schildbach.wallet.ui.main

import android.content.ClipDescription
import android.content.ClipboardManager
import android.content.SharedPreferences
import androidx.annotation.VisibleForTesting
import androidx.core.os.bundleOf
import androidx.lifecycle.*
import dagger.hilt.android.lifecycle.HiltViewModel
<<<<<<< HEAD
import de.schildbach.wallet.AppDatabase
import de.schildbach.wallet.WalletApplication
import de.schildbach.wallet.livedata.Resource
import de.schildbach.wallet.livedata.SeriousErrorLiveData
import de.schildbach.wallet.livedata.Status
import de.schildbach.wallet.ui.SingleLiveEvent
import de.schildbach.wallet.ui.dashpay.*
import de.schildbach.wallet.ui.dashpay.work.SendContactRequestOperation
import kotlinx.coroutines.Dispatchers
import kotlinx.coroutines.ExperimentalCoroutinesApi
import de.schildbach.wallet.Constants
import de.schildbach.wallet.data.*
import org.dash.wallet.common.data.BlockchainState
import de.schildbach.wallet.data.BlockchainStateDao
import de.schildbach.wallet.service.platform.PlatformSyncService
=======
import de.schildbach.wallet.Constants
import org.dash.wallet.common.data.BlockchainState
import de.schildbach.wallet.data.BlockchainStateDao
import de.schildbach.wallet.security.BiometricHelper
>>>>>>> cc2bf09f
import de.schildbach.wallet.transactions.TxDirection
import de.schildbach.wallet.transactions.TxDirectionFilter
import de.schildbach.wallet.ui.transactions.TransactionRowView
import kotlinx.coroutines.*
import kotlinx.coroutines.flow.*
import kotlinx.coroutines.launch
import org.bitcoinj.core.Coin
import org.bitcoinj.core.Sha256Hash
import org.bitcoinj.core.Transaction
import org.bitcoinj.utils.MonetaryFormat
import org.dash.wallet.common.Configuration
import org.dash.wallet.common.WalletDataProvider
import org.dash.wallet.common.data.ExchangeRate
import org.dash.wallet.common.services.BlockchainStateProvider
import org.dash.wallet.common.services.ExchangeRatesProvider
import org.dash.wallet.common.services.TransactionMetadataProvider
import org.dash.wallet.common.services.analytics.AnalyticsConstants
import org.dash.wallet.common.services.analytics.AnalyticsService
import org.dash.wallet.common.services.analytics.AnalyticsTimer
import org.slf4j.LoggerFactory
import org.dash.wallet.common.transactions.TransactionUtils
import org.dash.wallet.common.transactions.filters.TransactionFilter
import org.dash.wallet.common.transactions.TransactionWrapperComparator
import org.dash.wallet.integrations.crowdnode.transactions.FullCrowdNodeSignUpTxSet
import java.util.HashMap
import javax.inject.Inject

@OptIn(ExperimentalCoroutinesApi::class, FlowPreview::class)
@HiltViewModel
class MainViewModel @Inject constructor(
    val analytics: AnalyticsService,
    private val clipboardManager: ClipboardManager,
    private val config: Configuration,
    blockchainStateDao: BlockchainStateDao,
    exchangeRatesProvider: ExchangeRatesProvider,
    val walletData: WalletDataProvider,
<<<<<<< HEAD
    walletApplication: WalletApplication,
    appDatabase: AppDatabase,
    val platformRepo: PlatformRepo,
    val platformSyncService: PlatformSyncService,
    private val savedStateHandle: SavedStateHandle,
    private val metadataProvider: TransactionMetadataProvider,
    private val blockchainStateProvider: BlockchainStateProvider
) : BaseProfileViewModel(walletApplication, appDatabase) {
=======
    private val savedStateHandle: SavedStateHandle,
    private val blockchainStateProvider: BlockchainStateProvider,
    val biometricHelper: BiometricHelper
) : ViewModel() {
>>>>>>> cc2bf09f
    companion object {
        private const val THROTTLE_DURATION = 500L
        private const val DIRECTION_KEY = "tx_direction"
        private val log = LoggerFactory.getLogger(MainViewModel::class.java)
    }

    private val workerJob = SupervisorJob()
    @VisibleForTesting
    val viewModelWorkerScope = CoroutineScope(Dispatchers.IO + workerJob)
    private val listener: SharedPreferences.OnSharedPreferenceChangeListener
    private val currencyCode = MutableStateFlow(config.exchangeCurrencyCode)

    val balanceDashFormat: MonetaryFormat = config.format.noCode()
    val isPassphraseVerified: Boolean
        get() = !config.remindBackupSeed

    private val _transactions = MutableLiveData<List<TransactionRowView>>()
    val transactions: LiveData<List<TransactionRowView>>
        get() = _transactions

    private val _transactionsDirection = MutableStateFlow(TxDirection.ALL)
    var transactionsDirection: TxDirection
        get() = _transactionsDirection.value
        set(value) {
            _transactionsDirection.value = value
            savedStateHandle[DIRECTION_KEY] = value
        }

    private val _isBlockchainSynced = MutableLiveData<Boolean>()
    val isBlockchainSynced: LiveData<Boolean>
        get() = _isBlockchainSynced

    private val _isBlockchainSyncFailed = MutableLiveData<Boolean>()
    val isBlockchainSyncFailed: LiveData<Boolean>
        get() = _isBlockchainSyncFailed

    private val _blockchainSyncPercentage = MutableLiveData<Int>()
    val blockchainSyncPercentage: LiveData<Int>
        get() = _blockchainSyncPercentage

    private val _exchangeRate = MutableLiveData<ExchangeRate>()
    val exchangeRate: LiveData<ExchangeRate>
        get() = _exchangeRate

    private val _balance = MutableLiveData<Coin>()
    val balance: LiveData<Coin>
        get() = _balance

    private val _mostRecentTransaction = MutableLiveData<Transaction>()
    val mostRecentTransaction: LiveData<Transaction>
        get() = _mostRecentTransaction

    private val _hideBalance = MutableLiveData<Boolean>()
    val hideBalance: LiveData<Boolean>
        get() = _hideBalance

    private val _isNetworkUnavailable = MutableLiveData<Boolean>()
    val isNetworkUnavailable: LiveData<Boolean>
        get() = _isNetworkUnavailable

    private val _stakingAPY = MutableLiveData<Double>()
    val stakingAPY: LiveData<Double>
        get() = _stakingAPY

   // DashPay

   private val isPlatformAvailableData = liveData(Dispatchers.IO) {
       val status = if (Constants.SUPPORTS_PLATFORM) {
           platformRepo.isPlatformAvailable()
       } else {
           Resource.success(false)
       }
       if (status.status == Status.SUCCESS && status.data != null) {
           emit(status.data)
       } else {
           emit(false)
       }
   }

    val inviteHistory = appDatabase.invitationsDaoAsync().loadAll()
    val canAffordIdentityCreationLiveData = CanAffordIdentityCreationLiveData(walletApplication)

    val isAbleToCreateIdentityLiveData = MediatorLiveData<Boolean>().apply {
        addSource(isPlatformAvailableData) {
            value = combineLatestData()
        }
        addSource(_isBlockchainSynced) {
            value = combineLatestData()
        }
        addSource(blockchainIdentityData) {
            value = combineLatestData()
        }
        addSource(canAffordIdentityCreationLiveData) {
            value = combineLatestData()
        }
    }

    val isAbleToCreateIdentity: Boolean
        get() = isAbleToCreateIdentityLiveData.value ?: false

    val goBackAndStartActivityEvent = SingleLiveEvent<Class<*>>()
    val showCreateUsernameEvent = SingleLiveEvent<Unit>()
    val sendContactRequestState = SendContactRequestOperation.allOperationsStatus(walletApplication)
    val seriousErrorLiveData = SeriousErrorLiveData(platformRepo)
    var processingSeriousError = false

    val notificationCountData =
        NotificationCountLiveData(walletApplication, platformRepo, platformSyncService, viewModelScope)
    val notificationCount: Int
        get() = notificationCountData.value ?: 0

    private var contactRequestTimer: AnalyticsTimer? = null

    // end DashPay

    private val _stakingAPY = MutableLiveData<Double>()
    val stakingAPY: LiveData<Double>
        get() = _stakingAPY

    init {
        _hideBalance.value = config.hideBalance
        transactionsDirection = savedStateHandle[DIRECTION_KEY] ?: TxDirection.ALL

        _transactionsDirection
            .flatMapLatest { direction ->
<<<<<<< HEAD
                metadataProvider.observeAllMemos()
                    .flatMapLatest { memos ->
                        val filter = TxDirectionFilter(direction, walletData.wallet!!)
                        refreshTransactions(filter, memos)
                        walletData.observeTransactions(filter)
                            .debounce(THROTTLE_DURATION)
                            .onEach { refreshTransactions(filter, memos) }
                    }
=======
                val filter = TxDirectionFilter(direction, walletData.wallet!!)
                refreshTransactions(filter)
                walletData.observeWalletChanged()
                    .debounce(THROTTLE_DURATION)
                    .onEach { refreshTransactions(filter) }
>>>>>>> cc2bf09f
            }
            .catch { analytics.logError(it, "is wallet null: ${walletData.wallet == null}") }
            .launchIn(viewModelWorkerScope)

        blockchainStateDao.observeState()
            .filterNotNull()
            .onEach { state ->
                updateSyncStatus(state)
                updatePercentage(state)
            }
            .launchIn(viewModelWorkerScope)

        walletData.observeBalance()
            .onEach(_balance::postValue)
            .launchIn(viewModelScope)

        walletData.observeMostRecentTransaction()
            .onEach(_mostRecentTransaction::postValue)
            .launchIn(viewModelScope)

        currencyCode.filterNotNull()
            .flatMapLatest { code ->
                exchangeRatesProvider.observeExchangeRate(code)
                    .filterNotNull()
            }
            .onEach(_exchangeRate::postValue)
            .launchIn(viewModelScope)

        listener = SharedPreferences.OnSharedPreferenceChangeListener { _, key ->
            when (key) {
                Configuration.PREFS_KEY_EXCHANGE_CURRENCY -> {
                    currencyCode.value = config.exchangeCurrencyCode
                }
                Configuration.PREFS_LAST_SEEN_NOTIFICATION_TIME -> {
                    startContactRequestTimer()
                    forceUpdateNotificationCount()
                }
            }
        }
        config.registerOnSharedPreferenceChangeListener(listener)


        // DashPay
        startContactRequestTimer()

        // don't query alerts if notifications are disabled
        if (config.areNotificationsDisabled()) {
            val lastSeenNotification = config.lastSeenNotificationTime
            appDatabase.userAlertDaoAsync()
                .load(lastSeenNotification).observeForever { userAlert: UserAlert? ->
                    if (userAlert != null) {
                        forceUpdateNotificationCount()
                    }
                }
        }
    }

    fun logEvent(event: String) {
        analytics.logEvent(event, bundleOf())
    }

    fun logError(ex: Exception, details: String) {
        analytics.logError(ex, details)
    }

    fun getClipboardInput(): String {
        var input: String? = null

        if (clipboardManager.hasPrimaryClip()) {
            val clip = clipboardManager.primaryClip ?: return ""
            val clipDescription = clip.description

            if (clipDescription.hasMimeType(ClipDescription.MIMETYPE_TEXT_URILIST)) {
                input = clip.getItemAt(0).uri?.toString()
            } else if (clipDescription.hasMimeType(ClipDescription.MIMETYPE_TEXT_PLAIN)
                || clipDescription.hasMimeType(ClipDescription.MIMETYPE_TEXT_HTML)
            ) {
                input = clip.getItemAt(0).text?.toString()
            }
        }

        return input ?: ""
    }

    fun triggerHideBalance() {
        val pastValue = _hideBalance.value ?: config.hideBalance
        _hideBalance.value = !pastValue

        if (_hideBalance.value == true) {
            logEvent(AnalyticsConstants.Home.HIDE_BALANCE)
        } else {
            logEvent(AnalyticsConstants.Home.SHOW_BALANCE)
        }
    }

    fun logDirectionChangedEvent(direction: TxDirection) {
        val directionParameter = when (direction) {
            TxDirection.ALL -> "all_transactions"
            TxDirection.SENT -> "sent_transactions"
            TxDirection.RECEIVED -> "received_transactions"
        }
        analytics.logEvent(AnalyticsConstants.Home.TRANSACTION_FILTER, bundleOf(
            "filter_value" to directionParameter
        ))
    }

    fun processDirectTransaction(tx: Transaction) {
        walletData.processDirectTransaction(tx)
    }

    fun getLastStakingAPY() {
        viewModelScope.launch(Dispatchers.IO) {
            _stakingAPY.postValue(0.85 * blockchainStateProvider.getLastMasternodeAPY())
        }
    }

    override fun onCleared() {
        super.onCleared()
        config.unregisterOnSharedPreferenceChangeListener(listener)
    }

    // DashPay

    fun reportContactRequestTime() {
        contactRequestTimer?.logTiming()
        contactRequestTimer = null
    }

    private fun forceUpdateNotificationCount() {
        notificationCountData.onContactsUpdated()
        viewModelScope.launch(Dispatchers.IO) {
            platformSyncService.updateContactRequests()
        }
    }

    fun dismissUsernameCreatedCard() {
        viewModelScope.launch {
            platformRepo.doneAndDismiss()
        }
    }

    fun joinDashPay() {
        showCreateUsernameEvent.call(Unit)
    }

    fun startBlockchainService() {
        walletApplication.startBlockchainService(true)
    }

    private fun combineLatestData(): Boolean {
        val isPlatformAvailable = isPlatformAvailableData.value ?: false
        val isSynced = _isBlockchainSynced.value ?: false
        val noIdentityCreatedOrInProgress = (blockchainIdentityData.value == null) || blockchainIdentityData.value!!.creationState == BlockchainIdentityData.CreationState.NONE
        val canAffordIdentityCreation = canAffordIdentityCreationLiveData.value ?: false
        return isSynced && isPlatformAvailable && noIdentityCreatedOrInProgress && canAffordIdentityCreation
    }

    private fun startContactRequestTimer() {
        contactRequestTimer = AnalyticsTimer(
            analytics,
            log,
            AnalyticsConstants.Process.PROCESS_CONTACT_REQUEST_RECEIVE
        )
    }

    private suspend fun refreshTransactions(filter: TransactionFilter, memos: Map<Sha256Hash, String>) {
        walletData.wallet?.let { wallet ->
<<<<<<< HEAD
            val userIdentity = platformRepo.getBlockchainIdentity()
            val contactsByIdentity: HashMap<String, DashPayProfile> = hashMapOf()

            if (userIdentity != null) {
                val contacts = platformRepo.searchContacts("",
                    UsernameSortOrderBy.LAST_ACTIVITY, false)
                contacts.data?.forEach { result ->
                    contactsByIdentity[result.dashPayProfile.userId] = result.dashPayProfile
                }
            }

=======
>>>>>>> cc2bf09f
            val transactionViews = walletData.wrapAllTransactions(
                FullCrowdNodeSignUpTxSet(walletData.networkParameters, wallet)
            ).filter { it.transactions.any { tx -> filter.matches(tx) } }
             .sortedWith(TransactionWrapperComparator())
             .map {
<<<<<<< HEAD
                 var contact: DashPayProfile? = null
                 var memo = ""
                 val tx = it.transactions.first()
                 val isInternal = TransactionUtils.isEntirelySelf(tx, wallet)

                 if (it.transactions.size == 1) {
                     memo = memos.getOrDefault(tx.txId, "")

                     if (!isInternal) {
                         val contactId = userIdentity?.getContactForTransaction(tx)

                         if (contactId != null) {
                             contact = contactsByIdentity[contactId]
                         }
                     }
                 }

                 TransactionRowView.fromTransactionWrapper(
                     it, memo,
                     walletData.transactionBag,
                     Constants.CONTEXT,
                     contact
=======
                 TransactionRowView.fromTransactionWrapper(
                     it, walletData.transactionBag,
                     Constants.CONTEXT
>>>>>>> cc2bf09f
                 )
             }
            _transactions.postValue(transactionViews)
        }
    }

    private fun updateSyncStatus(state: BlockchainState) {
        if (_isBlockchainSyncFailed.value != state.isSynced()) {
            _isBlockchainSynced.postValue(state.isSynced())

            if (state.isSynced()) {
                viewModelScope.launch(Dispatchers.IO) {
                    _stakingAPY.postValue(0.85 * blockchainStateProvider.getMasternodeAPY())
                }
            }

            if (state.replaying) {
                _transactions.postValue(listOf())
            }
        }

        _isBlockchainSyncFailed.postValue(state.syncFailed())
        _isNetworkUnavailable.postValue(state.impediments.contains(BlockchainState.Impediment.NETWORK))
    }

    private fun updatePercentage(state: BlockchainState) {
        var percentage = state.percentageSync

        if (state.replaying && state.percentageSync == 100) {
            //This is to prevent showing 100% when using the Rescan blockchain function.
            //The first few broadcasted blockchainStates are with percentage sync at 100%
            percentage = 0
        }
        _blockchainSyncPercentage.postValue(percentage)
    }
}<|MERGE_RESOLUTION|>--- conflicted
+++ resolved
@@ -24,30 +24,23 @@
 import androidx.core.os.bundleOf
 import androidx.lifecycle.*
 import dagger.hilt.android.lifecycle.HiltViewModel
-<<<<<<< HEAD
 import de.schildbach.wallet.AppDatabase
+import de.schildbach.wallet.Constants
 import de.schildbach.wallet.WalletApplication
+import de.schildbach.wallet.data.BlockchainIdentityData
+import org.dash.wallet.common.data.BlockchainState
+import de.schildbach.wallet.data.BlockchainStateDao
+import de.schildbach.wallet.data.DashPayProfile
+import de.schildbach.wallet.data.UsernameSortOrderBy
 import de.schildbach.wallet.livedata.Resource
 import de.schildbach.wallet.livedata.SeriousErrorLiveData
 import de.schildbach.wallet.livedata.Status
-import de.schildbach.wallet.ui.SingleLiveEvent
+import de.schildbach.wallet.security.BiometricHelper
+import de.schildbach.wallet.service.platform.PlatformSyncService
+import de.schildbach.wallet.transactions.TxDirection
+import de.schildbach.wallet.transactions.TxDirectionFilter
 import de.schildbach.wallet.ui.dashpay.*
 import de.schildbach.wallet.ui.dashpay.work.SendContactRequestOperation
-import kotlinx.coroutines.Dispatchers
-import kotlinx.coroutines.ExperimentalCoroutinesApi
-import de.schildbach.wallet.Constants
-import de.schildbach.wallet.data.*
-import org.dash.wallet.common.data.BlockchainState
-import de.schildbach.wallet.data.BlockchainStateDao
-import de.schildbach.wallet.service.platform.PlatformSyncService
-=======
-import de.schildbach.wallet.Constants
-import org.dash.wallet.common.data.BlockchainState
-import de.schildbach.wallet.data.BlockchainStateDao
-import de.schildbach.wallet.security.BiometricHelper
->>>>>>> cc2bf09f
-import de.schildbach.wallet.transactions.TxDirection
-import de.schildbach.wallet.transactions.TxDirectionFilter
 import de.schildbach.wallet.ui.transactions.TransactionRowView
 import kotlinx.coroutines.*
 import kotlinx.coroutines.flow.*
@@ -59,6 +52,7 @@
 import org.dash.wallet.common.Configuration
 import org.dash.wallet.common.WalletDataProvider
 import org.dash.wallet.common.data.ExchangeRate
+import org.dash.wallet.common.data.SingleLiveEvent
 import org.dash.wallet.common.services.BlockchainStateProvider
 import org.dash.wallet.common.services.ExchangeRatesProvider
 import org.dash.wallet.common.services.TransactionMetadataProvider
@@ -82,21 +76,15 @@
     blockchainStateDao: BlockchainStateDao,
     exchangeRatesProvider: ExchangeRatesProvider,
     val walletData: WalletDataProvider,
-<<<<<<< HEAD
     walletApplication: WalletApplication,
     appDatabase: AppDatabase,
     val platformRepo: PlatformRepo,
     val platformSyncService: PlatformSyncService,
     private val savedStateHandle: SavedStateHandle,
     private val metadataProvider: TransactionMetadataProvider,
-    private val blockchainStateProvider: BlockchainStateProvider
-) : BaseProfileViewModel(walletApplication, appDatabase) {
-=======
-    private val savedStateHandle: SavedStateHandle,
     private val blockchainStateProvider: BlockchainStateProvider,
     val biometricHelper: BiometricHelper
-) : ViewModel() {
->>>>>>> cc2bf09f
+) : BaseProfileViewModel(walletApplication, appDatabase) {
     companion object {
         private const val THROTTLE_DURATION = 500L
         private const val DIRECTION_KEY = "tx_direction"
@@ -212,32 +200,20 @@
 
     // end DashPay
 
-    private val _stakingAPY = MutableLiveData<Double>()
-    val stakingAPY: LiveData<Double>
-        get() = _stakingAPY
-
     init {
         _hideBalance.value = config.hideBalance
         transactionsDirection = savedStateHandle[DIRECTION_KEY] ?: TxDirection.ALL
 
         _transactionsDirection
             .flatMapLatest { direction ->
-<<<<<<< HEAD
                 metadataProvider.observeAllMemos()
                     .flatMapLatest { memos ->
                         val filter = TxDirectionFilter(direction, walletData.wallet!!)
                         refreshTransactions(filter, memos)
-                        walletData.observeTransactions(filter)
+                        walletData.observeWalletChanged()
                             .debounce(THROTTLE_DURATION)
                             .onEach { refreshTransactions(filter, memos) }
                     }
-=======
-                val filter = TxDirectionFilter(direction, walletData.wallet!!)
-                refreshTransactions(filter)
-                walletData.observeWalletChanged()
-                    .debounce(THROTTLE_DURATION)
-                    .onEach { refreshTransactions(filter) }
->>>>>>> cc2bf09f
             }
             .catch { analytics.logError(it, "is wallet null: ${walletData.wallet == null}") }
             .launchIn(viewModelWorkerScope)
@@ -380,7 +356,7 @@
     }
 
     fun joinDashPay() {
-        showCreateUsernameEvent.call(Unit)
+        showCreateUsernameEvent.call()
     }
 
     fun startBlockchainService() {
@@ -405,7 +381,6 @@
 
     private suspend fun refreshTransactions(filter: TransactionFilter, memos: Map<Sha256Hash, String>) {
         walletData.wallet?.let { wallet ->
-<<<<<<< HEAD
             val userIdentity = platformRepo.getBlockchainIdentity()
             val contactsByIdentity: HashMap<String, DashPayProfile> = hashMapOf()
 
@@ -417,14 +392,11 @@
                 }
             }
 
-=======
->>>>>>> cc2bf09f
             val transactionViews = walletData.wrapAllTransactions(
                 FullCrowdNodeSignUpTxSet(walletData.networkParameters, wallet)
             ).filter { it.transactions.any { tx -> filter.matches(tx) } }
              .sortedWith(TransactionWrapperComparator())
              .map {
-<<<<<<< HEAD
                  var contact: DashPayProfile? = null
                  var memo = ""
                  val tx = it.transactions.first()
@@ -447,11 +419,6 @@
                      walletData.transactionBag,
                      Constants.CONTEXT,
                      contact
-=======
-                 TransactionRowView.fromTransactionWrapper(
-                     it, walletData.transactionBag,
-                     Constants.CONTEXT
->>>>>>> cc2bf09f
                  )
              }
             _transactions.postValue(transactionViews)
