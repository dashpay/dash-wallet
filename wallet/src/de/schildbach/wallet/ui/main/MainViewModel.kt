--- conflicted
+++ resolved
@@ -352,14 +352,6 @@
             .onEach(_mixedBalance::postValue)
             .launchIn(viewModelScope)
 
-<<<<<<< HEAD
-        walletData.observeMostRecentTransaction()
-            .onEach(_mostRecentTransaction::postValue)
-            .onEach { metadataReminder() }
-            .launchIn(viewModelScope)
-
-=======
->>>>>>> 2996500a
         walletUIConfig
             .observe(WalletUIConfig.SELECTED_CURRENCY)
             .filterNotNull()
@@ -935,7 +927,8 @@
         (walletApplication.wallet as WalletEx).initializeCoinJoin(encryptionKey, 0)
     }
 
-<<<<<<< HEAD
+    fun observeMostRecentTransaction() = walletData.observeMostRecentTransaction()
+
     fun metadataReminder() {
         viewModelScope.launch {
             if (hasIdentity && !dashPayConfig.isTransactionMetadataInfoShown()) {
@@ -955,7 +948,4 @@
             }
         }
     }
-=======
-    fun observeMostRecentTransaction() = walletData.observeMostRecentTransaction()
->>>>>>> 2996500a
 }