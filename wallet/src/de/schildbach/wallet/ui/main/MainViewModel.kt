--- conflicted
+++ resolved
@@ -922,13 +922,10 @@
         val encryptionKey = platformRepo.getWalletEncryptionKey() ?: throw IllegalStateException("cannot obtain wallet encryption key")
         (walletApplication.wallet as WalletEx).initializeCoinJoin(encryptionKey, 0)
     }
-<<<<<<< HEAD
 
     fun isTestNet(): Boolean {
         return walletData.wallet?.params?.id != NetworkParameters.ID_MAINNET
     }
 
     fun observeMostRecentTransaction() = walletData.observeMostRecentTransaction()
-=======
->>>>>>> d94f1a00
 }