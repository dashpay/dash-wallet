--- conflicted
+++ resolved
@@ -123,11 +123,7 @@
         recyclerView.setLayoutManager(new LinearLayoutManager(requireContext()));
         recyclerView.setAdapter(adapter);
         recyclerView.addItemDecoration(new RecyclerView.ItemDecoration() {
-<<<<<<< HEAD
-            private final int VERTICAL = 3 * getResources().getDimensionPixelOffset(R.dimen.card_padding_vertical);
-=======
             private final int VERTICAL = getResources().getDimensionPixelOffset(R.dimen.default_vertical_padding);
->>>>>>> 95bfdd15
             private final int HORIZONTAL = getResources().getDimensionPixelOffset(R.dimen.default_horizontal_padding);
 
             @Override
