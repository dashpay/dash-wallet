--- conflicted
+++ resolved
@@ -26,15 +26,10 @@
 import androidx.coordinatorlayout.widget.CoordinatorLayout
 import androidx.core.os.bundleOf
 import androidx.core.view.isVisible
-<<<<<<< HEAD
-import androidx.lifecycle.ViewModelProvider
-=======
 import androidx.fragment.app.Fragment
-import androidx.fragment.app.activityViewModels
 import androidx.lifecycle.lifecycleScope
 import androidx.navigation.NavOptions
 import androidx.navigation.fragment.findNavController
->>>>>>> cc2bf09f
 import com.google.android.material.appbar.AppBarLayout
 import com.google.android.material.appbar.AppBarLayout.Behavior.DragCallback
 import com.google.android.material.transition.MaterialFadeThrough
@@ -42,11 +37,8 @@
 import de.schildbach.wallet.data.PaymentIntent
 import de.schildbach.wallet.ui.*
 import de.schildbach.wallet.ui.InputParser.StringInputParser
-<<<<<<< HEAD
-import de.schildbach.wallet.ui.dashpay.BottomNavFragment
-=======
 import de.schildbach.wallet.ui.payments.PaymentsFragment
->>>>>>> cc2bf09f
+import de.schildbach.wallet.ui.payments.PaymentsPayFragment
 import de.schildbach.wallet.ui.scan.ScanActivity
 import de.schildbach.wallet.ui.send.SendCoinsInternalActivity
 import de.schildbach.wallet.ui.payments.SweepWalletActivity
@@ -70,13 +62,7 @@
 import javax.inject.Inject
 
 @AndroidEntryPoint
-<<<<<<< HEAD
-@ExperimentalCoroutinesApi
-class WalletFragment : BottomNavFragment(R.layout.home_content) {
-
-=======
 class WalletFragment : Fragment(R.layout.home_content) {
->>>>>>> cc2bf09f
     companion object {
         private val log = LoggerFactory.getLogger(WalletFragment::class.java)
     }
@@ -166,26 +152,18 @@
                 }
                 binding.shortcutsPane.receiveButton -> {
                     viewModel.logEvent(AnalyticsConstants.Home.SHORTCUT_RECEIVE)
-<<<<<<< HEAD
-                    (requireActivity() as OnSelectPaymentTabListener).onSelectPaymentTab(
-                        PaymentsFragment.ACTIVE_TAB_RECEIVE
-=======
                     findNavController().navigate(
                         R.id.paymentsFragment,
                         bundleOf(
                             PaymentsFragment.ARG_ACTIVE_TAB to
                                     PaymentsFragment.ACTIVE_TAB_RECEIVE
                         )
->>>>>>> cc2bf09f
                     )
                 }
                 binding.shortcutsPane.importPrivateKey -> {
                     SweepWalletActivity.start(requireContext(), true)
                 }
                 binding.shortcutsPane.explore -> {
-<<<<<<< HEAD
-                    (requireActivity() as OnSelectPaymentTabListener).onSelectExploreTab()
-=======
                     findNavController().navigate(
                         R.id.exploreFragment,
                         bundleOf(),
@@ -193,7 +171,6 @@
                             .setEnterAnim(R.anim.slide_in_bottom)
                             .build()
                     )
->>>>>>> cc2bf09f
                 }
             }
         }
