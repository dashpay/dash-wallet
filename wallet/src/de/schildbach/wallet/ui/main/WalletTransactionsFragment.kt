/*
 * Copyright 2022 Dash Core Group.
 *
 * This program is free software: you can redistribute it and/or modify
 * it under the terms of the GNU General Public License as published by
 * the Free Software Foundation, either version 3 of the License, or
 * (at your option) any later version.
 *
 * This program is distributed in the hope that it will be useful,
 * but WITHOUT ANY WARRANTY; without even the implied warranty of
 * MERCHANTABILITY or FITNESS FOR A PARTICULAR PURPOSE.  See the
 * GNU General Public License for more details.
 *
 * You should have received a copy of the GNU General Public License
 * along with this program.  If not, see <http://www.gnu.org/licenses/>.
 */

package de.schildbach.wallet.ui.main

import android.content.Context
import android.content.Intent
import android.graphics.Rect
import android.graphics.Typeface
import android.os.Bundle
import android.text.Spannable
import android.text.SpannableStringBuilder
import android.text.style.StyleSpan
import android.view.View
import android.widget.Toast
import androidx.fragment.app.activityViewModels
import androidx.recyclerview.widget.ConcatAdapter
import de.schildbach.wallet.database.entity.BlockchainIdentityData
import de.schildbach.wallet.ui.CreateUsernameActivity
import de.schildbach.wallet.ui.DashPayUserActivity
import de.schildbach.wallet.ui.LockScreenActivity
import de.schildbach.wallet.ui.SearchUserActivity
import de.schildbach.wallet.ui.dashpay.CreateIdentityService
import de.schildbach.wallet.ui.dashpay.HistoryHeaderAdapter
import de.schildbach.wallet.ui.invite.InviteHandler
import androidx.core.view.isVisible
import androidx.fragment.app.Fragment
import androidx.lifecycle.Lifecycle
import androidx.recyclerview.widget.LinearLayoutManager
import androidx.recyclerview.widget.RecyclerView
import dagger.hilt.android.AndroidEntryPoint
import de.schildbach.wallet.service.platform.work.RestoreIdentityOperation
import de.schildbach.wallet.ui.transactions.TransactionDetailsDialogFragment
import de.schildbach.wallet.ui.transactions.TransactionGroupDetailsFragment
import de.schildbach.wallet.ui.transactions.TransactionRowView
import de.schildbach.wallet_test.R
import de.schildbach.wallet_test.databinding.WalletTransactionsFragmentBinding
import org.bitcoinj.core.Sha256Hash
import org.dash.wallet.common.data.ServiceName
import org.dash.wallet.common.services.analytics.AnalyticsConstants
import org.dash.wallet.common.ui.observeOnDestroy
import org.dash.wallet.common.ui.viewBinding
import org.dash.wallet.features.exploredash.ui.ctxspend.dialogs.GiftCardDetailsDialog
import org.slf4j.LoggerFactory

@AndroidEntryPoint
class WalletTransactionsFragment : Fragment(R.layout.wallet_transactions_fragment) {
    companion object {
        private const val HEADER_ITEM_TAG = "header"
        private val log = LoggerFactory.getLogger(WalletTransactionsFragment::class.java)
    }

    private val viewModel by activityViewModels<MainViewModel>()
    private val binding by viewBinding(WalletTransactionsFragmentBinding::bind)

    val isHistoryEmpty: Boolean
        get() = (binding.walletTransactionsList.adapter?.itemCount ?: 0) == 0

    override fun onViewCreated(view: View, savedInstanceState: Bundle?) {
        super.onViewCreated(view, savedInstanceState)

        val adapter = TransactionAdapter(
            viewModel.balanceDashFormat,
            resources,
            true
        ) { rowView, _, isProfileClick ->
            if (rowView is TransactionRowView) {
                if (isProfileClick && rowView.contact != null) {
                    requireContext().startActivity(DashPayUserActivity.createIntent(requireContext(), rowView.contact))
                } else {
                    val fragment = if (rowView.txWrapper != null) {
                        viewModel.logEvent(AnalyticsConstants.Home.TRANSACTION_DETAILS)
                        TransactionGroupDetailsFragment(rowView.txWrapper)
<<<<<<< HEAD
                    } else if (rowView.service == ServiceName.CTXSpend) {
=======
                    } else if (rowView.service == ServiceName.DashDirect) {
>>>>>>> 9cffedb1
                        viewModel.logEvent(AnalyticsConstants.DashSpend.DETAILS_GIFT_CARD)
                        GiftCardDetailsDialog.newInstance(Sha256Hash.wrap(rowView.id))
                    } else {
                        viewModel.logEvent(AnalyticsConstants.Home.TRANSACTION_DETAILS)
                        TransactionDetailsDialogFragment.newInstance(Sha256Hash.wrap(rowView.id))
                    }

                    fragment.show(requireActivity())
                }
            }
        }

        adapter.registerAdapterDataObserver(object : RecyclerView.AdapterDataObserver() {
            override fun onItemRangeInserted(positionStart: Int, itemCount: Int) {
                if (positionStart == 0) {
                    binding.walletTransactionsList.scrollToPosition(0)
                }
            }
        })

        binding.transactionFilterBtn.setOnClickListener {
            val dialogFragment = TransactionsFilterDialog(viewModel.transactionsDirection) { direction, _ ->
                viewModel.transactionsDirection = direction
                viewModel.logDirectionChangedEvent(direction)
            }

            dialogFragment.show(requireActivity())
        }

        val header = HistoryHeaderAdapter(
            requireContext().getSharedPreferences(
                HistoryHeaderAdapter.PREFS_FILE_NAME,
                Context.MODE_PRIVATE
            )
        )

        header.setOnIdentityRetryClicked { retryIdentityCreation(header) }
        header.setOnIdentityClicked { openIdentityCreation() }
        header.setOnJoinDashPayClicked { onJoinDashPayClicked() }

        binding.walletTransactionsList.setHasFixedSize(true)
        binding.walletTransactionsList.layoutManager = LinearLayoutManager(requireContext())
        binding.walletTransactionsList.adapter = ConcatAdapter(header, adapter)

        viewLifecycleOwner.observeOnDestroy {
            binding.walletTransactionsList.adapter = null
        }

        val horizontalMargin = resources.getDimensionPixelOffset(R.dimen.default_horizontal_padding)
        val verticalMargin = resources.getDimensionPixelOffset(R.dimen.default_vertical_padding)
        binding.walletTransactionsList.addItemDecoration(object : RecyclerView.ItemDecoration() {
            override fun getItemOffsets(
                outRect: Rect,
                view: View,
                parent: RecyclerView,
                state: RecyclerView.State
            ) {
                super.getItemOffsets(outRect, view, parent, state)
                outRect.left = horizontalMargin
                outRect.right = horizontalMargin

                if (view.tag == HEADER_ITEM_TAG) {
                    outRect.top = verticalMargin * 2
                }
            }
        })

        viewModel.isBlockchainSynced.observe(viewLifecycleOwner) { updateSyncState() }
        viewModel.blockchainSyncPercentage.observe(viewLifecycleOwner) { updateSyncState() }
        viewModel.transactions.observe(viewLifecycleOwner) { transactionViews ->
            if (viewLifecycleOwner.lifecycle.currentState.isAtLeast(Lifecycle.State.STARTED)) {
                binding.loading.isVisible = false

                if (transactionViews.isEmpty()) {
                    showEmptyView()
                } else {
                    val groupedByDate = transactionViews.entries
                        .sortedByDescending { it.key }
                        .map {
                            val outList = mutableListOf<HistoryRowView>()
                            outList.add(HistoryRowView(null, it.key))
                            outList.apply { addAll(it.value) }
                        }.reduce { acc, list -> acc.apply { addAll(list) } }

                    adapter.submitList(groupedByDate)
                    showTransactionList()
                }
            }
        }

        viewModel.blockchainIdentity.observe(viewLifecycleOwner) { identity ->
            if (identity != null) {
                (requireActivity() as? LockScreenActivity)?.imitateUserInteraction()
                header.blockchainIdentityData = identity
            }
        }

        viewModel.isAbleToCreateIdentityLiveData.observe(viewLifecycleOwner) { canJoinDashPay ->
            header.canJoinDashPay = canJoinDashPay
        }

        viewLifecycleOwner.observeOnDestroy {
            binding.walletTransactionsList.adapter = null
        }
    }

    private fun updateSyncState() {
        val isSynced = viewModel.isBlockchainSynced.value
        val percentage = viewModel.blockchainSyncPercentage.value

        if (isSynced != null && isSynced) {
            binding.syncing.isVisible = false
        } else {
            binding.syncing.isVisible = true
            var syncing = getString(R.string.syncing)

            if (percentage == null || percentage == 0) {
                syncing += "…"
                binding.syncing.text = syncing
            } else {
                val str = SpannableStringBuilder("$syncing $percentage%")
                val start = syncing.length + 1
                val end = str.length
                str.setSpan(
                    StyleSpan(Typeface.BOLD),
                    start,
                    end,
                    Spannable.SPAN_EXCLUSIVE_EXCLUSIVE
                )
                binding.syncing.text = str
            }
        }
    }

    fun scrollToTop() {
        binding.walletTransactionsList.scrollToPosition(0)
    }

    private fun showTransactionList() {
        binding.walletTransactionsEmpty.isVisible = false
        binding.walletTransactionsList.isVisible = true
    }

    private fun showEmptyView() {
        binding.walletTransactionsEmpty.isVisible = viewModel.transactionsLoaded
        binding.walletTransactionsList.isVisible = false
    }

    private fun retryIdentityCreation(header: HistoryHeaderAdapter) {
        viewModel.blockchainIdentity.value?.let { blockchainIdentityData ->
            viewModel.logEvent(AnalyticsConstants.UsersContacts.CREATE_USERNAME_TRYAGAIN)
            // check to see if restoring or if an invite was used
            if (blockchainIdentityData.restoring) {
                RestoreIdentityOperation(requireActivity().application)
                    .create(blockchainIdentityData.userId!!, true)
                    .enqueue()
            } else if (!blockchainIdentityData.usingInvite) {
                requireActivity().startService(
                    CreateIdentityService.createIntentForRetry(
                        requireActivity(),
                        false
                    )
                )
            } else {
                // handle errors from using an invite
                val handler = InviteHandler(requireActivity(), viewModel.analytics)

                if (handler.handleError(blockchainIdentityData)) {
                    header.blockchainIdentityData = null
                } else {
                    requireActivity().startService(
                        CreateIdentityService.createIntentForRetryFromInvite(
                            requireActivity(),
                            false
                        )
                    )
                }
            }
        }
    }

    private fun openIdentityCreation() {
        viewModel.blockchainIdentity.value?.let { blockchainIdentityData ->
            if (blockchainIdentityData.creationStateErrorMessage != null) {
                // are we restoring?
                if (blockchainIdentityData.restoring) {
                    RestoreIdentityOperation(requireActivity().application)
                        .create(blockchainIdentityData.userId!!, true)
                        .enqueue()
                } else {
                    // Do we need to have the user request a new username
                    val errorMessage = blockchainIdentityData.creationStateErrorMessage
                    val needsNewUsername =
                        blockchainIdentityData.creationState == BlockchainIdentityData.CreationState.USERNAME_REGISTERING &&
                                (errorMessage.contains("Document transitions with duplicate unique properties") ||
                                        errorMessage.contains("missing domain document for"))
                    if (needsNewUsername ||
                        // do we need this, cause the error could be due to a stale node
                        blockchainIdentityData.creationState == BlockchainIdentityData.CreationState.REQUESTED_NAME_CHECKING &&
                        !errorMessage.contains("invalid quorum: quorum not found")
                    ) {
                        startActivity(
                            CreateUsernameActivity.createIntentReuseTransaction(
                                requireActivity(),
                                blockchainIdentityData
                            )
                        )
                    } else {
                        // we don't know what to do in this case? (not good)
                        Toast.makeText(
                            requireContext(),
                            blockchainIdentityData.creationStateErrorMessage,
                            Toast.LENGTH_LONG
                        ).show()
                    }
                }
            } else if (blockchainIdentityData.creationState == BlockchainIdentityData.CreationState.DONE) {
                startActivity(Intent(requireActivity(), SearchUserActivity::class.java))
                // hide "Hello Card" after first click
                viewModel.dismissUsernameCreatedCard()
            } else {
                // not possible to get here?
            }
        }
    }

    private fun onJoinDashPayClicked() {
        viewModel.logEvent(AnalyticsConstants.UsersContacts.JOIN_DASHPAY)
        viewModel.joinDashPay()
    }
}<|MERGE_RESOLUTION|>--- conflicted
+++ resolved
@@ -85,11 +85,7 @@
                     val fragment = if (rowView.txWrapper != null) {
                         viewModel.logEvent(AnalyticsConstants.Home.TRANSACTION_DETAILS)
                         TransactionGroupDetailsFragment(rowView.txWrapper)
-<<<<<<< HEAD
                     } else if (rowView.service == ServiceName.CTXSpend) {
-=======
-                    } else if (rowView.service == ServiceName.DashDirect) {
->>>>>>> 9cffedb1
                         viewModel.logEvent(AnalyticsConstants.DashSpend.DETAILS_GIFT_CARD)
                         GiftCardDetailsDialog.newInstance(Sha256Hash.wrap(rowView.id))
                     } else {
