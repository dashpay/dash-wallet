--- conflicted
+++ resolved
@@ -54,14 +54,11 @@
 import org.dash.wallet.common.services.analytics.AnalyticsConstants
 import org.dash.wallet.common.ui.observeOnDestroy
 import org.dash.wallet.common.ui.viewBinding
-<<<<<<< HEAD
 import org.dash.wallet.features.exploredash.ui.ctxspend.dialogs.GiftCardDetailsDialog
 import java.time.Instant
 import java.time.ZoneId
-=======
 import org.dash.wallet.features.exploredash.ui.dashdirect.dialogs.GiftCardDetailsDialog
 import org.slf4j.LoggerFactory
->>>>>>> df57343d
 
 @AndroidEntryPoint
 class WalletTransactionsFragment : Fragment(R.layout.wallet_transactions_fragment) {
@@ -85,23 +82,14 @@
             true
         ) { rowView, _, isProfileClick ->
             if (rowView is TransactionRowView) {
-<<<<<<< HEAD
-                val fragment = if (rowView.txWrapper != null) {
-                    viewModel.logEvent(AnalyticsConstants.Home.TRANSACTION_DETAILS)
-                    TransactionGroupDetailsFragment(rowView.txWrapper)
-                } else if (rowView.service == ServiceName.CTXSpend) {
-                    viewModel.logEvent(AnalyticsConstants.DashSpend.DETAILS_GIFT_CARD)
-                    GiftCardDetailsDialog.newInstance(rowView.txId)
-=======
                 if (isProfileClick && rowView.contact != null) {
                     requireContext().startActivity(DashPayUserActivity.createIntent(requireContext(), rowView.contact))
->>>>>>> df57343d
                 } else {
                     val fragment = if (rowView.txWrapper != null) {
                         viewModel.logEvent(AnalyticsConstants.Home.TRANSACTION_DETAILS)
                         TransactionGroupDetailsFragment(rowView.txWrapper)
-                    } else if (rowView.service == ServiceName.DashDirect) {
-                        viewModel.logEvent(AnalyticsConstants.DashDirect.DETAILS_GIFT_CARD)
+                    } else if (rowView.service == ServiceName.CTXSpend) {
+                        viewModel.logEvent(AnalyticsConstants.CTXSpend.DETAILS_GIFT_CARD)
                         GiftCardDetailsDialog.newInstance(Sha256Hash.wrap(rowView.id))
                     } else {
                         viewModel.logEvent(AnalyticsConstants.Home.TRANSACTION_DETAILS)
