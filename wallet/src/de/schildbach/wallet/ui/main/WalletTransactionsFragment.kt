--- conflicted
+++ resolved
@@ -26,11 +26,10 @@
 import android.text.SpannableStringBuilder
 import android.text.style.StyleSpan
 import android.view.View
-<<<<<<< HEAD
 import android.widget.Toast
 import androidx.fragment.app.activityViewModels
 import androidx.recyclerview.widget.ConcatAdapter
-import de.schildbach.wallet.data.BlockchainIdentityData
+import de.schildbach.wallet.database.entity.BlockchainIdentityData
 import de.schildbach.wallet.ui.CreateUsernameActivity
 import de.schildbach.wallet.ui.DashPayUserActivity
 import de.schildbach.wallet.ui.LockScreenActivity
@@ -38,9 +37,6 @@
 import de.schildbach.wallet.ui.dashpay.CreateIdentityService
 import de.schildbach.wallet.ui.dashpay.HistoryHeaderAdapter
 import de.schildbach.wallet.ui.invite.InviteHandler
-import androidx.core.content.res.ResourcesCompat
-=======
->>>>>>> 7c9f39e0
 import androidx.core.view.isVisible
 import androidx.fragment.app.Fragment
 import androidx.recyclerview.widget.LinearLayoutManager
@@ -75,36 +71,27 @@
         super.onViewCreated(view, savedInstanceState)
 
         val adapter = TransactionAdapter(
-<<<<<<< HEAD
-            viewModel.balanceDashFormat, resources, true
+            viewModel.balanceDashFormat,
+            resources,
+            true
         ) { rowView, isProfileClick ->
-            viewModel.logEvent(AnalyticsConstants.Home.TRANSACTION_DETAILS)
-
             if (rowView is TransactionRowView) {
                 if (isProfileClick && rowView.contact != null) {
                     requireContext().startActivity(DashPayUserActivity.createIntent(requireContext(), rowView.contact))
-                } else if (rowView.txWrapper != null) {
-                    val fragment = TransactionGroupDetailsFragment(rowView.txWrapper)
+                } else {
+                    val fragment = if (rowView.txWrapper != null) {
+                        viewModel.logEvent(AnalyticsConstants.Home.TRANSACTION_DETAILS)
+                        TransactionGroupDetailsFragment(rowView.txWrapper)
+                    } else if (rowView.service == ServiceName.DashDirect) {
+                        viewModel.logEvent(AnalyticsConstants.DashDirect.DETAILS_GIFT_CARD)
+                        GiftCardDetailsDialog.newInstance(rowView.txId)
+                    } else {
+                        viewModel.logEvent(AnalyticsConstants.Home.TRANSACTION_DETAILS)
+                        TransactionDetailsDialogFragment.newInstance(rowView.txId)
+                    }
+
                     fragment.show(requireActivity())
-=======
-            viewModel.balanceDashFormat,
-            resources,
-            true
-        ) { rowView, _ ->
-            if (rowView is TransactionRowView) {
-                val fragment = if (rowView.txWrapper != null) {
-                    viewModel.logEvent(AnalyticsConstants.Home.TRANSACTION_DETAILS)
-                    TransactionGroupDetailsFragment(rowView.txWrapper)
-                } else if (rowView.service == ServiceName.DashDirect) {
-                    viewModel.logEvent(AnalyticsConstants.DashDirect.DETAILS_GIFT_CARD)
-                    GiftCardDetailsDialog.newInstance(rowView.txId)
->>>>>>> 7c9f39e0
-                } else {
-                    viewModel.logEvent(AnalyticsConstants.Home.TRANSACTION_DETAILS)
-                    TransactionDetailsDialogFragment.newInstance(rowView.txId)
-                }
-
-                fragment.show(requireActivity())
+                }
             }
         }
 
@@ -175,11 +162,7 @@
                     Instant.ofEpochMilli(it.time).atZone(ZoneId.systemDefault()).toLocalDate()
                 }.map {
                     val outList = mutableListOf<HistoryRowView>()
-<<<<<<< HEAD
-                    outList.add(HistoryRowView(it.key))
-=======
                     outList.add(HistoryRowView(null, it.key))
->>>>>>> 7c9f39e0
                     outList.apply { addAll(it.value) }
                 }.reduce { acc, list -> acc.apply { addAll(list) } }
 
