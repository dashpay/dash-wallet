--- conflicted
+++ resolved
@@ -65,12 +65,6 @@
         ) { rowView, _ ->
             if (rowView is TransactionRowView) {
                 val fragment = if (rowView.txWrapper != null) {
-<<<<<<< HEAD
-                    TransactionGroupDetailsFragment(rowView.txWrapper)
-                } else if (rowView.service == ServiceName.DashDirect) {
-                    GiftCardDetailsDialog.newInstance(rowView.txId)
-                } else {
-=======
                     viewModel.logEvent(AnalyticsConstants.Home.TRANSACTION_DETAILS)
                     TransactionGroupDetailsFragment(rowView.txWrapper)
                 } else if (rowView.service == ServiceName.DashDirect) {
@@ -78,7 +72,6 @@
                     GiftCardDetailsDialog.newInstance(rowView.txId)
                 } else {
                     viewModel.logEvent(AnalyticsConstants.Home.TRANSACTION_DETAILS)
->>>>>>> ea50d083
                     TransactionDetailsDialogFragment.newInstance(rowView.txId)
                 }
 
