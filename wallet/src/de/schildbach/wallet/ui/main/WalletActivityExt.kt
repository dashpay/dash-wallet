--- conflicted
+++ resolved
@@ -28,8 +28,6 @@
 import android.os.storage.StorageManager
 import android.provider.Settings
 import android.view.MenuItem
-<<<<<<< HEAD
-=======
 import android.view.ViewGroup
 import android.widget.FrameLayout
 import androidx.compose.foundation.layout.Box
@@ -37,6 +35,7 @@
 import androidx.compose.foundation.layout.padding
 import androidx.compose.foundation.layout.systemBars
 import androidx.compose.material3.MaterialTheme
+import androidx.compose.runtime.Composable
 import androidx.compose.runtime.LaunchedEffect
 import androidx.compose.runtime.getValue
 import androidx.compose.runtime.mutableStateOf
@@ -45,7 +44,6 @@
 import androidx.compose.ui.Modifier
 import androidx.compose.ui.platform.LocalDensity
 import androidx.compose.ui.unit.dp
->>>>>>> 1f48159a
 import androidx.core.content.ContextCompat
 import androidx.core.content.getSystemService
 import androidx.core.view.isVisible
@@ -221,26 +219,14 @@
         }
     }
 
-<<<<<<< HEAD
     private fun MainActivity.showLowStorageAlertDialog() {
         val storageManagerIntent = Intent(
-            if (Build.VERSION.SDK_INT >= Build.VERSION_CODES.O) {
-                StorageManager.ACTION_MANAGE_STORAGE
-            } else {
-                Settings.ACTION_MANAGE_APPLICATIONS_SETTINGS
-            }
-        )
-=======
-    private fun WalletActivity.showLowStorageAlertDialog() {
-        val storageManagerIntent =
-            Intent(
                 if (Build.VERSION.SDK_INT >= Build.VERSION_CODES.O) {
                     StorageManager.ACTION_MANAGE_STORAGE
                 } else {
                     Settings.ACTION_MANAGE_APPLICATIONS_SETTINGS
                 }
             )
->>>>>>> 1f48159a
         val hasStorageManager = packageManager.resolveActivity(storageManagerIntent, 0) != null
 
         AdaptiveDialog.create(
@@ -316,7 +302,7 @@
     /**
      * show a single toast that is created with Compose
      */
-    private fun WalletActivity.showToast(
+    private fun MainActivity.showToast(
         visible: Boolean,
         imageResource: ToastImageResource? = null,
         messageText: String? = null,
@@ -326,7 +312,7 @@
     ) {
         if (composeHostFrameLayout == null) {
             composeHostFrameLayout = ComposeHostFrameLayout(this)
-            composeHostFrameLayout.layoutParams =
+            composeHostFrameLayout?.layoutParams =
                 FrameLayout.LayoutParams(
                     FrameLayout.LayoutParams.MATCH_PARENT,
                     FrameLayout.LayoutParams.WRAP_CONTENT // Convert dp to pixels for height
@@ -336,7 +322,7 @@
             val rootView = findViewById<ViewGroup>(android.R.id.content)
             rootView.addView(composeHostFrameLayout)
         }
-        composeHostFrameLayout.setContent {
+        composeHostFrameLayout?.setContent {
             if (visible && messageText != null) {
                 var showToast by remember { mutableStateOf(true) }
                 if (showToast) {
@@ -374,7 +360,7 @@
         }
     }
 
-    fun WalletActivity.showStaleRatesToast() {
+    fun MainActivity.showStaleRatesToast() {
         val staleRateState = viewModel.currentStaleRateState
         val message = when {
             staleRateState.volatile -> getString(R.string.stale_exchange_rates_volatile)
