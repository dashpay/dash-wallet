/*
 * Copyright 2021 Dash Core Group
 *
 * Licensed under the Apache License, Version 2.0 (the "License");
 * you may not use this file except in compliance with the License.
 * You may obtain a copy of the License at
 *
 *    http://www.apache.org/licenses/LICENSE-2.0
 *
 * Unless required by applicable law or agreed to in writing, software
 * distributed under the License is distributed on an "AS IS" BASIS,
 * WITHOUT WARRANTIES OR CONDITIONS OF ANY KIND, either express or implied.
 * See the License for the specific language governing permissions and
 * limitations under the License.
 */

package de.schildbach.wallet.ui

import android.app.ProgressDialog
import android.content.Context
import android.content.Intent
import android.os.Bundle
import android.view.Menu
import android.view.MenuItem
import android.view.View
import androidx.appcompat.widget.Toolbar
import androidx.core.os.bundleOf
import androidx.core.view.isGone
import androidx.core.view.isVisible
import androidx.lifecycle.Observer
import androidx.lifecycle.ViewModelProvider
import com.google.gson.Gson
import com.google.gson.reflect.TypeToken
import dagger.hilt.android.AndroidEntryPoint
import de.schildbach.wallet.Constants
import de.schildbach.wallet.WalletApplication
import de.schildbach.wallet.dialog.CurrencyDialog
import de.schildbach.wallet.rates.ExchangeRatesViewModel
import de.schildbach.wallet.ui.coinbase.CoinBaseWebClientActivity
import de.schildbach.wallet.ui.coinbase.CoinbaseActivity
import de.schildbach.wallet_test.R
import kotlinx.android.synthetic.main.activity_buy_and_sell_liquid_uphold.*
import kotlinx.android.synthetic.main.item_coinbase_integration_item.*
import org.bitcoinj.core.Coin
import org.bitcoinj.utils.ExchangeRate
import org.bitcoinj.utils.MonetaryFormat
import org.dash.wallet.common.Configuration
import org.dash.wallet.common.Constants.*
import org.dash.wallet.common.data.Status
import org.dash.wallet.common.services.analytics.AnalyticsConstants
import org.dash.wallet.common.services.analytics.FirebaseAnalyticsServiceImpl
import org.dash.wallet.common.ui.CurrencyTextView
import org.dash.wallet.common.ui.FancyAlertDialog
import org.dash.wallet.common.ui.FancyAlertDialogViewModel
import org.dash.wallet.common.ui.NetworkUnavailableFragment
import org.dash.wallet.common.util.GenericUtils
import org.dash.wallet.integration.liquid.currency.CurrencyResponse
import org.dash.wallet.integration.liquid.currency.PayloadItem
import org.dash.wallet.integration.liquid.data.LiquidClient
import org.dash.wallet.integration.liquid.data.LiquidConstants
import org.dash.wallet.integration.liquid.data.LiquidUnauthorizedException
import org.dash.wallet.integration.liquid.listener.CurrencySelectListener
import org.dash.wallet.integration.liquid.ui.LiquidBuyAndSellDashActivity
import org.dash.wallet.integration.liquid.ui.LiquidSplashActivity
import org.dash.wallet.integration.liquid.ui.LiquidViewModel
import org.dash.wallet.integration.uphold.currencyModel.UpholdCurrencyResponse
import org.dash.wallet.integration.uphold.data.UpholdClient
import org.dash.wallet.integration.uphold.data.UpholdConstants
import org.dash.wallet.integration.uphold.ui.UpholdAccountActivity
import org.json.JSONObject
import org.slf4j.Logger
import org.slf4j.LoggerFactory
<<<<<<< HEAD
import java.util.ArrayList
=======
>>>>>>> e2ff18be

@AndroidEntryPoint
class BuyAndSellLiquidUpholdActivity : LockScreenActivity() {

    private var liquidClient: LiquidClient? = null
    private var loadingDialog: ProgressDialog? = null
    private lateinit var application: WalletApplication
    private lateinit var config: Configuration
    private var upholdCurrencyArrayList = ArrayList<UpholdCurrencyResponse>()
    private val liquidCurrencyArrayList = ArrayList<PayloadItem>()
    private var currentExchangeRate: de.schildbach.wallet.rates.ExchangeRate? = null

    private var selectedFilterCurrencyItems: PayloadItem? = null

    private var rangeString = "items=0-50"
    private var totalUpholdRange = ""
    private lateinit var viewModel: BuyAndSellViewModel
    private lateinit var liquidViewModel: LiquidViewModel
    private var isNetworkOnline: Boolean = true
    private val analytics = FirebaseAnalyticsServiceImpl.getInstance()

    companion object {
        val log: Logger = LoggerFactory.getLogger(BuyAndSellLiquidUpholdActivity::class.java)
        fun createIntent(context: Context?): Intent {
            return Intent(context, BuyAndSellLiquidUpholdActivity::class.java)
        }
    }

    override fun onCreate(savedInstanceState: Bundle?) {
        super.onCreate(savedInstanceState)
        log.info("starting Buy and Sell Dash activity")
        setContentView(R.layout.activity_buy_and_sell_liquid_uphold)
        val toolbar = findViewById<Toolbar>(R.id.toolbar)
        setSupportActionBar(toolbar)

        application = WalletApplication.getInstance()
        config = application.configuration

        liquidClient = LiquidClient.getInstance()

        val actionBar = supportActionBar
        actionBar?.apply {
            setDisplayHomeAsUpEnabled(true)
            setDisplayShowHomeEnabled(true)
        }

        setTitle(R.string.menu_buy_and_sell_title)

        loadingDialog = ProgressDialog(this)
        loadingDialog!!.isIndeterminate = true
        loadingDialog!!.setCancelable(false)
        loadingDialog!!.setMessage(getString(org.dash.wallet.integration.liquid.R.string.loading))

        // do we need this here?
        setLoginStatus(isNetworkOnline)

        initViewModel()
        updateBalances()

        liquid_container.setOnClickListener {
            analytics.logEvent(
                if (UpholdClient.getInstance().isAuthenticated) {
                    AnalyticsConstants.Liquid.ENTER_CONNECTED
                } else {
                    AnalyticsConstants.Liquid.ENTER_DISCONNECTED
                },
                bundleOf()
            )

            startActivityForResult(
                LiquidBuyAndSellDashActivity.createIntent(this),
                USER_BUY_SELL_DASH
            )
        }

        uphold_container.setOnClickListener {
            startActivity(UpholdAccountActivity.createIntent(this))
        }
        supportFragmentManager.beginTransaction()
            .replace(R.id.network_status_container, NetworkUnavailableFragment.newInstance())
            .commitNow()
        network_status_container.isVisible = false

        // check for missing keys from service.properties
        if (!LiquidConstants.hasValidCredentials() || !UpholdConstants.hasValidCredentials()) {
            keys_missing_error.isVisible = true
            liquid_container.isEnabled = false
            uphold_container.isEnabled = false
        }
    }

    fun initViewModel() {
        viewModel = ViewModelProvider(this)[BuyAndSellViewModel::class.java]
        liquidViewModel = ViewModelProvider(this)[LiquidViewModel::class.java]

        liquidViewModel.connectivityLiveData.observe(this) { isConnected ->
            if (isConnected != null) {
                setNetworkState(isConnected)
            }
        }

        viewModel.upholdBalanceLiveData.observe(this) {
            if (it != null) {
                when (it.status) {
                    Status.LOADING -> {
                        // TODO: start progress bar
                    }
                    Status.SUCCESS -> {
                        if (!isFinishing) {
                            // TODO: hide progress bar
                            val balance = it.data.toString()
                            config.lastUpholdBalance = balance
                            showUpholdBalance(balance)
                        }
                    }
                    Status.ERROR -> {
                        if (!isFinishing) {
                            // TODO: error progress bar

                            // TODO: if the exception is UnknownHostException and isNetworkOnline is true
                            // then there is a problem contacting the server and we don't have
                            // error handling for it
                            showUpholdBalance(config.lastUpholdBalance)
                        }
                    }
                    Status.CANCELED -> {
                        // TODO: stop progress bar
                        showUpholdBalance(config.lastUpholdBalance)
                    }
                }
            }
        }

        liquidViewModel.liquidBalanceLiveData.observe(this) {
            if (it != null) {
                when (it.status) {
                    Status.LOADING -> {
                        // TODO: start progress bar
                    }
                    Status.SUCCESS -> {
                        if (!isFinishing) {
                            // TODO: finish progress bar
                            showDashLiquidBalance(it.data!!)
                        }
                    }
                    Status.ERROR -> {
                        if (!isFinishing) {
                            // TODO: error progress bar
                            if (it.exception is LiquidUnauthorizedException) {
                                // do we need this
                                setLoginStatus(isNetworkOnline)
                                val viewModel =
                                    ViewModelProvider(this@BuyAndSellLiquidUpholdActivity)[FancyAlertDialogViewModel::class.java]
                                viewModel.onPositiveButtonClick.observe(
                                    this@BuyAndSellLiquidUpholdActivity,
                                    Observer {
                                        startActivity(LiquidSplashActivity.createIntent(this@BuyAndSellLiquidUpholdActivity))
                                    }
                                )
                                FancyAlertDialog.newInstance(
                                    org.dash.wallet.integration.liquid.R.string.liquid_logout_title,
                                    org.dash.wallet.integration.liquid.R.string.liquid_forced_logout,
                                    org.dash.wallet.integration.liquid.R.drawable.ic_liquid_icon,
                                    android.R.string.ok,
                                    0
                                ).show(supportFragmentManager, "auto-logout-dialog")
                            }
                            // TODO: if the exception is UnknownHostException and isNetworkOnline is true
                            // then there is a problem contacting the server and we don't have
                            // error handling for it
                            showLiquidBalance(liquidViewModel.lastLiquidBalance)
                        }
                    }
                    Status.CANCELED -> {
                        // TODO: stop progress bar
                        showLiquidBalance(liquidViewModel.lastLiquidBalance)
                    }
                }
            }
        }

        // for getting currency exchange rates
        val exchangeRatesViewModel = ViewModelProvider(this)[ExchangeRatesViewModel::class.java]
        exchangeRatesViewModel.getRate(config.exchangeCurrencyCode).observe(
            this,
            { exchangeRate ->
                if (exchangeRate != null) {
                    currentExchangeRate = exchangeRate
                    showLiquidBalance(liquidViewModel.lastLiquidBalance)
                    showUpholdBalance(config.lastUpholdBalance)
                    viewModel.getUserLastAccountBalance()
                        ?.let { showCoinBaseBalance(it, coinbase_balance, coinbase_fiat_amount) }
                }
            }
        )

        viewModel.coinbaseIsConnected.observe(
            this, {
                val lastBalance = viewModel.getUserLastAccountBalance()
                coinbase_status_group.isVisible = it
                connected.isVisible = it
                disconnected.isGone = it
                last_known_balance.isGone = it
                lastBalance?.let { amount ->
                    showCoinBaseBalance(amount, coinbase_balance, coinbase_fiat_amount)
                }

                if (!it) {
                    coinbase_status_group.isGone = lastBalance.isNullOrEmpty()
                    disconnected.isGone = lastBalance.isNullOrEmpty()
                    last_known_balance.isGone = lastBalance.isNullOrEmpty()
                }
            }
        )

        coinbase.setOnClickListener {
            viewModel.coinbaseIsConnected.value?.let {
                if (it) {
                    startActivity(Intent(this, CoinbaseActivity::class.java))
                } else {
                    startActivityForResult(
                        Intent(this, CoinBaseWebClientActivity::class.java),
                        COIN_BASE_AUTH
                    )
                }
            }
        }
    }

    fun setNetworkState(online: Boolean) {
        network_status_container.isVisible = !online
        liquid_container.isEnabled = online && LiquidConstants.hasValidCredentials()
        uphold_container.isEnabled = online && UpholdConstants.hasValidCredentials()
        setLoginStatus(online)
        if (!isNetworkOnline && online) {
            updateBalances()
        }
        isNetworkOnline = online
    }

    private fun updateBalances() {
        if (LiquidClient.getInstance()!!.isAuthenticated) {
            liquidViewModel.updateLiquidBalance()
        }
        if (UpholdClient.getInstance().isAuthenticated) {
            viewModel.updateUpholdBalance()
        }

        viewModel.isUserConnected()
    }

    override fun onResume() {
        super.onResume()
        setLoginStatus(isNetworkOnline)
        updateBalances()
    }

    private fun setLoginStatus(online: Boolean) {

        val connectedStringId = if (online) R.string.connected else R.string.disconnected
        val connectedDrawable =
            resources.getDrawable(if (online) R.drawable.drawable_green_round else R.drawable.drawable_orange_round)
        if (LiquidClient.getInstance()!!.isAuthenticated) {
            liquid_connect.visibility = View.GONE
            liquid_connected.visibility = View.VISIBLE
            liquid_connected.text = getString(connectedStringId)
            liquid_connected.setCompoundDrawablesWithIntrinsicBounds(
                connectedDrawable,
                null,
                null,
                null
            )
            liquid_balance_container.visibility = View.VISIBLE
            liquid_balance_inaccurate.isVisible = !online
        } else {
            liquid_connect.visibility = View.VISIBLE // if (online) View.VISIBLE else View.GONE
            liquid_connected.visibility = View.GONE
            liquid_balance_container.visibility = View.GONE
            liquid_balance_inaccurate.isVisible = false
        }

        if (UpholdClient.getInstance().isAuthenticated) {
            uphold_connect.visibility = View.GONE
            uphold_connected.visibility = View.VISIBLE
            uphold_connected.text = getString(connectedStringId)
            uphold_connected.setCompoundDrawablesWithIntrinsicBounds(
                connectedDrawable,
                null,
                null,
                null
            )
            uphold_balance_container.visibility = View.VISIBLE
            uphold_balance_inaccurate.isVisible = !online
        } else {
            uphold_connect.visibility = View.VISIBLE
            uphold_connected.visibility = View.GONE
            uphold_balance_container.visibility = View.GONE
            uphold_balance_inaccurate.isVisible = false
        }
    }

    override fun onCreateOptionsMenu(menu: Menu?): Boolean {
        menuInflater.inflate(R.menu.wallet_buy_and_sell, menu)
        return super.onCreateOptionsMenu(menu)
    }

    override fun onOptionsItemSelected(item: MenuItem): Boolean {
        when (item.itemId) {
            android.R.id.home -> {
                onBackPressed()
                return true
            }
            R.id.buy_and_sell_dash_filter -> {
                rangeString = "items=0-50"
                getLiquidCurrencyList()
            }
        }
        return super.onOptionsItemSelected(item)
    }

    // TODO: Can these next two functions be refactored into the liquid module?
    private fun showDashLiquidBalance(data: String) {

        try {
            val jsonObject = JSONObject(data)
            val cryptoArray = jsonObject.getJSONObject("payload").getJSONArray("crypto_accounts")
            var amount = "0.00"

            for (i in 0 until cryptoArray.length()) {
                val currency = cryptoArray.getJSONObject(i).getString("currency")
                if (currency == "DASH") {
                    liquid_balance_container.visibility = View.VISIBLE
                    amount = cryptoArray.getJSONObject(i).getString("balance")
                    liquidViewModel.lastLiquidBalance = amount
                }
            }

            showLiquidBalance(amount)
        } catch (e: Exception) {
            e.printStackTrace()
        }
    }

    private fun showLiquidBalance(amount: String) {
        liquid_balance.text = amount
        val dashAmount = try {
            Coin.parseCoin(amount)
        } catch (x: Exception) {
            Coin.ZERO
        }

        if (currentExchangeRate != null) {
            val exchangeRate = ExchangeRate(Coin.COIN, currentExchangeRate?.fiat)
            val localValue = exchangeRate.coinToFiat(dashAmount)
            val fiatFormat = Constants.LOCAL_FORMAT

            liquid_fiat_amount.text = getString(
                R.string.fiat_balance_with_currency, config.exchangeCurrencyCode,
                if (dashAmount.isZero) "0.00" else fiatFormat.format(localValue)
            )
        }
    }

    // TODO: can this be refactored into the uphold module>?
    private fun showUpholdBalance(balance: String) {
        val monetaryFormat = MonetaryFormat().noCode().minDecimals(8)
        uphold_balance.setFormat(monetaryFormat)
        uphold_balance.setApplyMarkup(false)
        val amount = Coin.parseCoin(balance)
        uphold_balance.setAmount(amount)

        if (currentExchangeRate != null) {
            val exchangeRate = ExchangeRate(Coin.COIN, currentExchangeRate?.fiat)
            val localValue = exchangeRate.coinToFiat(amount)
            val fiatFormat = Constants.LOCAL_FORMAT

            uphold_fiat_amount.text = getString(
                R.string.fiat_balance_with_currency, config.exchangeCurrencyCode,
                if (amount.isZero) "0.00" else fiatFormat.format(localValue)
            )
        }
    }

    private fun showCoinBaseBalance(balance: String, balanceTextView: CurrencyTextView, fiatTextView: CurrencyTextView) {
        val monetaryFormat = MonetaryFormat().noCode().minDecimals(8)
        balanceTextView.setFormat(monetaryFormat)
        balanceTextView.setApplyMarkup(false)
        val amount = Coin.parseCoin(balance)
        balanceTextView.setAmount(amount)

        if (currentExchangeRate != null) {
            val exchangeRate = ExchangeRate(Coin.COIN, currentExchangeRate?.fiat)
            val localValue = exchangeRate.coinToFiat(amount)
            val fiatFormat = Constants.LOCAL_FORMAT

            fiatTextView.text = getString(
                R.string.fiat_balance_with_currency,
                if (amount.isZero) "0.00" else fiatFormat.format(localValue), config.exchangeCurrencyCode
            )
        }
    }

    override fun onActivityResult(requestCode: Int, resultCode: Int, data: Intent?) {
        super.onActivityResult(requestCode, resultCode, data)
        if (requestCode == USER_BUY_SELL_DASH && resultCode == RESULT_CODE_GO_HOME) {
            log.info("liquid: activity result for user buy sell dash was RESULT_CODE_GO_HOME")
            if (LiquidClient.getInstance()!!.isAuthenticated) {
                liquidViewModel.updateLiquidBalance()
            }
            setResult(RESULT_CODE_GO_HOME)
            finish()
        } else if (requestCode == COIN_BASE_AUTH) {
            if (resultCode == RESULT_OK) {
                if (data?.hasExtra(CoinBaseWebClientActivity.RESULT_TEXT) == true) {
                    data?.extras?.getString(CoinBaseWebClientActivity.RESULT_TEXT)?.let { code ->
                        viewModel.loginToCoinbase(code)
                    }
                }
            }
        }
    }

    /**
     * For getting liquid supported currency list
     */
    private fun getLiquidCurrencyList() {

        if (GenericUtils.isInternetConnected(this)) {

            loadingDialog!!.show()

            liquidClient?.getAllCurrencies(object : LiquidClient.Callback<CurrencyResponse> {
                override fun onSuccess(data: CurrencyResponse) {
                    if (isFinishing) {
                        return
                    }
                    liquidCurrencyArrayList.clear()
                    liquidCurrencyArrayList.addAll(data.payload)
                    checkAndCallApiOfUpload()
                }

                override fun onError(e: Exception?) {
                    if (isFinishing) {
                        return
                    }
                    checkAndCallApiOfUpload()
                }
            })
        } else {
            log.error("liquid: There is no internet connection")
        }
    }

    /**
     * For getting uphold supported currency list
     */
    private fun getUpholdCurrencyList() {

        if (GenericUtils.isInternetConnected(this)) {
            loadingDialog!!.show()
            UpholdClient.getInstance()
                .getUpholdCurrency(
                    rangeString,
                    object : UpholdClient.CallbackFilter<String> {
                        override fun onSuccess(data: String?, range: String) {

                            if (rangeString == "items=0-50") {
                                upholdCurrencyArrayList.clear()
                                totalUpholdRange = range
                                rangeString = ""
                            }

                            val turnsType = object : TypeToken<List<UpholdCurrencyResponse>>() {}.type
                            val turns = Gson().fromJson<List<UpholdCurrencyResponse>>(data, turnsType)
                            upholdCurrencyArrayList.addAll(turns)
                            loadingDialog!!.hide()
                            checkAndCallApiOfUpload()
                            // showCurrenciesDialog()
                        }

                        override fun onError(e: java.lang.Exception?, otpRequired: Boolean) {
                            loadingDialog!!.hide()
                            showCurrenciesDialog()
                        }
                    }
                )
        } else {
            log.error("liquid: There is no internet connection")
        }
    }

    /**
     * Calling uphold pagination in all data once
     */
    private fun checkAndCallApiOfUpload() {
        if (rangeString == "items=0-50") {
            getUpholdCurrencyList()
        } else {
            if (upholdCurrencyArrayList.size % 50 == 0) {
                if (totalUpholdRange.isNotEmpty() and (totalUpholdRange.contains("/"))) {
                    val array = totalUpholdRange.split("/")
                    if (array.size == 2) {
                        val totalRange = array[1]
                        val size = upholdCurrencyArrayList.size + 1
                        rangeString = "items=$size-$totalRange"
                        getUpholdCurrencyList()
                    }
                } else {
                    getUpholdCurrencyList()
                }
            } else {
                showCurrenciesDialog()
            }
        }
    }

    /**
     * Show dialog of currency list
     */

    private fun showCurrenciesDialog() {
        bottomSheetDialog = CurrencyDialog(
            this,
            liquidCurrencyArrayList,
            upholdCurrencyArrayList,
            selectedFilterCurrencyItems,
            object : CurrencySelectListener {
                override fun onCurrencySelected(
                    isLiquidSelcted: Boolean,
                    isUpholdSelected: Boolean,
                    selectedFilterCurrencyItem: PayloadItem?
                ) {
                    liquid_container.visibility = if (isLiquidSelcted) View.VISIBLE else View.GONE
                    uphold_container.visibility = if (isUpholdSelected) View.VISIBLE else View.GONE
                    selectedFilterCurrencyItems = selectedFilterCurrencyItem
                    setSelectedCurrency()
                }
<<<<<<< HEAD
            }
        )
=======
            })
        bottomSheetDialog?.show()
>>>>>>> e2ff18be
    }

    /**
     * Show selected currency
     */
    private fun setSelectedCurrency() {

        if (selectedFilterCurrencyItems != null) {
            llFilterSelected.visibility = View.VISIBLE
            txtSelectedFilterCurrency.text =
                selectedFilterCurrencyItems?.label + " (" + selectedFilterCurrencyItems?.symbol + ")"
        } else {
            llFilterSelected.visibility = View.GONE
        }

        imgRemoveCurrency.setOnClickListener {
            selectedFilterCurrencyItems = null
            llFilterSelected.visibility = View.GONE
            liquid_container.visibility = View.VISIBLE
            uphold_container.visibility = View.VISIBLE
        }
    }
}<|MERGE_RESOLUTION|>--- conflicted
+++ resolved
@@ -70,10 +70,7 @@
 import org.json.JSONObject
 import org.slf4j.Logger
 import org.slf4j.LoggerFactory
-<<<<<<< HEAD
 import java.util.ArrayList
-=======
->>>>>>> e2ff18be
 
 @AndroidEntryPoint
 class BuyAndSellLiquidUpholdActivity : LockScreenActivity() {
@@ -211,11 +208,11 @@
             if (it != null) {
                 when (it.status) {
                     Status.LOADING -> {
-                        // TODO: start progress bar
+                        //TODO: start progress bar
                     }
                     Status.SUCCESS -> {
                         if (!isFinishing) {
-                            // TODO: finish progress bar
+                            //TODO: finish progress bar
                             showDashLiquidBalance(it.data!!)
                         }
                     }
@@ -611,13 +608,10 @@
                     selectedFilterCurrencyItems = selectedFilterCurrencyItem
                     setSelectedCurrency()
                 }
-<<<<<<< HEAD
             }
         )
-=======
             })
         bottomSheetDialog?.show()
->>>>>>> e2ff18be
     }
 
     /**
