/*
 * Copyright 2021 Dash Core Group
 *
 * Licensed under the Apache License, Version 2.0 (the "License");
 * you may not use this file except in compliance with the License.
 * You may obtain a copy of the License at
 *
 *    http://www.apache.org/licenses/LICENSE-2.0
 *
 * Unless required by applicable law or agreed to in writing, software
 * distributed under the License is distributed on an "AS IS" BASIS,
 * WITHOUT WARRANTIES OR CONDITIONS OF ANY KIND, either express or implied.
 * See the License for the specific language governing permissions and
 * limitations under the License.
 */

package de.schildbach.wallet.ui

import android.app.ProgressDialog
import android.content.Context
import android.content.Intent
import android.os.Bundle
import android.view.Menu
import android.view.MenuItem
import android.view.View
import androidx.appcompat.widget.Toolbar
import androidx.core.os.bundleOf
import androidx.core.view.isVisible
import androidx.lifecycle.Observer
import androidx.lifecycle.ViewModelProvider
import dagger.hilt.android.AndroidEntryPoint
import de.schildbach.wallet.WalletApplication
import de.schildbach.wallet.adapter.BuyAndSellDashServicesAdapter
import de.schildbach.wallet.data.BuyAndSellDashServicesModel
import de.schildbach.wallet.rates.ExchangeRatesViewModel
import de.schildbach.wallet.ui.coinbase.CoinBaseWebClientActivity
import de.schildbach.wallet.ui.coinbase.CoinbaseActivity
import de.schildbach.wallet_test.R
import kotlinx.android.synthetic.main.activity_buy_and_sell_liquid_uphold.*
import org.dash.wallet.common.Configuration
import org.dash.wallet.common.Constants.*
import org.dash.wallet.common.data.ExchangeRate
import org.dash.wallet.common.data.Status
import org.dash.wallet.common.services.analytics.AnalyticsConstants
import org.dash.wallet.common.services.analytics.FirebaseAnalyticsServiceImpl
import org.dash.wallet.common.ui.FancyAlertDialog
import org.dash.wallet.common.ui.FancyAlertDialogViewModel
import org.dash.wallet.common.ui.NetworkUnavailableFragment
import org.dash.wallet.integration.liquid.data.LiquidClient
import org.dash.wallet.integration.liquid.data.LiquidConstants
import org.dash.wallet.integration.liquid.data.LiquidUnauthorizedException
import org.dash.wallet.integration.liquid.ui.LiquidBuyAndSellDashActivity
import org.dash.wallet.integration.liquid.ui.LiquidSplashActivity
import org.dash.wallet.integration.liquid.ui.LiquidViewModel
import org.dash.wallet.integration.uphold.data.UpholdClient
import org.dash.wallet.integration.uphold.data.UpholdConstants
import org.dash.wallet.integration.uphold.ui.UpholdAccountActivity
import org.json.JSONObject
import org.slf4j.Logger
import org.slf4j.LoggerFactory
import java.util.*

@AndroidEntryPoint
class BuyAndSellLiquidUpholdActivity : LockScreenActivity() {

    private var liquidClient: LiquidClient? = null
    private var loadingDialog: ProgressDialog? = null
    private lateinit var application: WalletApplication
    private lateinit var config: Configuration

    private var currentExchangeRate: ExchangeRate? = null

    private lateinit var viewModel: BuyAndSellViewModel
    private lateinit var liquidViewModel: LiquidViewModel
    private var isNetworkOnline: Boolean = true
    private val analytics = FirebaseAnalyticsServiceImpl.getInstance()
    private val buyAndSellDashServicesAdapter: BuyAndSellDashServicesAdapter by lazy {
        BuyAndSellDashServicesAdapter(
            config,
            object : BuyAndSellDashServicesAdapter.ClickListener {
                override fun onItemClick(position: Int, v: View, model: BuyAndSellDashServicesModel) {
                    when (model.serviceType) {
                        BuyAndSellDashServicesModel.ServiceType.LIQUID -> onLiquidItemClicked()
                        BuyAndSellDashServicesModel.ServiceType.UPHOLD -> onUpHoldItemClicked()
                        BuyAndSellDashServicesModel.ServiceType.COINBASE -> onCoinBaseItemClicked()
                    }
                }
            }
        )
    }

    companion object {
        val log: Logger = LoggerFactory.getLogger(BuyAndSellLiquidUpholdActivity::class.java)
        fun createIntent(context: Context?): Intent {
            return Intent(context, BuyAndSellLiquidUpholdActivity::class.java)
        }
    }

    override fun onCreate(savedInstanceState: Bundle?) {
        super.onCreate(savedInstanceState)
        log.info("starting Buy and Sell Dash activity")
        setContentView(R.layout.activity_buy_and_sell_liquid_uphold)
        val toolbar = findViewById<Toolbar>(R.id.toolbar)
        setSupportActionBar(toolbar)

        application = WalletApplication.getInstance()
        config = application.configuration
        liquidClient = LiquidClient.getInstance()

        val actionBar = supportActionBar
        actionBar?.apply {
            setDisplayHomeAsUpEnabled(true)
            setDisplayShowHomeEnabled(true)
        }

        title = ""

        loadingDialog = ProgressDialog(this)
        loadingDialog!!.isIndeterminate = true
        loadingDialog!!.setCancelable(false)
        loadingDialog!!.setMessage(getString(org.dash.wallet.integration.liquid.R.string.loading))

        initViewModel()
        // do we need this here?
        // setLoginStatus(isNetworkOnline)
        updateBalances()

<<<<<<< HEAD
        supportFragmentManager.beginTransaction()
            .replace(R.id.network_status_container, NetworkUnavailableFragment.newInstance())
            .commitNow()
        network_status_container.isVisible = false

        // check for missing keys from service.properties
        if (!LiquidConstants.hasValidCredentials() || !UpholdConstants.hasValidCredentials()) {
            keys_missing_error.isVisible = true
        }
        dash_services_list.adapter = buyAndSellDashServicesAdapter
    }

    private fun onUpHoldItemClicked() {
        if (isNetworkOnline && UpholdConstants.hasValidCredentials()) {
            analytics.logEvent(if (UpholdClient.getInstance().isAuthenticated) {
                AnalyticsConstants.Uphold.ENTER_CONNECTED
=======
        liquid_container.setOnClickListener {
            analytics.logEvent(if (LiquidClient.getInstance()?.isAuthenticated == true) {
                AnalyticsConstants.Liquid.ENTER_CONNECTED
>>>>>>> 65c20f1e
            } else {
                AnalyticsConstants.Uphold.ENTER_DISCONNECTED
            }, bundleOf())

            startActivity(UpholdAccountActivity.createIntent(this))
        }
    }
    private fun onLiquidItemClicked() {
        if (isNetworkOnline && LiquidConstants.hasValidCredentials()) {
            analytics.logEvent(
                if (LiquidClient.getInstance()?.isAuthenticated == true) {
                    AnalyticsConstants.Liquid.ENTER_CONNECTED
                } else {
                    AnalyticsConstants.Liquid.ENTER_DISCONNECTED
                },
                bundleOf()
            )

            startActivityForResult(
                LiquidBuyAndSellDashActivity.createIntent(this),
                USER_BUY_SELL_DASH
            )
        }
    }

<<<<<<< HEAD
    private fun onCoinBaseItemClicked() {
        viewModel.coinbaseIsConnected.value?.let {
            if (isNetworkOnline) {
                if (it) {
                    startActivity(Intent(this, CoinbaseActivity::class.java))
                } else {
                    startActivityForResult(
                        Intent(this, CoinBaseWebClientActivity::class.java),
                        COIN_BASE_AUTH
                    )
                }
            }
=======
        uphold_container.setOnClickListener {
            analytics.logEvent(if (UpholdClient.getInstance().isAuthenticated) {
                AnalyticsConstants.Uphold.ENTER_CONNECTED
            } else {
                AnalyticsConstants.Uphold.ENTER_DISCONNECTED
            }, bundleOf())

            startActivity(UpholdAccountActivity.createIntent(this))
        }

        supportFragmentManager.beginTransaction()
            .replace(R.id.network_status_container, NetworkUnavailableFragment.newInstance())
            .commitNow()
        network_status_container.isVisible = false

        // check for missing keys from service.properties
        if (!LiquidConstants.hasValidCredentials() || !UpholdConstants.hasValidCredentials()) {
            keys_missing_error.isVisible = true
            liquid_container.isEnabled = false
            uphold_container.isEnabled = false
>>>>>>> 65c20f1e
        }
    }

    fun initViewModel() {
        viewModel = ViewModelProvider(this)[BuyAndSellViewModel::class.java]
        liquidViewModel = ViewModelProvider(this)[LiquidViewModel::class.java]

        liquidViewModel.connectivityLiveData.observe(this) { isConnected ->
            if (isConnected != null) {
                setNetworkState(isConnected)
            }
        }

        viewModel.servicesList.observe(this) {
            buyAndSellDashServicesAdapter.submitList(it)
        }

        viewModel.upholdBalanceLiveData.observe(this) {
            if (it != null) {
                when (it.status) {
                    Status.LOADING -> {
                        // TODO: start progress bar
                    }
                    Status.SUCCESS -> {
                        if (!isFinishing) {
                            // TODO: hide progress bar
                            val balance = it.data.toString()
                            config.lastUpholdBalance = balance
                            viewModel.showRowBalance(
                                BuyAndSellDashServicesModel.ServiceType.UPHOLD,
                                currentExchangeRate,
                                balance
                            )
                        }
                    }
                    Status.ERROR -> {
                        if (!isFinishing) {
                            // TODO: error progress bar

                            // TODO: if the exception is UnknownHostException and isNetworkOnline is true
                            // then there is a problem contacting the server and we don't have
                            // error handling for it
                            config.lastUpholdBalance?.let {
                                viewModel.showRowBalance(
                                    BuyAndSellDashServicesModel.ServiceType.UPHOLD,
                                    currentExchangeRate,
                                    config.lastUpholdBalance
                                )
                            }
                        }
                    }
                    Status.CANCELED -> {
                        // TODO: stop progress bar
                        config.lastUpholdBalance?.let {
                            viewModel.showRowBalance(
                                BuyAndSellDashServicesModel.ServiceType.UPHOLD,
                                currentExchangeRate,
                                config.lastUpholdBalance
                            )
                        }
                    }
                }
            }
        }

        liquidViewModel.liquidBalanceLiveData.observe(this) {
            if (it != null) {
                when (it.status) {
                    Status.LOADING -> {
                        // TODO: start progress bar
                    }
                    Status.SUCCESS -> {
                        if (!isFinishing) {
                            // TODO: finish progress bar
                            showDashLiquidBalance(it.data!!)
                        }
                    }
                    Status.ERROR -> {
                        if (!isFinishing) {
                            // TODO: error progress bar
                            if (it.exception is LiquidUnauthorizedException) {
                                // do we need this
                                setLoginStatus(isNetworkOnline)
                                val viewModel =
                                    ViewModelProvider(this@BuyAndSellLiquidUpholdActivity)[FancyAlertDialogViewModel::class.java]
                                viewModel.onPositiveButtonClick.observe(
                                    this@BuyAndSellLiquidUpholdActivity,
                                    Observer {
                                        startActivity(LiquidSplashActivity.createIntent(this@BuyAndSellLiquidUpholdActivity))
                                    }
                                )
                                FancyAlertDialog.newInstance(
                                    org.dash.wallet.integration.liquid.R.string.liquid_logout_title,
                                    org.dash.wallet.integration.liquid.R.string.liquid_forced_logout,
                                    org.dash.wallet.integration.liquid.R.drawable.ic_liquid_icon,
                                    android.R.string.ok,
                                    0
                                ).show(supportFragmentManager, "auto-logout-dialog")
                            }
                            // TODO: if the exception is UnknownHostException and isNetworkOnline is true
                            // then there is a problem contacting the server and we don't have
                            // error handling for it
                            liquidViewModel.lastLiquidBalance?.let { it1 ->
                                viewModel.showRowBalance(BuyAndSellDashServicesModel.ServiceType.LIQUID, currentExchangeRate,
                                    it1
                                )
                            }
                        }
                    }
                    Status.CANCELED -> {
                        // TODO: stop progress bar
                        liquidViewModel.lastLiquidBalance?.let { it1 ->
                            viewModel.showRowBalance(BuyAndSellDashServicesModel.ServiceType.LIQUID, currentExchangeRate,
                                it1
                            )
                        }
                    }
                }
            }
        }

        // for getting currency exchange rates
        val exchangeRatesViewModel = ViewModelProvider(this)[ExchangeRatesViewModel::class.java]
        exchangeRatesViewModel.getRate(config.exchangeCurrencyCode).observe(
            this,
            { exchangeRate ->
                if (exchangeRate != null) {
                    currentExchangeRate = exchangeRate
                    liquidViewModel.lastLiquidBalance?.let {
                        viewModel.showRowBalance(
                            BuyAndSellDashServicesModel.ServiceType.LIQUID,
                            currentExchangeRate,
                            it
                        )
                    }

                    config.lastUpholdBalance?.let {
                        viewModel.showRowBalance(
                            BuyAndSellDashServicesModel.ServiceType.UPHOLD,
                            currentExchangeRate,
                            config.lastUpholdBalance
                        )
                    }

                    viewModel.getUserLastCoinBaseAccountBalance()
                        ?.let {
                            viewModel.showRowBalance(
                                BuyAndSellDashServicesModel.ServiceType.COINBASE,
                                currentExchangeRate,
                                it
                            )
                        }
                }
            }
        )

        viewModel.coinbaseIsConnected.observe(
            this, {
                setLoginStatus(isNetworkOnline)
            }
        )
    }

    fun setNetworkState(online: Boolean) {
        network_status_container.isVisible = !online
        setLoginStatus(online)
        if (!isNetworkOnline && online) {
            updateBalances()
        }
        isNetworkOnline = online
    }

    private fun updateBalances() {
        if (LiquidClient.getInstance()!!.isAuthenticated) {
            liquidViewModel.updateLiquidBalance()
        }
        if (UpholdClient.getInstance().isAuthenticated) {
            viewModel.updateUpholdBalance()
        }

        viewModel.isUserConnectedToCoinbase()
    }

    override fun onResume() {
        super.onResume()
        setLoginStatus(isNetworkOnline)
        updateBalances()
    }

    private fun setLoginStatus(online: Boolean) {
        viewModel.setServicesStatus(online, LiquidClient.getInstance()!!.isAuthenticated, UpholdClient.getInstance().isAuthenticated)
    }

    override fun onCreateOptionsMenu(menu: Menu?): Boolean {
        menuInflater.inflate(R.menu.wallet_buy_and_sell, menu)
        return super.onCreateOptionsMenu(menu)
    }

    override fun onOptionsItemSelected(item: MenuItem): Boolean {
        when (item.itemId) {
            android.R.id.home -> {
                onBackPressed()
                return true
            }
        }
        return super.onOptionsItemSelected(item)
    }

    // TODO: Can these next two functions be refactored into the liquid module?
    private fun showDashLiquidBalance(data: String) {

        try {
            val jsonObject = JSONObject(data)
            val cryptoArray = jsonObject.getJSONObject("payload").getJSONArray("crypto_accounts")
            var amount = "0.00"
            liquidViewModel.lastLiquidBalance = amount
            for (i in 0 until cryptoArray.length()) {
                val currency = cryptoArray.getJSONObject(i).getString("currency")
                if (currency == "DASH") {
                    amount = cryptoArray.getJSONObject(i).getString("balance")
                    liquidViewModel.lastLiquidBalance = amount
                }
            }

            viewModel.showRowBalance(BuyAndSellDashServicesModel.ServiceType.LIQUID, currentExchangeRate, amount)
        } catch (e: Exception) {
            e.printStackTrace()
        }
    }

    // TODO: can this be refactored into the uphold module>?

    override fun onActivityResult(requestCode: Int, resultCode: Int, data: Intent?) {
        super.onActivityResult(requestCode, resultCode, data)
        if (requestCode == USER_BUY_SELL_DASH && resultCode == RESULT_CODE_GO_HOME) {
            log.info("liquid: activity result for user buy sell dash was RESULT_CODE_GO_HOME")
            if (LiquidClient.getInstance()!!.isAuthenticated) {
                liquidViewModel.updateLiquidBalance()
            }
            setResult(RESULT_CODE_GO_HOME)
            finish()
        } else if (requestCode == COIN_BASE_AUTH) {
            if (resultCode == RESULT_OK) {
                if (data?.hasExtra(CoinBaseWebClientActivity.RESULT_TEXT) == true) {
                    data?.extras?.getString(CoinBaseWebClientActivity.RESULT_TEXT)?.let { code ->
                        viewModel.loginToCoinbase(code)
                    }
                }
            }
        }
    }
}<|MERGE_RESOLUTION|>--- conflicted
+++ resolved
@@ -125,7 +125,6 @@
         // setLoginStatus(isNetworkOnline)
         updateBalances()
 
-<<<<<<< HEAD
         supportFragmentManager.beginTransaction()
             .replace(R.id.network_status_container, NetworkUnavailableFragment.newInstance())
             .commitNow()
@@ -142,11 +141,6 @@
         if (isNetworkOnline && UpholdConstants.hasValidCredentials()) {
             analytics.logEvent(if (UpholdClient.getInstance().isAuthenticated) {
                 AnalyticsConstants.Uphold.ENTER_CONNECTED
-=======
-        liquid_container.setOnClickListener {
-            analytics.logEvent(if (LiquidClient.getInstance()?.isAuthenticated == true) {
-                AnalyticsConstants.Liquid.ENTER_CONNECTED
->>>>>>> 65c20f1e
             } else {
                 AnalyticsConstants.Uphold.ENTER_DISCONNECTED
             }, bundleOf())
@@ -154,6 +148,7 @@
             startActivity(UpholdAccountActivity.createIntent(this))
         }
     }
+
     private fun onLiquidItemClicked() {
         if (isNetworkOnline && LiquidConstants.hasValidCredentials()) {
             analytics.logEvent(
@@ -172,7 +167,6 @@
         }
     }
 
-<<<<<<< HEAD
     private fun onCoinBaseItemClicked() {
         viewModel.coinbaseIsConnected.value?.let {
             if (isNetworkOnline) {
@@ -185,28 +179,6 @@
                     )
                 }
             }
-=======
-        uphold_container.setOnClickListener {
-            analytics.logEvent(if (UpholdClient.getInstance().isAuthenticated) {
-                AnalyticsConstants.Uphold.ENTER_CONNECTED
-            } else {
-                AnalyticsConstants.Uphold.ENTER_DISCONNECTED
-            }, bundleOf())
-
-            startActivity(UpholdAccountActivity.createIntent(this))
-        }
-
-        supportFragmentManager.beginTransaction()
-            .replace(R.id.network_status_container, NetworkUnavailableFragment.newInstance())
-            .commitNow()
-        network_status_container.isVisible = false
-
-        // check for missing keys from service.properties
-        if (!LiquidConstants.hasValidCredentials() || !UpholdConstants.hasValidCredentials()) {
-            keys_missing_error.isVisible = true
-            liquid_container.isEnabled = false
-            uphold_container.isEnabled = false
->>>>>>> 65c20f1e
         }
     }
 
