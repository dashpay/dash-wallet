/*
 * Copyright 2021 Dash Core Group
 *
 * Licensed under the Apache License, Version 2.0 (the "License");
 * you may not use this file except in compliance with the License.
 * You may obtain a copy of the License at
 *
 *    http://www.apache.org/licenses/LICENSE-2.0
 *
 * Unless required by applicable law or agreed to in writing, software
 * distributed under the License is distributed on an "AS IS" BASIS,
 * WITHOUT WARRANTIES OR CONDITIONS OF ANY KIND, either express or implied.
 * See the License for the specific language governing permissions and
 * limitations under the License.
 */

package de.schildbach.wallet.ui

import android.app.ProgressDialog
import android.content.Context
import android.content.Intent
import android.os.Bundle
import android.view.Menu
import android.view.MenuItem
import android.view.View
import androidx.appcompat.widget.Toolbar
import androidx.core.os.bundleOf
import androidx.core.view.isVisible
import androidx.lifecycle.Observer
import androidx.lifecycle.ViewModelProvider
import com.google.gson.Gson
import com.google.gson.reflect.TypeToken
import de.schildbach.wallet.Constants
import de.schildbach.wallet.WalletApplication
import de.schildbach.wallet.dialog.CurrencyDialog
import de.schildbach.wallet.rates.ExchangeRatesViewModel
import de.schildbach.wallet_test.R
import kotlinx.android.synthetic.main.activity_buy_and_sell_liquid_uphold.*
import org.bitcoinj.core.Coin
import org.bitcoinj.utils.ExchangeRate
import org.bitcoinj.utils.MonetaryFormat
import org.dash.wallet.common.Configuration
import org.dash.wallet.common.Constants.RESULT_CODE_GO_HOME
import org.dash.wallet.common.Constants.USER_BUY_SELL_DASH
import org.dash.wallet.common.data.Status
import org.dash.wallet.common.services.analytics.AnalyticsConstants
import org.dash.wallet.common.services.analytics.FirebaseAnalyticsServiceImpl
import org.dash.wallet.common.ui.FancyAlertDialog
import org.dash.wallet.common.ui.FancyAlertDialogViewModel
import org.dash.wallet.common.ui.NetworkUnavailableFragment
import org.dash.wallet.common.util.GenericUtils
import org.dash.wallet.integration.liquid.currency.CurrencyResponse
import org.dash.wallet.integration.liquid.currency.PayloadItem
import org.dash.wallet.integration.liquid.data.LiquidClient
import org.dash.wallet.integration.liquid.data.LiquidConstants
import org.dash.wallet.integration.liquid.data.LiquidUnauthorizedException
import org.dash.wallet.integration.liquid.listener.CurrencySelectListener
import org.dash.wallet.integration.liquid.ui.LiquidBuyAndSellDashActivity
import org.dash.wallet.integration.liquid.ui.LiquidSplashActivity
import org.dash.wallet.integration.liquid.ui.LiquidViewModel
import org.dash.wallet.integration.uphold.currencyModel.UpholdCurrencyResponse
import org.dash.wallet.integration.uphold.data.UpholdClient
import org.dash.wallet.integration.uphold.data.UpholdConstants
import org.dash.wallet.integration.uphold.ui.UpholdAccountActivity
import org.json.JSONObject
import org.slf4j.Logger
import org.slf4j.LoggerFactory
import java.math.BigDecimal

class BuyAndSellLiquidUpholdActivity : LockScreenActivity() {

    private var liquidClient: LiquidClient? = null
    private var loadingDialog: ProgressDialog? = null
    private lateinit var application: WalletApplication
    private lateinit var config: Configuration
    private var upholdCurrencyArrayList = ArrayList<UpholdCurrencyResponse>()
    private val liquidCurrencyArrayList = ArrayList<PayloadItem>()
    private var currentExchangeRate: de.schildbach.wallet.rates.ExchangeRate? = null

    private var selectedFilterCurrencyItems: PayloadItem? = null

    private var rangeString = "items=0-50"
    private var totalUpholdRange = ""
    private lateinit var viewModel: BuyAndSellViewModel
    private lateinit var liquidViewModel: LiquidViewModel
    private var isNetworkOnline: Boolean = true
    private val analytics = FirebaseAnalyticsServiceImpl.getInstance()

    companion object {
        val log: Logger = LoggerFactory.getLogger(BuyAndSellLiquidUpholdActivity::class.java)
        fun createIntent(context: Context?): Intent {
            return Intent(context, BuyAndSellLiquidUpholdActivity::class.java)
        }
    }


    override fun onCreate(savedInstanceState: Bundle?) {
        super.onCreate(savedInstanceState)
        log.info("starting Buy and Sell Dash activity")
        setContentView(R.layout.activity_buy_and_sell_liquid_uphold)
        val toolbar = findViewById<Toolbar>(R.id.toolbar)
        setSupportActionBar(toolbar)


        application = WalletApplication.getInstance()
        config = application.configuration

        liquidClient = LiquidClient.getInstance()

        val actionBar = supportActionBar
        actionBar?.apply {
            setDisplayHomeAsUpEnabled(true)
            setDisplayShowHomeEnabled(true)
        }

        setTitle(R.string.menu_buy_and_sell_title)

        loadingDialog = ProgressDialog(this)
        loadingDialog!!.isIndeterminate = true
        loadingDialog!!.setCancelable(false)
        loadingDialog!!.setMessage(getString(org.dash.wallet.integration.liquid.R.string.loading))

        //do we need this here?
        setLoginStatus(isNetworkOnline)

        initViewModel()
        updateBalances()

        liquid_container.setOnClickListener {
            analytics.logEvent(if (UpholdClient.getInstance().isAuthenticated) {
                AnalyticsConstants.Liquid.ENTER_CONNECTED
            } else {
                AnalyticsConstants.Liquid.ENTER_DISCONNECTED
            }, bundleOf())

            startActivityForResult(
                LiquidBuyAndSellDashActivity.createIntent(this),
                USER_BUY_SELL_DASH
            )
        }

        uphold_container.setOnClickListener {
            startActivity(UpholdAccountActivity.createIntent(this))
        }

        supportFragmentManager.beginTransaction()
            .replace(R.id.network_status_container, NetworkUnavailableFragment.newInstance())
            .commitNow()
        network_status_container.isVisible = false

        // check for missing keys from service.properties
        if (!LiquidConstants.hasValidCredentials() || !UpholdConstants.hasValidCredentials()) {
            keys_missing_error.isVisible = true
            liquid_container.isEnabled = false
            uphold_container.isEnabled = false
        }
    }

    fun initViewModel() {
        viewModel = ViewModelProvider(this)[BuyAndSellViewModel::class.java]
        liquidViewModel = ViewModelProvider(this)[LiquidViewModel::class.java]

        liquidViewModel.connectivityLiveData.observe(this) { isConnected ->
            if (isConnected != null) {
                setNetworkState(isConnected)
            }
        }

        viewModel.upholdBalanceLiveData.observe(this) {
            if (it != null) {
                when (it.status) {
                    Status.LOADING -> {
                        //TODO: start progress bar
                    }
                    Status.SUCCESS -> {
                        if (!isFinishing) {
                            //TODO: hide progress bar
                            val balance = it.data.toString()
                            config.lastUpholdBalance = balance
                            showUpholdBalance(balance)
                        }
                    }
                    Status.ERROR -> {
                        if (!isFinishing) {
                            //TODO: error progress bar

                            //TODO: if the exception is UnknownHostException and isNetworkOnline is true
                            // then there is a problem contacting the server and we don't have
                            // error handling for it
                            showUpholdBalance(config.lastUpholdBalance)
                        }
                    }
                    Status.CANCELED -> {
                        //TODO: stop progress bar
                        showUpholdBalance(config.lastUpholdBalance)
                    }
                }
            }
        }

        liquidViewModel.liquidBalanceLiveData.observe(this) {
            if (it != null) {
                when (it.status) {
                    Status.LOADING -> {
                        //TODO: start progress bar
                    }
                    Status.SUCCESS -> {
                        if (!isFinishing) {
                            //TODO: finish progress bar
                            showDashLiquidBalance(it.data!!)
                        }
                    }
                    Status.ERROR -> {
                        if (!isFinishing) {
                            //TODO: error progress bar
                            if (it.exception is LiquidUnauthorizedException) {
                                // do we need this
                                setLoginStatus(isNetworkOnline)
                                val viewModel =
                                    ViewModelProvider(this@BuyAndSellLiquidUpholdActivity)[FancyAlertDialogViewModel::class.java]
                                viewModel.onPositiveButtonClick.observe(
                                    this@BuyAndSellLiquidUpholdActivity,
                                    Observer {
                                        startActivity(LiquidSplashActivity.createIntent(this@BuyAndSellLiquidUpholdActivity))
                                    })
                                FancyAlertDialog.newInstance(
                                    org.dash.wallet.integration.liquid.R.string.liquid_logout_title,
                                    org.dash.wallet.integration.liquid.R.string.liquid_forced_logout,
                                    org.dash.wallet.integration.liquid.R.drawable.ic_liquid_icon,
                                    android.R.string.ok,
                                    0
                                ).show(supportFragmentManager, "auto-logout-dialog")
                            }
                            //TODO: if the exception is UnknownHostException and isNetworkOnline is true
                            // then there is a problem contacting the server and we don't have
                            // error handling for it
                            showLiquidBalance(liquidViewModel.lastLiquidBalance)
                        }
                    }
                    Status.CANCELED -> {
                        //TODO: stop progress bar
                        showLiquidBalance(liquidViewModel.lastLiquidBalance)
                    }
                }
            }
        }

        // for getting currency exchange rates
        val exchangeRatesViewModel = ViewModelProvider(this)[ExchangeRatesViewModel::class.java]
        exchangeRatesViewModel.getRate(config.exchangeCurrencyCode).observe(this,
            { exchangeRate ->
                if (exchangeRate != null) {
                    currentExchangeRate = exchangeRate
                    showLiquidBalance(liquidViewModel.lastLiquidBalance)
                    showUpholdBalance(config.lastUpholdBalance)
                }
            })
    }

    private fun setNetworkState(online: Boolean) {
        network_status_container.isVisible = !online
<<<<<<< HEAD
        liquid_container.isEnabled = online && Constants.IS_PROD_BUILD
        uphold_container.isEnabled = online && Constants.IS_PROD_BUILD
=======
        liquid_container.isEnabled = online && LiquidConstants.hasValidCredentials()
        uphold_container.isEnabled = online && UpholdConstants.hasValidCredentials()
>>>>>>> b3c6b4ca
        setLoginStatus(online)
        if (!isNetworkOnline && online) {
            updateBalances()
        }
        isNetworkOnline = online
    }

    private fun updateBalances() {
        if (LiquidClient.getInstance()!!.isAuthenticated) {
            liquidViewModel.updateLiquidBalance()
        }
        if (UpholdClient.getInstance().isAuthenticated) {
            viewModel.updateUpholdBalance()
        }
    }

    override fun onResume() {
        super.onResume()
        setLoginStatus(isNetworkOnline)
        updateBalances()
    }

    private fun setLoginStatus(online: Boolean) {

        val connectedStringId = if (online) R.string.connected else R.string.disconnected
        val connectedDrawable =
            resources.getDrawable(if (online) R.drawable.drawable_green_round else R.drawable.drawable_orange_round)
        if (LiquidClient.getInstance()!!.isAuthenticated) {
            liquid_connect.visibility = View.GONE
            liquid_connected.visibility = View.VISIBLE
            liquid_connected.text = getString(connectedStringId)
            liquid_connected.setCompoundDrawablesWithIntrinsicBounds(
                connectedDrawable,
                null,
                null,
                null
            )
            liquid_balance_container.visibility = View.VISIBLE
            liquid_balance_inaccurate.isVisible = !online
        } else {
            liquid_connect.visibility = View.VISIBLE//if (online) View.VISIBLE else View.GONE
            liquid_connected.visibility = View.GONE
            liquid_balance_container.visibility = View.GONE
            liquid_balance_inaccurate.isVisible = false
        }

        if (UpholdClient.getInstance().isAuthenticated) {
            uphold_connect.visibility = View.GONE
            uphold_connected.visibility = View.VISIBLE
            uphold_connected.text = getString(connectedStringId)
            uphold_connected.setCompoundDrawablesWithIntrinsicBounds(
                connectedDrawable,
                null,
                null,
                null
            )
            uphold_balance_container.visibility = View.VISIBLE
            uphold_balance_inaccurate.isVisible = !online
        } else {
            uphold_connect.visibility = View.VISIBLE
            uphold_connected.visibility = View.GONE
            uphold_balance_container.visibility = View.GONE
            uphold_balance_inaccurate.isVisible = false
        }

    }

    override fun onCreateOptionsMenu(menu: Menu?): Boolean {
        menuInflater.inflate(R.menu.wallet_buy_and_sell, menu)
        return super.onCreateOptionsMenu(menu)
    }

    override fun onOptionsItemSelected(item: MenuItem): Boolean {
        when (item.itemId) {
            android.R.id.home -> {
                onBackPressed()
                return true
            }
            R.id.buy_and_sell_dash_filter -> {
                rangeString = "items=0-50"
                getLiquidCurrencyList()
            }
        }
        return super.onOptionsItemSelected(item)
    }

    //TODO: Can these next two functions be refactored into the liquid module?
    private fun showDashLiquidBalance(data: String) {

        try {
            val jsonObject = JSONObject(data)
            val cryptoArray = jsonObject.getJSONObject("payload").getJSONArray("crypto_accounts")
            var amount = "0.00"

            for (i in 0 until cryptoArray.length()) {
                val currency = cryptoArray.getJSONObject(i).getString("currency")
                if (currency == "DASH") {
                    liquid_balance_container.visibility = View.VISIBLE
                    amount = cryptoArray.getJSONObject(i).getString("balance")
                    liquidViewModel.lastLiquidBalance = amount
                }
            }

            showLiquidBalance(amount)
        } catch (e: Exception) {
            e.printStackTrace()
        }

    }

    private fun showLiquidBalance(amount: String) {
        liquid_balance.text = amount
        val dashAmount = try {
            Coin.parseCoin(amount)
        } catch (x: Exception) {
            Coin.ZERO
        }

        if (currentExchangeRate != null) {
            val exchangeRate = ExchangeRate(Coin.COIN, currentExchangeRate?.fiat)
            val localValue = exchangeRate.coinToFiat(dashAmount)
            val fiatFormat = Constants.LOCAL_FORMAT

            liquid_fiat_amount.text = getString(
                R.string.fiat_balance_with_currency, config.exchangeCurrencyCode,
                if (dashAmount.isZero) "0.00" else fiatFormat.format(localValue)
            )
        }
    }

    // TODO: can this be refactored into the uphold module>?
    private fun showUpholdBalance(balance: String) {
        val monetaryFormat = MonetaryFormat().noCode().minDecimals(8)
        uphold_balance.setFormat(monetaryFormat)
        uphold_balance.setApplyMarkup(false)
        val amount = Coin.parseCoin(balance)
        uphold_balance.setAmount(amount)

        if (currentExchangeRate != null) {
            val exchangeRate = ExchangeRate(Coin.COIN, currentExchangeRate?.fiat)
            val localValue = exchangeRate.coinToFiat(amount)
            val fiatFormat = Constants.LOCAL_FORMAT

            uphold_fiat_amount.text = getString(
                R.string.fiat_balance_with_currency, config.exchangeCurrencyCode,
                if (amount.isZero) "0.00" else fiatFormat.format(localValue)
            )
        }
    }

    override fun onActivityResult(requestCode: Int, resultCode: Int, data: Intent?) {
        super.onActivityResult(requestCode, resultCode, data)
        if (requestCode == USER_BUY_SELL_DASH && resultCode == RESULT_CODE_GO_HOME) {
            log.info("liquid: activity result for user buy sell dash was RESULT_CODE_GO_HOME")
            if (LiquidClient.getInstance()!!.isAuthenticated) {
                liquidViewModel.updateLiquidBalance()
            }
            setResult(RESULT_CODE_GO_HOME)
            finish()
        }
    }

    /**
     * For getting liquid supported currency list
     */
    private fun getLiquidCurrencyList() {

        if (GenericUtils.isInternetConnected(this)) {

            loadingDialog!!.show()

            liquidClient?.getAllCurrencies(object : LiquidClient.Callback<CurrencyResponse> {
                override fun onSuccess(data: CurrencyResponse) {
                    if (isFinishing) {
                        return
                    }
                    liquidCurrencyArrayList.clear()
                    liquidCurrencyArrayList.addAll(data.payload)
                    checkAndCallApiOfUpload()
                }

                override fun onError(e: Exception?) {
                    if (isFinishing) {
                        return
                    }
                    checkAndCallApiOfUpload()
                }

            })

        } else {
            log.error("liquid: There is no internet connection")
        }
    }

    /**
     * For getting uphold supported currency list
     */
    private fun getUpholdCurrencyList() {


        if (GenericUtils.isInternetConnected(this)) {
            loadingDialog!!.show()
            UpholdClient.getInstance()
                .getUpholdCurrency(rangeString, object : UpholdClient.CallbackFilter<String> {
                    override fun onSuccess(data: String?, range: String) {


                        if (rangeString == "items=0-50") {
                            upholdCurrencyArrayList.clear()
                            totalUpholdRange = range
                            rangeString = ""
                        }

                        val turnsType = object : TypeToken<List<UpholdCurrencyResponse>>() {}.type
                        val turns = Gson().fromJson<List<UpholdCurrencyResponse>>(data, turnsType)
                        upholdCurrencyArrayList.addAll(turns)
                        loadingDialog!!.hide()
                        checkAndCallApiOfUpload()
                        //showCurrenciesDialog()
                    }

                    override fun onError(e: java.lang.Exception?, otpRequired: Boolean) {
                        loadingDialog!!.hide()
                        showCurrenciesDialog()
                    }
                }
                )
        } else {
            log.error("liquid: There is no internet connection")
        }
    }

    /**
     * Calling uphold pagination in all data once
     */
    private fun checkAndCallApiOfUpload() {
        if (rangeString == "items=0-50") {
            getUpholdCurrencyList()
        } else {
            if (upholdCurrencyArrayList.size % 50 == 0) {
                if (totalUpholdRange.isNotEmpty() and (totalUpholdRange.contains("/"))) {
                    val array = totalUpholdRange.split("/")
                    if (array.size == 2) {
                        val totalRange = array[1]
                        val size = upholdCurrencyArrayList.size + 1
                        rangeString = "items=${size.toString()}-$totalRange"
                        getUpholdCurrencyList()
                    }
                } else {
                    getUpholdCurrencyList()
                }
            } else {
                showCurrenciesDialog()
            }
        }
    }


    /**
     * Show dialog of currency list
     */

    private fun showCurrenciesDialog() {
        CurrencyDialog(
            this,
            liquidCurrencyArrayList,
            upholdCurrencyArrayList,
            selectedFilterCurrencyItems,
            object : CurrencySelectListener {
                override fun onCurrencySelected(
                    isLiquidSelcted: Boolean,
                    isUpholdSelected: Boolean,
                    selectedFilterCurrencyItem: PayloadItem?
                ) {
                    liquid_container.visibility = if (isLiquidSelcted) View.VISIBLE else View.GONE
                    uphold_container.visibility = if (isUpholdSelected) View.VISIBLE else View.GONE
                    selectedFilterCurrencyItems = selectedFilterCurrencyItem
                    setSelectedCurrency()
                }
            })
    }

    /**
     * Show selected currency
     */
    private fun setSelectedCurrency() {

        if (selectedFilterCurrencyItems != null) {
            llFilterSelected.visibility = View.VISIBLE
            txtSelectedFilterCurrency.text =
                selectedFilterCurrencyItems?.label + " (" + selectedFilterCurrencyItems?.symbol + ")"
        } else {
            llFilterSelected.visibility = View.GONE
        }

        imgRemoveCurrency.setOnClickListener {
            selectedFilterCurrencyItems = null
            llFilterSelected.visibility = View.GONE
            liquid_container.visibility = View.VISIBLE
            uphold_container.visibility = View.VISIBLE
        }
    }
}<|MERGE_RESOLUTION|>--- conflicted
+++ resolved
@@ -30,6 +30,7 @@
 import androidx.lifecycle.ViewModelProvider
 import com.google.gson.Gson
 import com.google.gson.reflect.TypeToken
+import dagger.hilt.android.AndroidEntryPoint
 import de.schildbach.wallet.Constants
 import de.schildbach.wallet.WalletApplication
 import de.schildbach.wallet.dialog.CurrencyDialog
@@ -44,6 +45,7 @@
 import org.dash.wallet.common.Constants.USER_BUY_SELL_DASH
 import org.dash.wallet.common.data.Status
 import org.dash.wallet.common.services.analytics.AnalyticsConstants
+import org.dash.wallet.common.services.analytics.AnalyticsService
 import org.dash.wallet.common.services.analytics.FirebaseAnalyticsServiceImpl
 import org.dash.wallet.common.ui.FancyAlertDialog
 import org.dash.wallet.common.ui.FancyAlertDialogViewModel
@@ -65,8 +67,9 @@
 import org.json.JSONObject
 import org.slf4j.Logger
 import org.slf4j.LoggerFactory
-import java.math.BigDecimal
-
+import javax.inject.Inject
+
+@AndroidEntryPoint
 class BuyAndSellLiquidUpholdActivity : LockScreenActivity() {
 
     private var liquidClient: LiquidClient? = null
@@ -84,7 +87,8 @@
     private lateinit var viewModel: BuyAndSellViewModel
     private lateinit var liquidViewModel: LiquidViewModel
     private var isNetworkOnline: Boolean = true
-    private val analytics = FirebaseAnalyticsServiceImpl.getInstance()
+    @Inject
+    lateinit var analytics: AnalyticsService
 
     companion object {
         val log: Logger = LoggerFactory.getLogger(BuyAndSellLiquidUpholdActivity::class.java)
@@ -259,13 +263,8 @@
 
     private fun setNetworkState(online: Boolean) {
         network_status_container.isVisible = !online
-<<<<<<< HEAD
-        liquid_container.isEnabled = online && Constants.IS_PROD_BUILD
-        uphold_container.isEnabled = online && Constants.IS_PROD_BUILD
-=======
-        liquid_container.isEnabled = online && LiquidConstants.hasValidCredentials()
-        uphold_container.isEnabled = online && UpholdConstants.hasValidCredentials()
->>>>>>> b3c6b4ca
+        liquid_container.isEnabled = online && Constants.IS_PROD_BUILD && LiquidConstants.hasValidCredentials()
+        uphold_container.isEnabled = online && Constants.IS_PROD_BUILD && UpholdConstants.hasValidCredentials()
         setLoginStatus(online)
         if (!isNetworkOnline && online) {
             updateBalances()
