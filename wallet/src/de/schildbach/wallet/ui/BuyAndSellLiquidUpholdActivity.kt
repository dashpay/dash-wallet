--- conflicted
+++ resolved
@@ -114,24 +114,15 @@
         loadingDialog!!.setCancelable(false)
         loadingDialog!!.setMessage(getString(org.dash.wallet.integration.liquid.R.string.loading))
 
-<<<<<<< HEAD
-        val isProdBuild = de.schildbach.wallet.Constants.IS_PROD_BUILD
-
-        rlLiquid.isEnabled = isProdBuild
-        rlLiquid.setOnClickListener {
-            startActivityForResult(LiquidBuyAndSellDashActivity.createIntent(this), USER_BUY_SELL_DASH)
-        }
-
-        rlUphold.isEnabled = isProdBuild
-        rlUphold.setOnClickListener {
-            val wallet = WalletApplication.getInstance().wallet
-=======
         //do we need this here?
         setLoginStatus(isNetworkOnline)
 
         initViewModel()
         updateBalances()
 
+        val isProdBuild = de.schildbach.wallet.Constants.IS_PROD_BUILD
+
+        liquid_container.isEnabled = isProdBuild
         liquid_container.setOnClickListener {
             startActivityForResult(
                 LiquidBuyAndSellDashActivity.createIntent(this),
@@ -139,8 +130,8 @@
             )
         }
 
+        uphold_container.isEnabled = isProdBuild
         uphold_container.setOnClickListener {
->>>>>>> 2ed558ce
             startActivity(UpholdAccountActivity.createIntent(this))
         }
 
