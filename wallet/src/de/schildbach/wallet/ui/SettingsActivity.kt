/*
 * Copyright 2019 Dash Core Group
 *
 * Licensed under the Apache License, Version 2.0 (the "License");
 * you may not use this file except in compliance with the License.
 * You may obtain a copy of the License at
 *
 *    http://www.apache.org/licenses/LICENSE-2.0
 *
 * Unless required by applicable law or agreed to in writing, software
 * distributed under the License is distributed on an "AS IS" BASIS,
 * WITHOUT WARRANTIES OR CONDITIONS OF ANY KIND, either express or implied.
 * See the License for the specific language governing permissions and
 * limitations under the License.
 */

package de.schildbach.wallet.ui

import android.content.Intent
import android.os.Bundle
import androidx.core.os.bundleOf
import de.schildbach.wallet.WalletApplication
import de.schildbach.wallet_test.R
import kotlinx.android.synthetic.main.activity_settings.*
import org.dash.wallet.common.services.analytics.AnalyticsConstants
<<<<<<< HEAD
import org.dash.wallet.common.ui.DialogBuilder
import org.slf4j.LoggerFactory
import de.schildbach.wallet.ui.ExchangeRatesFragment.ARG_SHOW_AS_DIALOG
import de.schildbach.wallet.ui.ExchangeRatesFragment.BUNDLE_EXCHANGE_RATE
=======
import org.dash.wallet.common.services.analytics.FirebaseAnalyticsServiceImpl
import org.slf4j.LoggerFactory
>>>>>>> fa53cced
import android.app.Activity
import de.schildbach.wallet.ui.ExchangeRatesFragment.*
import org.dash.wallet.common.data.ExchangeRate


class SettingsActivity : BaseMenuActivity() {

    private val log = LoggerFactory.getLogger(SettingsActivity::class.java)
    companion object Constants {
        private const val RC_DEFAULT_FIAT_CURRENCY_SELECTED: Int = 100
    }
    override fun getLayoutId(): Int {
        return R.layout.activity_settings
    }
    override fun onCreate(savedInstanceState: Bundle?) {
        super.onCreate(savedInstanceState)
        setTitle(R.string.settings_title)
        about.setOnClickListener {
            analytics.logEvent(AnalyticsConstants.Settings.ABOUT, bundleOf())
            startActivity(Intent(this, AboutActivity::class.java))
        }
        local_currency.setOnClickListener {
            analytics.logEvent(AnalyticsConstants.Settings.LOCAL_CURRENCY, bundleOf())
            val intent = Intent(this, ExchangeRatesActivity::class.java)
            intent.putExtra(ARG_SHOW_AS_DIALOG, false)
            intent.putExtra(ARG_CURRENCY_CODE, configuration.exchangeCurrencyCode)
            startActivityForResult(intent, RC_DEFAULT_FIAT_CURRENCY_SELECTED)
        }
        rescan_blockchain.setOnClickListener { resetBlockchain() }
    }

    override fun onStart() {
        super.onStart()
        local_currency_symbol.text = WalletApplication.getInstance()
                .configuration.exchangeCurrencyCode
    }

    private fun resetBlockchain() {
        var isFinished = false
        alertDialog = baseAlertDialogBuilder.apply {
            title = getString(R.string.preferences_initiate_reset_title)
            message = getString(R.string.preferences_initiate_reset_dialog_message)
            positiveText = getString(R.string.preferences_initiate_reset_dialog_positive)
            positiveAction = {
                isFinished = true
                log.info("manually initiated blockchain reset")
                analytics.logEvent(AnalyticsConstants.Settings.RESCAN_BLOCKCHAIN_RESET, bundleOf())

<<<<<<< HEAD
            WalletApplication.getInstance().resetBlockchain()
            WalletApplication.getInstance().configuration.updateLastBlockchainResetTime()
            val intent = MainActivity.createIntent(this)
            intent.addFlags(Intent.FLAG_ACTIVITY_SINGLE_TOP or Intent.FLAG_ACTIVITY_CLEAR_TOP)
            intent.putExtra(MainActivity.EXTRA_RESET_BLOCKCHAIN, true)
            startActivity(intent)
        }
        dialog.setNegativeButton(R.string.button_dismiss, null)
        dialog.setOnDismissListener {
            if (!isFinished) {
                analytics.logEvent(AnalyticsConstants.Settings.RESCAN_BLOCKCHAIN_DISMISS, bundleOf())
=======
                WalletApplication.getInstance().resetBlockchain()
                WalletApplication.getInstance().configuration.updateLastBlockchainResetTime()
                startActivity(WalletActivity.createIntent(this@SettingsActivity))
>>>>>>> fa53cced
            }
            negativeText = getString(R.string.button_dismiss)
            dismissAction = {
                if (!isFinished) {
                    analytics.logEvent(AnalyticsConstants.Settings.RESCAN_BLOCKCHAIN_DISMISS, bundleOf())
                }
            }
        }.buildAlertDialog()
        alertDialog.show()
    }

    override fun onActivityResult(requestCode: Int, resultCode: Int, data: Intent?) {
        if(resultCode == Activity.RESULT_OK && requestCode == RC_DEFAULT_FIAT_CURRENCY_SELECTED){
            val exchangeRate: ExchangeRate? = data?.getParcelableExtra(BUNDLE_EXCHANGE_RATE)
            local_currency_symbol.text = exchangeRate?.currencyCode ?: configuration.exchangeCurrencyCode
            configuration.exchangeCurrencyCodeDetected = true
        } else {
            super.onActivityResult(requestCode, resultCode, data)
        }
    }
}<|MERGE_RESOLUTION|>--- conflicted
+++ resolved
@@ -23,15 +23,9 @@
 import de.schildbach.wallet_test.R
 import kotlinx.android.synthetic.main.activity_settings.*
 import org.dash.wallet.common.services.analytics.AnalyticsConstants
-<<<<<<< HEAD
-import org.dash.wallet.common.ui.DialogBuilder
 import org.slf4j.LoggerFactory
 import de.schildbach.wallet.ui.ExchangeRatesFragment.ARG_SHOW_AS_DIALOG
 import de.schildbach.wallet.ui.ExchangeRatesFragment.BUNDLE_EXCHANGE_RATE
-=======
-import org.dash.wallet.common.services.analytics.FirebaseAnalyticsServiceImpl
-import org.slf4j.LoggerFactory
->>>>>>> fa53cced
 import android.app.Activity
 import de.schildbach.wallet.ui.ExchangeRatesFragment.*
 import org.dash.wallet.common.data.ExchangeRate
@@ -79,24 +73,12 @@
                 isFinished = true
                 log.info("manually initiated blockchain reset")
                 analytics.logEvent(AnalyticsConstants.Settings.RESCAN_BLOCKCHAIN_RESET, bundleOf())
-
-<<<<<<< HEAD
-            WalletApplication.getInstance().resetBlockchain()
-            WalletApplication.getInstance().configuration.updateLastBlockchainResetTime()
-            val intent = MainActivity.createIntent(this)
-            intent.addFlags(Intent.FLAG_ACTIVITY_SINGLE_TOP or Intent.FLAG_ACTIVITY_CLEAR_TOP)
-            intent.putExtra(MainActivity.EXTRA_RESET_BLOCKCHAIN, true)
-            startActivity(intent)
-        }
-        dialog.setNegativeButton(R.string.button_dismiss, null)
-        dialog.setOnDismissListener {
-            if (!isFinished) {
-                analytics.logEvent(AnalyticsConstants.Settings.RESCAN_BLOCKCHAIN_DISMISS, bundleOf())
-=======
                 WalletApplication.getInstance().resetBlockchain()
                 WalletApplication.getInstance().configuration.updateLastBlockchainResetTime()
-                startActivity(WalletActivity.createIntent(this@SettingsActivity))
->>>>>>> fa53cced
+                val intent = MainActivity.createIntent(this@SettingsActivity)
+                intent.addFlags(Intent.FLAG_ACTIVITY_SINGLE_TOP or Intent.FLAG_ACTIVITY_CLEAR_TOP)
+                intent.putExtra(MainActivity.EXTRA_RESET_BLOCKCHAIN, true)
+                startActivity(intent)
             }
             negativeText = getString(R.string.button_dismiss)
             dismissAction = {
