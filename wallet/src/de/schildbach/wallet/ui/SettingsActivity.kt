/*
 * Copyright 2019 Dash Core Group
 *
 * Licensed under the Apache License, Version 2.0 (the "License");
 * you may not use this file except in compliance with the License.
 * You may obtain a copy of the License at
 *
 *    http://www.apache.org/licenses/LICENSE-2.0
 *
 * Unless required by applicable law or agreed to in writing, software
 * distributed under the License is distributed on an "AS IS" BASIS,
 * WITHOUT WARRANTIES OR CONDITIONS OF ANY KIND, either express or implied.
 * See the License for the specific language governing permissions and
 * limitations under the License.
 */

package de.schildbach.wallet.ui

import android.app.Activity
import android.content.Intent
import android.os.Bundle
import androidx.core.os.bundleOf
import dagger.hilt.android.AndroidEntryPoint
import de.schildbach.wallet.ui.main.WalletActivity
import de.schildbach.wallet.ui.more.AboutActivity
import de.schildbach.wallet.ui.rates.ExchangeRatesActivity
import de.schildbach.wallet.ui.rates.ExchangeRatesFragment.*
import de.schildbach.wallet_test.R
<<<<<<< HEAD
import kotlinx.android.synthetic.main.activity_settings.*
import org.dash.wallet.common.data.entity.ExchangeRate
=======
import de.schildbach.wallet_test.databinding.ActivitySettingsBinding
import org.dash.wallet.common.data.ExchangeRate
>>>>>>> ee7ca096
import org.dash.wallet.common.services.SystemActionsService
import org.dash.wallet.common.services.analytics.AnalyticsConstants
import org.dash.wallet.common.services.analytics.AnalyticsService
import org.dash.wallet.common.ui.dialogs.AdaptiveDialog
import org.slf4j.LoggerFactory
import javax.inject.Inject

@AndroidEntryPoint
class SettingsActivity : LockScreenActivity() {
    companion object Constants {
        private const val RC_DEFAULT_FIAT_CURRENCY_SELECTED: Int = 100
    }

    private val log = LoggerFactory.getLogger(SettingsActivity::class.java)
    private lateinit var binding: ActivitySettingsBinding
    @Inject
    lateinit var analytics: AnalyticsService
    @Inject
    lateinit var systemActions: SystemActionsService

    override fun onCreate(savedInstanceState: Bundle?) {
        super.onCreate(savedInstanceState)
<<<<<<< HEAD
        setTitle(R.string.settings_title)
        about.setOnClickListener {
            analytics.logEvent(AnalyticsConstants.Settings.ABOUT, mapOf())
            startActivity(Intent(this, AboutActivity::class.java))
        }
        local_currency.setOnClickListener {
            analytics.logEvent(AnalyticsConstants.Settings.LOCAL_CURRENCY, mapOf())
=======

        binding = ActivitySettingsBinding.inflate(layoutInflater)
        setContentView(binding.root)
        binding.appBar.toolbar.title = getString(R.string.settings_title)
        binding.appBar.toolbar.setNavigationOnClickListener { finish() }

        binding.about.setOnClickListener {
            analytics.logEvent(AnalyticsConstants.Settings.ABOUT, bundleOf())
            startActivity(Intent(this, AboutActivity::class.java))
        }
        binding.localCurrency.setOnClickListener {
            analytics.logEvent(AnalyticsConstants.Settings.LOCAL_CURRENCY, bundleOf())
>>>>>>> ee7ca096
            val intent = Intent(this, ExchangeRatesActivity::class.java)
            intent.putExtra(ARG_SHOW_AS_DIALOG, false)
            intent.putExtra(ARG_CURRENCY_CODE, configuration.exchangeCurrencyCode)
            startActivityForResult(intent, RC_DEFAULT_FIAT_CURRENCY_SELECTED)
        }

        binding.rescanBlockchain.setOnClickListener { resetBlockchain() }
        binding.notifications.setOnClickListener { systemActions.openNotificationSettings() }
    }

    override fun onStart() {
        super.onStart()
        binding.localCurrencySymbol.text = configuration.exchangeCurrencyCode
    }

    private fun resetBlockchain() {
        AdaptiveDialog.create(
            null,
            getString(R.string.preferences_initiate_reset_title),
            getString(R.string.preferences_initiate_reset_dialog_message),
            getString(R.string.button_cancel),
            getString(R.string.preferences_initiate_reset_dialog_positive)
        ).show(this) {
            if (it == true) {
                log.info("manually initiated blockchain reset")
                analytics.logEvent(AnalyticsConstants.Settings.RESCAN_BLOCKCHAIN_RESET, mapOf())

                walletApplication.resetBlockchain()
                configuration.updateLastBlockchainResetTime()
                startActivity(WalletActivity.createIntent(this@SettingsActivity))
            } else {
                analytics.logEvent(AnalyticsConstants.Settings.RESCAN_BLOCKCHAIN_DISMISS, mapOf())
            }
        }
    }

    override fun onActivityResult(requestCode: Int, resultCode: Int, data: Intent?) {
        if (resultCode == Activity.RESULT_OK && requestCode == RC_DEFAULT_FIAT_CURRENCY_SELECTED) {
            val exchangeRate: ExchangeRate? = data?.getParcelableExtra(BUNDLE_EXCHANGE_RATE)
            binding.localCurrencySymbol.text = exchangeRate?.currencyCode ?: configuration.exchangeCurrencyCode
        } else {
            super.onActivityResult(requestCode, resultCode, data)
        }
    }
}<|MERGE_RESOLUTION|>--- conflicted
+++ resolved
@@ -19,20 +19,14 @@
 import android.app.Activity
 import android.content.Intent
 import android.os.Bundle
-import androidx.core.os.bundleOf
 import dagger.hilt.android.AndroidEntryPoint
 import de.schildbach.wallet.ui.main.WalletActivity
 import de.schildbach.wallet.ui.more.AboutActivity
 import de.schildbach.wallet.ui.rates.ExchangeRatesActivity
 import de.schildbach.wallet.ui.rates.ExchangeRatesFragment.*
 import de.schildbach.wallet_test.R
-<<<<<<< HEAD
-import kotlinx.android.synthetic.main.activity_settings.*
+import de.schildbach.wallet_test.databinding.ActivitySettingsBinding
 import org.dash.wallet.common.data.entity.ExchangeRate
-=======
-import de.schildbach.wallet_test.databinding.ActivitySettingsBinding
-import org.dash.wallet.common.data.ExchangeRate
->>>>>>> ee7ca096
 import org.dash.wallet.common.services.SystemActionsService
 import org.dash.wallet.common.services.analytics.AnalyticsConstants
 import org.dash.wallet.common.services.analytics.AnalyticsService
@@ -55,15 +49,6 @@
 
     override fun onCreate(savedInstanceState: Bundle?) {
         super.onCreate(savedInstanceState)
-<<<<<<< HEAD
-        setTitle(R.string.settings_title)
-        about.setOnClickListener {
-            analytics.logEvent(AnalyticsConstants.Settings.ABOUT, mapOf())
-            startActivity(Intent(this, AboutActivity::class.java))
-        }
-        local_currency.setOnClickListener {
-            analytics.logEvent(AnalyticsConstants.Settings.LOCAL_CURRENCY, mapOf())
-=======
 
         binding = ActivitySettingsBinding.inflate(layoutInflater)
         setContentView(binding.root)
@@ -71,12 +56,11 @@
         binding.appBar.toolbar.setNavigationOnClickListener { finish() }
 
         binding.about.setOnClickListener {
-            analytics.logEvent(AnalyticsConstants.Settings.ABOUT, bundleOf())
+            analytics.logEvent(AnalyticsConstants.Settings.ABOUT, mapOf())
             startActivity(Intent(this, AboutActivity::class.java))
         }
         binding.localCurrency.setOnClickListener {
-            analytics.logEvent(AnalyticsConstants.Settings.LOCAL_CURRENCY, bundleOf())
->>>>>>> ee7ca096
+            analytics.logEvent(AnalyticsConstants.Settings.LOCAL_CURRENCY, mapOf())
             val intent = Intent(this, ExchangeRatesActivity::class.java)
             intent.putExtra(ARG_SHOW_AS_DIALOG, false)
             intent.putExtra(ARG_CURRENCY_CODE, configuration.exchangeCurrencyCode)
