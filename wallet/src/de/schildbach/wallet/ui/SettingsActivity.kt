--- conflicted
+++ resolved
@@ -18,25 +18,7 @@
 
 import android.content.Intent
 import android.os.Bundle
-<<<<<<< HEAD
 import androidx.activity.viewModels
-import dagger.hilt.android.AndroidEntryPoint
-import de.schildbach.wallet.WalletApplication
-import de.schildbach.wallet.ui.main.MainActivity
-import de.schildbach.wallet.ui.more.AboutActivity
-import de.schildbach.wallet.ui.rates.ExchangeRatesActivity
-import de.schildbach.wallet.ui.rates.ExchangeRatesFragment.ARG_CURRENCY_CODE
-import de.schildbach.wallet.ui.rates.ExchangeRatesFragment.ARG_SHOW_AS_DIALOG
-import de.schildbach.wallet.ui.rates.ExchangeRatesFragment.BUNDLE_EXCHANGE_RATE
-import de.schildbach.wallet_test.R
-import kotlinx.android.synthetic.main.activity_settings.about
-import kotlinx.android.synthetic.main.activity_settings.local_currency
-import kotlinx.android.synthetic.main.activity_settings.local_currency_symbol
-import kotlinx.android.synthetic.main.activity_settings.notifications
-import kotlinx.android.synthetic.main.activity_settings.rescan_blockchain
-import kotlinx.android.synthetic.main.activity_settings.voting_dash_pay_switch
-import org.dash.wallet.common.data.entity.ExchangeRate
-=======
 import androidx.lifecycle.lifecycleScope
 import dagger.hilt.android.AndroidEntryPoint
 import de.schildbach.wallet.WalletBalanceWidgetProvider
@@ -49,7 +31,6 @@
 import kotlinx.coroutines.flow.onEach
 import kotlinx.coroutines.launch
 import org.dash.wallet.common.data.WalletUIConfig
->>>>>>> 4aca9b04
 import org.dash.wallet.common.services.SystemActionsService
 import org.dash.wallet.common.services.analytics.AnalyticsConstants
 import org.dash.wallet.common.services.analytics.AnalyticsService
@@ -59,18 +40,10 @@
 import javax.inject.Inject
 
 @AndroidEntryPoint
-<<<<<<< HEAD
-class SettingsActivity : BaseMenuActivity() {
-    companion object Constants {
-        private const val RC_DEFAULT_FIAT_CURRENCY_SELECTED: Int = 100
-    }
-    private val viewModel: SettingsViewModel by viewModels()
-
-=======
 class SettingsActivity : LockScreenActivity() {
->>>>>>> 4aca9b04
     private val log = LoggerFactory.getLogger(SettingsActivity::class.java)
     private lateinit var binding: ActivitySettingsBinding
+    private val viewModel: SettingsViewModel by viewModels()
     @Inject
     lateinit var analytics: AnalyticsService
     @Inject
@@ -78,13 +51,6 @@
     @Inject
     lateinit var walletUIConfig: WalletUIConfig
 
-<<<<<<< HEAD
-    override fun getLayoutId(): Int {
-        return R.layout.activity_settings
-    }
-
-=======
->>>>>>> 4aca9b04
     override fun onCreate(savedInstanceState: Bundle?) {
         super.onCreate(savedInstanceState)
 
@@ -108,29 +74,21 @@
             }
         }
 
-<<<<<<< HEAD
-        rescan_blockchain.setOnClickListener { resetBlockchain() }
-        notifications.setOnClickListener { systemActions.openNotificationSettings() }
+        binding.rescanBlockchain.setOnClickListener { resetBlockchain() }
+        binding.notifications.setOnClickListener { systemActions.openNotificationSettings() }
 
-
+        walletUIConfig.observe(WalletUIConfig.SELECTED_CURRENCY)
+            .filterNotNull()
+            .onEach { binding.localCurrencySymbol.text = it }
+            .launchIn(lifecycleScope)
 
         viewModel.voteDashPayIsEnabled.observe(this) {
             voting_dash_pay_switch.isChecked = it ?: false
         }
 
-       voting_dash_pay_switch.setOnCheckedChangeListener { _, isChecked ->
+        binding.votingDashPaySwitch.setOnCheckedChangeListener { _, isChecked ->
             viewModel.setVoteDashPay(isChecked)
         }
-    }
-=======
-        binding.rescanBlockchain.setOnClickListener { resetBlockchain() }
-        binding.notifications.setOnClickListener { systemActions.openNotificationSettings() }
->>>>>>> 4aca9b04
-
-        walletUIConfig.observe(WalletUIConfig.SELECTED_CURRENCY)
-            .filterNotNull()
-            .onEach { binding.localCurrencySymbol.text = it }
-            .launchIn(lifecycleScope)
     }
 
     private fun resetBlockchain() {
@@ -145,36 +103,20 @@
                 log.info("manually initiated blockchain reset")
                 analytics.logEvent(AnalyticsConstants.Settings.RESCAN_BLOCKCHAIN_RESET, mapOf())
 
-<<<<<<< HEAD
-                WalletApplication.getInstance().resetBlockchain()
-                WalletApplication.getInstance().configuration.updateLastBlockchainResetTime()
-                startActivity(MainActivity.createIntent(this@SettingsActivity))
-=======
                 walletApplication.resetBlockchain()
                 configuration.updateLastBlockchainResetTime()
                 startActivity(WalletActivity.createIntent(this@SettingsActivity))
->>>>>>> 4aca9b04
             } else {
                 analytics.logEvent(AnalyticsConstants.Settings.RESCAN_BLOCKCHAIN_DISMISS, mapOf())
             }
         }
     }
 
-<<<<<<< HEAD
-    override fun onActivityResult(requestCode: Int, resultCode: Int, data: Intent?) {
-        if (resultCode == Activity.RESULT_OK && requestCode == RC_DEFAULT_FIAT_CURRENCY_SELECTED) {
-            val exchangeRate: ExchangeRate? = data?.getParcelableExtra(BUNDLE_EXCHANGE_RATE)
-            local_currency_symbol.text = exchangeRate?.currencyCode ?: configuration.exchangeCurrencyCode
-            configuration.exchangeCurrencyCodeDetected = true
-        } else {
-            super.onActivityResult(requestCode, resultCode, data)
-=======
     private fun setSelectedCurrency(code: String) {
         lifecycleScope.launch {
             walletUIConfig.set(WalletUIConfig.SELECTED_CURRENCY, code)
             val balance = walletData.getWalletBalance()
             WalletBalanceWidgetProvider.updateWidgets(this@SettingsActivity, balance)
->>>>>>> 4aca9b04
         }
     }
 }