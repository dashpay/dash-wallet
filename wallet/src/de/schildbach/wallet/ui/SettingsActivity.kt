--- conflicted
+++ resolved
@@ -60,14 +60,10 @@
             log.info("manually initiated blockchain reset")
 
             WalletApplication.getInstance().resetBlockchain()
-<<<<<<< HEAD
+            WalletApplication.getInstance().configuration.updateLastBlockchainResetTime()
             val intent = MainActivity.createIntent(this)
             intent.putExtra(MainActivity.EXTRA_RESET_BLOCKCHAIN, true)
             startActivity(intent)
-=======
-            WalletApplication.getInstance().configuration.updateLastBlockchainResetTime()
-            startActivity(WalletActivity.createIntent(this))
->>>>>>> 05adb3ea
         }
         dialog.setNegativeButton(R.string.button_dismiss, null)
         dialog.show()
