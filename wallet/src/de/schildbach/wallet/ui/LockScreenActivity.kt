--- conflicted
+++ resolved
@@ -249,19 +249,11 @@
             actionReceive.setOnClickListener {
                 startActivity(QuickReceiveActivity.createIntent(this@LockScreenActivity))
                 autoLogout.keepLockedUntilPinEntered = true
-<<<<<<< HEAD
             }
             actionScanToPay.setOnClickListener {
                 startActivity(SendCoinsQrActivity.createIntent(this@LockScreenActivity, true))
                 autoLogout.keepLockedUntilPinEntered = true
             }
-=======
-            }
-            actionScanToPay.setOnClickListener {
-                startActivity(SendCoinsQrActivity.createIntent(this@LockScreenActivity, true))
-                autoLogout.keepLockedUntilPinEntered = true
-            }
->>>>>>> 710476f0
             numericKeyboard.isFunctionEnabled = false
             numericKeyboard.onKeyboardActionListener = object : NumericKeyboardView.OnKeyboardActionListener {
 
@@ -358,15 +350,9 @@
                     State.ENTER_PIN
                 }
             }
-<<<<<<< HEAD
 
             log.info("LockState = $lockState")
 
-=======
-
-            log.info("LockState = $lockState")
-
->>>>>>> 710476f0
             when (lockState) {
                 State.ENTER_PIN, State.INVALID_PIN -> {
                     if (pinLength != PinPreviewView.DEFAULT_PIN_LENGTH) {
@@ -398,11 +384,7 @@
 
                     if (pinRetryController.remainingAttempts == 1) {
                         val dialog = AdaptiveDialog.create(
-<<<<<<< HEAD
-                            R.drawable.ic_info_red,
-=======
                             R.drawable.ic_warning,
->>>>>>> 710476f0
                             getString(R.string.wallet_last_attempt),
                             getString(R.string.wallet_last_attempt_message),
                             "",
