/*
 * Copyright 2019 Dash Core Group
 *
 * Licensed under the Apache License, Version 2.0 (the "License");
 * you may not use this file except in compliance with the License.
 * You may obtain a copy of the License at
 *
 *    http://www.apache.org/licenses/LICENSE-2.0
 *
 * Unless required by applicable law or agreed to in writing, software
 * distributed under the License is distributed on an "AS IS" BASIS,
 * WITHOUT WARRANTIES OR CONDITIONS OF ANY KIND, either express or implied.
 * See the License for the specific language governing permissions and
 * limitations under the License.
 */

package de.schildbach.wallet.ui

import android.content.Context
import android.os.Build
import android.os.Bundle
import android.os.Handler
import android.telephony.TelephonyManager
import android.util.Log
import android.view.KeyCharacterMap
import android.view.KeyEvent
import android.view.View
import android.view.ViewConfiguration
import android.view.animation.AnimationUtils
import androidx.annotation.RequiresApi
import androidx.appcompat.app.AlertDialog
import androidx.constraintlayout.widget.ConstraintLayout
import androidx.constraintlayout.widget.ConstraintSet
import androidx.core.os.CancellationSignal
import androidx.fragment.app.DialogFragment
import androidx.fragment.app.FragmentManager
import androidx.lifecycle.Observer
import androidx.lifecycle.ViewModelProvider
import androidx.navigation.fragment.NavHostFragment
import com.google.android.material.bottomsheet.BottomSheetDialog
import dagger.hilt.android.AndroidEntryPoint
import de.schildbach.wallet.AutoLogout
import de.schildbach.wallet.WalletApplication
import de.schildbach.wallet.livedata.Status
import de.schildbach.wallet.ui.preference.PinRetryController
import de.schildbach.wallet.ui.widget.NumericKeyboardView
import de.schildbach.wallet.ui.widget.PinPreviewView
import de.schildbach.wallet.util.FingerprintHelper
import de.schildbach.wallet_test.R
import kotlinx.android.synthetic.main.activity_lock_screen.*
import kotlinx.android.synthetic.main.activity_lock_screen_root.*
import org.bitcoinj.wallet.Wallet.BalanceType
import org.dash.wallet.common.SecureActivity
import org.dash.wallet.common.ui.BaseAlertDialogBuilder
import org.dash.wallet.common.services.LockScreenBroadcaster
import org.dash.wallet.common.ui.dismissDialog
import org.slf4j.LoggerFactory
import java.util.concurrent.TimeUnit
import javax.inject.Inject

@AndroidEntryPoint
open class LockScreenActivity : SecureActivity() {

    companion object {
        const val INTENT_EXTRA_KEEP_UNLOCKED = "LockScreenActivity.keep_unlocked"
        private val log = LoggerFactory.getLogger(LockScreenActivity::class.java)
    }

    @Inject lateinit var baseAlertDialogBuilder: BaseAlertDialogBuilder
    protected lateinit var alertDialog: AlertDialog

    val walletApplication: WalletApplication = WalletApplication.getInstance()
    private val configuration = walletApplication.configuration
    private val autoLogout: AutoLogout = walletApplication.autoLogout
    @Inject
    lateinit var lockScreenBroadcaster: LockScreenBroadcaster

    private lateinit var checkPinViewModel: CheckPinViewModel
    private lateinit var enableFingerprintViewModel: EnableFingerprintDialog.SharedViewModel
    private var pinLength = configuration.pinLength

    private val lockScreenDisplayed: Boolean
        get() = root_view_switcher.displayedChild == 0

    private val temporaryLockCheckHandler = Handler()
    private val temporaryLockCheckInterval = TimeUnit.SECONDS.toMillis(10)
    private val temporaryLockCheckRunnable = Runnable {
        if (pinRetryController.isLocked) {
            setLockState(State.LOCKED)
        } else {
            setLockState(State.ENTER_PIN)
        }
    }

    private enum class State {
        ENTER_PIN,
        DECRYPTING,
        INVALID_PIN,
        LOCKED,
        USE_FINGERPRINT,
        USE_DEFAULT // defaults to fingerprint if available and enabled
    }

    private var fingerprintHelper: FingerprintHelper? = null
    private lateinit var fingerprintCancellationSignal: CancellationSignal
    private lateinit var pinRetryController: PinRetryController

    private val keepUnlocked by lazy {
        intent.getBooleanExtra(INTENT_EXTRA_KEEP_UNLOCKED, false)
    }

    override fun onCreate(savedInstanceState: Bundle?) {
        super.onCreate(savedInstanceState)

        if (walletApplication.wallet == null) {
            finish()
            return
        }

        super.setContentView(R.layout.activity_lock_screen_root)
        setupKeyboardBottomMargin()

        pinRetryController = PinRetryController.getInstance()
        initView()
        initViewModel()

        setupBackupSeedReminder()
    }

    override fun setContentView(contentViewResId: Int) {
        setContentView(layoutInflater.inflate(contentViewResId, null))
    }

    override fun setContentView(contentView: View?) {
        regular_content.removeAllViews()
        regular_content.addView(contentView)
    }

    private val onLogoutListener = AutoLogout.OnLogoutListener {
        Log.e(this::class.java.simpleName, "OnLogoutListener")
        setLockState(State.USE_DEFAULT)
        onLockScreenActivated()
    }

    override fun onUserInteraction() {
        super.onUserInteraction()

        if (!lockScreenDisplayed) {
            resetAutoLogoutTimer()
        }
    }

    private fun resetAutoLogoutTimer() {
        autoLogout.resetTimerIfActive()
    }

    private fun setupBackupSeedReminder() {
        val hasBalance = walletApplication.wallet.getBalance(BalanceType.ESTIMATED).isPositive
        if (hasBalance && configuration.lastBackupSeedTime == 0L) {
            configuration.setLastBackupSeedTime()
        }
    }

    private fun setupKeyboardBottomMargin() {
        if (!hasNavBar()) {
            val set = ConstraintSet()
            val layout = numeric_keyboard.parent as ConstraintLayout
            set.clone(layout)
            set.clear(R.id.numeric_keyboard, ConstraintSet.BOTTOM)
            set.connect(R.id.numeric_keyboard, ConstraintSet.BOTTOM, ConstraintSet.PARENT_ID, ConstraintSet.BOTTOM)
            set.applyTo(layout)
        }
    }

    private fun hasNavBar(): Boolean {
        val tm: TelephonyManager = getSystemService(Context.TELEPHONY_SERVICE) as TelephonyManager
        // emulator
        if ("Android" == tm.networkOperatorName || Build.FINGERPRINT.startsWith("generic")) {
            return true
        }
        val id: Int = resources.getIdentifier("config_showNavigationBar", "bool", "android")

        // Krip devices seem to incorrectly report config_showNavigationBar
        val isKripDeviceWithoutNavBar = Build.BRAND == "KRIP" && when (Build.MODEL) {
            "K5", "K5c", "K5b", "K4m", "KRIP_K4" -> true
            else -> false
        }
        return if (id > 0 && !isKripDeviceWithoutNavBar) {
            id > 0 && resources.getBoolean(id)
        } else {
            // Check for keys
            val hasMenuKey = ViewConfiguration.get(this).hasPermanentMenuKey();
            val hasBackKey = KeyCharacterMap.deviceHasKey(KeyEvent.KEYCODE_BACK);
            !hasMenuKey && !hasBackKey;
        }
    }

    override fun onStart() {
        super.onStart()
        setupInitState()
        autoLogout.setOnLogoutListener(onLogoutListener)

        if (!keepUnlocked && configuration.autoLogoutEnabled && (autoLogout.keepLockedUntilPinEntered || autoLogout.shouldLogout())) {
            Log.e(this::class.java.simpleName, "Lock screen displayed")
            setLockState(State.USE_DEFAULT)
            autoLogout.setAppWentBackground(false)
            if (autoLogout.isTimerActive) {
                autoLogout.stopTimer()
            }
            onLockScreenActivated()
        } else {
            root_view_switcher.displayedChild = 1
            if (!keepUnlocked)
                autoLogout.maybeStartAutoLogoutTimer()
        }

        startBlockchainService()
    }

    private fun startBlockchainService() {
        walletApplication.startBlockchainService(false)
    }

    private fun initView() {
        action_login_with_pin.setOnClickListener {
            setLockState(State.ENTER_PIN)
        }
        action_login_with_fingerprint.setOnClickListener {
            setLockState(State.USE_FINGERPRINT)
        }
        action_receive.setOnClickListener {
            startActivity(QuickReceiveActivity.createIntent(this))
            autoLogout.keepLockedUntilPinEntered = true
        }
        action_scan_to_pay.setOnClickListener {
            startActivity(SendCoinsQrActivity.createIntent(this, true))
            autoLogout.keepLockedUntilPinEntered = true
        }
        numeric_keyboard.setFunctionEnabled(false)
        numeric_keyboard.onKeyboardActionListener = object : NumericKeyboardView.OnKeyboardActionListener {

            override fun onNumber(number: Int) {
                if (pinRetryController.isLocked) {
                    return
                }
                if (checkPinViewModel.pin.length < pinLength) {
                    checkPinViewModel.pin.append(number)
                    pin_preview.next()
                }
                if (checkPinViewModel.pin.length == pinLength) {
                    Handler().postDelayed({
                        checkPinViewModel.checkPin(checkPinViewModel.pin)
                    }, 200)
                }
            }

            override fun onBack(longClick: Boolean) {
                if (checkPinViewModel.pin.isNotEmpty()) {
                    checkPinViewModel.pin.deleteCharAt(checkPinViewModel.pin.length - 1)
                    pin_preview.prev()
                }
            }

            override fun onFunction() {

            }
        }
        view_flipper.inAnimation = AnimationUtils.loadAnimation(this, android.R.anim.fade_in)
    }

    private fun initViewModel() {
        checkPinViewModel = ViewModelProvider(this)[CheckPinViewModel::class.java]
        checkPinViewModel.checkPinLiveData.observe(this, Observer {
            when (it.status) {
                Status.ERROR -> {
                    pinRetryController.failedAttempt(it.data!!)
                    if (pinRetryController.isLocked) {
                        setLockState(State.LOCKED)
                    } else {
                        setLockState(State.INVALID_PIN)
                    }
                }
                Status.LOADING -> {
                    setLockState(State.DECRYPTING)
                }
                Status.SUCCESS -> {
                    if (EnableFingerprintDialog.shouldBeShown(this)) {
                        EnableFingerprintDialog.show(it.data!!, supportFragmentManager)
                    } else {
                        onCorrectPin(it.data!!)
                    }
                }
            }
        })
        enableFingerprintViewModel = ViewModelProvider(this)[EnableFingerprintDialog.SharedViewModel::class.java]
        enableFingerprintViewModel.onCorrectPinCallback.observe(this, Observer {
            val pin = it.second
            onCorrectPin(pin)
        })
    }

    private fun onCorrectPin(pin: String) {
        pinRetryController.clearPinFailPrefs()
        autoLogout.keepLockedUntilPinEntered = false
        autoLogout.deviceWasLocked = false
        autoLogout.maybeStartAutoLogoutTimer()
        if (shouldShowBackupReminder) {
            val intent = VerifySeedActivity.createIntent(this, pin)
            configuration.resetBackupSeedReminderTimer()
            startActivity(intent)
            finish()
            overridePendingTransition(android.R.anim.fade_in, android.R.anim.fade_out)
        } else {
            root_view_switcher.displayedChild = 1
        }
    }

    private fun setLockState(state: State) {
        log.info("LockState = $state")
        action_scan_to_pay.isEnabled = true

        val fingerPrintEnabled = initFingerprint(false)
        if (state == State.USE_DEFAULT) {
            return if (fingerPrintEnabled) {
                setLockState(State.USE_FINGERPRINT)
            } else {
                setLockState(State.ENTER_PIN)
            }
        }

        when (state) {
            State.ENTER_PIN, State.INVALID_PIN -> {
                if (pinLength != PinPreviewView.DEFAULT_PIN_LENGTH) {
                    pin_preview.mode = PinPreviewView.PinType.CUSTOM
                }
                view_flipper.displayedChild = 0

                action_title.setText(R.string.lock_enter_pin)

                action_login_with_pin.visibility = View.GONE
                action_login_with_fingerprint.visibility = View.VISIBLE

                numeric_keyboard.visibility = View.VISIBLE

                if (state == State.INVALID_PIN) {
                    checkPinViewModel.pin.clear()
                    pin_preview.shake()
                    Handler().postDelayed({
                        pin_preview.clear()
                    }, 200)
                } else {
                    numeric_keyboard.isEnabled = true
                    pin_preview.clear()
                    checkPinViewModel.pin.clear()
                    pin_preview.clearBadPin()
                }

                if (pinRetryController.failCount() > 0) {
                    pin_preview.badPin(pinRetryController.getRemainingAttemptsMessage(this))
                }
            }
            State.USE_FINGERPRINT -> {
                view_flipper.displayedChild = 1

                action_title.setText(R.string.lock_unlock_with_fingerprint)

                action_login_with_pin.visibility = View.VISIBLE
                action_login_with_fingerprint.visibility = View.GONE

                numeric_keyboard.visibility = View.GONE
            }
            State.DECRYPTING -> {
                view_flipper.displayedChild = 2

                numeric_keyboard.isEnabled = false
            }
            State.LOCKED -> {
                view_flipper.displayedChild = 3
                checkPinViewModel.pin.clear()
                pin_preview.clear()
                temporaryLockCheckHandler.postDelayed(temporaryLockCheckRunnable, temporaryLockCheckInterval)

                action_title.setText(R.string.wallet_lock_wallet_disabled)
                action_subtitle.text = pinRetryController.getWalletTemporaryLockedMessage(this)

                action_login_with_pin.visibility = View.GONE
                action_login_with_fingerprint.visibility = View.GONE

                action_scan_to_pay.isEnabled = false
                numeric_keyboard.visibility = View.GONE
            }
            State.USE_DEFAULT -> {
                // we should never reach this since default means we use
                // ENTER_PIN or USE_FINGERPRINT
            }
        }

        if (!lockScreenDisplayed) {
            root_view_switcher.displayedChild = 0
        }
    }

    private fun setupInitState() {
        if (pinRetryController.isLocked) {
            setLockState(State.LOCKED)
            return
        }
    }

    /**
     * @param forceInit force initialize the fingerprint listener
     * @return true if fingerprints are initialized, false if not
     */
    private fun initFingerprint(forceInit: Boolean): Boolean {
        log.info("initializing finger print on Android M and above(force: $forceInit)")
        if (fingerprintHelper == null) {
            fingerprintHelper = FingerprintHelper(this)
        }
        var result = false
        fingerprintHelper?.run {
            if (::fingerprintCancellationSignal.isInitialized && !fingerprintCancellationSignal.isCanceled) {
                // we already initialized the fingerprint listener
                log.info("fingerprint already initialized: $fingerprintCancellationSignal")
                fingerprintCancellationSignal.cancel()
            }

            if (init() && isFingerprintEnabled) {
                startFingerprintListener()
                result = true
            } else {
                log.info("fingerprint was disabled")
                fingerprintHelper = null
                action_login_with_fingerprint.isEnabled = false
                action_login_with_fingerprint.alpha = 0f
            }
        }
        return result
    }

    @RequiresApi(api = Build.VERSION_CODES.M)
    private fun startFingerprintListener() {

        fingerprintCancellationSignal = CancellationSignal()
        fingerprintCancellationSignal.setOnCancelListener {
            log.info("fingerprint cancellation signal listener triggered: $fingerprintCancellationSignal")
        }

        log.info("start fingerprint listener: $fingerprintCancellationSignal")
        fingerprintHelper!!.getPassword(fingerprintCancellationSignal, object : FingerprintHelper.Callback {
            override fun onSuccess(savedPass: String) {
                log.info("fingerprint scan successful")
                fingerprint_view.hideError()
                onCorrectPin(savedPass)
            }

            override fun onFailure(message: String, canceled: Boolean, exceededMaxAttempts: Boolean) {
                log.info("fingerprint scan failure (canceled: $canceled, max attempts: $exceededMaxAttempts): $message")
                if (!canceled) {
                    if (fingerprintHelper!!.hasFingerprintKeyChanged()) {
                        fingerprintHelper!!.resetFingerprintKeyChanged()
                        showFingerprintKeyChangedDialog()
                        action_login_with_fingerprint.isEnabled = false
                    } else {
                        fingerprint_view.showError(exceededMaxAttempts)
                        initFingerprint(false)
                    }
                }
            }

            override fun onHelp(helpCode: Int, helpString: String) {
                log.info("fingerprint help (helpCode: $helpCode, helpString: $helpString")
                fingerprint_view.showError(false)
            }
        })
    }

    override fun onDestroy() {
        super.onDestroy()

        if (::fingerprintCancellationSignal.isInitialized) {
            fingerprintCancellationSignal.cancel()
        }
        temporaryLockCheckHandler.removeCallbacks(temporaryLockCheckRunnable)
    }

    private fun showFingerprintKeyChangedDialog() {
        baseAlertDialogBuilder.apply {
            title = getString(R.string.fingerprint_changed_title)
            message = getString(R.string.fingerprint_changed_message)
            positiveText = getString(android.R.string.ok)
            positiveAction = { setLockState(State.ENTER_PIN) }
        }.buildAlertDialog().show()
    }

    private val shouldShowBackupReminder = configuration.remindBackupSeed
            && configuration.lastBackupSeedReminderMoreThan24hAgo()

    override fun onBackPressed() {
        if (!lockScreenDisplayed) {
            super.onBackPressed()
        }
    }

    open fun onLockScreenActivated() {
        Log.e(this::class.java.simpleName, "Closing dialog")
        if (this::alertDialog.isInitialized){
            Log.e(this::class.java.simpleName, "Dialog is initialized")
            alertDialog.dismissDialog()
        }
<<<<<<< HEAD
        bottomSheetDialog?.dismiss()
        dialogFragment?.dismissAllowingStateLoss()
=======
        lockScreenBroadcaster.activatingLockScreen.call()
        dismissDialogFragments(supportFragmentManager)
    }

    private fun dismissDialogFragments(fragmentManager: FragmentManager) {
        fragmentManager.fragments
            .takeIf { it.isNotEmpty() }
            ?.forEach { fragment ->
                if (fragment is DialogFragment) {
                    fragment.dismissAllowingStateLoss()
                } else if (fragment is NavHostFragment) {
                    dismissDialogFragments(fragment.childFragmentManager)
                }
            }
>>>>>>> 135ec665
    }
}<|MERGE_RESOLUTION|>--- conflicted
+++ resolved
@@ -37,7 +37,6 @@
 import androidx.lifecycle.Observer
 import androidx.lifecycle.ViewModelProvider
 import androidx.navigation.fragment.NavHostFragment
-import com.google.android.material.bottomsheet.BottomSheetDialog
 import dagger.hilt.android.AndroidEntryPoint
 import de.schildbach.wallet.AutoLogout
 import de.schildbach.wallet.WalletApplication
@@ -507,10 +506,7 @@
             Log.e(this::class.java.simpleName, "Dialog is initialized")
             alertDialog.dismissDialog()
         }
-<<<<<<< HEAD
-        bottomSheetDialog?.dismiss()
-        dialogFragment?.dismissAllowingStateLoss()
-=======
+
         lockScreenBroadcaster.activatingLockScreen.call()
         dismissDialogFragments(supportFragmentManager)
     }
@@ -525,6 +521,5 @@
                     dismissDialogFragments(fragment.childFragmentManager)
                 }
             }
->>>>>>> 135ec665
     }
 }