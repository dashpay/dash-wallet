/*
 * Copyright 2019 Dash Core Group
 *
 * Licensed under the Apache License, Version 2.0 (the "License");
 * you may not use this file except in compliance with the License.
 * You may obtain a copy of the License at
 *
 *    http://www.apache.org/licenses/LICENSE-2.0
 *
 * Unless required by applicable law or agreed to in writing, software
 * distributed under the License is distributed on an "AS IS" BASIS,
 * WITHOUT WARRANTIES OR CONDITIONS OF ANY KIND, either express or implied.
 * See the License for the specific language governing permissions and
 * limitations under the License.
 */

package de.schildbach.wallet.ui

import android.content.Context
import android.os.Build
import android.os.Bundle
import android.os.Handler
import android.telephony.TelephonyManager
import android.util.Log
import android.view.KeyCharacterMap
import android.view.KeyEvent
import android.view.View
import android.view.ViewConfiguration
import android.view.animation.AnimationUtils
import androidx.annotation.RequiresApi
import androidx.appcompat.app.AlertDialog
import androidx.constraintlayout.widget.ConstraintLayout
import androidx.constraintlayout.widget.ConstraintSet
import androidx.core.os.CancellationSignal
import androidx.fragment.app.DialogFragment
import androidx.fragment.app.FragmentManager
import androidx.lifecycle.Observer
import androidx.lifecycle.ViewModelProvider
import androidx.navigation.fragment.NavHostFragment
import dagger.hilt.android.AndroidEntryPoint
import de.schildbach.wallet.AutoLogout
import de.schildbach.wallet.WalletApplication
import de.schildbach.wallet.livedata.Status
import de.schildbach.wallet.ui.preference.PinRetryController
import org.dash.wallet.common.ui.enter_amount.NumericKeyboardView
import de.schildbach.wallet.ui.widget.PinPreviewView
import de.schildbach.wallet.util.FingerprintHelper
import de.schildbach.wallet_test.R
import kotlinx.android.synthetic.main.activity_lock_screen.*
import kotlinx.android.synthetic.main.activity_lock_screen_root.*
import org.bitcoinj.wallet.Wallet.BalanceType
import org.dash.wallet.common.SecureActivity
import org.dash.wallet.common.ui.BaseAlertDialogBuilder
import org.dash.wallet.common.services.LockScreenBroadcaster
import org.dash.wallet.common.ui.dismissDialog
import org.slf4j.LoggerFactory
import java.util.concurrent.TimeUnit
import javax.inject.Inject

@AndroidEntryPoint
open class LockScreenActivity : SecureActivity() {

    companion object {
        const val INTENT_EXTRA_KEEP_UNLOCKED = "LockScreenActivity.keep_unlocked"
        private val log = LoggerFactory.getLogger(LockScreenActivity::class.java)
    }

    @Inject lateinit var baseAlertDialogBuilder: BaseAlertDialogBuilder
    protected lateinit var alertDialog: AlertDialog

    val walletApplication: WalletApplication = WalletApplication.getInstance()
    private val configuration = walletApplication.configuration
    private val autoLogout: AutoLogout = walletApplication.autoLogout
    @Inject
    lateinit var lockScreenBroadcaster: LockScreenBroadcaster

    private lateinit var checkPinViewModel: CheckPinViewModel
    private lateinit var enableFingerprintViewModel: EnableFingerprintDialog.SharedViewModel
    private var pinLength = configuration.pinLength

    private val lockScreenDisplayed: Boolean
        get() = root_view_switcher.displayedChild == 0

    private val temporaryLockCheckHandler = Handler()
    private val temporaryLockCheckInterval = TimeUnit.SECONDS.toMillis(10)
    private val temporaryLockCheckRunnable = Runnable {
        if (pinRetryController.isLocked) {
            setLockState(State.LOCKED)
        } else {
            setLockState(State.ENTER_PIN)
        }
    }

    private enum class State {
        ENTER_PIN,
        DECRYPTING,
        INVALID_PIN,
        LOCKED,
        USE_FINGERPRINT,
        USE_DEFAULT // defaults to fingerprint if available and enabled
    }

    private var fingerprintHelper: FingerprintHelper? = null
    private lateinit var fingerprintCancellationSignal: CancellationSignal
    private lateinit var pinRetryController: PinRetryController

    private val keepUnlocked by lazy {
        intent.getBooleanExtra(INTENT_EXTRA_KEEP_UNLOCKED, false)
    }

    protected var isLocked: Boolean = autoLogout.shouldLogout()

    override fun onCreate(savedInstanceState: Bundle?) {
        super.onCreate(savedInstanceState)

        if (walletApplication.wallet == null) {
            finish()
            return
        }

        super.setContentView(R.layout.activity_lock_screen_root)
        setupKeyboardBottomMargin()

        pinRetryController = PinRetryController.getInstance()
        initView()
        initViewModel()

        setupBackupSeedReminder()
    }

    override fun setContentView(contentViewResId: Int) {
        setContentView(layoutInflater.inflate(contentViewResId, null))
    }

    override fun setContentView(contentView: View?) {
        regular_content.removeAllViews()
        regular_content.addView(contentView)
    }

    private val onLogoutListener = AutoLogout.OnLogoutListener {
<<<<<<< HEAD
        lockScreenViewModel.activatingLockScreen.call()
        isLocked = true
=======
        Log.e(this::class.java.simpleName, "OnLogoutListener")
>>>>>>> fa53cced
        setLockState(State.USE_DEFAULT)
        onLockScreenActivated()
    }

    open fun imitateUserInteraction() {
        onUserInteraction()
    }

    override fun onUserInteraction() {
        super.onUserInteraction()

        if (!lockScreenDisplayed) {
            resetAutoLogoutTimer()
        }
    }

    private fun resetAutoLogoutTimer() {
        autoLogout.resetTimerIfActive()
    }

    protected open fun turnOffAutoLogout() {
        autoLogout.stopTimer()
    }

    protected open fun turnOnAutoLogout() {
        autoLogout.startTimer()
    }

    private fun setupBackupSeedReminder() {
        val hasBalance = walletApplication.wallet.getBalance(BalanceType.ESTIMATED).isPositive
        if (hasBalance && configuration.lastBackupSeedTime == 0L) {
            configuration.setLastBackupSeedTime()
        }
    }

    private fun setupKeyboardBottomMargin() {
        if (!hasNavBar()) {
            val set = ConstraintSet()
            val layout = numeric_keyboard.parent as ConstraintLayout
            set.clone(layout)
            set.clear(R.id.numeric_keyboard, ConstraintSet.BOTTOM)
            set.connect(R.id.numeric_keyboard, ConstraintSet.BOTTOM, ConstraintSet.PARENT_ID, ConstraintSet.BOTTOM)
            set.applyTo(layout)
        }
    }

    private fun hasNavBar(): Boolean {
        val tm: TelephonyManager = getSystemService(Context.TELEPHONY_SERVICE) as TelephonyManager
        // emulator
        if ("Android" == tm.networkOperatorName || Build.FINGERPRINT.startsWith("generic")) {
            return true
        }
        val id: Int = resources.getIdentifier("config_showNavigationBar", "bool", "android")

        // Krip devices seem to incorrectly report config_showNavigationBar
        val isKripDeviceWithoutNavBar = Build.BRAND == "KRIP" && when (Build.MODEL) {
            "K5", "K5c", "K5b", "K4m", "KRIP_K4" -> true
            else -> false
        }
        return if (id > 0 && !isKripDeviceWithoutNavBar) {
            id > 0 && resources.getBoolean(id)
        } else {
            // Check for keys
            val hasMenuKey = ViewConfiguration.get(this).hasPermanentMenuKey();
            val hasBackKey = KeyCharacterMap.deviceHasKey(KeyEvent.KEYCODE_BACK);
            !hasMenuKey && !hasBackKey;
        }
    }

    override fun onStart() {
        super.onStart()
        setupInitState()
        autoLogout.setOnLogoutListener(onLogoutListener)

        if (!keepUnlocked && configuration.autoLogoutEnabled && (autoLogout.keepLockedUntilPinEntered || autoLogout.shouldLogout())) {
<<<<<<< HEAD
            isLocked = true
            lockScreenViewModel.activatingLockScreen.call()
=======
            Log.e(this::class.java.simpleName, "Lock screen displayed")
>>>>>>> fa53cced
            setLockState(State.USE_DEFAULT)
            autoLogout.setAppWentBackground(false)
            if (autoLogout.isTimerActive) {
                autoLogout.stopTimer()
            }
            onLockScreenActivated()
        } else {
            root_view_switcher.displayedChild = 1
            if (!keepUnlocked)
                autoLogout.maybeStartAutoLogoutTimer()
        }

        startBlockchainService()
    }

    private fun startBlockchainService() {
        walletApplication.startBlockchainService(false)
    }

    private fun initView() {
        action_login_with_pin.setOnClickListener {
            setLockState(State.ENTER_PIN)
        }
        action_login_with_fingerprint.setOnClickListener {
            setLockState(State.USE_FINGERPRINT)
        }
        action_receive.setOnClickListener {
            startActivity(QuickReceiveActivity.createIntent(this))
            autoLogout.keepLockedUntilPinEntered = true
        }
        action_scan_to_pay.setOnClickListener {
            startActivity(SendCoinsQrActivity.createIntent(this, true))
            autoLogout.keepLockedUntilPinEntered = true
        }
        numeric_keyboard.isFunctionEnabled = false
        numeric_keyboard.onKeyboardActionListener = object : NumericKeyboardView.OnKeyboardActionListener {

            override fun onNumber(number: Int) {
                if (pinRetryController.isLocked) {
                    return
                }
                if (checkPinViewModel.pin.length < pinLength) {
                    checkPinViewModel.pin.append(number)
                    pin_preview.next()
                }
                if (checkPinViewModel.pin.length == pinLength) {
                    Handler().postDelayed({
                        checkPinViewModel.checkPin(checkPinViewModel.pin)
                    }, 200)
                }
            }

            override fun onBack(longClick: Boolean) {
                if (checkPinViewModel.pin.isNotEmpty()) {
                    checkPinViewModel.pin.deleteCharAt(checkPinViewModel.pin.length - 1)
                    pin_preview.prev()
                }
            }

            override fun onFunction() {

            }
        }
        view_flipper.inAnimation = AnimationUtils.loadAnimation(this, android.R.anim.fade_in)
    }

    private fun initViewModel() {
        checkPinViewModel = ViewModelProvider(this)[CheckPinViewModel::class.java]
        checkPinViewModel.checkPinLiveData.observe(this, Observer {
            when (it.status) {
                Status.ERROR -> {
                    pinRetryController.failedAttempt(it.data!!)
                    if (pinRetryController.isLocked) {
                        setLockState(State.LOCKED)
                    } else {
                        setLockState(State.INVALID_PIN)
                    }
                }
                Status.LOADING -> {
                    setLockState(State.DECRYPTING)
                }
                Status.SUCCESS -> {
                    if (EnableFingerprintDialog.shouldBeShown(this)) {
                        EnableFingerprintDialog.show(it.data!!, supportFragmentManager)
                    } else {
                        onCorrectPin(it.data!!)
                    }
                }
                else -> {
                    // ignore
                }
            }
        })
        enableFingerprintViewModel = ViewModelProvider(this)[EnableFingerprintDialog.SharedViewModel::class.java]
        enableFingerprintViewModel.onCorrectPinCallback.observe(this, Observer {
            val pin = it.second
            onCorrectPin(pin)
        })
    }

    private fun onCorrectPin(pin: String) {
        pinRetryController.clearPinFailPrefs()
        autoLogout.keepLockedUntilPinEntered = false
        autoLogout.deviceWasLocked = false
        autoLogout.maybeStartAutoLogoutTimer()
        isLocked = false
        onUnlocked()
        if (shouldShowBackupReminder) {
            val intent = VerifySeedActivity.createIntent(this, pin)
            configuration.resetBackupSeedReminderTimer()
            startActivity(intent)
            finish()
            overridePendingTransition(android.R.anim.fade_in, android.R.anim.fade_out)
        } else {
            root_view_switcher.displayedChild = 1
        }
    }

    protected open fun onUnlocked() {

    }

    private fun setLockState(state: State) {
        log.info("LockState = $state")
        action_scan_to_pay.isEnabled = true

        val fingerPrintEnabled = initFingerprint(false)
        if (state == State.USE_DEFAULT) {
            return if (fingerPrintEnabled) {
                setLockState(State.USE_FINGERPRINT)
            } else {
                setLockState(State.ENTER_PIN)
            }
        }

        when (state) {
            State.ENTER_PIN, State.INVALID_PIN -> {
                if (pinLength != PinPreviewView.DEFAULT_PIN_LENGTH) {
                    pin_preview.mode = PinPreviewView.PinType.CUSTOM
                }
                view_flipper.displayedChild = 0

                action_title.setText(R.string.lock_enter_pin)

                action_login_with_pin.visibility = View.GONE
                action_login_with_fingerprint.visibility = View.VISIBLE

                numeric_keyboard.visibility = View.VISIBLE

                if (state == State.INVALID_PIN) {
                    checkPinViewModel.pin.clear()
                    pin_preview.shake()
                    Handler().postDelayed({
                        pin_preview.clear()
                    }, 200)
                } else {
                    numeric_keyboard.isEnabled = true
                    pin_preview.clear()
                    checkPinViewModel.pin.clear()
                    pin_preview.clearBadPin()
                }

                if (pinRetryController.failCount() > 0) {
                    pin_preview.badPin(pinRetryController.getRemainingAttemptsMessage(this))
                }
            }
            State.USE_FINGERPRINT -> {
                view_flipper.displayedChild = 1

                action_title.setText(R.string.lock_unlock_with_fingerprint)

                action_login_with_pin.visibility = View.VISIBLE
                action_login_with_fingerprint.visibility = View.GONE

                numeric_keyboard.visibility = View.GONE
            }
            State.DECRYPTING -> {
                view_flipper.displayedChild = 2

                numeric_keyboard.isEnabled = false
            }
            State.LOCKED -> {
                view_flipper.displayedChild = 3
                checkPinViewModel.pin.clear()
                pin_preview.clear()
                temporaryLockCheckHandler.postDelayed(temporaryLockCheckRunnable, temporaryLockCheckInterval)

                action_title.setText(R.string.wallet_lock_wallet_disabled)
                action_subtitle.text = pinRetryController.getWalletTemporaryLockedMessage(this)

                action_login_with_pin.visibility = View.GONE
                action_login_with_fingerprint.visibility = View.GONE

                action_scan_to_pay.isEnabled = false
                numeric_keyboard.visibility = View.GONE
            }
            State.USE_DEFAULT -> {
                // we should never reach this since default means we use
                // ENTER_PIN or USE_FINGERPRINT
            }
        }

        if (!lockScreenDisplayed) {
            root_view_switcher.displayedChild = 0
        }
    }

    private fun setupInitState() {
        if (pinRetryController.isLocked) {
            setLockState(State.LOCKED)
            return
        }
    }

    /**
     * @param forceInit force initialize the fingerprint listener
     * @return true if fingerprints are initialized, false if not
     */
    private fun initFingerprint(forceInit: Boolean): Boolean {
        log.info("initializing finger print on Android M and above(force: $forceInit)")
        if (fingerprintHelper == null) {
            fingerprintHelper = FingerprintHelper(this)
        }
        var result = false
        fingerprintHelper?.run {
            if (::fingerprintCancellationSignal.isInitialized && !fingerprintCancellationSignal.isCanceled) {
                // we already initialized the fingerprint listener
                log.info("fingerprint already initialized: $fingerprintCancellationSignal")
                fingerprintCancellationSignal.cancel()
            }

            if (init() && isFingerprintEnabled) {
                startFingerprintListener()
                result = true
            } else {
                log.info("fingerprint was disabled")
                fingerprintHelper = null
                action_login_with_fingerprint.isEnabled = false
                action_login_with_fingerprint.alpha = 0f
            }
        }
        return result
    }

    @RequiresApi(api = Build.VERSION_CODES.M)
    private fun startFingerprintListener() {

        fingerprintCancellationSignal = CancellationSignal()
        fingerprintCancellationSignal.setOnCancelListener {
            log.info("fingerprint cancellation signal listener triggered: $fingerprintCancellationSignal")
        }

        log.info("start fingerprint listener: $fingerprintCancellationSignal")
        fingerprintHelper!!.getPassword(fingerprintCancellationSignal, object : FingerprintHelper.Callback {
            override fun onSuccess(savedPass: String) {
                log.info("fingerprint scan successful")
                fingerprint_view.hideError()
                onCorrectPin(savedPass)
            }

            override fun onFailure(message: String, canceled: Boolean, exceededMaxAttempts: Boolean) {
                log.info("fingerprint scan failure (canceled: $canceled, max attempts: $exceededMaxAttempts): $message")
                if (!canceled) {
                    if (fingerprintHelper!!.hasFingerprintKeyChanged()) {
                        fingerprintHelper!!.resetFingerprintKeyChanged()
                        showFingerprintKeyChangedDialog()
                        action_login_with_fingerprint.isEnabled = false
                    } else {
                        fingerprint_view.showError(exceededMaxAttempts)
                        initFingerprint(false)
                    }
                }
            }

            override fun onHelp(helpCode: Int, helpString: String) {
                log.info("fingerprint help (helpCode: $helpCode, helpString: $helpString")
                fingerprint_view.showError(false)
            }
        })
    }

    override fun onDestroy() {
        super.onDestroy()

        if (::fingerprintCancellationSignal.isInitialized) {
            fingerprintCancellationSignal.cancel()
        }
        temporaryLockCheckHandler.removeCallbacks(temporaryLockCheckRunnable)
    }

    private fun showFingerprintKeyChangedDialog() {
        baseAlertDialogBuilder.apply {
            title = getString(R.string.fingerprint_changed_title)
            message = getString(R.string.fingerprint_changed_message)
            positiveText = getString(android.R.string.ok)
            positiveAction = { setLockState(State.ENTER_PIN) }
        }.buildAlertDialog().show()
    }

    private val shouldShowBackupReminder = configuration.remindBackupSeed
            && configuration.lastBackupSeedReminderMoreThan24hAgo()

    override fun onBackPressed() {
        if (!lockScreenDisplayed) {
            super.onBackPressed()
        }
    }

    open fun onLockScreenActivated() {
        Log.e(this::class.java.simpleName, "Closing dialog")
        if (this::alertDialog.isInitialized){
            Log.e(this::class.java.simpleName, "Dialog is initialized")
            alertDialog.dismissDialog()
        }
        lockScreenBroadcaster.activatingLockScreen.call()
        dismissDialogFragments(supportFragmentManager)
    }

    private fun dismissDialogFragments(fragmentManager: FragmentManager) {
        fragmentManager.fragments
            .takeIf { it.isNotEmpty() }
            ?.forEach { fragment ->
                if (fragment is DialogFragment) {
                    fragment.dismissAllowingStateLoss()
                } else if (fragment is NavHostFragment) {
                    dismissDialogFragments(fragment.childFragmentManager)
                }
            }
    }
}<|MERGE_RESOLUTION|>--- conflicted
+++ resolved
@@ -138,12 +138,8 @@
     }
 
     private val onLogoutListener = AutoLogout.OnLogoutListener {
-<<<<<<< HEAD
-        lockScreenViewModel.activatingLockScreen.call()
         isLocked = true
-=======
         Log.e(this::class.java.simpleName, "OnLogoutListener")
->>>>>>> fa53cced
         setLockState(State.USE_DEFAULT)
         onLockScreenActivated()
     }
@@ -219,12 +215,8 @@
         autoLogout.setOnLogoutListener(onLogoutListener)
 
         if (!keepUnlocked && configuration.autoLogoutEnabled && (autoLogout.keepLockedUntilPinEntered || autoLogout.shouldLogout())) {
-<<<<<<< HEAD
             isLocked = true
-            lockScreenViewModel.activatingLockScreen.call()
-=======
             Log.e(this::class.java.simpleName, "Lock screen displayed")
->>>>>>> fa53cced
             setLockState(State.USE_DEFAULT)
             autoLogout.setAppWentBackground(false)
             if (autoLogout.isTimerActive) {
