--- conflicted
+++ resolved
@@ -99,13 +99,11 @@
         pinRetryController = PinRetryController.getInstance()
         initView()
         initViewModel()
-<<<<<<< HEAD
+        setupBackupSeedReminder()
+
         AppDatabase.getAppDatabase().blockchainStateDao().load().observe(this, Observer{
             blockchainState = it
         })
-=======
-
-        setupBackupSeedReminder()
     }
 
     private fun setupBackupSeedReminder() {
@@ -113,7 +111,6 @@
         if (hasBalance && configuration.lastBackupSeedTime == 0L) {
             configuration.setLastBackupSeedTime()
         }
->>>>>>> 46efb325
     }
 
     private fun setupKeyboardBottomMargin() {
