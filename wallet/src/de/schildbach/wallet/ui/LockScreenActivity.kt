/*
 * Copyright 2019 Dash Core Group
 *
 * Licensed under the Apache License, Version 2.0 (the "License");
 * you may not use this file except in compliance with the License.
 * You may obtain a copy of the License at
 *
 *    http://www.apache.org/licenses/LICENSE-2.0
 *
 * Unless required by applicable law or agreed to in writing, software
 * distributed under the License is distributed on an "AS IS" BASIS,
 * WITHOUT WARRANTIES OR CONDITIONS OF ANY KIND, either express or implied.
 * See the License for the specific language governing permissions and
 * limitations under the License.
 */

package de.schildbach.wallet.ui

import android.content.Context
import android.os.Build
import android.os.Bundle
import android.os.Handler
import android.telephony.TelephonyManager
import android.view.KeyCharacterMap
import android.view.KeyEvent
import android.view.View
import android.view.ViewConfiguration
import android.view.animation.AnimationUtils
import android.view.inputmethod.InputMethodManager
import androidx.annotation.RequiresApi
import androidx.appcompat.app.AlertDialog
import androidx.constraintlayout.widget.ConstraintLayout
import androidx.constraintlayout.widget.ConstraintSet
import androidx.core.os.CancellationSignal
import androidx.fragment.app.DialogFragment
import androidx.fragment.app.FragmentManager
import androidx.lifecycle.ViewModelProvider
import androidx.navigation.fragment.NavHostFragment
import dagger.hilt.android.AndroidEntryPoint
import de.schildbach.wallet.AutoLogout
import de.schildbach.wallet.WalletApplication
import de.schildbach.wallet.livedata.Status
import de.schildbach.wallet.ui.preference.PinRetryController
import de.schildbach.wallet.ui.widget.PinPreviewView
import de.schildbach.wallet.util.FingerprintHelper
import de.schildbach.wallet_test.R
import kotlinx.android.synthetic.main.activity_lock_screen.*
import kotlinx.android.synthetic.main.activity_lock_screen_root.*
import org.bitcoinj.wallet.Wallet.BalanceType
import org.dash.wallet.common.Configuration
import org.dash.wallet.common.SecureActivity
import org.dash.wallet.common.WalletDataProvider
import org.dash.wallet.common.services.LockScreenBroadcaster
import org.dash.wallet.common.ui.BaseAlertDialogBuilder
import org.dash.wallet.common.ui.dialogs.AdaptiveDialog
import org.dash.wallet.common.ui.dismissDialog
import org.dash.wallet.common.ui.enter_amount.NumericKeyboardView
import org.slf4j.LoggerFactory
import java.util.concurrent.TimeUnit
import javax.inject.Inject

@AndroidEntryPoint
open class LockScreenActivity : SecureActivity() {

    companion object {
        const val INTENT_EXTRA_KEEP_UNLOCKED = "LockScreenActivity.keep_unlocked"
        private val log = LoggerFactory.getLogger(LockScreenActivity::class.java)
    }

    @Inject lateinit var baseAlertDialogBuilder: BaseAlertDialogBuilder
    protected lateinit var alertDialog: AlertDialog
    @Inject lateinit var walletApplication: WalletApplication
    @Inject lateinit var walletData: WalletDataProvider
    @Inject lateinit var lockScreenBroadcaster: LockScreenBroadcaster
    @Inject lateinit var configuration: Configuration
    private val autoLogout: AutoLogout by lazy { walletApplication.autoLogout }

    private lateinit var checkPinViewModel: CheckPinViewModel
    private lateinit var enableFingerprintViewModel: EnableFingerprintDialog.SharedViewModel
    private val pinLength by lazy { configuration.pinLength }

    protected val lockScreenDisplayed: Boolean
        get() = root_view_switcher.displayedChild == 0

    private val temporaryLockCheckHandler = Handler()
    private val temporaryLockCheckInterval = TimeUnit.SECONDS.toMillis(10)
    private val temporaryLockCheckRunnable = Runnable {
        if (pinRetryController.isLocked) {
            setLockState(State.LOCKED)
        } else {
            setLockState(State.ENTER_PIN)
        }
    }

    private enum class State {
        ENTER_PIN,
        DECRYPTING,
        INVALID_PIN,
        LOCKED,
        USE_FINGERPRINT,
        USE_DEFAULT // defaults to fingerprint if available and enabled
    }

    private var fingerprintHelper: FingerprintHelper? = null
    private lateinit var fingerprintCancellationSignal: CancellationSignal
    private lateinit var pinRetryController: PinRetryController

    private val keepUnlocked by lazy {
        intent.getBooleanExtra(INTENT_EXTRA_KEEP_UNLOCKED, false)
    }

<<<<<<< HEAD
    protected var isLocked: Boolean = autoLogout.shouldLogout()
=======
    private val shouldShowBackupReminder
        get() = configuration.remindBackupSeed && configuration.lastBackupSeedReminderMoreThan24hAgo()
>>>>>>> 6686d291

    override fun onCreate(savedInstanceState: Bundle?) {
        super.onCreate(savedInstanceState)

        if (walletData.wallet == null) {
            finish()
            return
        }

        super.setContentView(R.layout.activity_lock_screen_root)
        setupKeyboardBottomMargin()

        pinRetryController = PinRetryController.getInstance()
        initView()
        initViewModel()

        setupBackupSeedReminder()
    }

    override fun setContentView(contentViewResId: Int) {
        setContentView(layoutInflater.inflate(contentViewResId, null))
    }

    override fun setContentView(contentView: View?) {
        regular_content.removeAllViews()
        regular_content.addView(contentView)
    }

    private val onLogoutListener = AutoLogout.OnLogoutListener {
<<<<<<< HEAD
        isLocked = true
        Log.e(this::class.java.simpleName, "OnLogoutListener")
=======
        dismissKeyboard()
>>>>>>> 6686d291
        setLockState(State.USE_DEFAULT)
        onLockScreenActivated()
    }

    open fun imitateUserInteraction() {
        onUserInteraction()
    }

    override fun onUserInteraction() {
        super.onUserInteraction()

        if (!lockScreenDisplayed) {
            resetAutoLogoutTimer()
        }
    }

    protected open fun turnOffAutoLogout() {
        autoLogout.stopTimer()
    }

    protected open fun turnOnAutoLogout() {
        if (!autoLogout.isTimerActive) {
            autoLogout.startTimer()
        }
    }

    private fun resetAutoLogoutTimer() {
        autoLogout.resetTimerIfActive()
    }

    protected open fun turnOffAutoLogout() {
        autoLogout.stopTimer()
    }

    protected open fun turnOnAutoLogout() {
        autoLogout.startTimer()
    }

    private fun setupBackupSeedReminder() {
        val hasBalance = walletData.wallet?.getBalance(BalanceType.ESTIMATED)?.isPositive ?: false
        if (hasBalance && configuration.lastBackupSeedTime == 0L) {
            configuration.setLastBackupSeedTime()
        }
    }

    private fun setupKeyboardBottomMargin() {
        if (!hasNavBar()) {
            val set = ConstraintSet()
            val layout = numeric_keyboard.parent as ConstraintLayout
            set.clone(layout)
            set.clear(R.id.numeric_keyboard, ConstraintSet.BOTTOM)
            set.connect(R.id.numeric_keyboard, ConstraintSet.BOTTOM, ConstraintSet.PARENT_ID, ConstraintSet.BOTTOM)
            set.applyTo(layout)
        }
    }

    private fun hasNavBar(): Boolean {
        val tm: TelephonyManager = getSystemService(Context.TELEPHONY_SERVICE) as TelephonyManager
        // emulator
        if ("Android" == tm.networkOperatorName || Build.FINGERPRINT.startsWith("generic")) {
            return true
        }
        val id: Int = resources.getIdentifier("config_showNavigationBar", "bool", "android")

        // Krip devices seem to incorrectly report config_showNavigationBar
        val isKripDeviceWithoutNavBar = Build.BRAND == "KRIP" && when (Build.MODEL) {
            "K5", "K5c", "K5b", "K4m", "KRIP_K4" -> true
            else -> false
        }
        return if (id > 0 && !isKripDeviceWithoutNavBar) {
            id > 0 && resources.getBoolean(id)
        } else {
            // Check for keys
            val hasMenuKey = ViewConfiguration.get(this).hasPermanentMenuKey();
            val hasBackKey = KeyCharacterMap.deviceHasKey(KeyEvent.KEYCODE_BACK);
            !hasMenuKey && !hasBackKey;
        }
    }

    override fun onStart() {
        super.onStart()
        setupInitState()
        autoLogout.setOnLogoutListener(onLogoutListener)

        if (!keepUnlocked && configuration.autoLogoutEnabled && (autoLogout.keepLockedUntilPinEntered || autoLogout.shouldLogout())) {
<<<<<<< HEAD
            isLocked = true
            Log.e(this::class.java.simpleName, "Lock screen displayed")
=======
>>>>>>> 6686d291
            setLockState(State.USE_DEFAULT)
            autoLogout.setAppWentBackground(false)
            if (autoLogout.isTimerActive) {
                autoLogout.stopTimer()
            }
            onLockScreenActivated()
        } else {
            root_view_switcher.displayedChild = 1
            if (!keepUnlocked) {
                autoLogout.maybeStartAutoLogoutTimer()
            }
        }

        startBlockchainService()
    }

    private fun startBlockchainService() {
        walletApplication.startBlockchainService(false)
    }

    private fun initView() {
        action_login_with_pin.setOnClickListener {
            setLockState(State.ENTER_PIN)
        }
        action_login_with_fingerprint.setOnClickListener {
            setLockState(State.USE_FINGERPRINT)
        }
        action_receive.setOnClickListener {
            startActivity(QuickReceiveActivity.createIntent(this))
            autoLogout.keepLockedUntilPinEntered = true
        }
        action_scan_to_pay.setOnClickListener {
            startActivity(SendCoinsQrActivity.createIntent(this, true))
            autoLogout.keepLockedUntilPinEntered = true
        }
        numeric_keyboard.isFunctionEnabled = false
        numeric_keyboard.onKeyboardActionListener = object : NumericKeyboardView.OnKeyboardActionListener {

            override fun onNumber(number: Int) {
                if (pinRetryController.isLocked) {
                    return
                }
                if (checkPinViewModel.pin.length < pinLength) {
                    checkPinViewModel.pin.append(number)
                    pin_preview.next()
                }
                if (checkPinViewModel.pin.length == pinLength) {
                    Handler().postDelayed({
                        checkPinViewModel.checkPin(checkPinViewModel.pin)
                    }, 200)
                }
            }

            override fun onBack(longClick: Boolean) {
                if (checkPinViewModel.pin.isNotEmpty()) {
                    checkPinViewModel.pin.deleteCharAt(checkPinViewModel.pin.length - 1)
                    pin_preview.prev()
                }
            }

            override fun onFunction() {

            }
        }
        view_flipper.inAnimation = AnimationUtils.loadAnimation(this, android.R.anim.fade_in)
    }

    private fun initViewModel() {
        checkPinViewModel = ViewModelProvider(this)[CheckPinViewModel::class.java]
        checkPinViewModel.checkPinLiveData.observe(this) {
            when (it.status) {
                Status.ERROR -> {
                    pinRetryController.failedAttempt(it.data!!)
                    if (pinRetryController.isLocked) {
                        setLockState(State.LOCKED)
                    } else {
                        setLockState(State.INVALID_PIN)
                    }
                }
                Status.LOADING -> {
                    setLockState(State.DECRYPTING)
                }
                Status.SUCCESS -> {
                    if (EnableFingerprintDialog.shouldBeShown(this)) {
                        EnableFingerprintDialog.show(it.data!!, supportFragmentManager)
                    } else {
                        onCorrectPin(it.data!!)
                    }
                }
                else -> {
                    // ignore
                }
            }
        }
        enableFingerprintViewModel = ViewModelProvider(this)[EnableFingerprintDialog.SharedViewModel::class.java]
        enableFingerprintViewModel.onCorrectPinCallback.observe(this) {
            val pin = it.second
            onCorrectPin(pin)
        }
    }

    private fun onCorrectPin(pin: String) {
        pinRetryController.clearPinFailPrefs()
        autoLogout.keepLockedUntilPinEntered = false
        autoLogout.deviceWasLocked = false
        autoLogout.maybeStartAutoLogoutTimer()
        isLocked = false
        onUnlocked()
        if (shouldShowBackupReminder) {
            val intent = VerifySeedActivity.createIntent(this, pin)
            configuration.resetBackupSeedReminderTimer()
            startActivity(intent)
            finish()
            overridePendingTransition(android.R.anim.fade_in, android.R.anim.fade_out)
        } else {
            root_view_switcher.displayedChild = 1
        }

        onLockScreenDeactivated()
    }

    protected open fun onUnlocked() {

    }

    private fun setLockState(state: State) {
        log.info("LockState = $state")
        action_scan_to_pay.isEnabled = true

        val fingerPrintEnabled = initFingerprint(false)
        if (state == State.USE_DEFAULT) {
            return if (fingerPrintEnabled) {
                setLockState(State.USE_FINGERPRINT)
            } else {
                setLockState(State.ENTER_PIN)
            }
        }

        when (state) {
            State.ENTER_PIN, State.INVALID_PIN -> {
                if (pinLength != PinPreviewView.DEFAULT_PIN_LENGTH) {
                    pin_preview.mode = PinPreviewView.PinType.CUSTOM
                }
                view_flipper.displayedChild = 0

                action_title.setText(R.string.lock_enter_pin)

                action_login_with_pin.visibility = View.GONE
                action_login_with_fingerprint.visibility = View.VISIBLE

                numeric_keyboard.visibility = View.VISIBLE

                if (state == State.INVALID_PIN) {
                    checkPinViewModel.pin.clear()
                    pin_preview.shake()
                    Handler().postDelayed({
                        pin_preview.clear()
                    }, 200)
                } else {
                    numeric_keyboard.isEnabled = true
                    pin_preview.clear()
                    checkPinViewModel.pin.clear()
                    pin_preview.clearBadPin()
                }

                if (pinRetryController.failCount() > 0) {
                    pin_preview.badPin(pinRetryController.getRemainingAttemptsMessage(resources))
                }

                if (pinRetryController.remainingAttempts == 1) {
                    val dialog = AdaptiveDialog.create(
                        R.drawable.ic_info_red,
                        getString(R.string.wallet_last_attempt),
                        getString(R.string.wallet_last_attempt_message),
                        "",
                        getString(R.string.button_understand)
                    )
                    dialog.isCancelable = false
                    dialog.show(this) { }
                }
            }
            State.USE_FINGERPRINT -> {
                view_flipper.displayedChild = 1

                action_title.setText(R.string.lock_unlock_with_fingerprint)

                action_login_with_pin.visibility = View.VISIBLE
                action_login_with_fingerprint.visibility = View.GONE

                numeric_keyboard.visibility = View.GONE
            }
            State.DECRYPTING -> {
                view_flipper.displayedChild = 2

                numeric_keyboard.isEnabled = false
            }
            State.LOCKED -> {
                view_flipper.displayedChild = 3
                checkPinViewModel.pin.clear()
                pin_preview.clear()
                temporaryLockCheckHandler.postDelayed(temporaryLockCheckRunnable, temporaryLockCheckInterval)

                action_title.setText(R.string.wallet_lock_wallet_disabled)
                action_subtitle.text = pinRetryController.getWalletTemporaryLockedMessage(resources)

                action_login_with_pin.visibility = View.GONE
                action_login_with_fingerprint.visibility = View.GONE

                action_scan_to_pay.isEnabled = false
                numeric_keyboard.visibility = View.GONE
            }
            State.USE_DEFAULT -> {
                // we should never reach this since default means we use
                // ENTER_PIN or USE_FINGERPRINT
            }
        }

        if (!lockScreenDisplayed) {
            root_view_switcher.displayedChild = 0
        }
    }

    private fun setupInitState() {
        if (pinRetryController.isLocked) {
            setLockState(State.LOCKED)
            return
        }
    }

    /**
     * @param forceInit force initialize the fingerprint listener
     * @return true if fingerprints are initialized, false if not
     */
    private fun initFingerprint(forceInit: Boolean): Boolean {
        log.info("initializing finger print on Android M and above(force: $forceInit)")
        if (fingerprintHelper == null) {
            fingerprintHelper = FingerprintHelper(this)
        }
        var result = false
        fingerprintHelper?.run {
            if (::fingerprintCancellationSignal.isInitialized && !fingerprintCancellationSignal.isCanceled) {
                // we already initialized the fingerprint listener
                log.info("fingerprint already initialized: $fingerprintCancellationSignal")
                fingerprintCancellationSignal.cancel()
            }

            if (init() && isFingerprintEnabled) {
                startFingerprintListener()
                result = true
            } else {
                log.info("fingerprint was disabled")
                fingerprintHelper = null
                action_login_with_fingerprint.isEnabled = false
                action_login_with_fingerprint.alpha = 0f
            }
        }
        return result
    }

    @RequiresApi(api = Build.VERSION_CODES.M)
    private fun startFingerprintListener() {

        fingerprintCancellationSignal = CancellationSignal()
        fingerprintCancellationSignal.setOnCancelListener {
            log.info("fingerprint cancellation signal listener triggered: $fingerprintCancellationSignal")
        }

        log.info("start fingerprint listener: $fingerprintCancellationSignal")
        fingerprintHelper!!.getPassword(fingerprintCancellationSignal, object : FingerprintHelper.Callback {
            override fun onSuccess(savedPass: String) {
                log.info("fingerprint scan successful")
                fingerprint_view.hideError()
                onCorrectPin(savedPass)
            }

            override fun onFailure(message: String, canceled: Boolean, exceededMaxAttempts: Boolean) {
                log.info("fingerprint scan failure (canceled: $canceled, max attempts: $exceededMaxAttempts): $message")
                if (!canceled) {
                    if (fingerprintHelper!!.hasFingerprintKeyChanged()) {
                        fingerprintHelper!!.resetFingerprintKeyChanged()
                        showFingerprintKeyChangedDialog()
                        action_login_with_fingerprint.isEnabled = false
                    } else {
                        fingerprint_view.showError(exceededMaxAttempts)
                        initFingerprint(false)
                    }
                }
            }

            override fun onHelp(helpCode: Int, helpString: String) {
                log.info("fingerprint help (helpCode: $helpCode, helpString: $helpString")
                fingerprint_view.showError(false)
            }
        })
    }

    override fun onDestroy() {
        super.onDestroy()

        if (::fingerprintCancellationSignal.isInitialized) {
            fingerprintCancellationSignal.cancel()
        }
        temporaryLockCheckHandler.removeCallbacks(temporaryLockCheckRunnable)
    }

    private fun showFingerprintKeyChangedDialog() {
        baseAlertDialogBuilder.apply {
            title = getString(R.string.fingerprint_changed_title)
            message = getString(R.string.fingerprint_changed_message)
            positiveText = getString(android.R.string.ok)
            positiveAction = { setLockState(State.ENTER_PIN) }
        }.buildAlertDialog().show()
    }

    override fun onBackPressed() {
        if (!lockScreenDisplayed) {
            super.onBackPressed()
        }
    }

    open fun onLockScreenActivated() {
        if (this::alertDialog.isInitialized){
            alertDialog.dismissDialog()
        }

        lockScreenBroadcaster.activatingLockScreen.call()
        dismissDialogFragments(supportFragmentManager)
    }

    open fun onLockScreenDeactivated() { }

    private fun dismissDialogFragments(fragmentManager: FragmentManager) {
        fragmentManager.fragments
            .takeIf { it.isNotEmpty() }
            ?.forEach { fragment ->
                // check to see if the activity is valid and fragment is added to its activity
                if (fragment.activity != null && fragment.isAdded) {
                    if (fragment is DialogFragment) {
                        fragment.dismissAllowingStateLoss()
                    } else if (fragment is NavHostFragment) {
                        dismissDialogFragments(fragment.childFragmentManager)
                    }
                }
            }
    }

    private fun dismissKeyboard() {
        val inputManager = getSystemService(Context.INPUT_METHOD_SERVICE) as? InputMethodManager
        currentFocus?.windowToken?.let { token ->
            inputManager?.hideSoftInputFromWindow(token, 0)
        }
    }
}<|MERGE_RESOLUTION|>--- conflicted
+++ resolved
@@ -109,12 +109,9 @@
         intent.getBooleanExtra(INTENT_EXTRA_KEEP_UNLOCKED, false)
     }
 
-<<<<<<< HEAD
-    protected var isLocked: Boolean = autoLogout.shouldLogout()
-=======
+    protected var isLocked: Boolean = true
     private val shouldShowBackupReminder
         get() = configuration.remindBackupSeed && configuration.lastBackupSeedReminderMoreThan24hAgo()
->>>>>>> 6686d291
 
     override fun onCreate(savedInstanceState: Bundle?) {
         super.onCreate(savedInstanceState)
@@ -126,6 +123,7 @@
 
         super.setContentView(R.layout.activity_lock_screen_root)
         setupKeyboardBottomMargin()
+        isLocked = autoLogout.shouldLogout()
 
         pinRetryController = PinRetryController.getInstance()
         initView()
@@ -144,12 +142,8 @@
     }
 
     private val onLogoutListener = AutoLogout.OnLogoutListener {
-<<<<<<< HEAD
         isLocked = true
-        Log.e(this::class.java.simpleName, "OnLogoutListener")
-=======
         dismissKeyboard()
->>>>>>> 6686d291
         setLockState(State.USE_DEFAULT)
         onLockScreenActivated()
     }
@@ -178,14 +172,6 @@
 
     private fun resetAutoLogoutTimer() {
         autoLogout.resetTimerIfActive()
-    }
-
-    protected open fun turnOffAutoLogout() {
-        autoLogout.stopTimer()
-    }
-
-    protected open fun turnOnAutoLogout() {
-        autoLogout.startTimer()
     }
 
     private fun setupBackupSeedReminder() {
@@ -235,11 +221,7 @@
         autoLogout.setOnLogoutListener(onLogoutListener)
 
         if (!keepUnlocked && configuration.autoLogoutEnabled && (autoLogout.keepLockedUntilPinEntered || autoLogout.shouldLogout())) {
-<<<<<<< HEAD
             isLocked = true
-            Log.e(this::class.java.simpleName, "Lock screen displayed")
-=======
->>>>>>> 6686d291
             setLockState(State.USE_DEFAULT)
             autoLogout.setAppWentBackground(false)
             if (autoLogout.isTimerActive) {
