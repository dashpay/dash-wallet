--- conflicted
+++ resolved
@@ -175,11 +175,8 @@
 
     private fun setupBackupSeedReminder() {
         lifecycleScope.launch {
-<<<<<<< HEAD
             // we need the total wallet balance to trigger showing backup reminder
             // a better way is to track transaction count > 0
-=======
->>>>>>> 90b17127
             val hasBalance = walletApplication.observeTotalBalance().first().isPositive
             if (hasBalance && configuration.lastBackupSeedTime == 0L) {
                 configuration.setLastBackupSeedTime()
