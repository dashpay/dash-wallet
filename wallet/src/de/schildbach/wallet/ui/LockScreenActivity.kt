--- conflicted
+++ resolved
@@ -506,11 +506,8 @@
             Log.e(this::class.java.simpleName, "Dialog is initialized")
             alertDialog.dismissDialog()
         }
-<<<<<<< HEAD
-
-=======
+
         lockScreenBroadcaster.activatingLockScreen.call()
->>>>>>> 2467a3bb
         dismissDialogFragments(supportFragmentManager)
     }
 
