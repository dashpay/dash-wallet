/*
 * Copyright 2022 Dash Core Group.
 *
 * This program is free software: you can redistribute it and/or modify
 * it under the terms of the GNU General Public License as published by
 * the Free Software Foundation, either version 3 of the License, or
 * (at your option) any later version.
 *
 * This program is distributed in the hope that it will be useful,
 * but WITHOUT ANY WARRANTY; without even the implied warranty of
 * MERCHANTABILITY or FITNESS FOR A PARTICULAR PURPOSE.  See the
 * GNU General Public License for more details.
 *
 * You should have received a copy of the GNU General Public License
 * along with this program.  If not, see <http://www.gnu.org/licenses/>.
 */

package de.schildbach.wallet.ui.more

import androidx.lifecycle.ViewModel
import androidx.lifecycle.viewModelScope
import dagger.hilt.android.lifecycle.HiltViewModel
import de.schildbach.wallet.WalletApplication
import de.schildbach.wallet.database.dao.DashPayProfileDao
import de.schildbach.wallet.database.entity.BlockchainIdentityConfig
import de.schildbach.wallet.security.BiometricHelper
import de.schildbach.wallet.service.platform.PlatformSyncService
import de.schildbach.wallet.ui.dashpay.BaseProfileViewModel
import kotlinx.coroutines.Dispatchers
import kotlinx.coroutines.ExperimentalCoroutinesApi
import kotlinx.coroutines.flow.MutableStateFlow
import kotlinx.coroutines.flow.StateFlow
import kotlinx.coroutines.flow.asStateFlow
import kotlinx.coroutines.flow.filterNotNull
import kotlinx.coroutines.flow.flatMapLatest
import kotlinx.coroutines.flow.launchIn
import kotlinx.coroutines.flow.onEach
import kotlinx.coroutines.launch
import kotlinx.coroutines.withContext
import org.bitcoinj.core.Coin
import org.bitcoinj.wallet.Wallet
import org.dash.wallet.common.Configuration
import org.dash.wallet.common.WalletDataProvider
import org.dash.wallet.common.data.WalletUIConfig
import org.dash.wallet.common.data.entity.ExchangeRate
import org.dash.wallet.common.services.ExchangeRatesProvider
import org.dash.wallet.common.services.analytics.AnalyticsConstants
import org.dash.wallet.common.services.analytics.AnalyticsService
import org.dash.wallet.common.util.toFormattedString
import org.slf4j.LoggerFactory
import javax.inject.Inject

data class SecurityUIState(
    val needPassphraseBackup: Boolean = false,
    val fingerprintIsAvailable: Boolean = false,
    val fingerprintIsEnabled: Boolean = false,
    val hideBalance: Boolean = false,
    val balance: Coin = Coin.ZERO,
    val balanceInLocalFormat: String = "",
    val error: Exception? = null,
    val isLoading: Boolean = false
)

@OptIn(ExperimentalCoroutinesApi::class)
@HiltViewModel
class SecurityViewModel @Inject constructor(
    private val exchangeRates: ExchangeRatesProvider,
    private val configuration: Configuration,
    private val walletUIConfig: WalletUIConfig,
    private val walletData: WalletDataProvider,
    private val analytics: AnalyticsService,
    private val walletApplication: WalletApplication,
<<<<<<< HEAD
    val biometricHelper: BiometricHelper
): ViewModel() {
    companion object {
        private val log = LoggerFactory.getLogger(SecurityViewModel::class.java)
    }
=======
    val biometricHelper: BiometricHelper,
    blockchainIdentityConfig: BlockchainIdentityConfig,
    dashPayProfileDao: DashPayProfileDao,
    private val platformSyncService: PlatformSyncService,
): BaseProfileViewModel(blockchainIdentityConfig, dashPayProfileDao) {
    private var selectedExchangeRate: ExchangeRate? = null

    val needPassphraseBackUp
        get() = configuration.remindBackupSeed

    val balance: Coin
        get() = walletData.wallet?.getBalance(Wallet.BalanceType.ESTIMATED) ?: Coin.ZERO
>>>>>>> 348f6abc

    private var selectedExchangeRate: ExchangeRate? = null

    private val _uiState = MutableStateFlow(SecurityUIState())
    val uiState: StateFlow<SecurityUIState> = _uiState.asStateFlow()

    init {
        observeDataSources()
        updateInitialState()
    }

    private fun observeDataSources() {
        // Observe selected currency and exchange rate
        walletUIConfig.observe(WalletUIConfig.SELECTED_CURRENCY)
            .filterNotNull()
            .flatMapLatest(exchangeRates::observeExchangeRate)
            .onEach { exchangeRate ->
                selectedExchangeRate = exchangeRate
                updateBalanceInLocalFormat()
            }
            .launchIn(viewModelScope)

        // Observe hide balance setting
        walletUIConfig.observe(WalletUIConfig.AUTO_HIDE_BALANCE)
            .filterNotNull()
            .onEach { hideBalance ->
                _uiState.value = _uiState.value.copy(hideBalance = hideBalance)
            }
            .launchIn(viewModelScope)

        // Observe wallet balance
        walletData.observeTotalBalance()
            .filterNotNull()
            .onEach { balance ->
                _uiState.value = _uiState.value.copy(balance = balance)
                updateBalanceInLocalFormat()
            }
            .launchIn(viewModelScope)
    }

    private fun updateInitialState() {
        _uiState.value = _uiState.value.copy(
            needPassphraseBackup = configuration.remindBackupSeed,
            fingerprintIsAvailable = biometricHelper.isAvailable,
            fingerprintIsEnabled = biometricHelper.isEnabled,
            balance = walletData.wallet?.getBalance(Wallet.BalanceType.ESTIMATED) ?: Coin.ZERO
        )
        
        // Ensure configuration is in sync
        configuration.enableFingerprint = biometricHelper.isEnabled
    }

    private fun updateBalanceInLocalFormat() {
        val balanceInLocalFormat = selectedExchangeRate?.fiat?.let { fiat ->
            val exchangeRate = org.bitcoinj.utils.ExchangeRate(Coin.COIN, fiat)
            exchangeRate.coinToFiat(_uiState.value.balance).toFormattedString()
        } ?: ""
        
        _uiState.value = _uiState.value.copy(balanceInLocalFormat = balanceInLocalFormat)
    }

    fun logEvent(event: String) {
        analytics.logEvent(event, mapOf())
    }

    fun triggerWipe(afterWipeFunction: () -> Unit) {
        walletApplication.triggerWipe(afterWipeFunction)
    }

    fun setEnableFingerprint(enable: Boolean) {
        val isEnabled = enable && biometricHelper.isEnabled
        
        _uiState.value = _uiState.value.copy(fingerprintIsEnabled = isEnabled)

        if (configuration.enableFingerprint != isEnabled) {
            analytics.logEvent(
                if (isEnabled) {
                    AnalyticsConstants.Security.FINGERPRINT_ON
                } else {
                    AnalyticsConstants.Security.FINGERPRINT_OFF
                },
                mapOf()
            )

            configuration.enableFingerprint = isEnabled

            if (!isEnabled) {
                biometricHelper.clearBiometricInfo()
            }
        }
    }

    fun setHideBalanceOnLaunch(hide: Boolean) {
        viewModelScope.launch {
            walletUIConfig.set(WalletUIConfig.AUTO_HIDE_BALANCE, hide)
            analytics.logEvent(
                if (hide) {
                    AnalyticsConstants.Security.AUTOHIDE_BALANCE_ON
                } else {
                    AnalyticsConstants.Security.AUTOHIDE_BALANCE_OFF
                },
                mapOf()
            )
        }
    }

    suspend fun hasPendingTxMetadataToSave(): Boolean = withContext(Dispatchers.IO) {
        platformSyncService.hasPendingTxMetadataToSave()
    }
}<|MERGE_RESOLUTION|>--- conflicted
+++ resolved
@@ -70,26 +70,14 @@
     private val walletData: WalletDataProvider,
     private val analytics: AnalyticsService,
     private val walletApplication: WalletApplication,
-<<<<<<< HEAD
-    val biometricHelper: BiometricHelper
-): ViewModel() {
-    companion object {
-        private val log = LoggerFactory.getLogger(SecurityViewModel::class.java)
-    }
-=======
     val biometricHelper: BiometricHelper,
     blockchainIdentityConfig: BlockchainIdentityConfig,
     dashPayProfileDao: DashPayProfileDao,
     private val platformSyncService: PlatformSyncService,
 ): BaseProfileViewModel(blockchainIdentityConfig, dashPayProfileDao) {
-    private var selectedExchangeRate: ExchangeRate? = null
-
-    val needPassphraseBackUp
-        get() = configuration.remindBackupSeed
-
-    val balance: Coin
-        get() = walletData.wallet?.getBalance(Wallet.BalanceType.ESTIMATED) ?: Coin.ZERO
->>>>>>> 348f6abc
+    companion object {
+        private val log = LoggerFactory.getLogger(SecurityViewModel::class.java)
+    }
 
     private var selectedExchangeRate: ExchangeRate? = null
 
@@ -137,7 +125,7 @@
             fingerprintIsEnabled = biometricHelper.isEnabled,
             balance = walletData.wallet?.getBalance(Wallet.BalanceType.ESTIMATED) ?: Coin.ZERO
         )
-        
+
         // Ensure configuration is in sync
         configuration.enableFingerprint = biometricHelper.isEnabled
     }
@@ -147,7 +135,7 @@
             val exchangeRate = org.bitcoinj.utils.ExchangeRate(Coin.COIN, fiat)
             exchangeRate.coinToFiat(_uiState.value.balance).toFormattedString()
         } ?: ""
-        
+
         _uiState.value = _uiState.value.copy(balanceInLocalFormat = balanceInLocalFormat)
     }
 
@@ -161,7 +149,7 @@
 
     fun setEnableFingerprint(enable: Boolean) {
         val isEnabled = enable && biometricHelper.isEnabled
-        
+
         _uiState.value = _uiState.value.copy(fingerprintIsEnabled = isEnabled)
 
         if (configuration.enableFingerprint != isEnabled) {
