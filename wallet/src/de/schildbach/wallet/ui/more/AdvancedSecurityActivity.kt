/*
 * Copyright 2019 Dash Core Group
 *
 * Licensed under the Apache License, Version 2.0 (the "License");
 * you may not use this file except in compliance with the License.
 * You may obtain a copy of the License at
 *
 *    http://www.apache.org/licenses/LICENSE-2.0
 *
 * Unless required by applicable law or agreed to in writing, software
 * distributed under the License is distributed on an "AS IS" BASIS,
 * WITHOUT WARRANTIES OR CONDITIONS OF ANY KIND, either express or implied.
 * See the License for the specific language governing permissions and
 * limitations under the License.
 */

package de.schildbach.wallet.ui.more

import android.os.Bundle
import android.text.SpannableStringBuilder
import android.text.style.ImageSpan
import android.view.View
import android.widget.SeekBar
import android.widget.SeekBar.OnSeekBarChangeListener
import androidx.core.content.res.ResourcesCompat
import dagger.hilt.android.AndroidEntryPoint
import de.schildbach.wallet.ui.LockScreenActivity
import de.schildbach.wallet_test.R
import de.schildbach.wallet_test.databinding.ActivityAdvancedSecurityBinding
import org.dash.wallet.common.services.analytics.AnalyticsConstants
import org.dash.wallet.common.services.analytics.AnalyticsService
import java.util.concurrent.TimeUnit
import javax.inject.Inject

enum class SecurityLevel {
    NONE, LOW, MEDIUM, HIGH, VERY_HIGH
}

@AndroidEntryPoint
class AdvancedSecurityActivity : LockScreenActivity() {
    @Inject
    lateinit var analytics: AnalyticsService
    private lateinit var binding: ActivityAdvancedSecurityBinding

    private val onAutoLogoutSeekBarListener = object : OnSeekBarChangeListener {
        override fun onStopTrackingTouch(seekBar: SeekBar?) {
            val value = autoLogoutProgressToTimeValue(binding.autoLogoutSeekbar.progress)
            analytics.logEvent(
                AnalyticsConstants.Security.AUTO_LOGOUT_TIMER_VALUE,
                mapOf(AnalyticsConstants.Parameter.VALUE to value)
            )
        }
        override fun onStartTrackingTouch(seekBar: SeekBar?) { }
        override fun onProgressChanged(seekBar: SeekBar?, progress: Int, fromUser: Boolean) {
            configuration.autoLogoutMinutes = autoLogoutProgressToTimeValue(binding.autoLogoutSeekbar.progress)
            updateView()
        }
    }

    private val onBiometricLimitSeekBarChangeListener = object : OnSeekBarChangeListener {
        override fun onStopTrackingTouch(seekBar: SeekBar?) {
            val value = biometricProgressToLimitValue(binding.biometricLimitSeekbar.progress)
            analytics.logEvent(
                AnalyticsConstants.Security.SPENDING_CONFIRMATION_LIMIT,
                mapOf(AnalyticsConstants.Parameter.VALUE to value)
            )
        }
        override fun onStartTrackingTouch(seekBar: SeekBar?) { }
        override fun onProgressChanged(seekBar: SeekBar?, progress: Int, fromUser: Boolean) {
            configuration.biometricLimit = biometricProgressToLimitValue(binding.biometricLimitSeekbar.progress)
            updateView()
        }
    }
    private lateinit var dashSymbol: ImageSpan

    override fun onCreate(savedInstanceState: Bundle?) {
        super.onCreate(savedInstanceState)

        binding = ActivityAdvancedSecurityBinding.inflate(layoutInflater)
        setContentView(binding.root)
        binding.appBar.toolbar.title = getString(R.string.security_title)
        binding.appBar.toolbar.setNavigationOnClickListener { finish() }

        val drawableDash = ResourcesCompat.getDrawable(
            resources,
            R.drawable.ic_dash_d_black,
            null
        )
        drawableDash!!.setBounds(0, 0, 32, 32)
        dashSymbol = ImageSpan(drawableDash, ImageSpan.ALIGN_BASELINE)

        binding.autoLogoutSwitch.setOnCheckedChangeListener { _, enabled ->
            if (configuration.autoLogoutEnabled != enabled) {
                analytics.logEvent(
                    if (enabled) {
                        AnalyticsConstants.Security.AUTO_LOGOUT_ON
                    } else {
                        AnalyticsConstants.Security.AUTO_LOGOUT_OFF
<<<<<<< HEAD
                    }, mapOf()
=======
                    },
                    bundleOf()
>>>>>>> ee7ca096
                )
            }
            configuration.autoLogoutEnabled = enabled
            updateView()
        }

        binding.spendingConfirmationSwitch.setOnCheckedChangeListener { _, enabled ->
            if (configuration.spendingConfirmationEnabled != enabled) {
                analytics.logEvent(
                    if (enabled) {
                        AnalyticsConstants.Security.SPENDING_CONFIRMATION_ON
                    } else {
                        AnalyticsConstants.Security.SPENDING_CONFIRMATION_OFF
<<<<<<< HEAD
                    }, mapOf()
=======
                    },
                    bundleOf()
>>>>>>> ee7ca096
                )
            }

            configuration.spendingConfirmationEnabled = enabled
            updateView()
        }

        binding.autoLogoutSeekbar.setOnSeekBarChangeListener(onAutoLogoutSeekBarListener)
        binding.biometricLimitSeekbar.setOnSeekBarChangeListener(onBiometricLimitSeekBarChangeListener)
        binding.resetToDefaultBtn.setOnClickListener { resetToDefault() }

        updateView()
    }

    private fun getSecurityLevel(): SecurityLevel {
        return if (configuration.autoLogoutEnabled) {
            if (configuration.spendingConfirmationEnabled) {
                if (configuration.autoLogoutMinutes == 0) {
                    SecurityLevel.VERY_HIGH
                } else {
                    SecurityLevel.HIGH
                }
            } else {
                if (configuration.autoLogoutMinutes >= 60) {
                    SecurityLevel.LOW
                } else {
                    SecurityLevel.MEDIUM
                }
            }
        } else {
            if (configuration.spendingConfirmationEnabled) {
                SecurityLevel.MEDIUM
            } else {
                SecurityLevel.NONE
            }
        }
    }

    private fun updateView() {
        // Auto Logout group
        binding.autoLogoutSwitch.isChecked = configuration.autoLogoutEnabled
        if (configuration.autoLogoutEnabled) {
            binding.autoLogoutGroup.visibility = View.VISIBLE
            binding.logoutAfterTime.text = getString(
                when (configuration.autoLogoutMinutes) {
                    0 -> R.string.immediately
                    1 -> R.string.one_minute
                    5 -> R.string.five_minute
                    60 -> R.string.one_hour
                    else -> R.string.twenty_four_hours
                }
            )
            binding.autoLogoutSeekbar.progress = when (configuration.autoLogoutMinutes) {
                0 -> 0
                1 -> 1
                5 -> 2
                60 -> 3
                else -> 4
            }
        } else {
            binding.autoLogoutGroup.visibility = View.GONE
        }

        binding.spendingConfirmationSwitch.isChecked = configuration.spendingConfirmationEnabled
        if (configuration.spendingConfirmationEnabled) {
            binding.spendingConfirmationGroup.visibility = if (configuration.enableFingerprint) {
                View.VISIBLE
            } else {
                View.GONE
            }

            binding.biometricLimitValue.text = configuration.biometricLimit
                .toString().removeSuffix(".0")
            binding.biometricLimitSeekbar.progress = when (configuration.biometricLimit) {
                0f -> 0
                .1f -> 1
                .5f -> 2
                1f -> 3
                else -> 4
            }

            if (configuration.biometricLimit == 0f) {
                binding.spendingConfirmationHint.text = getText(R.string.spending_confirmation_hint_zero)
            } else {
                val builder = SpannableStringBuilder()
                builder.append(getText(R.string.spending_confirmation_hint_above_zero)).append("  ")
                builder.setSpan(dashSymbol, builder.length - 1, builder.length, 0)
                builder.append(" ").append(binding.biometricLimitValue.text)
                binding.spendingConfirmationHint.text = builder
            }
        } else {
            binding.spendingConfirmationGroup.visibility = View.GONE
        }

        // Security Level
        val securityLevel = getSecurityLevel()
        binding.securityLevel.text = getString(
            when (securityLevel) {
                SecurityLevel.NONE -> R.string.security_none
                SecurityLevel.LOW -> R.string.security_low
                SecurityLevel.MEDIUM -> R.string.security_medium
                SecurityLevel.HIGH -> R.string.security_high
                else -> R.string.security_very_high
            }
        )
        binding.securityLevel.setTextColor(
            ResourcesCompat.getColor(
                resources,
                when (securityLevel) {
                    SecurityLevel.NONE -> R.color.dash_red
                    SecurityLevel.LOW -> R.color.dash_orange
                    SecurityLevel.MEDIUM -> R.color.dash_orange
                    SecurityLevel.HIGH -> R.color.dash_blue
                    else -> R.color.dash_green
                },
                null
            )
        )
        binding.securityIcon.setImageResource(
            when (securityLevel) {
                SecurityLevel.NONE -> R.drawable.security_filled_red
                SecurityLevel.LOW -> R.drawable.security_filled_orange
                SecurityLevel.MEDIUM -> R.drawable.security_filled_orange
                SecurityLevel.HIGH -> R.drawable.security_filled_blue
                else -> R.drawable.security_filled_green
            }
        )
    }

    private fun resetToDefault() {
        configuration.autoLogoutEnabled = true
        configuration.autoLogoutMinutes = 1
        configuration.spendingConfirmationEnabled = true
        configuration.biometricLimit = .5f
        updateView()
        analytics.logEvent(AnalyticsConstants.Security.RESET_TO_DEFAULT, mapOf())
    }

    private fun autoLogoutProgressToTimeValue(progress: Int): Int {
        return when (progress) {
            0 -> 0
            1 -> 1
            2 -> 5
            3 -> 60
            else -> TimeUnit.HOURS.toMinutes(24).toInt()
        }
    }

    private fun biometricProgressToLimitValue(progress: Int): Float {
        return when (progress) {
            0 -> 0f
            1 -> 0.1f
            2 -> 0.5f
            3 -> 1f
            else -> 5f
        }
    }

    override fun onLockScreenActivated() {
        super.onLockScreenActivated()
        finish()
    }
}<|MERGE_RESOLUTION|>--- conflicted
+++ resolved
@@ -96,12 +96,8 @@
                         AnalyticsConstants.Security.AUTO_LOGOUT_ON
                     } else {
                         AnalyticsConstants.Security.AUTO_LOGOUT_OFF
-<<<<<<< HEAD
-                    }, mapOf()
-=======
                     },
-                    bundleOf()
->>>>>>> ee7ca096
+                    mapOf()
                 )
             }
             configuration.autoLogoutEnabled = enabled
@@ -115,12 +111,8 @@
                         AnalyticsConstants.Security.SPENDING_CONFIRMATION_ON
                     } else {
                         AnalyticsConstants.Security.SPENDING_CONFIRMATION_OFF
-<<<<<<< HEAD
-                    }, mapOf()
-=======
                     },
-                    bundleOf()
->>>>>>> ee7ca096
+                    mapOf()
                 )
             }
 
