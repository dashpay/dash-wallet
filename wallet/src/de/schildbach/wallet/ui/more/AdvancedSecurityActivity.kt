--- conflicted
+++ resolved
@@ -125,14 +125,6 @@
         binding.resetToDefaultBtn.setOnClickListener { resetToDefault() }
 
         updateView()
-<<<<<<< HEAD
-        setTitle(R.string.security_title)
-
-        reset_to_default.setOnClickListener {
-            resetToDefault()
-        }
-=======
->>>>>>> 4aca9b04
     }
 
     private fun getSecurityLevel(): SecurityLevel {
@@ -250,11 +242,7 @@
         )
     }
 
-<<<<<<< HEAD
-    fun resetToDefault() {
-=======
     private fun resetToDefault() {
->>>>>>> 4aca9b04
         configuration.autoLogoutEnabled = true
         configuration.autoLogoutMinutes = 1
         configuration.spendingConfirmationEnabled = true
