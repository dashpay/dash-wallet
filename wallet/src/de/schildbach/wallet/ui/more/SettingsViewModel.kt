--- conflicted
+++ resolved
@@ -30,30 +30,21 @@
 import kotlinx.coroutines.flow.StateFlow
 import kotlinx.coroutines.flow.asStateFlow
 import kotlinx.coroutines.flow.filterNotNull
-<<<<<<< HEAD
-=======
 import de.schildbach.wallet.ui.dashpay.BaseProfileViewModel
 import de.schildbach.wallet.ui.dashpay.utils.DashPayConfig
 import kotlinx.coroutines.flow.distinctUntilChanged
->>>>>>> 348f6abc
 import kotlinx.coroutines.flow.launchIn
 import kotlinx.coroutines.flow.map
 import kotlinx.coroutines.flow.onEach
 import org.bitcoinj.core.Coin
-<<<<<<< HEAD
-=======
 import org.dash.wallet.common.Configuration
->>>>>>> 348f6abc
 import org.dash.wallet.common.WalletDataProvider
 import org.dash.wallet.common.data.WalletUIConfig
 import org.dash.wallet.common.services.analytics.AnalyticsService
 import org.dash.wallet.common.util.Constants
 import org.slf4j.LoggerFactory
-<<<<<<< HEAD
-=======
 import org.dash.wallet.common.util.toBigDecimal
 import java.text.DecimalFormat
->>>>>>> 348f6abc
 import javax.inject.Inject
 
 data class SettingsUIState(
@@ -65,11 +56,8 @@
     val coinJoinMixingStatus: MixingStatus = MixingStatus.NOT_STARTED,
     val totalBalance: Coin = Coin.ZERO,
     val mixedBalance: Coin = Coin.ZERO,
-<<<<<<< HEAD
-=======
     val transactionMetadataVisible: Boolean = false,
     val transactionMetadataSubtitle: String? = null,
->>>>>>> 348f6abc
 )
 
 @HiltViewModel
@@ -80,9 +68,6 @@
     private val coinJoinService: CoinJoinService,
     private val walletDataProvider: WalletDataProvider,
     private val analytics: AnalyticsService,
-<<<<<<< HEAD
-) : ViewModel() {
-=======
     private val configuration: Configuration,
     private val dashPayConfig: DashPayConfig,
     private val blockchainIdentityConfig: BlockchainIdentityConfig,
@@ -91,7 +76,6 @@
     blockchainIdentityConfig,
     dashPayProfileDao
 ) {
->>>>>>> 348f6abc
     companion object {
         private val log = LoggerFactory.getLogger(SettingsViewModel::class.java)
     }
@@ -104,11 +88,7 @@
     init {
         // Initialize with current battery optimization status
         updateIgnoringBatteryOptimizations()
-<<<<<<< HEAD
-        
-=======
-
->>>>>>> 348f6abc
+
         // Observe all data sources and update UI state
         observeDataSources()
     }
@@ -141,33 +121,6 @@
             .onEach { progress ->
                 _uiState.value = _uiState.value.copy(mixingProgress = progress)
             }
-<<<<<<< HEAD
-            .launchIn(viewModelScope)
-
-        // Observe selected currency
-        walletUIConfig.observe(WalletUIConfig.SELECTED_CURRENCY)
-            .filterNotNull()
-            .onEach { currency ->
-                _uiState.value = _uiState.value.copy(localCurrencySymbol = currency)
-            }
-            .launchIn(viewModelScope)
-
-        // Observe mixed balance
-        walletDataProvider.observeMixedBalance()
-            .filterNotNull()
-            .onEach { balance ->
-                _uiState.value = _uiState.value.copy(mixedBalance = balance)
-            }
-            .launchIn(viewModelScope)
-
-        // Observe total balance
-        walletDataProvider.observeTotalBalance()
-            .filterNotNull()
-            .onEach { balance ->
-                _uiState.value = _uiState.value.copy(totalBalance = balance)
-            }
-=======
->>>>>>> 348f6abc
             .launchIn(viewModelScope)
 
         // Observe selected currency
@@ -231,8 +184,6 @@
         } catch (e: Exception) {
             log.error("Error logging analytics event: $event", e)
         }
-<<<<<<< HEAD
-=======
     }
 
     fun updateLastBlockchainResetTime() {
@@ -247,6 +198,5 @@
 
     fun updateTransactionMetadataSubtitle(subtitle: String?) {
         _uiState.value = _uiState.value.copy(transactionMetadataSubtitle = subtitle)
->>>>>>> 348f6abc
     }
 }