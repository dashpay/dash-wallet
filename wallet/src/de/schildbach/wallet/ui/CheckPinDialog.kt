/*
 * Copyright 2019 Dash Core Group
 *
 * Licensed under the Apache License, Version 2.0 (the "License");
 * you may not use this file except in compliance with the License.
 * You may obtain a copy of the License at
 *
 *    http://www.apache.org/licenses/LICENSE-2.0
 *
 * Unless required by applicable law or agreed to in writing, software
 * distributed under the License is distributed on an "AS IS" BASIS,
 * WITHOUT WARRANTIES OR CONDITIONS OF ANY KIND, either express or implied.
 * See the License for the specific language governing permissions and
 * limitations under the License.
 */

package de.schildbach.wallet.ui

import android.app.Dialog
import android.content.*
import android.graphics.Color
import android.graphics.drawable.ColorDrawable
import android.os.Build
import android.os.Bundle
import android.os.Handler
import android.view.LayoutInflater
import android.view.View
import android.view.ViewGroup
import android.view.Window
import androidx.annotation.RequiresApi
import androidx.core.os.CancellationSignal
import androidx.core.view.isVisible
import androidx.fragment.app.DialogFragment
import androidx.fragment.app.FragmentActivity
import androidx.lifecycle.Observer
import androidx.lifecycle.ViewModelProvider
import dagger.hilt.android.AndroidEntryPoint
import de.schildbach.wallet.WalletApplication
import de.schildbach.wallet.livedata.Status
import de.schildbach.wallet.service.RestartService
import de.schildbach.wallet.ui.preference.PinRetryController
import org.dash.wallet.common.ui.enter_amount.NumericKeyboardView
import de.schildbach.wallet.ui.widget.PinPreviewView
import de.schildbach.wallet.util.FingerprintHelper
import de.schildbach.wallet_test.R
import de.schildbach.wallet_test.databinding.FragmentEnterPinBinding
import kotlin.coroutines.resume
import kotlinx.coroutines.suspendCancellableCoroutine
import org.dash.wallet.common.ui.BaseAlertDialogBuilder
import org.dash.wallet.common.ui.viewBinding
import org.slf4j.LoggerFactory
<<<<<<< HEAD
import javax.inject.Inject

@AndroidEntryPoint
open class CheckPinDialog : DialogFragment() {
=======
import kotlin.coroutines.resumeWithException

open class CheckPinDialog(
    private val onSuccessOrDismiss: ((String?) -> Unit)? = null
) : DialogFragment() {
>>>>>>> b1105d9d

    companion object {

        internal val FRAGMENT_TAG = CheckPinDialog::class.java.simpleName
        private val log = LoggerFactory.getLogger(CheckPinDialog::class.java)

        internal const val ARG_REQUEST_CODE = "arg_request_code"
        internal const val ARG_PIN_ONLY = "arg_pin_only"

        private fun showDialog(checkPinDialog: CheckPinDialog, activity: FragmentActivity, requestCode: Int = 0, pinOnly: Boolean = false) {
            if (PinRetryController.getInstance().isLocked) {
                checkPinDialog.showLockedAlert(activity)
            } else {
                val args = Bundle()
                args.putInt(ARG_REQUEST_CODE, requestCode)
                args.putBoolean(ARG_PIN_ONLY, pinOnly)
                checkPinDialog.arguments = args
                checkPinDialog.show(activity.supportFragmentManager, FRAGMENT_TAG)
            }
        }

        @JvmStatic
        fun show(activity: FragmentActivity, requestCode: Int = 0, pinOnly: Boolean = false) {
            val checkPinDialog = CheckPinDialog {}
            showDialog(checkPinDialog, activity, requestCode, pinOnly)
        }

        @JvmStatic
        fun show(activity: FragmentActivity, requestCode: Int = 0) {
            show(activity, requestCode, false)
        }

        suspend fun showAsync(activity: FragmentActivity, pinOnly: Boolean = false): String? {
            return suspendCancellableCoroutine { coroutine ->
                val checkPinDialog = CheckPinDialog { pin ->
                    if (coroutine.isActive) {
                        coroutine.resume(pin)
                    }
                }

                try {
                    showDialog(checkPinDialog, activity, 0, pinOnly)
                } catch (ex: Exception) {
                    if (coroutine.isActive) {
                        coroutine.resumeWithException(ex)
                    }
                }
            }
        }
    }

    private val binding by viewBinding(FragmentEnterPinBinding::bind)
    private lateinit var state: State

    protected lateinit var viewModel: CheckPinViewModel
    protected lateinit var sharedModel: CheckPinSharedModel

    protected val pinRetryController = PinRetryController.getInstance()
    protected var fingerprintHelper: FingerprintHelper? = null
    private lateinit var fingerprintCancellationSignal: CancellationSignal

    protected var pinLength = WalletApplication.getInstance().configuration.pinLength

    protected enum class State {
        ENTER_PIN,
        INVALID_PIN,
        DECRYPTING
    }

    @Inject
    lateinit var restartService: RestartService

    override fun onCreateDialog(savedInstanceState: Bundle?): Dialog {
        val dialog = super.onCreateDialog(savedInstanceState)
        dialog.window?.requestFeature(Window.FEATURE_NO_TITLE)
        return dialog
    }

    override fun onCreateView(inflater: LayoutInflater, container: ViewGroup?, savedInstanceState: Bundle?): View? {
        return inflater.inflate(R.layout.fragment_enter_pin, container, false)
    }

    override fun onViewCreated(view: View, savedInstanceState: Bundle?) {
        super.onViewCreated(view, savedInstanceState)
        initViewModel()
        binding.buttonBar.negativeButton.setText(R.string.button_cancel)
        binding.buttonBar.negativeButton.setOnClickListener {
            sharedModel.onCancelCallback.call()
            dismiss()
        }
        binding.buttonBar.positiveButton.setOnClickListener {
            if (binding.pinPreview.visibility == View.VISIBLE) {
                fingerprintFlow(true)
            } else {
                fingerprintFlow(false)
            }
        }

        binding.numericKeyboard.isFunctionEnabled = false
        binding.numericKeyboard.onKeyboardActionListener = object : NumericKeyboardView.OnKeyboardActionListener {
            override fun onNumber(number: Int) {
                if (viewModel.pin.length < pinLength) {
                    viewModel.pin.append(number)
                    binding.pinPreview.next()
                }
                if (viewModel.pin.length == pinLength) {
                    Handler().postDelayed({
                        checkPin(viewModel.pin.toString())
                    }, 200)
                }
            }

            override fun onBack(longClick: Boolean) {
                if (viewModel.pin.isNotEmpty()) {
                    viewModel.pin.deleteCharAt(viewModel.pin.length - 1)
                    binding.pinPreview.prev()
                }
            }

            override fun onFunction() {

            }
        }
        binding.pinPreview.setTextColor(R.color.dash_light_gray)
        binding.pinPreview.hideForgotPinAction()
        setState(State.ENTER_PIN)

        arguments?.getBoolean(ARG_PIN_ONLY, false).let {
            if (true == it) {
                fingerprintFlow(!it)
                binding.buttonBar.positiveButton.isEnabled = false
            } else initFingerprint()
        }
    }

    open fun checkPin(pin: String) {
        viewModel.checkPin(pin)
    }

    /*
        initViewModel can be overridden by subclasses to specify their own view model
        and actions
     */
    protected open fun initViewModel() {
        viewModel = ViewModelProvider(this)[CheckPinViewModel::class.java]
        viewModel.checkPinLiveData.observe(viewLifecycleOwner, Observer {
            when (it.status) {
                Status.ERROR -> {
                    if (pinRetryController.failedAttempt(it.data!!)) {
                        restartService.performRestart(requireActivity(), true)
                        return@Observer
                    }
                    if (pinRetryController.isLocked) {
                        showLockedAlert(requireContext())
                        dismiss()
                        return@Observer
                    }
                    setState(State.INVALID_PIN)
                }
                Status.LOADING -> {
                    setState(State.DECRYPTING)
                }
                Status.SUCCESS -> {
                    dismiss(it.data!!)
                }
            }
        })
    }

    private fun dismiss(pin: String) {
        if (pinRetryController.isLocked) {
            return
        }
        val requestCode = requireArguments().getInt(ARG_REQUEST_CODE)
        sharedModel.onCorrectPinCallback.value = Pair(requestCode, pin)
        onSuccessOrDismiss?.invoke(pin)
        pinRetryController.clearPinFailPrefs()
        dismiss()
    }

    override fun onStart() {
        super.onStart()
        dialog?.window?.run {
            setLayout(ViewGroup.LayoutParams.MATCH_PARENT, ViewGroup.LayoutParams.MATCH_PARENT)
            setBackgroundDrawable(ColorDrawable(Color.TRANSPARENT))
        }
    }

    override fun onActivityCreated(savedInstanceState: Bundle?) {
        super.onActivityCreated(savedInstanceState)
        activity?.run {
            initSharedModel(this)
        } ?: throw IllegalStateException("Invalid Activity")
    }

    protected open fun FragmentActivity.initSharedModel(activity: FragmentActivity) {
        sharedModel = ViewModelProvider(activity)[CheckPinSharedModel::class.java]
    }

    protected fun setState(newState: State) {
        when (newState) {
            State.ENTER_PIN -> {
                if (pinLength != PinPreviewView.DEFAULT_PIN_LENGTH) {
                    binding.pinPreview.mode = PinPreviewView.PinType.CUSTOM
                }
                if (binding.pinProgressSwitcher.currentView.id == R.id.progress) {
                    binding.pinProgressSwitcher.showPrevious()
                }
                viewModel.pin.clear()
                binding.pinPreview.clear()
                binding.pinPreview.clearBadPin()
                binding.numericKeyboard.isEnabled = true
            }
            State.INVALID_PIN -> {
                if (binding.pinProgressSwitcher.currentView.id == R.id.progress) {
                    binding.pinProgressSwitcher.showPrevious()
                }
                viewModel.pin.clear()
                binding.pinPreview.shake()
                Handler().postDelayed({
                    binding.pinPreview.clear()
                }, 200)
                binding.pinPreview.badPin(pinRetryController.getRemainingAttemptsMessage(context))
                binding.numericKeyboard.isEnabled = true
            }
            State.DECRYPTING -> {
                if (binding.pinProgressSwitcher.currentView.id != R.id.progress) {
                    binding.pinProgressSwitcher.showNext()
                }
                binding.numericKeyboard.isEnabled = false
            }
        }
        state = newState
    }

    override fun onDismiss(dialog: DialogInterface) {
        if (::fingerprintCancellationSignal.isInitialized) {
            fingerprintCancellationSignal.cancel()
        }
        onSuccessOrDismiss?.invoke(null)
        sharedModel.onCancelCallback.call()
        super.onDismiss(dialog)
    }

    private fun initFingerprint() {
        log.info("fingerprint setup for Android M and above")
        fingerprintHelper = FingerprintHelper(activity)
        fingerprintHelper?.run {
            if (init()) {
                if (isFingerprintEnabled) {
                    fingerprintFlow(true)
                    startFingerprintListener()
                } else {
                    binding.buttonBar.positiveButton.visibility = View.GONE
                }
            } else {
                fingerprintHelper = null
                fingerprintFlow(false)
            }
        }
    }

    private fun fingerprintFlow(active: Boolean) {
        binding.fingerprintView.isVisible = active
        binding.pinPreview.isVisible = !active
        binding.numericKeyboard.isVisible = !active
        binding.message.setText(if (active) R.string.authenticate_fingerprint_message else R.string.authenticate_pin_message)
        binding.buttonBar.positiveButton.setText(if (active) R.string.authenticate_switch_to_pin else R.string.authenticate_switch_to_fingerprint)
        binding.buttonBar.positiveButton.isVisible = active
    }

    @RequiresApi(api = Build.VERSION_CODES.M)
    private fun startFingerprintListener() {
        log.info("start fingerprint listener")
        fingerprintCancellationSignal = CancellationSignal()
        fingerprintCancellationSignal.setOnCancelListener {
            log.info("fingerprint cancellation signal listener triggered")
        }
        fingerprintHelper!!.getPassword(fingerprintCancellationSignal, object : FingerprintHelper.Callback {
            override fun onSuccess(savedPass: String) {
                log.info("fingerprint scan successful")
                onFingerprintSuccess(savedPass)
            }

            override fun onFailure(message: String, canceled: Boolean, exceededMaxAttempts: Boolean) {
                log.info("fingerprint scan failure (canceled: $canceled, max attempts: $exceededMaxAttempts): $message")
                if (!canceled) {
                    binding.fingerprintView.showError(exceededMaxAttempts)
                }
            }

            override fun onHelp(helpCode: Int, helpString: String) {
                log.info("fingerprint help (helpCode: $helpCode, helpString: $helpString")
                binding.fingerprintView.showError(false)
            }
        })
    }

    protected open fun onFingerprintSuccess(savedPass: String) {
        dismiss(savedPass)
    }

    protected open fun showLockedAlert(context: Context) {
        BaseAlertDialogBuilder(context).apply {
            title = context.getString(R.string.wallet_lock_wallet_disabled)
            message = pinRetryController.getWalletTemporaryLockedMessage(context)
            positiveText = context.getString(android.R.string.ok)
        }.buildAlertDialog().show()
    }
}<|MERGE_RESOLUTION|>--- conflicted
+++ resolved
@@ -49,18 +49,13 @@
 import org.dash.wallet.common.ui.BaseAlertDialogBuilder
 import org.dash.wallet.common.ui.viewBinding
 import org.slf4j.LoggerFactory
-<<<<<<< HEAD
+import kotlin.coroutines.resumeWithException
 import javax.inject.Inject
 
 @AndroidEntryPoint
-open class CheckPinDialog : DialogFragment() {
-=======
-import kotlin.coroutines.resumeWithException
-
 open class CheckPinDialog(
     private val onSuccessOrDismiss: ((String?) -> Unit)? = null
 ) : DialogFragment() {
->>>>>>> b1105d9d
 
     companion object {
 
