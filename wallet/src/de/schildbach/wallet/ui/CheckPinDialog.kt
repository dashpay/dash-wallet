--- conflicted
+++ resolved
@@ -146,14 +146,9 @@
                 fingerprintFlow(false)
             }
         }
-<<<<<<< HEAD
-        binding.numericKeyboard.setFunctionEnabled(false)
+
+        binding.numericKeyboard.isFunctionEnabled = false
         binding.numericKeyboard.onKeyboardActionListener = object : NumericKeyboardView.OnKeyboardActionListener {
-=======
-        numeric_keyboard.isFunctionEnabled = false
-        numeric_keyboard.onKeyboardActionListener = object : NumericKeyboardView.OnKeyboardActionListener {
->>>>>>> b57e8db9
-
             override fun onNumber(number: Int) {
                 if (viewModel.pin.length < pinLength) {
                     viewModel.pin.append(number)
