--- conflicted
+++ resolved
@@ -37,29 +37,21 @@
 
         private const val EXTRA_SEED = "extra_seed"
         private const val EXTRA_PIN = "extra_pin"
-<<<<<<< HEAD
         private const val NAVIGATE_TO_HOME = "navigate_to_home"
-=======
-        private const val EXTRA_RESUME_SECURITY = "extra_resume_security"
->>>>>>> 745557a2
 
         @JvmStatic
-        fun createIntent(context: Context, seed: Array<String>): Intent {
+        fun createIntent(context: Context, seed: Array<String>, goHomeOnClose: Boolean = true): Intent {
             val intent = Intent(context, VerifySeedActivity::class.java)
             intent.putExtra(EXTRA_SEED, seed)
-            intent.putExtra(NAVIGATE_TO_HOME, true)
+            intent.putExtra(NAVIGATE_TO_HOME, goHomeOnClose)
             return intent
         }
 
         @JvmStatic
-        fun createIntent(context: Context, pin: String, shouldResumeSecurity: Boolean = false): Intent {
+        fun createIntent(context: Context, pin: String, goHomeOnClose: Boolean = true): Intent {
             val intent = Intent(context, VerifySeedActivity::class.java)
             intent.putExtra(EXTRA_PIN, pin)
-<<<<<<< HEAD
-            intent.putExtra(NAVIGATE_TO_HOME, false)
-=======
-            intent.putExtra(EXTRA_RESUME_SECURITY, shouldResumeSecurity)
->>>>>>> 745557a2
+            intent.putExtra(NAVIGATE_TO_HOME, goHomeOnClose)
             return intent
         }
     }
@@ -77,7 +69,6 @@
     private var seed: Array<String> = arrayOf()
 
     private var goingBack = false
-    private var resumeSecurity = false
 
     override fun onCreate(savedInstanceState: Bundle?) {
         super.onCreate(savedInstanceState)
@@ -89,7 +80,6 @@
             initViewModel()
             val pin = intent.extras!!.getString(EXTRA_PIN)!!
             decryptSeedViewModel.checkPin(pin)
-            resumeSecurity = intent.extras!!.getBoolean(EXTRA_RESUME_SECURITY)
         }
 
         supportFragmentManager.beginTransaction().add(R.id.container,
@@ -130,15 +120,7 @@
     }
 
     override fun skipSeedVerification() {
-<<<<<<< HEAD
         goBack()
-=======
-        if (resumeSecurity){
-            finish()
-        } else {
-            goHome()
-        }
->>>>>>> 745557a2
     }
 
     override fun showRecoveryPhrase() {
