/*
 * Copyright 2019 Dash Core Group
 *
 * Licensed under the Apache License, Version 2.0 (the "License");
 * you may not use this file except in compliance with the License.
 * You may obtain a copy of the License at
 *
 *    http://www.apache.org/licenses/LICENSE-2.0
 *
 * Unless required by applicable law or agreed to in writing, software
 * distributed under the License is distributed on an "AS IS" BASIS,
 * WITHOUT WARRANTIES OR CONDITIONS OF ANY KIND, either express or implied.
 * See the License for the specific language governing permissions and
 * limitations under the License.
 */

package de.schildbach.wallet.ui

import android.content.Context
import android.content.Intent
import android.os.Bundle
import android.view.MenuItem
import androidx.activity.viewModels
import androidx.fragment.app.Fragment
<<<<<<< HEAD
import androidx.lifecycle.Observer
import androidx.lifecycle.ViewModelProvider
=======
>>>>>>> 6686d291
import de.schildbach.wallet.WalletApplication
import de.schildbach.wallet.livedata.Status
import de.schildbach.wallet.ui.main.WalletActivity
import de.schildbach.wallet_test.R
import org.dash.wallet.common.InteractionAwareActivity

/**
 * @author Samuel Barbosa
 */
class VerifySeedActivity : InteractionAwareActivity(), VerifySeedActions {

    companion object {

        private const val EXTRA_SEED = "extra_seed"
        private const val EXTRA_PIN = "extra_pin"
        private const val NAVIGATE_TO_HOME = "navigate_to_home"

        @JvmStatic
        fun createIntent(context: Context, seed: Array<String>, goHomeOnClose: Boolean = true): Intent {
            val intent = Intent(context, VerifySeedActivity::class.java)
            intent.putExtra(EXTRA_SEED, seed)
            intent.putExtra(NAVIGATE_TO_HOME, goHomeOnClose)
            return intent
        }

        @JvmStatic
        fun createIntent(context: Context, pin: String, goHomeOnClose: Boolean = true): Intent {
            val intent = Intent(context, VerifySeedActivity::class.java)
            intent.putExtra(EXTRA_PIN, pin)
            intent.putExtra(NAVIGATE_TO_HOME, goHomeOnClose)
            return intent
        }
    }

    enum class VerificationStep {
        ViewImportantInfo,
        ShowRecoveryPhrase,
        VerifyRecoveryPhrase
    }

    var currentFragment = VerificationStep.ViewImportantInfo

    private val decryptSeedViewModel: DecryptSeedViewModel by viewModels()

    private var seed: Array<String> = arrayOf()

    private var goingBack = false

    override fun onCreate(savedInstanceState: Bundle?) {
        super.onCreate(savedInstanceState)
        setContentView(R.layout.activity_verify_seed)

        if (intent.extras!!.containsKey(EXTRA_SEED)) {
            seed = intent.extras!!.getStringArray(EXTRA_SEED)!!
        } else {
            initViewModel()
            val pin = intent.extras!!.getString(EXTRA_PIN)!!
            decryptSeedViewModel.checkPin(pin)
        }

        supportFragmentManager.beginTransaction().add(R.id.container,
                VerifySeedSecureNowFragment.newInstance()).commit()
    }

    private fun initViewModel() {
<<<<<<< HEAD
        decryptSeedViewModel = ViewModelProvider(this).get(DecryptSeedViewModel::class.java)
        decryptSeedViewModel.decryptSeedLiveData.observe(this, Observer {
=======
        decryptSeedViewModel.decryptSeedLiveData.observe(this) {
>>>>>>> 6686d291
            when (it.status) {
                Status.ERROR -> {
                    finish()
                }
                Status.SUCCESS -> {
                    val deterministicSeed = it.data!!.first
                    seed = deterministicSeed!!.mnemonicCode!!.toTypedArray()
                }
<<<<<<< HEAD
                else -> {
                    // ignore
                }
=======
                else -> { }
>>>>>>> 6686d291
            }
        }
    }

    private fun replaceFragment(fragment: Fragment) {
        var enter = R.anim.slide_in_right
        var exit =  R.anim.slide_out_left
        if (goingBack) {
            enter =  R.anim.slide_in_left
            exit =  R.anim.slide_out_right
        }
        supportFragmentManager.beginTransaction().setCustomAnimations(enter,
                exit).replace(R.id.container, fragment).commit()
    }

    override fun startSeedVerification() {
        currentFragment = VerificationStep.ViewImportantInfo
        replaceFragment(VerifySeedItIsImportantFragment.newInstance())
        supportFragmentManager.executePendingTransactions()
        super.setSecuredActivity(false)
    }

    override fun skipSeedVerification() {
        goBack()
    }

    override fun showRecoveryPhrase() {
        super.setSecuredActivity(true)
        currentFragment = VerificationStep.ShowRecoveryPhrase
        val verifySeedWriteDownFragment = VerifySeedWriteDownFragment.newInstance(seed)
        replaceFragment(verifySeedWriteDownFragment)
    }

    override fun onVerifyWriteDown() {
        super.setSecuredActivity(true)
        currentFragment = VerificationStep.VerifyRecoveryPhrase
        supportFragmentManager.beginTransaction().replace(R.id.container,
                VerifySeedConfirmFragment.newInstance(seed)).commit()
    }

    override fun onSeedVerified() {
        WalletApplication.getInstance().configuration.apply {
            disarmBackupSeedReminder()
            setLastBackupSeedTime()
        }
        goBack()
    }

    override fun onBackPressed() {
        goingBack = true
        when (currentFragment) {
            VerificationStep.ViewImportantInfo -> skipSeedVerification()
            VerificationStep.VerifyRecoveryPhrase -> showRecoveryPhrase()
            VerificationStep.ShowRecoveryPhrase -> startSeedVerification()
        }
        goingBack = false
    }

<<<<<<< HEAD
    private fun goHome() {
        startActivity(Intent(this, MainActivity::class.java))
=======
    private fun goBack() {
        val navigateToHome = intent.getBooleanExtra(NAVIGATE_TO_HOME, true)

        if (navigateToHome) {
            startActivity(Intent(this, WalletActivity::class.java))
        }

>>>>>>> 6686d291
        finish()
    }

    override fun finish() {
        super.finish()
        overridePendingTransition(android.R.anim.fade_in, android.R.anim.fade_out)
    }

    override fun onOptionsItemSelected(item: MenuItem): Boolean {
        when (item.itemId) {
            android.R.id.home -> {
                onBackPressed()
                return true
            }
        }
        return super.onOptionsItemSelected(item)
    }
}<|MERGE_RESOLUTION|>--- conflicted
+++ resolved
@@ -22,14 +22,10 @@
 import android.view.MenuItem
 import androidx.activity.viewModels
 import androidx.fragment.app.Fragment
-<<<<<<< HEAD
-import androidx.lifecycle.Observer
-import androidx.lifecycle.ViewModelProvider
-=======
->>>>>>> 6686d291
+import de.schildbach.wallet.ui.main.MainActivity
+
 import de.schildbach.wallet.WalletApplication
 import de.schildbach.wallet.livedata.Status
-import de.schildbach.wallet.ui.main.WalletActivity
 import de.schildbach.wallet_test.R
 import org.dash.wallet.common.InteractionAwareActivity
 
@@ -92,12 +88,7 @@
     }
 
     private fun initViewModel() {
-<<<<<<< HEAD
-        decryptSeedViewModel = ViewModelProvider(this).get(DecryptSeedViewModel::class.java)
-        decryptSeedViewModel.decryptSeedLiveData.observe(this, Observer {
-=======
         decryptSeedViewModel.decryptSeedLiveData.observe(this) {
->>>>>>> 6686d291
             when (it.status) {
                 Status.ERROR -> {
                     finish()
@@ -106,13 +97,7 @@
                     val deterministicSeed = it.data!!.first
                     seed = deterministicSeed!!.mnemonicCode!!.toTypedArray()
                 }
-<<<<<<< HEAD
-                else -> {
-                    // ignore
-                }
-=======
                 else -> { }
->>>>>>> 6686d291
             }
         }
     }
@@ -171,18 +156,13 @@
         goingBack = false
     }
 
-<<<<<<< HEAD
-    private fun goHome() {
-        startActivity(Intent(this, MainActivity::class.java))
-=======
     private fun goBack() {
         val navigateToHome = intent.getBooleanExtra(NAVIGATE_TO_HOME, true)
 
         if (navigateToHome) {
-            startActivity(Intent(this, WalletActivity::class.java))
+            startActivity(Intent(this, MainActivity::class.java))
         }
 
->>>>>>> 6686d291
         finish()
     }
 
