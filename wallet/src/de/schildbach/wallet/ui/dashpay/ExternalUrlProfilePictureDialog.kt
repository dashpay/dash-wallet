/*
 * Copyright 2020 Dash Core Group
 *
 * Licensed under the Apache License, Version 2.0 (the "License");
 * you may not use this file except in compliance with the License.
 * You may obtain a copy of the License at
 *
 *    http://www.apache.org/licenses/LICENSE-2.0
 *
 * Unless required by applicable law or agreed to in writing, software
 * distributed under the License is distributed on an "AS IS" BASIS,
 * WITHOUT WARRANTIES OR CONDITIONS OF ANY KIND, either express or implied.
 * See the License for the specific language governing permissions and
 * limitations under the License.
 */

package de.schildbach.wallet.ui.dashpay

import android.annotation.SuppressLint
import android.app.Dialog
import android.graphics.drawable.AnimationDrawable
import android.graphics.drawable.BitmapDrawable
import android.graphics.drawable.Drawable
import android.net.Uri
import android.os.Bundle
import android.text.Editable
import android.text.Html
<<<<<<< HEAD
import android.text.TextWatcher
import android.text.method.LinkMovementMethod
=======
import android.text.Layout
import android.text.TextWatcher
import android.text.method.LinkMovementMethod
import android.text.util.Linkify
>>>>>>> 5f93d1b7
import android.view.View
import android.widget.*
import androidx.annotation.NonNull
import androidx.annotation.Nullable
import androidx.appcompat.app.AlertDialog
import androidx.constraintlayout.widget.ConstraintLayout
import androidx.core.view.isVisible
import androidx.fragment.app.DialogFragment
import androidx.lifecycle.ViewModelProvider
import com.bumptech.glide.Glide
import com.bumptech.glide.load.DataSource
import com.bumptech.glide.load.engine.GlideException
import com.bumptech.glide.request.RequestListener
import com.bumptech.glide.request.target.CustomTarget
import com.bumptech.glide.request.target.Target
import com.bumptech.glide.request.transition.Transition
import de.schildbach.wallet.ui.ExternalUrlProfilePictureViewModel
import de.schildbach.wallet.ui.dashpay.utils.ProfilePictureDisplay
import de.schildbach.wallet.util.KeyboardUtil
import de.schildbach.wallet_test.R
import org.slf4j.LoggerFactory

open class ExternalUrlProfilePictureDialog : DialogFragment() {

    companion object {

        private val log = LoggerFactory.getLogger(ExternalUrlProfilePictureDialog::class.java)

        private const val ARG_INITIAL_URL = "arg_initial_url"

        @JvmStatic
        fun newInstance(initialUrl: String?): ExternalUrlProfilePictureDialog {
            val dialog = ExternalUrlProfilePictureDialog()
            dialog.arguments = Bundle().apply {
                putString(ARG_INITIAL_URL, initialUrl)
            }
            return dialog
        }
    }

    private val initialUrl by lazy {
        arguments?.getString(ARG_INITIAL_URL)
    }

    private lateinit var customView: View
    private lateinit var edit: EditText
    private lateinit var dialogTitle: TextView
    private lateinit var dialogIcon: ImageView
    private lateinit var dialogPrompt: TextView
    private lateinit var urlPreviewPane: View
    private lateinit var urlPreview: ImageView
    private lateinit var publicUrlEnterUrl: TextView
    private lateinit var button_ok: Button
    private lateinit var button_cancel: Button
    private lateinit var button_cancel_two: Button
    private lateinit var pendingWorkIcon: ImageView
    private lateinit var viewSwitcher: ViewSwitcher
    private lateinit var disclaimer: TextView
<<<<<<< HEAD
    private lateinit var fetchingMessage: TextView

    protected open val errorMessageId = R.string.public_url_error_message
    protected open val fetchingMessageId = R.string.public_url_fetching_image
    protected open val disclaimerMessageId = R.string.public_url_message
    protected open val dialogTitleId = R.string.edit_profile_public_url
    protected open val dialogIconId = R.drawable.ic_external_url
    protected open val dialogPromptId = R.string.public_url_enter_url
=======
>>>>>>> 5f93d1b7

    private lateinit var sharedViewModel: ExternalUrlProfilePictureViewModel

    override fun onCreateDialog(savedInstanceState: Bundle?): Dialog {
        val dialogBuilder = AlertDialog.Builder(requireContext())
                .setView(initCustomView())

        val dialog = dialogBuilder.create()
        dialog.setOnShowListener {
            if (initialUrl != null) {
                edit.setText(initialUrl)
            }
        }
        dialog.window!!.callback = UserInteractionAwareCallback(dialog.window!!.callback, requireActivity())
        return dialog
    }

    @SuppressLint("SetTextI18n")
<<<<<<< HEAD
    protected open fun initCustomView(): View {
=======
    private fun initCustomView(): View {
>>>>>>> 5f93d1b7
        customView = requireActivity().layoutInflater.inflate(R.layout.dialog_input_text, null)
        dialogPrompt = customView.findViewById(R.id.public_url_enter_url)
        dialogTitle = customView.findViewById(R.id.public_url_title)
        dialogIcon = customView.findViewById(R.id.public_url_icon)
        edit = customView.findViewById(R.id.input)
        urlPreviewPane = customView.findViewById(R.id.url_preview_pane)
        urlPreview = customView.findViewById(R.id.url_preview)
        publicUrlEnterUrl = customView.findViewById(R.id.public_url_enter_url)
        button_ok = customView.findViewById(R.id.ok)
        button_cancel = customView.findViewById(R.id.cancel)
        button_cancel_two = customView.findViewById(R.id.cancel_fetching)
        pendingWorkIcon = customView.findViewById(R.id.pending_work_icon)
        urlPreviewPane.visibility = View.GONE
        viewSwitcher = customView.findViewById(R.id.view_switcher)
        disclaimer = customView.findViewById(R.id.public_url_message)
<<<<<<< HEAD
        fetchingMessage = customView.findViewById(R.id.fetching_msg)
=======
>>>>>>> 5f93d1b7
        disclaimer.apply {
            text = Html.fromHtml(getString(R.string.public_url_message) +
                    " <html><a href=\"https://www.google.com/amp/s/www.mail-signatures.com/articles/direct-link-to-hosted-image/amp/\"><span style=\"color:blue;\">${ getString(R.string.public_url_more_info) }</span></a></html>",
            )
            movementMethod = LinkMovementMethod.getInstance()
        }
        edit.addTextChangedListener(object : TextWatcher {
            override fun afterTextChanged(s: Editable?) {

                cleanup()

<<<<<<< HEAD
                if (edit.text.isEmpty() || !isTextValid(edit.text.trim().toString())) {
=======
                if (edit.text.isEmpty()) {
>>>>>>> 5f93d1b7

                    button_ok.isEnabled = false
                    return
                }

                button_ok.isEnabled = true
            }

            override fun beforeTextChanged(s: CharSequence?, start: Int, count: Int, after: Int) {}

            override fun onTextChanged(s: CharSequence?, start: Int, before: Int, count: Int) {}
        })
        button_ok.setOnClickListener {
            KeyboardUtil.hideKeyboard(requireContext(), edit)
            cleanup()

            button_ok.isEnabled = false

<<<<<<< HEAD
            val pictureUrl = edit.text.trim().toString()
=======
                val pictureUrl = edit.text.trim().toString()
>>>>>>> 5f93d1b7
            (pendingWorkIcon.drawable as AnimationDrawable).start()

            viewSwitcher.showNext()

<<<<<<< HEAD
            loadFromString(pictureUrl)
=======
            loadUrl(pictureUrl)
>>>>>>> 5f93d1b7
            imitateUserInteraction()
        }
        button_cancel.setOnClickListener {
            KeyboardUtil.hideKeyboard(requireContext(), edit)
            dismiss()
        }
        button_cancel_two.setOnClickListener {
            //TODO: how do we cancel an image load operation that is taking forever?
            viewSwitcher.showPrevious()
            button_ok.isEnabled = true
        }
<<<<<<< HEAD
        fetchingMessage.text = getString(fetchingMessageId)
        disclaimer.text = getString(disclaimerMessageId)
        dialogIcon.setImageResource(dialogIconId)
        dialogTitle.text = getString(dialogTitleId)
        dialogPrompt.text = getString(dialogPromptId)

=======
>>>>>>> 5f93d1b7
        return customView
    }

    private fun cleanup() {
        urlPreview.setImageBitmap(null)
        if (this::sharedViewModel.isInitialized) {
            sharedViewModel.bitmapCache = null
            sharedViewModel.externalUrl = null
        }
    }

    protected open fun isTextValid(text: String): Boolean {
        return true
    }

    protected open fun loadFromString(text: String) {
        loadUrl(text)
    }

    protected fun loadUrl(pictureUrlBase: String) {
        val pictureUrl = ProfilePictureDisplay.removePicZoomParameter(convertUrlIfSuitable(pictureUrlBase))
        Glide.with(requireContext())
                .load(pictureUrl)
                .override(Target.SIZE_ORIGINAL, Target.SIZE_ORIGINAL)
                .listener(object : RequestListener<Drawable> {
                    override fun onLoadFailed(e: GlideException?, model: Any?, target: Target<Drawable>?, isFirstResource: Boolean): Boolean {
<<<<<<< HEAD
                        publicUrlEnterUrl.setText(errorMessageId)
=======
                        publicUrlEnterUrl.setText(R.string.public_url_error_message)
>>>>>>> 5f93d1b7
                        publicUrlEnterUrl.setTextColor(resources.getColor(R.color.dash_red))
                        log.info(e?.localizedMessage ?: "error", e)
                        return false
                    }

                    override fun onResourceReady(resource: Drawable?, model: Any?, target: Target<Drawable>?, dataSource: DataSource?, isFirstResource: Boolean): Boolean {
                        return false
                    }
                })
                .into(object : CustomTarget<Drawable?>() {
                    override fun onResourceReady(@NonNull resource: Drawable, @Nullable transition: Transition<in Drawable?>?) {
                        if (isAdded) {
                            if (resource is BitmapDrawable) {
                                sharedViewModel.bitmapCache = resource.bitmap
                                sharedViewModel.externalUrl = pictureUrl
<<<<<<< HEAD
                                publicUrlEnterUrl.text = getString(dialogPromptId)
=======
                                publicUrlEnterUrl.text = getString(R.string.public_url_enter_url)
>>>>>>> 5f93d1b7
                                publicUrlEnterUrl.setTextColor(resources.getColor(R.color.medium_gray))
                                sharedViewModel.confirm()
                                dismiss()
                            } else {
                                onLoadFailed(null)
                            }
                        }
                    }

                    override fun onLoadCleared(@Nullable placeholder: Drawable?) {

                    }

                    override fun onLoadFailed(@Nullable errorDrawable: Drawable?) {
                        if (isAdded) {
                            viewSwitcher.showPrevious()
                            sharedViewModel.bitmapCache = null
                            sharedViewModel.externalUrl = null
                        }
                    }
                })
    }

    private fun convertUrlIfSuitable(pictureUrlBase: String): String {
        // eg. https://drive.google.com/file/d/12rhWM7_wIXwDcFfsANkVGa0ArrbnhrMN/view?usp=sharing
        val googleDrivePreviewPrefix = "https://drive.google.com/file/d/"
        if (pictureUrlBase.startsWith(googleDrivePreviewPrefix)) {
            val pictureUrlBaseUri = Uri.parse(pictureUrlBase)
            if (pictureUrlBaseUri.pathSegments.size == 4) {
                val fileId = pictureUrlBaseUri.pathSegments[2]
                return "https://drive.google.com/uc?export=view&id=$fileId"
            }
        }
        //https://www.dropbox.com/s/2ldd9fjk02yvyv1/IMG_20201103_220114.jpg?dl=0
        val dropboxPreviewPrefix = "https://www.dropbox.com/s/"
        if (pictureUrlBase.startsWith(dropboxPreviewPrefix)) {
            val pictureUrlBaseUri = Uri.parse(pictureUrlBase)
            if (pictureUrlBaseUri.pathSegments.size == 3) {
                val fileId = "${pictureUrlBaseUri.pathSegments[1]}/${pictureUrlBaseUri.pathSegments[2]}"
                return "https://dl.dropboxusercontent.com/s/$fileId"
            }
        }
        return pictureUrlBase;
    }

    override fun onActivityCreated(savedInstanceState: Bundle?) {
        super.onActivityCreated(savedInstanceState)
        sharedViewModel = activity?.run {
            ViewModelProvider(this)[ExternalUrlProfilePictureViewModel::class.java]
        } ?: throw IllegalStateException("Invalid Activity")
    }

    private fun imitateUserInteraction() {
        requireActivity().onUserInteraction()
    }

    protected fun setEditHint(stringId: Int) {
        edit.hint = getString(stringId)
    }

    protected fun setEditSingleLine(isSingleLine: Boolean) {
        edit.isSingleLine = isSingleLine
    }
}<|MERGE_RESOLUTION|>--- conflicted
+++ resolved
@@ -25,15 +25,8 @@
 import android.os.Bundle
 import android.text.Editable
 import android.text.Html
-<<<<<<< HEAD
 import android.text.TextWatcher
 import android.text.method.LinkMovementMethod
-=======
-import android.text.Layout
-import android.text.TextWatcher
-import android.text.method.LinkMovementMethod
-import android.text.util.Linkify
->>>>>>> 5f93d1b7
 import android.view.View
 import android.widget.*
 import androidx.annotation.NonNull
@@ -92,7 +85,6 @@
     private lateinit var pendingWorkIcon: ImageView
     private lateinit var viewSwitcher: ViewSwitcher
     private lateinit var disclaimer: TextView
-<<<<<<< HEAD
     private lateinit var fetchingMessage: TextView
 
     protected open val errorMessageId = R.string.public_url_error_message
@@ -101,8 +93,6 @@
     protected open val dialogTitleId = R.string.edit_profile_public_url
     protected open val dialogIconId = R.drawable.ic_external_url
     protected open val dialogPromptId = R.string.public_url_enter_url
-=======
->>>>>>> 5f93d1b7
 
     private lateinit var sharedViewModel: ExternalUrlProfilePictureViewModel
 
@@ -121,11 +111,7 @@
     }
 
     @SuppressLint("SetTextI18n")
-<<<<<<< HEAD
     protected open fun initCustomView(): View {
-=======
-    private fun initCustomView(): View {
->>>>>>> 5f93d1b7
         customView = requireActivity().layoutInflater.inflate(R.layout.dialog_input_text, null)
         dialogPrompt = customView.findViewById(R.id.public_url_enter_url)
         dialogTitle = customView.findViewById(R.id.public_url_title)
@@ -141,10 +127,7 @@
         urlPreviewPane.visibility = View.GONE
         viewSwitcher = customView.findViewById(R.id.view_switcher)
         disclaimer = customView.findViewById(R.id.public_url_message)
-<<<<<<< HEAD
         fetchingMessage = customView.findViewById(R.id.fetching_msg)
-=======
->>>>>>> 5f93d1b7
         disclaimer.apply {
             text = Html.fromHtml(getString(R.string.public_url_message) +
                     " <html><a href=\"https://www.google.com/amp/s/www.mail-signatures.com/articles/direct-link-to-hosted-image/amp/\"><span style=\"color:blue;\">${ getString(R.string.public_url_more_info) }</span></a></html>",
@@ -156,11 +139,7 @@
 
                 cleanup()
 
-<<<<<<< HEAD
                 if (edit.text.isEmpty() || !isTextValid(edit.text.trim().toString())) {
-=======
-                if (edit.text.isEmpty()) {
->>>>>>> 5f93d1b7
 
                     button_ok.isEnabled = false
                     return
@@ -179,20 +158,12 @@
 
             button_ok.isEnabled = false
 
-<<<<<<< HEAD
             val pictureUrl = edit.text.trim().toString()
-=======
-                val pictureUrl = edit.text.trim().toString()
->>>>>>> 5f93d1b7
             (pendingWorkIcon.drawable as AnimationDrawable).start()
 
             viewSwitcher.showNext()
 
-<<<<<<< HEAD
             loadFromString(pictureUrl)
-=======
-            loadUrl(pictureUrl)
->>>>>>> 5f93d1b7
             imitateUserInteraction()
         }
         button_cancel.setOnClickListener {
@@ -204,15 +175,12 @@
             viewSwitcher.showPrevious()
             button_ok.isEnabled = true
         }
-<<<<<<< HEAD
         fetchingMessage.text = getString(fetchingMessageId)
         disclaimer.text = getString(disclaimerMessageId)
         dialogIcon.setImageResource(dialogIconId)
         dialogTitle.text = getString(dialogTitleId)
         dialogPrompt.text = getString(dialogPromptId)
 
-=======
->>>>>>> 5f93d1b7
         return customView
     }
 
@@ -239,11 +207,7 @@
                 .override(Target.SIZE_ORIGINAL, Target.SIZE_ORIGINAL)
                 .listener(object : RequestListener<Drawable> {
                     override fun onLoadFailed(e: GlideException?, model: Any?, target: Target<Drawable>?, isFirstResource: Boolean): Boolean {
-<<<<<<< HEAD
                         publicUrlEnterUrl.setText(errorMessageId)
-=======
-                        publicUrlEnterUrl.setText(R.string.public_url_error_message)
->>>>>>> 5f93d1b7
                         publicUrlEnterUrl.setTextColor(resources.getColor(R.color.dash_red))
                         log.info(e?.localizedMessage ?: "error", e)
                         return false
@@ -259,11 +223,7 @@
                             if (resource is BitmapDrawable) {
                                 sharedViewModel.bitmapCache = resource.bitmap
                                 sharedViewModel.externalUrl = pictureUrl
-<<<<<<< HEAD
                                 publicUrlEnterUrl.text = getString(dialogPromptId)
-=======
-                                publicUrlEnterUrl.text = getString(R.string.public_url_enter_url)
->>>>>>> 5f93d1b7
                                 publicUrlEnterUrl.setTextColor(resources.getColor(R.color.medium_gray))
                                 sharedViewModel.confirm()
                                 dismiss()
