/*
 * Copyright 2020 Dash Core Group
 *
 * Licensed under the Apache License, Version 2.0 (the "License");
 * you may not use this file except in compliance with the License.
 * You may obtain a copy of the License at
 *
 *    http://www.apache.org/licenses/LICENSE-2.0
 *
 * Unless required by applicable law or agreed to in writing, software
 * distributed under the License is distributed on an "AS IS" BASIS,
 * WITHOUT WARRANTIES OR CONDITIONS OF ANY KIND, either express or implied.
 * See the License for the specific language governing permissions and
 * limitations under the License.
 */

package de.schildbach.wallet.ui.dashpay

import android.annotation.SuppressLint
import android.app.Dialog
import android.graphics.drawable.AnimationDrawable
import android.graphics.drawable.BitmapDrawable
import android.graphics.drawable.Drawable
import android.net.Uri
import android.os.Bundle
import android.text.Editable
import android.text.TextWatcher
import android.text.method.LinkMovementMethod
import android.view.View
import android.widget.*
import androidx.annotation.NonNull
import androidx.annotation.Nullable
import androidx.appcompat.app.AlertDialog
import androidx.core.content.ContextCompat
import androidx.core.text.HtmlCompat
import androidx.fragment.app.DialogFragment
import androidx.lifecycle.ViewModelProvider
import com.bumptech.glide.Glide
import com.bumptech.glide.load.DataSource
import com.bumptech.glide.load.engine.GlideException
import com.bumptech.glide.request.RequestListener
import com.bumptech.glide.request.target.CustomTarget
import com.bumptech.glide.request.target.Target
import com.bumptech.glide.request.transition.Transition
import com.bumptech.glide.signature.ObjectKey
import de.schildbach.wallet.ui.ExternalUrlProfilePictureViewModel
import de.schildbach.wallet.ui.dashpay.utils.ProfilePictureHelper
import de.schildbach.wallet.ui.dashpay.utils.ProfilePictureHelper.OnResourceReadyListener
import de.schildbach.wallet.util.KeyboardUtil
import de.schildbach.wallet_test.R
import org.bitcoinj.core.Sha256Hash
import org.dash.wallet.common.InteractionAwareDialogFragment
import org.slf4j.LoggerFactory
import java.math.BigInteger
import java.util.regex.Matcher
import java.util.regex.Pattern

open class ExternalUrlProfilePictureDialog : InteractionAwareDialogFragment() {

    companion object {

        private val log = LoggerFactory.getLogger(ExternalUrlProfilePictureDialog::class.java)
        private val VALID_URL_REGEX: Pattern = Pattern.compile("\\b(https?)://[-a-zA-Z0-9+&@#/%?=~_|!:,.;]*[-a-zA-Z0-9+&@#/%=~_|]")

        private const val ARG_INITIAL_URL = "arg_initial_url"

        @JvmStatic
        fun newInstance(initialUrl: String?): ExternalUrlProfilePictureDialog {
            val dialog = ExternalUrlProfilePictureDialog()
            dialog.arguments = Bundle().apply {
                putString(ARG_INITIAL_URL, initialUrl)
            }
            return dialog
        }
    }

    private val initialUrl by lazy {
        arguments?.getString(ARG_INITIAL_URL)
    }

    private lateinit var customView: View
    private lateinit var edit: EditText
    private lateinit var dialogTitle: TextView
    private lateinit var dialogIcon: ImageView
    private lateinit var dialogPrompt: TextView
    private lateinit var urlPreviewPane: View
    private lateinit var urlPreview: ImageView
    private lateinit var publicUrlEnterUrl: TextView
    private lateinit var button_ok: Button
    private lateinit var button_cancel: Button
    private lateinit var button_cancel_two: Button
    private lateinit var pendingWorkIcon: ImageView
    private lateinit var viewSwitcher: ViewSwitcher
    private lateinit var disclaimer: TextView
    private lateinit var fetchingMessage: TextView

    protected open val errorMessageId = R.string.public_url_error_message
    protected open val fetchingMessageId = R.string.public_url_fetching_image
    protected open val disclaimerMessageId = R.string.public_url_message
    protected open val dialogTitleId = R.string.edit_profile_public_url
    protected open val dialogIconId = R.drawable.ic_external_url
    protected open val dialogPromptId = R.string.public_url_enter_url

    private lateinit var sharedViewModel: ExternalUrlProfilePictureViewModel

    override fun onCreateDialog(savedInstanceState: Bundle?): Dialog {
        val dialog = super.onCreateDialog(savedInstanceState)
        dialog.setOnShowListener {
            if (initialUrl != null) {
                edit.setText(initialUrl)
            }
        }
        return dialog
    }

    @SuppressLint("SetTextI18n")
    override fun initCustomView(): View {
        customView = requireActivity().layoutInflater.inflate(R.layout.dialog_input_text, null)
        dialogPrompt = customView.findViewById(R.id.public_url_enter_url)
        dialogTitle = customView.findViewById(R.id.public_url_title)
        dialogIcon = customView.findViewById(R.id.public_url_icon)
        edit = customView.findViewById(R.id.input)
        urlPreviewPane = customView.findViewById(R.id.url_preview_pane)
        urlPreview = customView.findViewById(R.id.url_preview)
        publicUrlEnterUrl = customView.findViewById(R.id.public_url_enter_url)
        button_ok = customView.findViewById(R.id.ok)
        button_cancel = customView.findViewById(R.id.cancel)
        button_cancel_two = customView.findViewById(R.id.cancel_fetching)
        pendingWorkIcon = customView.findViewById(R.id.pending_work_icon)
        urlPreviewPane.visibility = View.GONE
        viewSwitcher = customView.findViewById(R.id.view_switcher)
        disclaimer = customView.findViewById(R.id.public_url_message)
        fetchingMessage = customView.findViewById(R.id.fetching_msg)
        disclaimer.apply {
<<<<<<< HEAD
            text = HtmlCompat.fromHtml(getString(R.string.public_url_message) +
                    " <html><a href=\"https://www.google.com/amp/s/www.mail-signatures.com/articles/direct-link-to-hosted-image/amp/\"><span style=\"color:blue;\">${ getString(R.string.public_url_more_info) }</span></a></html>",
                    HtmlCompat.FROM_HTML_MODE_COMPACT
=======
            text = Html.fromHtml(
                    getString(R.string.public_url_message) +
                            " <html><a href=\"https://www.google.com/amp/s/www.mail-signatures.com/articles/direct-link-to-hosted-image/amp/\"><span style=\"color:blue;\">${getString(R.string.public_url_more_info)}</span></a></html>",
>>>>>>> 28f391a8
            )
            movementMethod = LinkMovementMethod.getInstance()
        }
        edit.addTextChangedListener(object : TextWatcher {
            override fun afterTextChanged(s: Editable?) {

                cleanup()
                imitateUserInteraction()

                if (edit.text.isEmpty()) {

                    button_ok.isEnabled = false
                    return
                }

                button_ok.isEnabled = true
            }

            override fun beforeTextChanged(s: CharSequence?, start: Int, count: Int, after: Int) {}

            override fun onTextChanged(s: CharSequence?, start: Int, before: Int, count: Int) {}
        })
        button_ok.setOnClickListener {
            imitateUserInteraction()
            if (!isTextValid(edit.text.trim().toString())) {
                showError()
            } else {
                KeyboardUtil.hideKeyboard(requireContext(), edit)
                cleanup()

                button_ok.isEnabled = false

                val pictureUrl = edit.text.trim().toString()
                (pendingWorkIcon.drawable as AnimationDrawable).start()

                viewSwitcher.showNext()

                loadFromString(pictureUrl)
            }
        }
        button_cancel.setOnClickListener {
            KeyboardUtil.hideKeyboard(requireContext(), edit)
            dismiss()
        }
        button_cancel_two.setOnClickListener {
            //TODO: how do we cancel an image load operation that is taking forever?
            viewSwitcher.showPrevious()
            button_ok.isEnabled = true
        }
        fetchingMessage.text = getString(fetchingMessageId)
        disclaimer.text = getString(disclaimerMessageId)
        dialogIcon.setImageResource(dialogIconId)
        dialogTitle.text = getString(dialogTitleId)
        dialogPrompt.text = getString(dialogPromptId)

        return customView
    }

    private fun cleanup() {
        urlPreview.setImageBitmap(null)
        if (this::sharedViewModel.isInitialized) {
            sharedViewModel.bitmapCache = null
            sharedViewModel.externalUrl = null
        }
    }

    protected open fun isTextValid(text: String): Boolean {
        if (text.length > 256) {
            return false
        }

        val matcher: Matcher = VALID_URL_REGEX.matcher(text)
        return matcher.find()
    }

    protected open fun loadFromString(text: String) {
        loadUrl(text)
    }

    protected fun loadUrl(pictureUrlBase: String) {
        val pictureUrl = ProfilePictureHelper.removePicZoomParameter(convertUrlIfSuitable(pictureUrlBase))
        Glide.with(requireContext())
                .load(pictureUrl)
                .signature(ObjectKey(System.currentTimeMillis()))
                .override(Target.SIZE_ORIGINAL, Target.SIZE_ORIGINAL)
                .listener(object : RequestListener<Drawable> {
                    override fun onLoadFailed(e: GlideException?, model: Any?, target: Target<Drawable>?, isFirstResource: Boolean): Boolean {
                        publicUrlEnterUrl.setText(errorMessageId)
                        publicUrlEnterUrl.setTextColor(ContextCompat.getColor(requireContext(), R.color.dash_red))
                        log.info(e?.localizedMessage ?: "error", e)
                        return false
                    }

                    override fun onResourceReady(resource: Drawable?, model: Any?, target: Target<Drawable>?, dataSource: DataSource?, isFirstResource: Boolean): Boolean {
                        return false
                    }
                })
                .into(object : CustomTarget<Drawable?>() {
                    override fun onResourceReady(@NonNull resource: Drawable, @Nullable transition: Transition<in Drawable?>?) {
                        if (isAdded) {
                            if (resource is BitmapDrawable) {
<<<<<<< HEAD
                                sharedViewModel.bitmapCache = resource.bitmap
                                sharedViewModel.externalUrl = pictureUrl
                                publicUrlEnterUrl.text = getString(dialogPromptId)
                                publicUrlEnterUrl.setTextColor(ContextCompat.getColor(requireContext(), R.color.medium_gray))
                                publicUrlEnterUrl.setTextColor(ContextCompat.getColor(requireContext(), R.color.medium_gray))
                                sharedViewModel.confirm()
                                dismiss()
=======
                                ProfilePictureHelper.avatarHashAndFingerprint(requireContext(), pictureUrl, null, object : OnResourceReadyListener {
                                    override fun onResourceReady(avatarHash: Sha256Hash?, avatarFingerprint: BigInteger?) {
                                        if (isAdded) {
                                            sharedViewModel.avatarHash = avatarHash
                                            sharedViewModel.avatarFingerprint = avatarFingerprint

                                            sharedViewModel.bitmapCache = resource.bitmap
                                            sharedViewModel.externalUrl = pictureUrl
                                            publicUrlEnterUrl.text = getString(dialogPromptId)
                                            publicUrlEnterUrl.setTextColor(resources.getColor(R.color.medium_gray))
                                            sharedViewModel.confirm()
                                            dismiss()
                                        }
                                    }
                                })
>>>>>>> 28f391a8
                            } else {
                                onLoadFailed(null)
                            }
                        }
                    }

                    override fun onLoadCleared(@Nullable placeholder: Drawable?) {

                    }

                    override fun onLoadFailed(@Nullable errorDrawable: Drawable?) {
                        if (isAdded) {
                            viewSwitcher.showPrevious()
                            sharedViewModel.bitmapCache = null
                            sharedViewModel.externalUrl = null
                        }
                    }
                })
    }

    private fun showError() {
        publicUrlEnterUrl.text = getString(errorMessageId)
        publicUrlEnterUrl.setTextColor(ContextCompat.getColor(requireContext(), R.color.dash_red))
    }

    private fun convertUrlIfSuitable(pictureUrlBase: String): String {
        // eg. https://drive.google.com/file/d/12rhWM7_wIXwDcFfsANkVGa0ArrbnhrMN/view?usp=sharing
        val googleDrivePreviewPrefix = "https://drive.google.com/file/d/"
        if (pictureUrlBase.startsWith(googleDrivePreviewPrefix)) {
            val pictureUrlBaseUri = Uri.parse(pictureUrlBase)
            if (pictureUrlBaseUri.pathSegments.size == 4) {
                val fileId = pictureUrlBaseUri.pathSegments[2]
                return "https://drive.google.com/uc?export=view&id=$fileId"
            }
        }
        //https://www.dropbox.com/s/2ldd9fjk02yvyv1/IMG_20201103_220114.jpg?dl=0
        val dropboxPreviewPrefix = "https://www.dropbox.com/s/"
        if (pictureUrlBase.startsWith(dropboxPreviewPrefix)) {
            val pictureUrlBaseUri = Uri.parse(pictureUrlBase)
            if (pictureUrlBaseUri.pathSegments.size == 3) {
                val fileId = "${pictureUrlBaseUri.pathSegments[1]}/${pictureUrlBaseUri.pathSegments[2]}"
                return "https://dl.dropboxusercontent.com/s/$fileId"
            }
        }
        return pictureUrlBase;
    }

    override fun onActivityCreated(savedInstanceState: Bundle?) {
        super.onActivityCreated(savedInstanceState)
        sharedViewModel = activity?.run {
            ViewModelProvider(this)[ExternalUrlProfilePictureViewModel::class.java]
        } ?: throw IllegalStateException("Invalid Activity")
    }

    protected fun setEditHint(stringId: Int) {
        edit.hint = getString(stringId)
    }

    protected fun setEditSingleLine(isSingleLine: Boolean) {
        edit.isSingleLine = isSingleLine
    }
}<|MERGE_RESOLUTION|>--- conflicted
+++ resolved
@@ -30,10 +30,8 @@
 import android.widget.*
 import androidx.annotation.NonNull
 import androidx.annotation.Nullable
-import androidx.appcompat.app.AlertDialog
 import androidx.core.content.ContextCompat
 import androidx.core.text.HtmlCompat
-import androidx.fragment.app.DialogFragment
 import androidx.lifecycle.ViewModelProvider
 import com.bumptech.glide.Glide
 import com.bumptech.glide.load.DataSource
@@ -132,15 +130,10 @@
         disclaimer = customView.findViewById(R.id.public_url_message)
         fetchingMessage = customView.findViewById(R.id.fetching_msg)
         disclaimer.apply {
-<<<<<<< HEAD
-            text = HtmlCompat.fromHtml(getString(R.string.public_url_message) +
-                    " <html><a href=\"https://www.google.com/amp/s/www.mail-signatures.com/articles/direct-link-to-hosted-image/amp/\"><span style=\"color:blue;\">${ getString(R.string.public_url_more_info) }</span></a></html>",
-                    HtmlCompat.FROM_HTML_MODE_COMPACT
-=======
-            text = Html.fromHtml(
+            text = HtmlCompat.fromHtml(
                     getString(R.string.public_url_message) +
                             " <html><a href=\"https://www.google.com/amp/s/www.mail-signatures.com/articles/direct-link-to-hosted-image/amp/\"><span style=\"color:blue;\">${getString(R.string.public_url_more_info)}</span></a></html>",
->>>>>>> 28f391a8
+                    HtmlCompat.FROM_HTML_MODE_COMPACT
             )
             movementMethod = LinkMovementMethod.getInstance()
         }
@@ -242,15 +235,6 @@
                     override fun onResourceReady(@NonNull resource: Drawable, @Nullable transition: Transition<in Drawable?>?) {
                         if (isAdded) {
                             if (resource is BitmapDrawable) {
-<<<<<<< HEAD
-                                sharedViewModel.bitmapCache = resource.bitmap
-                                sharedViewModel.externalUrl = pictureUrl
-                                publicUrlEnterUrl.text = getString(dialogPromptId)
-                                publicUrlEnterUrl.setTextColor(ContextCompat.getColor(requireContext(), R.color.medium_gray))
-                                publicUrlEnterUrl.setTextColor(ContextCompat.getColor(requireContext(), R.color.medium_gray))
-                                sharedViewModel.confirm()
-                                dismiss()
-=======
                                 ProfilePictureHelper.avatarHashAndFingerprint(requireContext(), pictureUrl, null, object : OnResourceReadyListener {
                                     override fun onResourceReady(avatarHash: Sha256Hash?, avatarFingerprint: BigInteger?) {
                                         if (isAdded) {
@@ -260,13 +244,13 @@
                                             sharedViewModel.bitmapCache = resource.bitmap
                                             sharedViewModel.externalUrl = pictureUrl
                                             publicUrlEnterUrl.text = getString(dialogPromptId)
-                                            publicUrlEnterUrl.setTextColor(resources.getColor(R.color.medium_gray))
+                                            publicUrlEnterUrl.setTextColor(ContextCompat.getColor(requireContext(), R.color.medium_gray))
+                                publicUrlEnterUrl.setTextColor(ContextCompat.getColor(requireContext(), R.color.medium_gray))
                                             sharedViewModel.confirm()
                                             dismiss()
                                         }
                                     }
                                 })
->>>>>>> 28f391a8
                             } else {
                                 onLoadFailed(null)
                             }
