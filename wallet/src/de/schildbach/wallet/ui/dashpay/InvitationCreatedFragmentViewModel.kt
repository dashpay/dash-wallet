--- conflicted
+++ resolved
@@ -25,24 +25,18 @@
 import androidx.lifecycle.MutableLiveData
 import androidx.lifecycle.Transformations
 import androidx.lifecycle.liveData
-<<<<<<< HEAD
 import com.google.firebase.dynamiclinks.DynamicLink
 import com.google.firebase.dynamiclinks.FirebaseDynamicLinks
 import com.google.firebase.dynamiclinks.ShortDynamicLink
-=======
 import com.google.firebase.crashlytics.FirebaseCrashlytics
->>>>>>> f57c4c50
 import de.schildbach.wallet.AppDatabase
 import de.schildbach.wallet.Constants
 import de.schildbach.wallet.WalletApplication
 import de.schildbach.wallet.data.Invitation
 import de.schildbach.wallet.livedata.Resource
 import de.schildbach.wallet.ui.dashpay.work.SendInviteStatusLiveData
-<<<<<<< HEAD
 import de.schildbach.wallet_test.R
-=======
 import de.schildbach.wallet.ui.security.SecurityGuard
->>>>>>> f57c4c50
 import kotlinx.coroutines.Dispatchers
 import org.bitcoinj.core.Address
 import org.bitcoinj.crypto.KeyCrypterException
@@ -108,12 +102,6 @@
     val invitation: Invitation
         get() = invitationLiveData.value!!
 
-<<<<<<< HEAD
-    fun getInvitationData(): String {
-        val tx = walletApplication.wallet.getTransaction(invitation.txid)
-        val cftx = walletApplication.wallet.getCreditFundingTransaction(tx)
-        return platformRepo.getBlockchainIdentity()!!.getInvitationString(cftx)
-=======
     val invitationLinkData = liveData<String>(Dispatchers.IO) {
         val tx = walletApplication.wallet.getTransaction(invitation.txid)
         val cftx = walletApplication.wallet.getCreditFundingTransaction(tx)
@@ -130,8 +118,7 @@
         }
 
         val invite = platformRepo.getBlockchainIdentity()!!.getInvitationString(cftx, encryptionKey)
-        emit("sample://dashpay.invitation/$invite")
->>>>>>> f57c4c50
+        emit(invite)
     }
 
     val sendInviteStatusLiveData = SendInviteStatusLiveData(walletApplication, inviteId)
@@ -139,7 +126,7 @@
     fun createDynamicLink() {
         FirebaseDynamicLinks.getInstance()
                 .createDynamicLink().apply {
-                    link = Uri.parse("http://dashpay.org/invitation/${getInvitationData()}")
+                    link = Uri.parse("http://dashpay.org/invitation/${invitationLinkData.value}")
                     domainUriPrefix = "https://dashpayinvite.page.link"
                     setAndroidParameters(DynamicLink.AndroidParameters.Builder().build())
                     setIosParameters(DynamicLink.IosParameters.Builder("org.dashfoundation.dash").apply {
