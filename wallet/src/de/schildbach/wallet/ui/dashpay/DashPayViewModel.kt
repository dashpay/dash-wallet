/*
 * Copyright 2020 Dash Core Group
 *
 * Licensed under the Apache License, Version 2.0 (the "License");
 * you may not use this file except in compliance with the License.
 * You may obtain a copy of the License at
 *
 *    http://www.apache.org/licenses/LICENSE-2.0
 *
 * Unless required by applicable law or agreed to in writing, software
 * distributed under the License is distributed on an "AS IS" BASIS,
 * WITHOUT WARRANTIES OR CONDITIONS OF ANY KIND, either express or implied.
 * See the License for the specific language governing permissions and
 * limitations under the License.
 */
package de.schildbach.wallet.ui.dashpay

import android.app.Application
import android.os.HandlerThread
import android.os.Process
import androidx.lifecycle.*
import de.schildbach.wallet.WalletApplication
import de.schildbach.wallet.data.UsernameSearch
import de.schildbach.wallet.data.UsernameSortOrderBy
import de.schildbach.wallet.livedata.Resource
import de.schildbach.wallet.ui.security.SecurityGuard
import de.schildbach.wallet.ui.send.DeriveKeyTask
import kotlinx.coroutines.Dispatchers
import kotlinx.coroutines.Job
import kotlinx.coroutines.launch
import kotlinx.coroutines.runBlocking
import org.bitcoinj.core.Address
import org.bitcoinj.crypto.KeyCrypterException
import org.bouncycastle.crypto.params.KeyParameter
import java.lang.Exception

class DashPayViewModel(application: Application) : AndroidViewModel(application) {

    private val platformRepo = PlatformRepo.getInstance()
    private val walletApplication = application as WalletApplication

    private val usernameLiveData = MutableLiveData<String>()
    private val userSearchLiveData = MutableLiveData<String>()
    private val contactsLiveData = MutableLiveData<UsernameSearch>()
    val notificationCountLiveData = NotificationCountLiveData(walletApplication, platformRepo)
    val notificationsLiveData = NotificationsLiveData(walletApplication, platformRepo)
    val notificationsForUserLiveData = NotificationsForUserLiveData(walletApplication, platformRepo)
    val contactsUpdatedLiveData = ContactsUpdatedLiveData(walletApplication, platformRepo)
    private val contactRequestLiveData = MutableLiveData<Pair<String, KeyParameter?>>()
    private val contactIdLiveData = MutableLiveData<String>()

    // Job instance (https://stackoverflow.com/questions/57723714/how-to-cancel-a-running-livedata-coroutine-block/57726583#57726583)
    private var getUsernameJob = Job()
    private var searchUsernamesJob = Job()
    private var searchContactsJob = Job()
    private var contactRequestJob = Job()

    val getUsernameLiveData = Transformations.switchMap(usernameLiveData) { username ->
        getUsernameJob.cancel()
        getUsernameJob = Job()
        liveData(context = getUsernameJob + Dispatchers.IO) {
            if (username != null) {
                emit(Resource.loading(null))
                emit(platformRepo.getUsername(username))
            } else {
                emit(Resource.canceled())
            }
        }
    }

    fun searchUsername(username: String?) {
        usernameLiveData.value = username
    }

    override fun onCleared() {
        super.onCleared()
        getUsernameJob.cancel()
        searchUsernamesJob.cancel()
    }

    //
    // Search Usernames that start with "text".  Results are a list of documents for names
    // starting with text.  If no results are found then an empty list is returned.
    //
    val searchUsernamesLiveData = Transformations.switchMap(userSearchLiveData) { text: String ->
        searchUsernamesJob.cancel()
        searchUsernamesJob = Job()
        liveData(context = searchUsernamesJob + Dispatchers.IO) {
            emit(Resource.loading(null))
            emit(platformRepo.searchUsernames(text))
        }
    }

    fun searchUsernames(text: String) {
        userSearchLiveData.value = text
    }

    //
    // Search Usernames and Display Names that contain "text".
    //
    val searchContactsLiveData = Transformations.switchMap(contactsLiveData) { usernameSearch: UsernameSearch ->
        searchContactsJob.cancel()
        searchContactsJob = Job()
        liveData(context = searchContactsJob + Dispatchers.IO) {
            emit(Resource.loading(null))
            emit(platformRepo.searchContacts(usernameSearch.text, usernameSearch.orderBy))
        }
    }

    fun searchContacts(text: String, orderBy: UsernameSortOrderBy) {
        contactsLiveData.value = UsernameSearch(text, orderBy)
    }

    val isPlatformAvailableLiveData = liveData(Dispatchers.IO) {
        emit(Resource.loading(null))
        emit(platformRepo.isPlatformAvailable())
    }

    fun searchNotifications(text: String) {
        notificationsLiveData.searchNotifications(text)
    }

<<<<<<< HEAD
    fun searchNotificationsForUser(userId: String) {
        notificationsForUserLiveData.searchNotifications(userId)
    }

    fun getNotificationCount(date: Long) {
=======
    fun getNotificationCount() {
>>>>>>> b22c5c51
        notificationCountLiveData.getNotificationCount()
    }

    fun usernameDoneAndDismiss() {
        viewModelScope.launch {
            platformRepo.doneAndDismiss()
        }
    }

    fun updateDashPayState() {
        viewModelScope.launch {
            platformRepo.updateContactRequests()
        }
    }

    fun getNextContactAddress(userId: String): Address {
        var address: Address? = null
        runBlocking {
            address = platformRepo.getNextContactAddress(userId)
        }
        return address!!
    }

    //TODO: this can probably be simplified using coroutines
    private fun deriveEncryptionKey(onSuccess: (KeyParameter) -> Unit, onError: (Exception) -> Unit) {
        val walletApplication = WalletApplication.getInstance()
        val backgroundThread = HandlerThread("background", Process.THREAD_PRIORITY_BACKGROUND)
        backgroundThread.start()
        val backgroundHandler = android.os.Handler(backgroundThread.looper)
        val securityGuard = SecurityGuard()
        val password = securityGuard.retrievePassword()
        object : DeriveKeyTask(backgroundHandler, walletApplication.scryptIterationsTarget()) {
            override fun onSuccess(encryptionKey: KeyParameter, wasChanged: Boolean) {
                onSuccess(encryptionKey)
            }

            override fun onFailure(ex: KeyCrypterException) {
                onError(ex)
            }
        }.deriveKey(walletApplication.wallet, password)
    }

    fun sendContactRequest(toUserId: String) {
        deriveEncryptionKey({ encryptionKey: KeyParameter ->
            contactRequestLiveData.value = Pair(toUserId, encryptionKey)
        }, {
            contactRequestLiveData.value = Pair(toUserId, null)
        })
    }

    fun acceptContactRequest(toUserId: String) {

    }

    /*val getContactNextAddressLiveData = Transformations.switchMap(contactIdLiveData) { it ->
        liveData(Dispatchers.IO) {
            if (it.second != null) {
                emit(Resource.loading(null))
                emit(platformRepo.sendContactRequest(it.first, it.second!!))
            } else {
                emit(Resource.error("Failed to decrypt keys"))
            }
        }
    }*/

    val getContactRequestLiveData = Transformations.switchMap(contactRequestLiveData) { it ->
        liveData(context = contactRequestJob + Dispatchers.IO) {
            if (it.second != null) {
                emit(Resource.loading(null))
                emit(platformRepo.sendContactRequest(it.first, it.second!!))
            } else {
                emit(Resource.error("Failed to decrypt keys"))
            }
        }
    }

}<|MERGE_RESOLUTION|>--- conflicted
+++ resolved
@@ -120,15 +120,11 @@
         notificationsLiveData.searchNotifications(text)
     }
 
-<<<<<<< HEAD
     fun searchNotificationsForUser(userId: String) {
         notificationsForUserLiveData.searchNotifications(userId)
     }
 
-    fun getNotificationCount(date: Long) {
-=======
-    fun getNotificationCount() {
->>>>>>> b22c5c51
+   fun getNotificationCount() {
         notificationCountLiveData.getNotificationCount()
     }
 
