/*
 * Copyright (c) 2020. Dash Core Group.
 * This program is free software: you can redistribute it and/or modify
 * it under the terms of the GNU General Public License as published by
 * the Free Software Foundation, either version 3 of the License, or
 * (at your option) any later version.
 *
 * This program is distributed in the hope that it will be useful,
 * but WITHOUT ANY WARRANTY; without even the implied warranty of
 * MERCHANTABILITY or FITNESS FOR A PARTICULAR PURPOSE.  See the
 * GNU General Public License for more details.
 *
 * You should have received a copy of the GNU General Public License
 * along with this program.  If not, see <http://www.gnu.org/licenses/>.
 */
package de.schildbach.wallet.ui.dashpay

import androidx.lifecycle.LiveData
import androidx.lifecycle.MutableLiveData
import androidx.lifecycle.Transformations
import androidx.lifecycle.asLiveData
import androidx.lifecycle.liveData
import androidx.lifecycle.viewModelScope
import dagger.hilt.android.lifecycle.HiltViewModel
import de.schildbach.wallet.WalletApplication
import de.schildbach.wallet.WalletUIConfig
import de.schildbach.wallet.data.UsernameSearch
import de.schildbach.wallet.data.UsernameSortOrderBy
import de.schildbach.wallet.database.dao.BlockchainIdentityDataDao
import de.schildbach.wallet.database.dao.BlockchainStateDao
import de.schildbach.wallet.database.dao.DashPayContactRequestDao
import de.schildbach.wallet.database.dao.DashPayProfileDao
import de.schildbach.wallet.database.dao.InvitationsDao
import de.schildbach.wallet.database.dao.UserAlertDao
import de.schildbach.wallet.database.entity.DashPayContactRequest
import de.schildbach.wallet.livedata.Resource
import de.schildbach.wallet.service.platform.PlatformBroadcastService
import de.schildbach.wallet.service.platform.PlatformSyncService
import de.schildbach.wallet.ui.dashpay.utils.DashPayConfig
import de.schildbach.wallet.ui.dashpay.work.SendContactRequestOperation
import de.schildbach.wallet.ui.username.CreateUsernameArgs
import io.grpc.StatusRuntimeException
import kotlinx.coroutines.Dispatchers
import kotlinx.coroutines.Job
import kotlinx.coroutines.flow.distinctUntilChanged
import kotlinx.coroutines.launch
import org.bouncycastle.crypto.params.KeyParameter
import org.dash.wallet.common.services.analytics.AnalyticsConstants
import org.dash.wallet.common.services.analytics.AnalyticsService
import org.dash.wallet.common.services.analytics.AnalyticsTimer
import org.slf4j.LoggerFactory
import javax.inject.Inject

@HiltViewModel
open class DashPayViewModel @Inject constructor(
    private val walletApplication: WalletApplication,
    private val walletUIConfig: WalletUIConfig,
    private val analytics: AnalyticsService,
    private val platformRepo: PlatformRepo,
    private val blockchainState: BlockchainStateDao,
    dashPayProfileDao: DashPayProfileDao,
    blockchainIdentityDataDao: BlockchainIdentityDataDao,
    private val invitations: InvitationsDao,
    val platformSyncService: PlatformSyncService,
    private val platformBroadcastService: PlatformBroadcastService,
    private val dashPayContactRequestDao: DashPayContactRequestDao,
    private val dashPayConfig: DashPayConfig
) : BaseProfileViewModel(blockchainIdentityDataDao, dashPayProfileDao) {

    companion object {
        private val log = LoggerFactory.getLogger(DashPayViewModel::class.java)
    }

    private val usernameLiveData = MutableLiveData<String?>()
    private val userSearchLiveData = MutableLiveData<UserSearch>()
    private val contactsLiveData = MutableLiveData<UsernameSearch>()
    private val contactUserIdLiveData = MutableLiveData<String?>()

<<<<<<< HEAD
    val isVotingFlowEnabled: Boolean = true

=======
    val notificationsLiveData = NotificationsLiveData(
        walletApplication,
        platformRepo,
        platformSyncService,
        viewModelScope,
        userAlertDao
    )
>>>>>>> 6bc7613c
    val contactsUpdatedLiveData = ContactsUpdatedLiveData(walletApplication, platformSyncService)
    val frequentContactsLiveData = FrequentContactsLiveData(
        walletApplication,
        platformRepo,
        platformSyncService,
        viewModelScope
    )
    val blockchainStateData = blockchainState.load()

    private val contactRequestLiveData = MutableLiveData<Pair<String, KeyParameter?>>()

    // Job instance (https://stackoverflow.com/questions/57723714/how-to-cancel-a-running-livedata-coroutine-block/57726583#57726583)
    private var getUsernameJob = Job()
    private var searchUsernamesJob = Job()
    private var searchContactsJob = Job()
    private var contactRequestJob = Job()
    private var getContactJob = Job()

    var createUsernameArgs :CreateUsernameArgs? = null

    val recentlyModifiedContactsLiveData = MutableLiveData<HashSet<String>>()

    private var timerUsernameSearch: AnalyticsTimer? = null

    suspend fun isVotingFlowEnabled(): Boolean =
        walletUIConfig.getPreference(WalletUIConfig.VOTE_DASH_PAY_ENABLED) ?: false
    suspend fun isDashPayInfoShown(): Boolean =
        dashPayConfig.get(DashPayConfig.HAS_DASH_PAY_INFO_SCREEN_BEEN_SHOWN) ?: false

    suspend fun setIsDashPayInfoShown(isShown: Boolean) {
        dashPayConfig.set(DashPayConfig.HAS_DASH_PAY_INFO_SCREEN_BEEN_SHOWN, isShown)
    }
    fun startUsernameSearchTimer() {
        timerUsernameSearch = AnalyticsTimer(analytics, log, AnalyticsConstants.Process.PROCESS_USERNAME_SEARCH_UI)
    }

    fun reportUsernameSearchTime(resultSize: Int, searchTextSize: Int) {
        timerUsernameSearch?.logTiming(
            mapOf(
                AnalyticsConstants.Parameter.ARG1 to resultSize,
                AnalyticsConstants.Parameter.ARG2 to searchTextSize
            )
        )
    }
    val getUsernameLiveData = Transformations.switchMap(usernameLiveData) { username ->
        getUsernameJob.cancel()
        getUsernameJob = Job()
        liveData(context = getUsernameJob + Dispatchers.IO) {
            if (username != null) {
                emit(Resource.loading(null))
                emit(platformRepo.getUsername(username))
            } else {
                emit(Resource.canceled(null))
            }
        }
    }

    fun searchUsername(username: String?) {
        usernameLiveData.value = username
    }

    override fun onCleared() {
        super.onCleared()
        getUsernameJob.cancel()
        searchUsernamesJob.cancel()
    }

    //
    // Search Usernames that start with "text".  Results are a list of documents for names
    // starting with text.  If no results are found then an empty list is returned.
    //
    val searchUsernamesLiveData = Transformations.switchMap(userSearchLiveData) { search: UserSearch ->
        searchUsernamesJob.cancel()
        searchUsernamesJob = Job()
        liveData(context = searchUsernamesJob + Dispatchers.IO) {
            emit(Resource.loading(null))
            try {
                val timerIsLock = AnalyticsTimer(
                    analytics,
                    log,
                    AnalyticsConstants.Process.PROCESS_USERNAME_SEARCH_QUERY
                )
                var result = platformRepo.searchUsernames(search.text, false, search.limit)
                result = result.filter { !search.excludeIds.contains(it.dashPayProfile.userId) }
                if (result.isNotEmpty()) {
                    val limit = result.size.coerceAtMost(search.limit)
                    result = result.subList(0, limit)
                }
                emit(Resource.success(result))
                if (search.text.length >= 3) {
                    timerIsLock.logTiming(
                        mapOf(
                            AnalyticsConstants.Parameter.ARG1 to result.size,
                            AnalyticsConstants.Parameter.ARG2 to search.text.length
                        )
                    )
                }
            } catch (ex: Exception) {
                analytics.logError(ex, "Failed to search user")
                emit(Resource.error(formatExceptionMessage("search usernames", ex), null))
            }
        }
    }

    fun searchUsernames(text: String, limit: Int = 100, removeContacts: Boolean = false) {
        val excludeIds = arrayListOf<String>()
        if (removeContacts) {
            searchContactsLiveData.value?.data?.forEach { excludeIds.add(it.dashPayProfile.userId) }
        }
        userSearchLiveData.value = UserSearch(text, limit, excludeIds)
    }

    //
    // Search (established contacts) Usernames and Display Names that contain "text".
    //
    val searchContactsLiveData = Transformations.switchMap(contactsLiveData) { usernameSearch: UsernameSearch ->
        searchContactsJob.cancel()
        searchContactsJob = Job()
        liveData(context = searchContactsJob + Dispatchers.IO) {
            emit(Resource.loading(null))
            emit(platformRepo.searchContacts(usernameSearch.text, usernameSearch.orderBy))
        }
    }

    fun searchContacts(text: String, orderBy: UsernameSortOrderBy) {
        contactsLiveData.value = UsernameSearch(text, orderBy)
    }

    fun usernameDoneAndDismiss() {
        viewModelScope.launch(Dispatchers.IO) {
            platformRepo.doneAndDismiss()
        }
    }

    fun updateDashPayState() {
        viewModelScope.launch(Dispatchers.IO) {
            platformSyncService.updateContactRequests()
        }
    }

    val sendContactRequestState = SendContactRequestOperation.allOperationsStatus(walletApplication)

    fun sendContactRequest(toUserId: String) {
        var recentlyModifiedContacts = recentlyModifiedContactsLiveData.value
        if (recentlyModifiedContacts == null) {
            recentlyModifiedContacts = hashSetOf(toUserId)
        } else {
            recentlyModifiedContacts.add(toUserId)
        }
        recentlyModifiedContactsLiveData.postValue(recentlyModifiedContacts!!)
        SendContactRequestOperation(walletApplication)
            .create(toUserId)
            .enqueue()
    }

    val getContactRequestLiveData = Transformations.switchMap(contactRequestLiveData) {
        liveData(context = contactRequestJob + Dispatchers.IO) {
            if (it.second != null) {
                emit(Resource.loading(null))
                try {
                    val result = platformBroadcastService.sendContactRequest(it.first, it.second!!)
                    emit(Resource.success(result))
                } catch (ex: Exception) {
                    emit(Resource.error(formatExceptionMessage("send contact request", ex), null))
                }
            } else {
                emit(Resource.error("Failed to decrypt keys", null))
            }
        }
    }

    val getContactLiveData = Transformations.switchMap(contactUserIdLiveData) { userId ->
        getContactJob.cancel()
        getContactJob = Job()
        liveData(context = getContactJob + Dispatchers.IO) {
            if (userId != null) {
                emit(Resource.loading(null))
                emit(Resource.success(platformRepo.getLocalUserDataByUserId(userId)))
            } else {
                emit(Resource.canceled(null))
            }
        }
    }

    fun getContact(userId: String?) {
        contactUserIdLiveData.value = userId
    }

    fun getLocalContactDataByUserId(userId: String) = liveData(Dispatchers.IO) {
        try {
            emit(Resource.success(platformRepo.getLocalUserDataByUserId(userId)))
        } catch (ex: Exception) {
            emit(Resource.error(ex, null))
        }
    }

    fun getLocalContactDataByUsername(username: String) = liveData(Dispatchers.IO) {
        try {
            emit(Resource.success(platformRepo.getLocalUserDataByUsername(username)))
        } catch (ex: Exception) {
            emit(Resource.error(ex, null))
        }
    }

    fun getFrequentContacts() {
        frequentContactsLiveData.getFrequentContacts()
    }

    fun logEvent(event: String) {
        analytics.logEvent(event, mapOf())
    }

    protected fun formatExceptionMessage(description: String, e: Exception): String {
        var msg = if (e.localizedMessage != null) {
            e.localizedMessage
        } else {
            e.message
        }
        if (msg == null) {
            msg = "Unknown error - ${e.javaClass.simpleName}"
        }
        log.error("$description: $msg", e)
        if (e is StatusRuntimeException) {
            log.error("---> ${e.trailers}")
        }
        e.printStackTrace()
        return msg
    }

    suspend fun getInviteHistory() = invitations.loadAll()

    fun contactRequestsTo(userId: String): LiveData<List<DashPayContactRequest>> =
        dashPayContactRequestDao.observeToOthers(userId).distinctUntilChanged().asLiveData()

    private inner class UserSearch(
        val text: String,
        val limit: Int = 100,
        val excludeIds: ArrayList<String> = arrayListOf()
    )
}<|MERGE_RESOLUTION|>--- conflicted
+++ resolved
@@ -76,18 +76,9 @@
     private val contactsLiveData = MutableLiveData<UsernameSearch>()
     private val contactUserIdLiveData = MutableLiveData<String?>()
 
-<<<<<<< HEAD
     val isVotingFlowEnabled: Boolean = true
 
-=======
-    val notificationsLiveData = NotificationsLiveData(
-        walletApplication,
-        platformRepo,
-        platformSyncService,
-        viewModelScope,
-        userAlertDao
-    )
->>>>>>> 6bc7613c
+    val notificationsLiveData = NotificationsLiveData(walletApplication, platformRepo, platformSyncService, viewModelScope, userAlertDao)
     val contactsUpdatedLiveData = ContactsUpdatedLiveData(walletApplication, platformSyncService)
     val frequentContactsLiveData = FrequentContactsLiveData(
         walletApplication,
