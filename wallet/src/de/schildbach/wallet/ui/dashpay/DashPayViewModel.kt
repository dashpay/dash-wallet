/*
 * Copyright 2020 Dash Core Group
 *
 * Licensed under the Apache License, Version 2.0 (the "License");
 * you may not use this file except in compliance with the License.
 * You may obtain a copy of the License at
 *
 *    http://www.apache.org/licenses/LICENSE-2.0
 *
 * Unless required by applicable law or agreed to in writing, software
 * distributed under the License is distributed on an "AS IS" BASIS,
 * WITHOUT WARRANTIES OR CONDITIONS OF ANY KIND, either express or implied.
 * See the License for the specific language governing permissions and
 * limitations under the License.
 */
package de.schildbach.wallet.ui.dashpay

import android.app.Application
import android.os.HandlerThread
import android.os.Process
import androidx.lifecycle.*
import de.schildbach.wallet.WalletApplication
import de.schildbach.wallet.data.UsernameSearch
import de.schildbach.wallet.data.UsernameSortOrderBy
import de.schildbach.wallet.livedata.Resource
import de.schildbach.wallet.ui.security.SecurityGuard
import de.schildbach.wallet.ui.send.DeriveKeyTask
import kotlinx.coroutines.Dispatchers
import kotlinx.coroutines.Job
import kotlinx.coroutines.launch
import org.bitcoinj.crypto.KeyCrypterException
import org.bouncycastle.crypto.params.KeyParameter
import java.lang.Exception

class DashPayViewModel(application: Application) : AndroidViewModel(application) {

    private val platformRepo = PlatformRepo.getInstance()
    private val walletApplication = application as WalletApplication

    private val usernameLiveData = MutableLiveData<String>()
    private val userSearchLiveData = MutableLiveData<String>()
    private val contactsLiveData = MutableLiveData<UsernameSearch>()
    val notificationCountLiveData = NotificationCountLiveData(walletApplication, platformRepo)
    val notificationsLiveData = NotificationsLiveData(walletApplication, platformRepo)
    val contactsUpdatedLiveData = ContactsUpdatedLiveData(walletApplication, platformRepo)
    private val contactRequestLiveData = MutableLiveData<Pair<String, KeyParameter?>>()

    // Job instance (https://stackoverflow.com/questions/57723714/how-to-cancel-a-running-livedata-coroutine-block/57726583#57726583)
    private var getUsernameJob = Job()
    private var searchUsernamesJob = Job()
    private var searchContactsJob = Job()
    private var contactRequestJob = Job()

    val getUsernameLiveData = Transformations.switchMap(usernameLiveData) { username ->
        getUsernameJob.cancel()
        getUsernameJob = Job()
        liveData(context = getUsernameJob + Dispatchers.IO) {
            if (username != null) {
                emit(Resource.loading(null))
                emit(platformRepo.getUsername(username))
            } else {
                emit(Resource.canceled())
            }
        }
    }

    fun searchUsername(username: String?) {
        usernameLiveData.value = username
    }

    override fun onCleared() {
        super.onCleared()
        getUsernameJob.cancel()
        searchUsernamesJob.cancel()
    }

    //
    // Search Usernames that start with "text".  Results are a list of documents for names
    // starting with text.  If no results are found then an empty list is returned.
    //
    val searchUsernamesLiveData = Transformations.switchMap(userSearchLiveData) { text: String ->
        searchUsernamesJob.cancel()
        searchUsernamesJob = Job()
        liveData(context = searchUsernamesJob + Dispatchers.IO) {
            emit(Resource.loading(null))
            emit(platformRepo.searchUsernames(text))
        }
    }

    fun searchUsernames(text: String) {
        userSearchLiveData.value = text
    }

    //
    // Search Usernames and Display Names that contain "text".
    //
    val searchContactsLiveData = Transformations.switchMap(contactsLiveData) { usernameSearch: UsernameSearch ->
        searchContactsJob.cancel()
        searchContactsJob = Job()
        liveData(context = searchContactsJob + Dispatchers.IO) {
            emit(Resource.loading(null))
            emit(platformRepo.searchContacts(usernameSearch.text, usernameSearch.orderBy))
        }
    }

    fun searchContacts(text: String, orderBy: UsernameSortOrderBy) {
        contactsLiveData.value = UsernameSearch(text, orderBy)
    }

    val isPlatformAvailableLiveData = liveData(Dispatchers.IO) {
        emit(Resource.loading(null))
        emit(platformRepo.isPlatformAvailable())
    }

    fun searchNotifications(text: String) {
        notificationsLiveData.searchNotifications(text)
    }

<<<<<<< HEAD
    fun getNotificationCount(date: Long) {
=======
    fun getNotificationCount() {
>>>>>>> 091ad8a2
        notificationCountLiveData.getNotificationCount()
    }

    fun usernameDoneAndDismiss() {
        viewModelScope.launch {
            platformRepo.doneAndDismiss()
        }
    }

    fun updateDashPayState() {
        viewModelScope.launch {
            platformRepo.updateContactRequests()
        }
    }

    //TODO: this can probably be simplified using coroutines
    private fun deriveEncryptionKey(onSuccess: (KeyParameter) -> Unit, onError: (Exception) -> Unit) {
        val walletApplication = WalletApplication.getInstance()
        val backgroundThread = HandlerThread("background", Process.THREAD_PRIORITY_BACKGROUND)
        backgroundThread.start()
        val backgroundHandler = android.os.Handler(backgroundThread.looper)
        val securityGuard = SecurityGuard()
        val password = securityGuard.retrievePassword()
        object : DeriveKeyTask(backgroundHandler, walletApplication.scryptIterationsTarget()) {
            override fun onSuccess(encryptionKey: KeyParameter, wasChanged: Boolean) {
                onSuccess(encryptionKey)
            }

            override fun onFailure(ex: KeyCrypterException) {
                onError(ex)
            }
        }.deriveKey(walletApplication.wallet, password)
    }

    fun sendContactRequest(toUserId: String) {
        deriveEncryptionKey({ encryptionKey: KeyParameter ->
            contactRequestLiveData.value = Pair(toUserId, encryptionKey)
        }, {
            contactRequestLiveData.value = Pair(toUserId, null)
        })
    }

    val getContactRequestLiveData = Transformations.switchMap(contactRequestLiveData) { it ->
        liveData(context = contactRequestJob + Dispatchers.IO) {
            if (it.second != null) {
                emit(Resource.loading(null))
                emit(platformRepo.sendContactRequest(it.first, it.second!!))
            } else {
                emit(Resource.error("Failed to decrypt keys"))
            }
        }
    }

}<|MERGE_RESOLUTION|>--- conflicted
+++ resolved
@@ -116,11 +116,7 @@
         notificationsLiveData.searchNotifications(text)
     }
 
-<<<<<<< HEAD
-    fun getNotificationCount(date: Long) {
-=======
     fun getNotificationCount() {
->>>>>>> 091ad8a2
         notificationCountLiveData.getNotificationCount()
     }
 
