/*
 * Copyright (c) 2020. Dash Core Group.
 * This program is free software: you can redistribute it and/or modify
 * it under the terms of the GNU General Public License as published by
 * the Free Software Foundation, either version 3 of the License, or
 * (at your option) any later version.
 *
 * This program is distributed in the hope that it will be useful,
 * but WITHOUT ANY WARRANTY; without even the implied warranty of
 * MERCHANTABILITY or FITNESS FOR A PARTICULAR PURPOSE.  See the
 * GNU General Public License for more details.
 *
 * You should have received a copy of the GNU General Public License
 * along with this program.  If not, see <http://www.gnu.org/licenses/>.
 */
package de.schildbach.wallet.ui.dashpay

import androidx.lifecycle.LiveData
import androidx.lifecycle.MutableLiveData
import androidx.lifecycle.asLiveData
import androidx.lifecycle.liveData
import androidx.lifecycle.switchMap
import androidx.lifecycle.viewModelScope
import dagger.hilt.android.lifecycle.HiltViewModel
import de.schildbach.wallet.WalletApplication
import de.schildbach.wallet.data.CreditBalanceInfo
import de.schildbach.wallet.data.UsernameSearch
import de.schildbach.wallet.data.UsernameSearchResult
import de.schildbach.wallet.data.UsernameSortOrderBy
import de.schildbach.wallet.database.dao.BlockchainStateDao
import de.schildbach.wallet.database.dao.DashPayContactRequestDao
import de.schildbach.wallet.database.dao.DashPayProfileDao
import de.schildbach.wallet.database.dao.InvitationsDao
import de.schildbach.wallet.database.entity.BlockchainIdentityConfig
import de.schildbach.wallet.database.entity.DashPayContactRequest
import de.schildbach.wallet.livedata.Resource
import de.schildbach.wallet.service.platform.PlatformBroadcastService
import de.schildbach.wallet.service.platform.PlatformSyncService
import de.schildbach.wallet.ui.dashpay.utils.DashPayConfig
import de.schildbach.wallet.ui.dashpay.work.SendContactRequestOperation
import de.schildbach.wallet.ui.username.CreateUsernameArgs
import kotlinx.coroutines.Dispatchers
import kotlinx.coroutines.ExperimentalCoroutinesApi
import kotlinx.coroutines.Job
<<<<<<< HEAD
import kotlinx.coroutines.flow.Flow
import kotlinx.coroutines.flow.MutableStateFlow
import kotlinx.coroutines.flow.asStateFlow
=======
>>>>>>> 9d949218
import kotlinx.coroutines.flow.distinctUntilChanged
import kotlinx.coroutines.launch
import org.bouncycastle.crypto.params.KeyParameter
import org.dash.wallet.common.services.analytics.AnalyticsConstants
import org.dash.wallet.common.services.analytics.AnalyticsService
import org.dash.wallet.common.services.analytics.AnalyticsTimer
import org.slf4j.LoggerFactory
import javax.inject.Inject

@OptIn(ExperimentalCoroutinesApi::class)
@HiltViewModel
open class DashPayViewModel @Inject constructor(
    private val walletApplication: WalletApplication,
    private val analytics: AnalyticsService,
    private val platformRepo: PlatformRepo,
    blockchainState: BlockchainStateDao,
    dashPayProfileDao: DashPayProfileDao,
    blockchainIdentityDataDao: BlockchainIdentityConfig,
    private val invitations: InvitationsDao,
    val platformSyncService: PlatformSyncService,
    private val platformBroadcastService: PlatformBroadcastService,
    contactRequestDao: DashPayContactRequestDao,
    private val dashPayConfig: DashPayConfig
) : BaseContactsViewModel(blockchainIdentityDataDao, dashPayProfileDao, contactRequestDao) {

    companion object {
        private val log = LoggerFactory.getLogger(DashPayViewModel::class.java)
    }

    private val usernameLiveData = MutableLiveData<String?>()
    private val userSearchLiveData = MutableLiveData<UserSearch>()
    private val contactsLiveData = MutableLiveData<UsernameSearch>()
    private val contactUserIdLiveData = MutableLiveData<String?>()

<<<<<<< HEAD
    val contactsUpdatedLiveData = ContactsUpdatedLiveData(walletApplication, platformSyncService)
    val _frequentContacts = MutableStateFlow<List<UsernameSearchResult>>(listOf())
    val frequentContacts = _frequentContacts.asStateFlow()
=======
    val contactsUpdatedLiveData = ContactsUpdatedLiveData(platformSyncService)
    val frequentContactsLiveData = FrequentContactsLiveData(
        walletApplication,
        platformRepo,
        platformSyncService,
        viewModelScope
    )
>>>>>>> 9d949218
    val blockchainStateData = blockchainState.observeState()

    private val contactRequestLiveData = MutableLiveData<Pair<String, KeyParameter?>>()

    // Job instance (https://stackoverflow.com/questions/57723714/how-to-cancel-a-running-livedata-coroutine-block/57726583#57726583)
    private var getUsernameJob = Job()
    private var searchUsernamesJob = Job()
    private var searchContactsJob = Job()
    private var contactRequestJob = Job()
    private var getContactJob = Job()

    var createUsernameArgs :CreateUsernameArgs? = null

    val recentlyModifiedContactsLiveData = MutableLiveData<HashSet<String>>()

    private var timerUsernameSearch: AnalyticsTimer? = null

    init {
        dashPayConfig.observe(DashPayConfig.FREQUENT_CONTACTS)
            .filterNotNull()
            .onEach { frequentContacts ->
                _frequentContacts.value = frequentContacts.map { contactIdentifier ->
                    val profile = platformRepo.loadProfileByUserId(contactIdentifier)
                    platformRepo.loadContactRequestsAndReturn(profile)!!
                }
            }
            .launchIn(viewModelScope)
    }

    suspend fun isDashPayInfoShown(): Boolean =
        dashPayConfig.get(DashPayConfig.HAS_DASH_PAY_INFO_SCREEN_BEEN_SHOWN) ?: false

    suspend fun setIsDashPayInfoShown(isShown: Boolean) {
        dashPayConfig.set(DashPayConfig.HAS_DASH_PAY_INFO_SCREEN_BEEN_SHOWN, isShown)
    }
    fun startUsernameSearchTimer() {
        timerUsernameSearch = AnalyticsTimer(analytics, log, AnalyticsConstants.Process.PROCESS_USERNAME_SEARCH_UI)
    }

    fun reportUsernameSearchTime(resultSize: Int, searchTextSize: Int) {
        timerUsernameSearch?.logTiming(
            mapOf(
                AnalyticsConstants.Parameter.ARG1 to resultSize,
                AnalyticsConstants.Parameter.ARG2 to searchTextSize
            )
        )
    }

    val getUsernameLiveData = usernameLiveData.switchMap { username ->
        getUsernameJob.cancel()
        getUsernameJob = Job()
        liveData(context = getUsernameJob + Dispatchers.IO) {
            if (username != null) {
                emit(Resource.loading(null))
                emit(platformRepo.getUsername(username))
            } else {
                emit(Resource.canceled(null))
            }
        }
    }

    fun searchUsername(username: String?) {
        usernameLiveData.value = username
    }

    override fun onCleared() {
        super.onCleared()
        getUsernameJob.cancel()
        searchUsernamesJob.cancel()
    }

    //
    // Search Usernames that start with "text".  Results are a list of documents for names
    // starting with text.  If no results are found then an empty list is returned.
    //
    val searchUsernamesLiveData = userSearchLiveData.switchMap { search: UserSearch ->
        searchUsernamesJob.cancel()
        searchUsernamesJob = Job()
        liveData(context = searchUsernamesJob + Dispatchers.IO) {
            emit(Resource.loading(null))
            try {
                val timerIsLock = AnalyticsTimer(
                    analytics,
                    log,
                    AnalyticsConstants.Process.PROCESS_USERNAME_SEARCH_QUERY
                )
                var result = platformRepo.searchUsernames(search.text, false, search.limit)
                result = result.filter { !search.excludeIds.contains(it.dashPayProfile.userId) }
                if (result.isNotEmpty()) {
                    val limit = result.size.coerceAtMost(search.limit)
                    result = result.subList(0, limit)
                }
                emit(Resource.success(result))
                if (search.text.length >= 3) {
                    timerIsLock.logTiming(
                        mapOf(
                            AnalyticsConstants.Parameter.ARG1 to result.size,
                            AnalyticsConstants.Parameter.ARG2 to search.text.length
                        )
                    )
                }
            } catch (ex: Exception) {
                analytics.logError(ex, "Failed to search user")
                emit(Resource.error(formatExceptionMessage("search usernames", ex), null))
            }
        }
    }

    fun searchUsernames(text: String, limit: Int = 100, removeContacts: Boolean = false) {
        val excludeIds = arrayListOf<String>()
        if (removeContacts) {
            searchContactsLiveData.value?.data?.forEach { excludeIds.add(it.dashPayProfile.userId) }
        }
        userSearchLiveData.value = UserSearch(text, limit, excludeIds)
    }

    //
    // Search (established contacts) Usernames and Display Names that contain "text".
    //
    val searchContactsLiveData = contactsLiveData.switchMap { usernameSearch: UsernameSearch ->
        searchContactsJob.cancel()
        searchContactsJob = Job()
        liveData(context = searchContactsJob + Dispatchers.IO) {
            emit(Resource.loading(null))
            emit(platformRepo.searchContacts(usernameSearch.text, usernameSearch.orderBy))
        }
    }

    fun searchContacts(text: String, orderBy: UsernameSortOrderBy) {
        contactsLiveData.value = UsernameSearch(text, orderBy)
    }

    fun usernameDoneAndDismiss() {
        viewModelScope.launch(Dispatchers.IO) {
            platformRepo.doneAndDismiss()
        }
    }

    fun updateDashPayState() {
        viewModelScope.launch(Dispatchers.IO) {
            platformSyncService.updateContactRequests()
        }
    }

    val sendContactRequestState = SendContactRequestOperation.allOperationsStatus(walletApplication)

    fun sendContactRequest(toUserId: String) {
        var recentlyModifiedContacts = recentlyModifiedContactsLiveData.value
        if (recentlyModifiedContacts == null) {
            recentlyModifiedContacts = hashSetOf(toUserId)
        } else {
            recentlyModifiedContacts.add(toUserId)
        }
        recentlyModifiedContactsLiveData.postValue(recentlyModifiedContacts!!)
        SendContactRequestOperation(walletApplication)
            .create(toUserId)
            .enqueue()
    }

    val getContactRequestLiveData = contactRequestLiveData.switchMap {
        liveData(context = contactRequestJob + Dispatchers.IO) {
            if (it.second != null) {
                emit(Resource.loading(null))
                try {
                    val result = platformBroadcastService.sendContactRequest(it.first, it.second!!)
                    emit(Resource.success(result))
                } catch (ex: Exception) {
                    emit(Resource.error(formatExceptionMessage("send contact request", ex), null))
                }
            } else {
                emit(Resource.error("Failed to decrypt keys", null))
            }
        }
    }

    val getContactLiveData = contactUserIdLiveData.switchMap { userId ->
        getContactJob.cancel()
        getContactJob = Job()
        liveData(context = getContactJob + Dispatchers.IO) {
            if (userId != null) {
                emit(Resource.loading(null))
                emit(Resource.success(platformRepo.getLocalUserDataByUserId(userId)))
            } else {
                emit(Resource.canceled(null))
            }
        }
    }

    fun getContact(userId: String?) {
        contactUserIdLiveData.value = userId
    }

    fun getLocalContactDataByUserId(userId: String) = liveData(Dispatchers.IO) {
        try {
            emit(Resource.success(platformRepo.getLocalUserDataByUserId(userId)))
        } catch (ex: Exception) {
            emit(Resource.error(ex, null))
        }
    }

    fun getLocalContactDataByUsername(username: String) = liveData(Dispatchers.IO) {
        try {
            emit(Resource.success(platformRepo.getLocalUserDataByUsername(username)))
        } catch (ex: Exception) {
            emit(Resource.error(ex, null))
        }
    }

    fun logEvent(event: String) {
        analytics.logEvent(event, mapOf())
    }

    private fun formatExceptionMessage(description: String, e: Exception): String {
        var msg = if (e.localizedMessage != null) {
            e.localizedMessage
        } else {
            e.message
        }
        if (msg == null) {
            msg = "Unknown error - ${e.javaClass.simpleName}"
        }
        log.error("$description: $msg", e)
        e.printStackTrace()
        return msg
    }

    suspend fun getInviteHistory() = invitations.loadAll()

    fun contactRequestsTo(userId: String): LiveData<List<DashPayContactRequest>> =
        contactRequestDao.observeToOthers(userId).distinctUntilChanged().asLiveData()

    private inner class UserSearch(
        val text: String,
        val limit: Int = 100,
        val excludeIds: ArrayList<String> = arrayListOf()
    )

    suspend fun hasEnoughCredits(): CreditBalanceInfo {
        return platformRepo.getIdentityBalance()
    }
}<|MERGE_RESOLUTION|>--- conflicted
+++ resolved
@@ -42,12 +42,9 @@
 import kotlinx.coroutines.Dispatchers
 import kotlinx.coroutines.ExperimentalCoroutinesApi
 import kotlinx.coroutines.Job
-<<<<<<< HEAD
 import kotlinx.coroutines.flow.Flow
 import kotlinx.coroutines.flow.MutableStateFlow
 import kotlinx.coroutines.flow.asStateFlow
-=======
->>>>>>> 9d949218
 import kotlinx.coroutines.flow.distinctUntilChanged
 import kotlinx.coroutines.launch
 import org.bouncycastle.crypto.params.KeyParameter
@@ -82,19 +79,9 @@
     private val contactsLiveData = MutableLiveData<UsernameSearch>()
     private val contactUserIdLiveData = MutableLiveData<String?>()
 
-<<<<<<< HEAD
-    val contactsUpdatedLiveData = ContactsUpdatedLiveData(walletApplication, platformSyncService)
+    val contactsUpdatedLiveData = ContactsUpdatedLiveData(platformSyncService)
     val _frequentContacts = MutableStateFlow<List<UsernameSearchResult>>(listOf())
     val frequentContacts = _frequentContacts.asStateFlow()
-=======
-    val contactsUpdatedLiveData = ContactsUpdatedLiveData(platformSyncService)
-    val frequentContactsLiveData = FrequentContactsLiveData(
-        walletApplication,
-        platformRepo,
-        platformSyncService,
-        viewModelScope
-    )
->>>>>>> 9d949218
     val blockchainStateData = blockchainState.observeState()
 
     private val contactRequestLiveData = MutableLiveData<Pair<String, KeyParameter?>>()
