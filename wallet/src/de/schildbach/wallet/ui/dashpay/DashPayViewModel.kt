/*
 * Copyright (c) 2020. Dash Core Group.
 * This program is free software: you can redistribute it and/or modify
 * it under the terms of the GNU General Public License as published by
 * the Free Software Foundation, either version 3 of the License, or
 * (at your option) any later version.
 *
 * This program is distributed in the hope that it will be useful,
 * but WITHOUT ANY WARRANTY; without even the implied warranty of
 * MERCHANTABILITY or FITNESS FOR A PARTICULAR PURPOSE.  See the
 * GNU General Public License for more details.
 *
 * You should have received a copy of the GNU General Public License
 * along with this program.  If not, see <http://www.gnu.org/licenses/>.
 */
package de.schildbach.wallet.ui.dashpay

import androidx.lifecycle.LiveData
import androidx.lifecycle.MutableLiveData
import androidx.lifecycle.Transformations
import androidx.lifecycle.asLiveData
import androidx.lifecycle.liveData
import androidx.lifecycle.viewModelScope
import dagger.hilt.android.lifecycle.HiltViewModel
import de.schildbach.wallet.WalletApplication
import de.schildbach.wallet.data.UsernameSearch
import de.schildbach.wallet.data.UsernameSortOrderBy
import de.schildbach.wallet.database.dao.BlockchainIdentityDataDao
import de.schildbach.wallet.database.dao.BlockchainStateDao
import de.schildbach.wallet.database.dao.DashPayContactRequestDao
import de.schildbach.wallet.database.dao.DashPayProfileDao
import de.schildbach.wallet.database.dao.InvitationsDao
import de.schildbach.wallet.database.dao.UserAlertDao
import de.schildbach.wallet.database.entity.DashPayContactRequest
import de.schildbach.wallet.livedata.Resource
import de.schildbach.wallet.service.platform.PlatformBroadcastService
import de.schildbach.wallet.service.platform.PlatformSyncService
import de.schildbach.wallet.ui.dashpay.utils.DashPayConfig
import de.schildbach.wallet.ui.dashpay.work.SendContactRequestOperation
import de.schildbach.wallet.ui.username.CreateUsernameArgs
import io.grpc.StatusRuntimeException
import kotlinx.coroutines.Dispatchers
import kotlinx.coroutines.Job
import kotlinx.coroutines.flow.distinctUntilChanged
import kotlinx.coroutines.launch
import org.bouncycastle.crypto.params.KeyParameter
import org.dash.wallet.common.services.analytics.AnalyticsConstants
import org.dash.wallet.common.services.analytics.AnalyticsService
import org.dash.wallet.common.services.analytics.AnalyticsTimer
import org.slf4j.LoggerFactory
import javax.inject.Inject

@HiltViewModel
open class DashPayViewModel @Inject constructor(
    private val walletApplication: WalletApplication,
    private val analytics: AnalyticsService,
    private val platformRepo: PlatformRepo,
    private val blockchainState: BlockchainStateDao,
    dashPayProfileDao: DashPayProfileDao,
    blockchainIdentityDataDao: BlockchainIdentityDataDao,
    private val userAlert: UserAlertDao,
    private val invitations: InvitationsDao,
    val platformSyncService: PlatformSyncService,
    private val platformBroadcastService: PlatformBroadcastService,
    private val dashPayContactRequestDao: DashPayContactRequestDao,
    private val userAlertDao: UserAlertDao,
    private val dashPayConfig: DashPayConfig
) : BaseProfileViewModel(blockchainIdentityDataDao, dashPayProfileDao) {

    companion object {
        private val log = LoggerFactory.getLogger(DashPayViewModel::class.java)
    }

    private val usernameLiveData = MutableLiveData<String?>()
    private val userSearchLiveData = MutableLiveData<UserSearch>()
    private val contactsLiveData = MutableLiveData<UsernameSearch>()
    private val contactUserIdLiveData = MutableLiveData<String?>()

<<<<<<< HEAD
    val isVotingFlowEnabled: Boolean = true
=======
    val  isVotingFlowEnabled: Boolean = false
>>>>>>> 4698b512

    val notificationsLiveData = NotificationsLiveData(walletApplication, platformRepo, platformSyncService, viewModelScope, userAlertDao)
    val contactsUpdatedLiveData = ContactsUpdatedLiveData(walletApplication, platformSyncService)
    val frequentContactsLiveData = FrequentContactsLiveData(walletApplication, platformRepo, platformSyncService, viewModelScope)
    val blockchainStateData = blockchainState.load()

    private val contactRequestLiveData = MutableLiveData<Pair<String, KeyParameter?>>()

    // Job instance (https://stackoverflow.com/questions/57723714/how-to-cancel-a-running-livedata-coroutine-block/57726583#57726583)
    private var getUsernameJob = Job()
    private var searchUsernamesJob = Job()
    private var searchContactsJob = Job()
    private var contactRequestJob = Job()
    private var getContactJob = Job()

    var createUsernameArgs :CreateUsernameArgs? = null

    val recentlyModifiedContactsLiveData = MutableLiveData<HashSet<String>>()

    private var timerUsernameSearch: AnalyticsTimer? = null

    suspend fun isDashPayInfoShown(): Boolean =
        dashPayConfig.get(DashPayConfig.HAS_DASH_PAY_INFO_SCREEN_BEEN_SHOWN) ?: false

    suspend fun setIsDashPayInfoShown(isShown: Boolean) {
        dashPayConfig.set(DashPayConfig.HAS_DASH_PAY_INFO_SCREEN_BEEN_SHOWN, isShown)
    }
    fun startUsernameSearchTimer() {
        timerUsernameSearch = AnalyticsTimer(analytics, log, AnalyticsConstants.Process.PROCESS_USERNAME_SEARCH_UI)
    }

    fun reportUsernameSearchTime(resultSize: Int, searchTextSize: Int) {
        timerUsernameSearch?.logTiming(
            mapOf(
                AnalyticsConstants.Parameter.ARG1 to resultSize,
                AnalyticsConstants.Parameter.ARG2 to searchTextSize
            )
        )
    }
    val getUsernameLiveData = Transformations.switchMap(usernameLiveData) { username ->
        getUsernameJob.cancel()
        getUsernameJob = Job()
        liveData(context = getUsernameJob + Dispatchers.IO) {
            if (username != null) {
                emit(Resource.loading(null))
                emit(platformRepo.getUsername(username))
            } else {
                emit(Resource.canceled(null))
            }
        }
    }

    fun searchUsername(username: String?) {
        usernameLiveData.value = username
    }

    override fun onCleared() {
        super.onCleared()
        getUsernameJob.cancel()
        searchUsernamesJob.cancel()
    }

    //
    // Search Usernames that start with "text".  Results are a list of documents for names
    // starting with text.  If no results are found then an empty list is returned.
    //
    val searchUsernamesLiveData = Transformations.switchMap(userSearchLiveData) { search: UserSearch ->
        searchUsernamesJob.cancel()
        searchUsernamesJob = Job()
        liveData(context = searchUsernamesJob + Dispatchers.IO) {
            emit(Resource.loading(null))
            try {
                val timerIsLock = AnalyticsTimer(analytics, log, AnalyticsConstants.Process.PROCESS_USERNAME_SEARCH_QUERY)
                var result = platformRepo.searchUsernames(search.text, false, search.limit)
                result = result.filter { !search.excludeIds.contains(it.dashPayProfile.userId) }
                if (result.isNotEmpty()) {
                    val limit = result.size.coerceAtMost(search.limit)
                    result = result.subList(0, limit)
                }
                emit(Resource.success(result))
                if (search.text.length >= 3) {
                    timerIsLock.logTiming(
                        mapOf(
                            AnalyticsConstants.Parameter.ARG1 to result.size,
                            AnalyticsConstants.Parameter.ARG2 to search.text.length
                        )
                    )
                }
            } catch (ex: Exception) {
                analytics.logError(ex, "Failed to search user")
                emit(Resource.error(formatExceptionMessage("search usernames", ex), null))
            }
        }
    }

    fun searchUsernames(text: String, limit: Int = 100, removeContacts: Boolean = false) {
        val excludeIds = arrayListOf<String>()
        if (removeContacts) {
            searchContactsLiveData.value?.data?.forEach { excludeIds.add(it.dashPayProfile.userId) }
        }
        userSearchLiveData.value = UserSearch(text, limit, excludeIds)
    }

    //
    // Search (established contacts) Usernames and Display Names that contain "text".
    //
    val searchContactsLiveData = Transformations.switchMap(contactsLiveData) { usernameSearch: UsernameSearch ->
        searchContactsJob.cancel()
        searchContactsJob = Job()
        liveData(context = searchContactsJob + Dispatchers.IO) {
            emit(Resource.loading(null))
            emit(platformRepo.searchContacts(usernameSearch.text, usernameSearch.orderBy))
        }
    }

    fun searchContacts(text: String, orderBy: UsernameSortOrderBy) {
        contactsLiveData.value = UsernameSearch(text, orderBy)
    }

    fun searchNotifications(text: String) {
        notificationsLiveData.query = text
    }

    fun usernameDoneAndDismiss() {
        viewModelScope.launch(Dispatchers.IO) {
            platformRepo.doneAndDismiss()
        }
    }

    fun updateDashPayState() {
        viewModelScope.launch(Dispatchers.IO) {
            platformSyncService.updateContactRequests()
        }
    }

    val sendContactRequestState = SendContactRequestOperation.allOperationsStatus(walletApplication)

    fun sendContactRequest(toUserId: String) {
        var recentlyModifiedContacts = recentlyModifiedContactsLiveData.value
        if (recentlyModifiedContacts == null) {
            recentlyModifiedContacts = hashSetOf(toUserId)
        } else {
            recentlyModifiedContacts.add(toUserId)
        }
        recentlyModifiedContactsLiveData.postValue(recentlyModifiedContacts!!)
        SendContactRequestOperation(walletApplication)
            .create(toUserId)
            .enqueue()
    }

    val getContactRequestLiveData = Transformations.switchMap(contactRequestLiveData) {
        liveData(context = contactRequestJob + Dispatchers.IO) {
            if (it.second != null) {
                emit(Resource.loading(null))
                try {
                    val result = platformBroadcastService.sendContactRequest(it.first, it.second!!)
                    emit(Resource.success(result))
                } catch (ex: Exception) {
                    emit(Resource.error(formatExceptionMessage("send contact request", ex), null))
                }
            } else {
                emit(Resource.error("Failed to decrypt keys", null))
            }
        }
    }

    val getContactLiveData = Transformations.switchMap(contactUserIdLiveData) { userId ->
        getContactJob.cancel()
        getContactJob = Job()
        liveData(context = getContactJob + Dispatchers.IO) {
            if (userId != null) {
                emit(Resource.loading(null))
                emit(Resource.success(platformRepo.getLocalUserDataByUserId(userId)))
            } else {
                emit(Resource.canceled(null))
            }
        }
    }

    fun getContact(userId: String?) {
        contactUserIdLiveData.value = userId
    }

    fun getLocalContactDataByUserId(userId: String) = liveData(Dispatchers.IO) {
        try {
            emit(Resource.success(platformRepo.getLocalUserDataByUserId(userId)))
        } catch (ex: Exception) {
            emit(Resource.error(ex, null))
        }
    }

    fun getLocalContactDataByUsername(username: String) = liveData(Dispatchers.IO) {
        try {
            emit(Resource.success(platformRepo.getLocalUserDataByUsername(username)))
        } catch (ex: Exception) {
            emit(Resource.error(ex, null))
        }
    }

    fun getFrequentContacts() {
        frequentContactsLiveData.getFrequentContacts()
    }

    fun logEvent(event: String) {
        analytics.logEvent(event, mapOf())
    }

    protected fun formatExceptionMessage(description: String, e: Exception): String {
        var msg = if (e.localizedMessage != null) {
            e.localizedMessage
        } else {
            e.message
        }
        if (msg == null) {
            msg = "Unknown error - ${e.javaClass.simpleName}"
        }
        log.error("$description: $msg", e)
        if (e is StatusRuntimeException) {
            log.error("---> ${e.trailers}")
        }
        e.printStackTrace()
        return msg
    }

    fun dismissUserAlert(alertId: Int) {
        viewModelScope.launch(Dispatchers.IO) {
            userAlert.dismiss(alertId)
            notificationsLiveData.onContactsUpdated()
        }
    }

    suspend fun getInviteHistory() = invitations.loadAll()

    fun contactRequestsTo(userId: String): LiveData<List<DashPayContactRequest>> =
        dashPayContactRequestDao.observeToOthers(userId).distinctUntilChanged().asLiveData()

    suspend fun getLastNotificationTime(): Long =
        dashPayConfig.get(DashPayConfig.LAST_SEEN_NOTIFICATION_TIME) ?: 0

    suspend fun setLastNotificationTime(time: Long) =
        dashPayConfig.set(DashPayConfig.LAST_SEEN_NOTIFICATION_TIME, time)


    private inner class UserSearch(
        val text: String,
        val limit: Int = 100,
        val excludeIds: ArrayList<String> = arrayListOf(),
    )
}<|MERGE_RESOLUTION|>--- conflicted
+++ resolved
@@ -76,11 +76,7 @@
     private val contactsLiveData = MutableLiveData<UsernameSearch>()
     private val contactUserIdLiveData = MutableLiveData<String?>()
 
-<<<<<<< HEAD
     val isVotingFlowEnabled: Boolean = true
-=======
-    val  isVotingFlowEnabled: Boolean = false
->>>>>>> 4698b512
 
     val notificationsLiveData = NotificationsLiveData(walletApplication, platformRepo, platformSyncService, viewModelScope, userAlertDao)
     val contactsUpdatedLiveData = ContactsUpdatedLiveData(walletApplication, platformSyncService)
@@ -323,7 +319,6 @@
     suspend fun setLastNotificationTime(time: Long) =
         dashPayConfig.set(DashPayConfig.LAST_SEEN_NOTIFICATION_TIME, time)
 
-
     private inner class UserSearch(
         val text: String,
         val limit: Int = 100,
