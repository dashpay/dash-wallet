--- conflicted
+++ resolved
@@ -45,10 +45,10 @@
         }
 
         @JvmStatic
-<<<<<<< HEAD
         fun display(avatarView: ImageView, avatarUrlStr: String, avatarHash: ByteArray?, username: String) {
-            val defaultAvatar: Drawable? = getDrawable(avatarView.context, username[0])
+            val fontSize = calcFontSize(avatarView)
             if (avatarUrlStr.isNotEmpty()) {
+                val defaultAvatar: Drawable? = getDrawable(avatarView.context, username[0], fontSize)
                 val avatarUrl = Uri.parse(avatarUrlStr)
                 val zoomRectF = ProfilePictureHelper.extractZoomedRect(avatarUrl)
                 val baseAvatarUrl = ProfilePictureHelper.removePicZoomParameter(avatarUrl)
@@ -67,32 +67,6 @@
                             }
                         })
                         .signature(ProfilePictureHelper.HashAndZoomSignature(avatarHash, zoomRectF))
-=======
-        fun display(avatarView: ImageView, avatarUrl: String, username: String) {
-            val fontSize = calcFontSize(avatarView)
-            if (avatarUrl.isNotEmpty()) {
-                val defaultAvatar: Drawable? = getDrawable(avatarView.context, username[0], fontSize)
-                Glide.with(avatarView.context.applicationContext)
-                        .load(removePicZoomParameter(avatarUrl))
-                        .override(Target.SIZE_ORIGINAL, Target.SIZE_ORIGINAL)
-                        .transform(ProfilePictureTransformation.create(avatarUrl))
-                        .placeholder(defaultAvatar)
-                        .transition(withCrossFade())
-                        .into(avatarView)
-            } else {
-                displayDefault(avatarView, username, fontSize)
-            }
-        }
-
-        @JvmStatic
-        fun display(avatarView: ImageView, avatarLocalUri: Uri, lastModified: Long, username: String) {
-            val fontSize = calcFontSize(avatarView)
-            if (avatarLocalUri.encodedPath!!.isNotEmpty()) {
-                val defaultAvatar: Drawable? = getDrawable(avatarView.context, username[0], fontSize)
-                Glide.with(avatarView.context.applicationContext)
-                        .load(avatarLocalUri)
-                        .signature(ObjectKey(lastModified))
->>>>>>> c3ecaa60
                         .override(Target.SIZE_ORIGINAL, Target.SIZE_ORIGINAL)
                         .transform(ProfilePictureTransformation.create(avatarUrlStr))
                         .placeholder(defaultAvatar)
@@ -112,8 +86,6 @@
             val defaultAvatar: Drawable? = getDrawable(avatarView.context, username[0], fontSize)
             avatarView.setImageDrawable(defaultAvatar)
         }
-<<<<<<< HEAD
-=======
 
         private const val FONT_SIZE_RATIO: Float = 30f / 64f
 
@@ -138,6 +110,5 @@
             }
             return newUriBuilder.build()
         }
->>>>>>> c3ecaa60
     }
 }