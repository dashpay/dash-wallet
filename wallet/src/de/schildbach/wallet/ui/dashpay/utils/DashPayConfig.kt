/*
 * Copyright 2023 Dash Core Group.
 *
 * This program is free software: you can redistribute it and/or modify
 * it under the terms of the GNU General Public License as published by
 * the Free Software Foundation, either version 3 of the License, or
 * (at your option) any later version.
 *
 * This program is distributed in the hope that it will be useful,
 * but WITHOUT ANY WARRANTY; without even the implied warranty of
 * MERCHANTABILITY or FITNESS FOR A PARTICULAR PURPOSE.  See the
 * GNU General Public License for more details.
 *
 * You should have received a copy of the GNU General Public License
 * along with this program.  If not, see <http://www.gnu.org/licenses/>.
 */

package de.schildbach.wallet.ui.dashpay.utils

import android.content.Context
import androidx.datastore.preferences.SharedPreferencesMigration
import androidx.datastore.preferences.core.booleanPreferencesKey
import androidx.datastore.preferences.core.intPreferencesKey
import androidx.datastore.preferences.core.longPreferencesKey
import androidx.datastore.preferences.core.stringPreferencesKey
<<<<<<< HEAD
import de.schildbach.wallet.ui.more.TxMetadataSaveFrequency
import kotlinx.coroutines.Dispatchers
import kotlinx.coroutines.flow.Flow
import kotlinx.coroutines.flow.map
import kotlinx.coroutines.withContext
=======
import androidx.datastore.preferences.core.stringSetPreferencesKey
>>>>>>> 2f930cbe
import org.dash.wallet.common.WalletDataProvider
import org.dash.wallet.common.data.BaseConfig
import org.dash.wallet.common.util.security.EncryptionProvider
import javax.inject.Inject
import javax.inject.Singleton

data class TransactionMetadataSettings(
    /** not saved to the data store */
    val savePastTxToNetwork: Boolean = false,
    /** save future transactions */
    val saveToNetwork: Boolean = false,
    val saveFrequency: TxMetadataSaveFrequency = TxMetadataSaveFrequency.defaultOption,
    val savePaymentCategory: Boolean = true,
    val saveTaxCategory: Boolean = true,
    val saveExchangeRates: Boolean = true,
    val savePrivateMemos: Boolean = true,
    val saveGiftcardInfo: Boolean = true,
    val saveAfterTimestamp: Long = System.currentTimeMillis(),
    /* not saved to the data store */
    val modified: Boolean = false
) {
    fun shouldSavePaymentCategory(saveAll: Boolean) = saveAll || savePaymentCategory
    fun shouldSaveTaxCategory(saveAll: Boolean) = saveAll || saveTaxCategory
    fun shouldSaveExchangeRates(saveAll: Boolean) = saveAll || saveExchangeRates
    fun shouldSavePrivateMemos(saveAll: Boolean) = saveAll || savePrivateMemos
    fun shouldSaveGiftcardInfo(saveAll: Boolean) = saveAll || saveGiftcardInfo

    /** determine if relavant changes have been made */
    fun isEqual(other: TransactionMetadataSettings?): Boolean {
        return other != null && other.savePastTxToNetwork == this.savePastTxToNetwork &&
            other.saveToNetwork == this.saveToNetwork &&
            other.saveFrequency == this.saveFrequency &&
            other.savePaymentCategory == this.savePaymentCategory &&
            other.saveExchangeRates == this.saveExchangeRates &&
            other.saveTaxCategory == this.saveTaxCategory &&
            other.savePrivateMemos == this.savePrivateMemos &&
            other.saveGiftcardInfo == this.saveGiftcardInfo
    }

    /** returns true if saveToNetwork is false or saveToNetwork is true while one of the categories is selection */
    fun isValid() = !saveToNetwork || (saveTaxCategory || savePaymentCategory ||
            saveGiftcardInfo || saveExchangeRates || savePrivateMemos)
}

@Singleton
open class DashPayConfig @Inject constructor(
    context: Context,
    walletDataProvider: WalletDataProvider,
    encryptionProvider: EncryptionProvider? = null
): BaseConfig(
    context,
    PREFERENCES_NAME,
    walletDataProvider,
    encryptionProvider,
    migrations = listOf(
        SharedPreferencesMigration(
            context = context,
            sharedPreferencesName = context.packageName + "_preferences",
            keysToMigrate = setOf(
                LAST_SEEN_NOTIFICATION_TIME.name
            )
        )
    )
) {
    companion object {
        const val DISABLE_NOTIFICATIONS: Long = -1

        const val PREFERENCES_NAME = "dashpay"
        val LAST_SEEN_NOTIFICATION_TIME = longPreferencesKey("last_seen_notification_time")
        val LAST_METADATA_PUSH = longPreferencesKey("last_metadata_push")
        val HAS_DASH_PAY_INFO_SCREEN_BEEN_SHOWN = booleanPreferencesKey("has_dash_pay_info_screen_been_shown")
        val VOTING_INFO_SHOWN = booleanPreferencesKey("voting_info_shown")
        val MIX_DASH_SHOWN = booleanPreferencesKey("mix_dash_shown")
        val KEYS_DONT_ASK_AGAIN = booleanPreferencesKey("dont_ask_again_for_keys")
        val FIRST_TIME_VOTING = booleanPreferencesKey("first_time_voting")
        val CREDIT_INFO_SHOWN = booleanPreferencesKey("credit_info_shown")
        val TOPUP_COUNTER = intPreferencesKey("topup_counter")
        val USERNAME_VOTE_COUNTER = intPreferencesKey("username_vote_counter")
        val GOOGLE_DRIVE_ACCESS_TOKEN = stringPreferencesKey("google_drive_access_token")
<<<<<<< HEAD
        // transaction metadata settings
        val TRANSACTION_METADATA_FEATURE_INSTALLED = longPreferencesKey("transaction_metadata_feature_installed")
        val TRANSACTION_METADATA_INFO_SHOWN = booleanPreferencesKey("transaction_metadata_info_shown")
        val TRANSACTION_METADATA_SAVE_TO_NETWORK = booleanPreferencesKey("transaction_metadata_save_to_network")
        val TRANSACTION_METADATA_SAVE_FREQUENCY = stringPreferencesKey("transaction_metadata_save_frequency")
        val TRANSACTION_METADATA_SAVE_PAYMENT_CATEGORY = booleanPreferencesKey("transaction_metadata_save_payment_category")
        val TRANSACTION_METADATA_SAVE_TAX_CATEGORY = booleanPreferencesKey("transaction_metadata_save_tax_category")
        val TRANSACTION_METADATA_SAVE_EXCHANGE = booleanPreferencesKey("transaction_metadata_save_exchange_rates")
        val TRANSACTION_METADATA_SAVE_MEMOS = booleanPreferencesKey("transaction_metadata_save_memos")
        val TRANSACTION_METADATA_SAVE_GIFT_CARD_INFO = booleanPreferencesKey("transaction_metadata_save_gift_card_info")
        val TRANSACTION_METADATA_SAVE_AFTER = longPreferencesKey("transaction_metadata_save_after")
        val TRANSACTION_METADATA_SAVE_ON_RESET = booleanPreferencesKey("transaction_metadata_save_on_reset")
        val TRANSACTION_METADATA_LAST_SAVE_WORK_ID = stringPreferencesKey("transaction_metadata_last_save_work_id")
        val TRANSACTION_METADATA_LAST_PAST_SAVE = longPreferencesKey("transaction_metadata_last_save_work_timestamp")
=======
        val FREQUENT_CONTACTS = stringSetPreferencesKey("frequent_contacts")
>>>>>>> 2f930cbe
    }

    open suspend fun areNotificationsDisabled(): Boolean {
        return (get(LAST_SEEN_NOTIFICATION_TIME) ?: 0) == DISABLE_NOTIFICATIONS
    }

    open suspend fun disableNotifications() {
        set(LAST_SEEN_NOTIFICATION_TIME, DISABLE_NOTIFICATIONS)
    }

    suspend fun getTopupCounter(): Int {
        val counter = get(TOPUP_COUNTER) ?: 1
        set(TOPUP_COUNTER, counter + 1)
        return counter
    }

    suspend fun getUsernameVoteCounter(): Int {
        val counter = (get(USERNAME_VOTE_COUNTER) ?: 0) + 1
        set(USERNAME_VOTE_COUNTER, counter)
        return counter
    }

    /**
     * Securely stores the Google Drive access token
     */
    suspend fun setGoogleDriveAccessToken(accessToken: String) {
        setSecuredData(GOOGLE_DRIVE_ACCESS_TOKEN, accessToken)
    }

    /**
     * Retrieves the securely stored Google Drive access token
     * @return The access token or null if not found
     */
    suspend fun getGoogleDriveAccessToken(): String? {
        return getSecuredData(GOOGLE_DRIVE_ACCESS_TOKEN)
    }

    suspend fun isTransactionMetadataInfoShown(): Boolean {
        return get(TRANSACTION_METADATA_INFO_SHOWN) ?: false
    }

    suspend fun setTransactionMetadataInfoShown() {
        return set(TRANSACTION_METADATA_INFO_SHOWN, true)
    }

    suspend fun isSavingTransactionMetadata(): Boolean {
        return get(TRANSACTION_METADATA_SAVE_TO_NETWORK) ?: false
    }

    private val transactionMetadataSettings: Flow<TransactionMetadataSettings> = data
        .map { prefs ->
            TransactionMetadataSettings(
                saveToNetwork = prefs[TRANSACTION_METADATA_SAVE_TO_NETWORK] ?: false,
                saveFrequency = TxMetadataSaveFrequency.valueOf(prefs[TRANSACTION_METADATA_SAVE_FREQUENCY] ?: TxMetadataSaveFrequency.defaultOption.name),
                savePaymentCategory = prefs[TRANSACTION_METADATA_SAVE_PAYMENT_CATEGORY] ?: false,
                saveTaxCategory = prefs[TRANSACTION_METADATA_SAVE_TAX_CATEGORY] ?: false,
                saveExchangeRates = prefs[TRANSACTION_METADATA_SAVE_EXCHANGE] ?: false,
                savePrivateMemos = prefs[TRANSACTION_METADATA_SAVE_MEMOS] ?: false,
                saveGiftcardInfo = prefs[TRANSACTION_METADATA_SAVE_GIFT_CARD_INFO] ?: false
            )
        }

    fun observeTransactionMetadataSettings() = transactionMetadataSettings

    suspend fun getTransactionMetadataSettings(): TransactionMetadataSettings = withContext(Dispatchers.IO) {
        TransactionMetadataSettings(
            saveToNetwork = get(TRANSACTION_METADATA_SAVE_TO_NETWORK) ?: false,
            saveFrequency = TxMetadataSaveFrequency.valueOf(
                get(TRANSACTION_METADATA_SAVE_FREQUENCY) ?: TxMetadataSaveFrequency.defaultOption.name
            ),
            savePaymentCategory = get(TRANSACTION_METADATA_SAVE_PAYMENT_CATEGORY) ?: false,
            saveTaxCategory = get(TRANSACTION_METADATA_SAVE_TAX_CATEGORY) ?: false,
            saveExchangeRates = get(TRANSACTION_METADATA_SAVE_EXCHANGE) ?: false,
            savePrivateMemos = get(TRANSACTION_METADATA_SAVE_MEMOS) ?: false,
            saveGiftcardInfo = get(TRANSACTION_METADATA_SAVE_GIFT_CARD_INFO) ?: false,
            saveAfterTimestamp = get(TRANSACTION_METADATA_SAVE_AFTER) ?: Long.MAX_VALUE
        )
    }

    suspend fun setTransactionMetadataSettings(settings: TransactionMetadataSettings) {
        set(TRANSACTION_METADATA_SAVE_TO_NETWORK, settings.saveToNetwork)
        set(TRANSACTION_METADATA_SAVE_FREQUENCY, settings.saveFrequency.name)
        set(TRANSACTION_METADATA_SAVE_PAYMENT_CATEGORY, settings.savePaymentCategory)
        set(TRANSACTION_METADATA_SAVE_TAX_CATEGORY, settings.saveTaxCategory)
        set(TRANSACTION_METADATA_SAVE_EXCHANGE, settings.saveExchangeRates)
        set(TRANSACTION_METADATA_SAVE_MEMOS, settings.savePrivateMemos)
        set(TRANSACTION_METADATA_SAVE_GIFT_CARD_INFO, settings.saveGiftcardInfo)
    }

    suspend fun shouldSaveOnReset(): Boolean = get(TRANSACTION_METADATA_SAVE_ON_RESET) == true

    suspend fun isSavingToNetwork(): Boolean = get(TRANSACTION_METADATA_SAVE_TO_NETWORK) ?: false

    suspend fun getSaveAfterTimestamp(): Long = get(TRANSACTION_METADATA_SAVE_AFTER) ?: 0L

    suspend fun getMetadataFeatureInstalled(): Long {
        val installedDate = get(TRANSACTION_METADATA_FEATURE_INSTALLED) ?: 0
        if (installedDate == 0L) {
            set(TRANSACTION_METADATA_FEATURE_INSTALLED, System.currentTimeMillis())
        }
        return installedDate
    }
}<|MERGE_RESOLUTION|>--- conflicted
+++ resolved
@@ -23,15 +23,12 @@
 import androidx.datastore.preferences.core.intPreferencesKey
 import androidx.datastore.preferences.core.longPreferencesKey
 import androidx.datastore.preferences.core.stringPreferencesKey
-<<<<<<< HEAD
+import androidx.datastore.preferences.core.stringSetPreferencesKey
 import de.schildbach.wallet.ui.more.TxMetadataSaveFrequency
 import kotlinx.coroutines.Dispatchers
 import kotlinx.coroutines.flow.Flow
 import kotlinx.coroutines.flow.map
 import kotlinx.coroutines.withContext
-=======
-import androidx.datastore.preferences.core.stringSetPreferencesKey
->>>>>>> 2f930cbe
 import org.dash.wallet.common.WalletDataProvider
 import org.dash.wallet.common.data.BaseConfig
 import org.dash.wallet.common.util.security.EncryptionProvider
@@ -111,7 +108,7 @@
         val TOPUP_COUNTER = intPreferencesKey("topup_counter")
         val USERNAME_VOTE_COUNTER = intPreferencesKey("username_vote_counter")
         val GOOGLE_DRIVE_ACCESS_TOKEN = stringPreferencesKey("google_drive_access_token")
-<<<<<<< HEAD
+        val FREQUENT_CONTACTS = stringSetPreferencesKey("frequent_contacts")
         // transaction metadata settings
         val TRANSACTION_METADATA_FEATURE_INSTALLED = longPreferencesKey("transaction_metadata_feature_installed")
         val TRANSACTION_METADATA_INFO_SHOWN = booleanPreferencesKey("transaction_metadata_info_shown")
@@ -126,9 +123,6 @@
         val TRANSACTION_METADATA_SAVE_ON_RESET = booleanPreferencesKey("transaction_metadata_save_on_reset")
         val TRANSACTION_METADATA_LAST_SAVE_WORK_ID = stringPreferencesKey("transaction_metadata_last_save_work_id")
         val TRANSACTION_METADATA_LAST_PAST_SAVE = longPreferencesKey("transaction_metadata_last_save_work_timestamp")
-=======
-        val FREQUENT_CONTACTS = stringSetPreferencesKey("frequent_contacts")
->>>>>>> 2f930cbe
     }
 
     open suspend fun areNotificationsDisabled(): Boolean {
