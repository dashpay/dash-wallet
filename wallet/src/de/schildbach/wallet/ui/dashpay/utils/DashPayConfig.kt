/*
 * Copyright 2023 Dash Core Group.
 *
 * This program is free software: you can redistribute it and/or modify
 * it under the terms of the GNU General Public License as published by
 * the Free Software Foundation, either version 3 of the License, or
 * (at your option) any later version.
 *
 * This program is distributed in the hope that it will be useful,
 * but WITHOUT ANY WARRANTY; without even the implied warranty of
 * MERCHANTABILITY or FITNESS FOR A PARTICULAR PURPOSE.  See the
 * GNU General Public License for more details.
 *
 * You should have received a copy of the GNU General Public License
 * along with this program.  If not, see <http://www.gnu.org/licenses/>.
 */

package de.schildbach.wallet.ui.dashpay.utils

import android.content.Context
import androidx.datastore.preferences.SharedPreferencesMigration
import androidx.datastore.preferences.core.booleanPreferencesKey
import androidx.datastore.preferences.core.intPreferencesKey
import androidx.datastore.preferences.core.longPreferencesKey
import androidx.datastore.preferences.core.stringPreferencesKey
import androidx.datastore.preferences.core.stringSetPreferencesKey
import de.schildbach.wallet.ui.more.TxMetadataSaveFrequency
import kotlinx.coroutines.Dispatchers
import kotlinx.coroutines.flow.Flow
import kotlinx.coroutines.flow.map
import kotlinx.coroutines.withContext
import org.dash.wallet.common.WalletDataProvider
import org.dash.wallet.common.data.BaseConfig
import org.dash.wallet.common.util.security.EncryptionProvider
import javax.inject.Inject
import javax.inject.Singleton

data class TransactionMetadataSettings(
    /** not saved to the data store */
    val savePastTxToNetwork: Boolean = false,
    /** save future transactions */
    val saveToNetwork: Boolean = false,
    val saveFrequency: TxMetadataSaveFrequency = TxMetadataSaveFrequency.defaultOption,
    val savePaymentCategory: Boolean = true,
    val saveTaxCategory: Boolean = true,
    val saveExchangeRates: Boolean = true,
    val savePrivateMemos: Boolean = true,
    val saveGiftcardInfo: Boolean = true,
    val saveAfterTimestamp: Long = System.currentTimeMillis(),
    /* not saved to the data store */
    val modified: Boolean = false
) {
    fun shouldSavePaymentCategory(saveAll: Boolean) = saveAll || savePaymentCategory
    fun shouldSaveTaxCategory(saveAll: Boolean) = saveAll || saveTaxCategory
    fun shouldSaveExchangeRates(saveAll: Boolean) = saveAll || saveExchangeRates
    fun shouldSavePrivateMemos(saveAll: Boolean) = saveAll || savePrivateMemos
    fun shouldSaveGiftcardInfo(saveAll: Boolean) = saveAll || saveGiftcardInfo

    /** determine if relavant changes have been made */
    fun isEqual(other: TransactionMetadataSettings?): Boolean {
        return other != null && other.savePastTxToNetwork == this.savePastTxToNetwork &&
            other.saveToNetwork == this.saveToNetwork &&
            other.saveFrequency == this.saveFrequency &&
            other.savePaymentCategory == this.savePaymentCategory &&
            other.saveExchangeRates == this.saveExchangeRates &&
            other.saveTaxCategory == this.saveTaxCategory &&
            other.savePrivateMemos == this.savePrivateMemos &&
            other.saveGiftcardInfo == this.saveGiftcardInfo
    }

    /** returns true if saveToNetwork is false or saveToNetwork is true while one of the categories is selection */
    fun isValid() = !saveToNetwork || (saveTaxCategory || savePaymentCategory ||
            saveGiftcardInfo || saveExchangeRates || savePrivateMemos)
}

@Singleton
open class DashPayConfig @Inject constructor(
    context: Context,
    walletDataProvider: WalletDataProvider,
    encryptionProvider: EncryptionProvider? = null
): BaseConfig(
    context,
    PREFERENCES_NAME,
    walletDataProvider,
    encryptionProvider,
    migrations = listOf(
        SharedPreferencesMigration(
            context = context,
            sharedPreferencesName = context.packageName + "_preferences",
            keysToMigrate = setOf(
                LAST_SEEN_NOTIFICATION_TIME.name
            )
        )
    )
) {
    companion object {
        const val DISABLE_NOTIFICATIONS: Long = -1

        const val PREFERENCES_NAME = "dashpay"
        val LAST_SEEN_NOTIFICATION_TIME = longPreferencesKey("last_seen_notification_time")
        val LAST_METADATA_PUSH = longPreferencesKey("last_metadata_push")
        val HAS_DASH_PAY_INFO_SCREEN_BEEN_SHOWN = booleanPreferencesKey("has_dash_pay_info_screen_been_shown")
        val VOTING_INFO_SHOWN = booleanPreferencesKey("voting_info_shown")
        val MIX_DASH_SHOWN = booleanPreferencesKey("mix_dash_shown")
        val KEYS_DONT_ASK_AGAIN = booleanPreferencesKey("dont_ask_again_for_keys")
        val FIRST_TIME_VOTING = booleanPreferencesKey("first_time_voting")
        val CREDIT_INFO_SHOWN = booleanPreferencesKey("credit_info_shown")
        val TOPUP_COUNTER = intPreferencesKey("topup_counter")
        val USERNAME_VOTE_COUNTER = intPreferencesKey("username_vote_counter")
        val GOOGLE_DRIVE_ACCESS_TOKEN = stringPreferencesKey("google_drive_access_token")
        val FREQUENT_CONTACTS = stringSetPreferencesKey("frequent_contacts")
<<<<<<< HEAD
        val INVITATION_LINK = stringPreferencesKey("invitation_link")
        val INVITATION_FROM_ONBOARDING = booleanPreferencesKey("invitation_link_from_onboarding")
=======
        // transaction metadata settings
        val TRANSACTION_METADATA_FEATURE_INSTALLED = longPreferencesKey("transaction_metadata_feature_installed")
        val TRANSACTION_METADATA_INFO_SHOWN = booleanPreferencesKey("transaction_metadata_info_shown")
        val TRANSACTION_METADATA_SAVE_TO_NETWORK = booleanPreferencesKey("transaction_metadata_save_to_network")
        val TRANSACTION_METADATA_SAVE_FREQUENCY = stringPreferencesKey("transaction_metadata_save_frequency")
        val TRANSACTION_METADATA_SAVE_PAYMENT_CATEGORY = booleanPreferencesKey("transaction_metadata_save_payment_category")
        val TRANSACTION_METADATA_SAVE_TAX_CATEGORY = booleanPreferencesKey("transaction_metadata_save_tax_category")
        val TRANSACTION_METADATA_SAVE_EXCHANGE = booleanPreferencesKey("transaction_metadata_save_exchange_rates")
        val TRANSACTION_METADATA_SAVE_MEMOS = booleanPreferencesKey("transaction_metadata_save_memos")
        val TRANSACTION_METADATA_SAVE_GIFT_CARD_INFO = booleanPreferencesKey("transaction_metadata_save_gift_card_info")
        val TRANSACTION_METADATA_SAVE_AFTER = longPreferencesKey("transaction_metadata_save_after")
        val TRANSACTION_METADATA_SAVE_ON_RESET = booleanPreferencesKey("transaction_metadata_save_on_reset")
        val TRANSACTION_METADATA_LAST_SAVE_WORK_ID = stringPreferencesKey("transaction_metadata_last_save_work_id")
        val TRANSACTION_METADATA_LAST_PAST_SAVE = longPreferencesKey("transaction_metadata_last_save_work_timestamp")
>>>>>>> 56c8d22b
    }

    open suspend fun areNotificationsDisabled(): Boolean {
        return (get(LAST_SEEN_NOTIFICATION_TIME) ?: 0) == DISABLE_NOTIFICATIONS
    }

    open suspend fun disableNotifications() {
        set(LAST_SEEN_NOTIFICATION_TIME, DISABLE_NOTIFICATIONS)
    }

    suspend fun getTopupCounter(): Int {
        val counter = get(TOPUP_COUNTER) ?: 1
        set(TOPUP_COUNTER, counter + 1)
        return counter
    }

    suspend fun getUsernameVoteCounter(): Int {
        val counter = (get(USERNAME_VOTE_COUNTER) ?: 0) + 1
        set(USERNAME_VOTE_COUNTER, counter)
        return counter
    }

    /**
     * Securely stores the Google Drive access token
     */
    suspend fun setGoogleDriveAccessToken(accessToken: String) {
        setSecuredData(GOOGLE_DRIVE_ACCESS_TOKEN, accessToken)
    }

    /**
     * Retrieves the securely stored Google Drive access token
     * @return The access token or null if not found
     */
    suspend fun getGoogleDriveAccessToken(): String? {
        return getSecuredData(GOOGLE_DRIVE_ACCESS_TOKEN)
    }

    suspend fun isTransactionMetadataInfoShown(): Boolean {
        return get(TRANSACTION_METADATA_INFO_SHOWN) ?: false
    }

    suspend fun setTransactionMetadataInfoShown() {
        return set(TRANSACTION_METADATA_INFO_SHOWN, true)
    }

    suspend fun isSavingTransactionMetadata(): Boolean {
        return get(TRANSACTION_METADATA_SAVE_TO_NETWORK) ?: false
    }

    private val transactionMetadataSettings: Flow<TransactionMetadataSettings> = data
        .map { prefs ->
            TransactionMetadataSettings(
                saveToNetwork = prefs[TRANSACTION_METADATA_SAVE_TO_NETWORK] ?: false,
                saveFrequency = TxMetadataSaveFrequency.valueOf(prefs[TRANSACTION_METADATA_SAVE_FREQUENCY] ?: TxMetadataSaveFrequency.defaultOption.name),
                savePaymentCategory = prefs[TRANSACTION_METADATA_SAVE_PAYMENT_CATEGORY] ?: false,
                saveTaxCategory = prefs[TRANSACTION_METADATA_SAVE_TAX_CATEGORY] ?: false,
                saveExchangeRates = prefs[TRANSACTION_METADATA_SAVE_EXCHANGE] ?: false,
                savePrivateMemos = prefs[TRANSACTION_METADATA_SAVE_MEMOS] ?: false,
                saveGiftcardInfo = prefs[TRANSACTION_METADATA_SAVE_GIFT_CARD_INFO] ?: false
            )
        }

    fun observeTransactionMetadataSettings() = transactionMetadataSettings

    suspend fun getTransactionMetadataSettings(): TransactionMetadataSettings = withContext(Dispatchers.IO) {
        TransactionMetadataSettings(
            saveToNetwork = get(TRANSACTION_METADATA_SAVE_TO_NETWORK) ?: false,
            saveFrequency = TxMetadataSaveFrequency.valueOf(
                get(TRANSACTION_METADATA_SAVE_FREQUENCY) ?: TxMetadataSaveFrequency.defaultOption.name
            ),
            savePaymentCategory = get(TRANSACTION_METADATA_SAVE_PAYMENT_CATEGORY) ?: false,
            saveTaxCategory = get(TRANSACTION_METADATA_SAVE_TAX_CATEGORY) ?: false,
            saveExchangeRates = get(TRANSACTION_METADATA_SAVE_EXCHANGE) ?: false,
            savePrivateMemos = get(TRANSACTION_METADATA_SAVE_MEMOS) ?: false,
            saveGiftcardInfo = get(TRANSACTION_METADATA_SAVE_GIFT_CARD_INFO) ?: false,
            saveAfterTimestamp = get(TRANSACTION_METADATA_SAVE_AFTER) ?: Long.MAX_VALUE
        )
    }

    suspend fun setTransactionMetadataSettings(settings: TransactionMetadataSettings) {
        set(TRANSACTION_METADATA_SAVE_TO_NETWORK, settings.saveToNetwork)
        set(TRANSACTION_METADATA_SAVE_FREQUENCY, settings.saveFrequency.name)
        set(TRANSACTION_METADATA_SAVE_PAYMENT_CATEGORY, settings.savePaymentCategory)
        set(TRANSACTION_METADATA_SAVE_TAX_CATEGORY, settings.saveTaxCategory)
        set(TRANSACTION_METADATA_SAVE_EXCHANGE, settings.saveExchangeRates)
        set(TRANSACTION_METADATA_SAVE_MEMOS, settings.savePrivateMemos)
        set(TRANSACTION_METADATA_SAVE_GIFT_CARD_INFO, settings.saveGiftcardInfo)
    }

    suspend fun shouldSaveOnReset(): Boolean = get(TRANSACTION_METADATA_SAVE_ON_RESET) == true

    suspend fun isSavingToNetwork(): Boolean = get(TRANSACTION_METADATA_SAVE_TO_NETWORK) ?: false

    suspend fun getSaveAfterTimestamp(): Long = get(TRANSACTION_METADATA_SAVE_AFTER) ?: 0L

    suspend fun getMetadataFeatureInstalled(): Long {
        val installedDate = get(TRANSACTION_METADATA_FEATURE_INSTALLED) ?: 0
        if (installedDate == 0L) {
            set(TRANSACTION_METADATA_FEATURE_INSTALLED, System.currentTimeMillis())
        }
        return installedDate
    }
}<|MERGE_RESOLUTION|>--- conflicted
+++ resolved
@@ -109,10 +109,6 @@
         val USERNAME_VOTE_COUNTER = intPreferencesKey("username_vote_counter")
         val GOOGLE_DRIVE_ACCESS_TOKEN = stringPreferencesKey("google_drive_access_token")
         val FREQUENT_CONTACTS = stringSetPreferencesKey("frequent_contacts")
-<<<<<<< HEAD
-        val INVITATION_LINK = stringPreferencesKey("invitation_link")
-        val INVITATION_FROM_ONBOARDING = booleanPreferencesKey("invitation_link_from_onboarding")
-=======
         // transaction metadata settings
         val TRANSACTION_METADATA_FEATURE_INSTALLED = longPreferencesKey("transaction_metadata_feature_installed")
         val TRANSACTION_METADATA_INFO_SHOWN = booleanPreferencesKey("transaction_metadata_info_shown")
@@ -127,7 +123,8 @@
         val TRANSACTION_METADATA_SAVE_ON_RESET = booleanPreferencesKey("transaction_metadata_save_on_reset")
         val TRANSACTION_METADATA_LAST_SAVE_WORK_ID = stringPreferencesKey("transaction_metadata_last_save_work_id")
         val TRANSACTION_METADATA_LAST_PAST_SAVE = longPreferencesKey("transaction_metadata_last_save_work_timestamp")
->>>>>>> 56c8d22b
+        val INVITATION_LINK = stringPreferencesKey("invitation_link")
+        val INVITATION_FROM_ONBOARDING = booleanPreferencesKey("invitation_link_from_onboarding")
     }
 
     open suspend fun areNotificationsDisabled(): Boolean {
