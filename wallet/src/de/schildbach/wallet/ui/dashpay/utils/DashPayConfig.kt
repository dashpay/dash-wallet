/*
 * Copyright 2023 Dash Core Group.
 *
 * This program is free software: you can redistribute it and/or modify
 * it under the terms of the GNU General Public License as published by
 * the Free Software Foundation, either version 3 of the License, or
 * (at your option) any later version.
 *
 * This program is distributed in the hope that it will be useful,
 * but WITHOUT ANY WARRANTY; without even the implied warranty of
 * MERCHANTABILITY or FITNESS FOR A PARTICULAR PURPOSE.  See the
 * GNU General Public License for more details.
 *
 * You should have received a copy of the GNU General Public License
 * along with this program.  If not, see <http://www.gnu.org/licenses/>.
 */

package de.schildbach.wallet.ui.dashpay.utils

import android.content.Context
import androidx.datastore.preferences.SharedPreferencesMigration
import androidx.datastore.preferences.core.booleanPreferencesKey
import androidx.datastore.preferences.core.intPreferencesKey
import androidx.datastore.preferences.core.longPreferencesKey
import androidx.datastore.preferences.core.stringPreferencesKey
import androidx.datastore.preferences.core.stringSetPreferencesKey
import org.dash.wallet.common.WalletDataProvider
import org.dash.wallet.common.data.BaseConfig
import org.dash.wallet.common.util.security.EncryptionProvider
import javax.inject.Inject
import javax.inject.Singleton

@Singleton
open class DashPayConfig @Inject constructor(
    context: Context,
    walletDataProvider: WalletDataProvider,
    encryptionProvider: EncryptionProvider? = null
): BaseConfig(
    context,
    PREFERENCES_NAME,
    walletDataProvider,
    encryptionProvider,
    migrations = listOf(
        SharedPreferencesMigration(
            context = context,
            sharedPreferencesName = context.packageName + "_preferences",
            keysToMigrate = setOf(
                LAST_SEEN_NOTIFICATION_TIME.name
            )
        )
    )
) {
    companion object {
        const val DISABLE_NOTIFICATIONS: Long = -1

        const val PREFERENCES_NAME = "dashpay"
        val LAST_SEEN_NOTIFICATION_TIME = longPreferencesKey("last_seen_notification_time")
        val LAST_METADATA_PUSH = longPreferencesKey("last_metadata_push")
        val HAS_DASH_PAY_INFO_SCREEN_BEEN_SHOWN = booleanPreferencesKey("has_dash_pay_info_screen_been_shown")
        val VOTING_INFO_SHOWN = booleanPreferencesKey("voting_info_shown")
        val MIX_DASH_SHOWN = booleanPreferencesKey("mix_dash_shown")
        val KEYS_DONT_ASK_AGAIN = booleanPreferencesKey("dont_ask_again_for_keys")
        val FIRST_TIME_VOTING = booleanPreferencesKey("first_time_voting")
        val CREDIT_INFO_SHOWN = booleanPreferencesKey("credit_info_shown")
        val TOPUP_COUNTER = intPreferencesKey("topup_counter")
        val USERNAME_VOTE_COUNTER = intPreferencesKey("username_vote_counter")
        val GOOGLE_DRIVE_ACCESS_TOKEN = stringPreferencesKey("google_drive_access_token")
<<<<<<< HEAD
        val INVITATION_LINK = stringPreferencesKey("invitation_link")
        val INVITATION_FROM_ONBOARDING = booleanPreferencesKey("invitation_link_from_onboarding")
=======
        val FREQUENT_CONTACTS = stringSetPreferencesKey("frequent_contacts")
>>>>>>> a87db82e
    }

    open suspend fun areNotificationsDisabled(): Boolean {
        return (get(LAST_SEEN_NOTIFICATION_TIME) ?: 0) == DISABLE_NOTIFICATIONS
    }

    open suspend fun disableNotifications() {
        set(LAST_SEEN_NOTIFICATION_TIME, DISABLE_NOTIFICATIONS)
    }

    suspend fun getTopupCounter(): Int {
        val counter = get(TOPUP_COUNTER) ?: 1
        set(TOPUP_COUNTER, counter + 1)
        return counter
    }
    
    suspend fun getUsernameVoteCounter(): Int {
        val counter = (get(USERNAME_VOTE_COUNTER) ?: 0) + 1
        set(USERNAME_VOTE_COUNTER, counter)
        return counter
    }
    
    /**
     * Securely stores the Google Drive access token
     */
    suspend fun setGoogleDriveAccessToken(accessToken: String) {
        setSecuredData(GOOGLE_DRIVE_ACCESS_TOKEN, accessToken)
    }
    
    /**
     * Retrieves the securely stored Google Drive access token
     * @return The access token or null if not found
     */
    suspend fun getGoogleDriveAccessToken(): String? {
        return getSecuredData(GOOGLE_DRIVE_ACCESS_TOKEN)
    }
}<|MERGE_RESOLUTION|>--- conflicted
+++ resolved
@@ -65,12 +65,9 @@
         val TOPUP_COUNTER = intPreferencesKey("topup_counter")
         val USERNAME_VOTE_COUNTER = intPreferencesKey("username_vote_counter")
         val GOOGLE_DRIVE_ACCESS_TOKEN = stringPreferencesKey("google_drive_access_token")
-<<<<<<< HEAD
+        val FREQUENT_CONTACTS = stringSetPreferencesKey("frequent_contacts")
         val INVITATION_LINK = stringPreferencesKey("invitation_link")
         val INVITATION_FROM_ONBOARDING = booleanPreferencesKey("invitation_link_from_onboarding")
-=======
-        val FREQUENT_CONTACTS = stringSetPreferencesKey("frequent_contacts")
->>>>>>> a87db82e
     }
 
     open suspend fun areNotificationsDisabled(): Boolean {
