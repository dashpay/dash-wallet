/*
 * Copyright 2023 Dash Core Group.
 *
 * This program is free software: you can redistribute it and/or modify
 * it under the terms of the GNU General Public License as published by
 * the Free Software Foundation, either version 3 of the License, or
 * (at your option) any later version.
 *
 * This program is distributed in the hope that it will be useful,
 * but WITHOUT ANY WARRANTY; without even the implied warranty of
 * MERCHANTABILITY or FITNESS FOR A PARTICULAR PURPOSE.  See the
 * GNU General Public License for more details.
 *
 * You should have received a copy of the GNU General Public License
 * along with this program.  If not, see <http://www.gnu.org/licenses/>.
 */

package de.schildbach.wallet.ui.dashpay.utils

import android.content.Context
import androidx.datastore.preferences.SharedPreferencesMigration
import androidx.datastore.preferences.core.booleanPreferencesKey
import androidx.datastore.preferences.core.intPreferencesKey
import androidx.datastore.preferences.core.longPreferencesKey
import org.dash.wallet.common.WalletDataProvider
import org.dash.wallet.common.data.BaseConfig
import javax.inject.Inject
import javax.inject.Singleton

@Singleton
open class DashPayConfig @Inject constructor(
    context: Context,
    walletDataProvider: WalletDataProvider
): BaseConfig(
    context,
    PREFERENCES_NAME,
    walletDataProvider,
    migrations = listOf(
        SharedPreferencesMigration(
            context = context,
            sharedPreferencesName = context.packageName + "_preferences",
            keysToMigrate = setOf(
                LAST_SEEN_NOTIFICATION_TIME.name
            )
        )
    )
) {
    companion object {
        const val DISABLE_NOTIFICATIONS: Long = -1

        const val PREFERENCES_NAME = "dashpay"
        val LAST_SEEN_NOTIFICATION_TIME = longPreferencesKey("last_seen_notification_time")
        val LAST_METADATA_PUSH = longPreferencesKey("last_metadata_push")
        val HAS_DASH_PAY_INFO_SCREEN_BEEN_SHOWN = booleanPreferencesKey("has_dash_pay_info_screen_been_shown")
        val VOTING_INFO_SHOWN = booleanPreferencesKey("voting_info_shown")
        val MIX_DASH_SHOWN = booleanPreferencesKey("mix_dash_shown")
        val KEYS_DONT_ASK_AGAIN = booleanPreferencesKey("dont_ask_again_for_keys")
        val FIRST_TIME_VOTING = booleanPreferencesKey("first_time_voting")
<<<<<<< HEAD
        val CREDIT_INFO_SHOWN = booleanPreferencesKey("credit_info_shown")
        val TOPUP_COUNTER = intPreferencesKey("topup_counter")
=======
        val USERNAME_VOTE_COUNTER = intPreferencesKey("username_vote_counter")
>>>>>>> 45d97433
    }

    open suspend fun areNotificationsDisabled(): Boolean {
        return (get(LAST_SEEN_NOTIFICATION_TIME) ?: 0) == DISABLE_NOTIFICATIONS
    }

    open suspend fun disableNotifications() {
        set(LAST_SEEN_NOTIFICATION_TIME, DISABLE_NOTIFICATIONS)
    }

<<<<<<< HEAD
    suspend fun getTopupCounter(): Int {
        val counter = get(TOPUP_COUNTER) ?: 1
        set(TOPUP_COUNTER, counter + 1)
=======
    suspend fun getUsernameVoteCounter(): Int {
        val counter = (get(USERNAME_VOTE_COUNTER) ?: 0) + 1
        set(USERNAME_VOTE_COUNTER, counter)
>>>>>>> 45d97433
        return counter
    }
}<|MERGE_RESOLUTION|>--- conflicted
+++ resolved
@@ -56,12 +56,9 @@
         val MIX_DASH_SHOWN = booleanPreferencesKey("mix_dash_shown")
         val KEYS_DONT_ASK_AGAIN = booleanPreferencesKey("dont_ask_again_for_keys")
         val FIRST_TIME_VOTING = booleanPreferencesKey("first_time_voting")
-<<<<<<< HEAD
         val CREDIT_INFO_SHOWN = booleanPreferencesKey("credit_info_shown")
         val TOPUP_COUNTER = intPreferencesKey("topup_counter")
-=======
         val USERNAME_VOTE_COUNTER = intPreferencesKey("username_vote_counter")
->>>>>>> 45d97433
     }
 
     open suspend fun areNotificationsDisabled(): Boolean {
@@ -72,15 +69,16 @@
         set(LAST_SEEN_NOTIFICATION_TIME, DISABLE_NOTIFICATIONS)
     }
 
-<<<<<<< HEAD
+
     suspend fun getTopupCounter(): Int {
         val counter = get(TOPUP_COUNTER) ?: 1
         set(TOPUP_COUNTER, counter + 1)
-=======
+        return counter
+    }
+    
     suspend fun getUsernameVoteCounter(): Int {
         val counter = (get(USERNAME_VOTE_COUNTER) ?: 0) + 1
         set(USERNAME_VOTE_COUNTER, counter)
->>>>>>> 45d97433
         return counter
     }
 }