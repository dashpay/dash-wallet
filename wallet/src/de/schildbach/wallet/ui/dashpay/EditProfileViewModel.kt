--- conflicted
+++ resolved
@@ -18,20 +18,15 @@
 import android.app.Application
 import android.os.Environment
 import androidx.lifecycle.AndroidViewModel
-<<<<<<< HEAD
-import androidx.lifecycle.LiveData
 import androidx.lifecycle.viewModelScope
-=======
 import androidx.lifecycle.MutableLiveData
 import androidx.lifecycle.switchMap
->>>>>>> 87a16b72
 import de.schildbach.wallet.AppDatabase
 import de.schildbach.wallet.Constants
 import de.schildbach.wallet.WalletApplication
 import de.schildbach.wallet.data.DashPayProfile
 import de.schildbach.wallet.ui.SingleLiveEvent
 import de.schildbach.wallet.ui.dashpay.work.UpdateProfileOperation
-<<<<<<< HEAD
 import kotlinx.coroutines.Dispatchers
 import kotlinx.coroutines.launch
 import org.slf4j.LoggerFactory
@@ -40,17 +35,13 @@
 import java.io.FileOutputStream
 import java.io.IOException
 import java.nio.channels.FileChannel
-
-=======
 import de.schildbach.wallet.ui.dashpay.work.UpdateProfileStatusLiveData
->>>>>>> 87a16b72
 
 class EditProfileViewModel(application: Application) : AndroidViewModel(application) {
 
     private val log = LoggerFactory.getLogger(EditProfileViewModel::class.java)
     private val walletApplication = application as WalletApplication
 
-<<<<<<< HEAD
     val profilePictureFile by lazy {
         try {
             val storageDir: File = application.getExternalFilesDir(Environment.DIRECTORY_PICTURES)!!
@@ -76,16 +67,10 @@
         false
     }
 
-    // Use the database instead of PlatformRepo.getBlockchainIdentity, which
-    // won't be initialized if there is no username registered
-    val blockchainIdentityData = AppDatabase.getAppDatabase()
-            .blockchainIdentityDataDaoAsync().load()
-=======
     // blockchainIdentityData is observed instead of using PlatformRepo.getBlockchainIdentity()
     // since neither PlatformRepo nor blockchainIdentity is initialized when there is no username
     private val blockchainIdentityData = AppDatabase.getAppDatabase()
             .blockchainIdentityDataDaoAsync().loadBase()
->>>>>>> 87a16b72
 
     val dashPayProfileData = blockchainIdentityData.switchMap {
         if (it != null) {
