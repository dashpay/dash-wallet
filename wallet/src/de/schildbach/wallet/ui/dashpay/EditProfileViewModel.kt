/*
 * Copyright 2020 Dash Core Group
 *
 * Licensed under the Apache License, Version 2.0 (the "License");
 * you may not use this file except in compliance with the License.
 * You may obtain a copy of the License at
 *
 *    http://www.apache.org/licenses/LICENSE-2.0
 *
 * Unless required by applicable law or agreed to in writing, software
 * distributed under the License is distributed on an "AS IS" BASIS,
 * WITHOUT WARRANTIES OR CONDITIONS OF ANY KIND, either express or implied.
 * See the License for the specific language governing permissions and
 * limitations under the License.
 */
package de.schildbach.wallet.ui.dashpay

import android.annotation.SuppressLint
import android.app.Application
import android.graphics.Bitmap
import android.net.Uri
import android.os.Environment
<<<<<<< HEAD
import android.provider.Settings
import androidx.core.content.FileProvider
=======
import android.util.Log
>>>>>>> 3041d32e
import androidx.lifecycle.LiveData
import androidx.lifecycle.MutableLiveData
import androidx.lifecycle.viewModelScope
import com.squareup.moshi.Moshi
import com.squareup.moshi.kotlin.reflect.KotlinJsonAdapterFactory
import de.schildbach.wallet.Constants
import de.schildbach.wallet.WalletApplication
import de.schildbach.wallet.data.DashPayProfile
import de.schildbach.wallet.data.ImgurUploadResponse
import de.schildbach.wallet.livedata.Resource
import de.schildbach.wallet.ui.SingleLiveEvent
import de.schildbach.wallet.ui.dashpay.work.UpdateProfileOperation
import de.schildbach.wallet.ui.dashpay.work.UpdateProfileStatusLiveData
import de.schildbach.wallet_test.BuildConfig
import kotlinx.coroutines.Dispatchers
import kotlinx.coroutines.launch
import kotlinx.coroutines.withContext
import okhttp3.*
import org.slf4j.LoggerFactory
import java.io.File
import java.io.FileInputStream
import java.io.FileOutputStream
import java.io.IOException
import java.nio.channels.Channels
import java.nio.channels.FileChannel
<<<<<<< HEAD
import java.util.*
import java.util.concurrent.Executors
=======
import java.util.concurrent.TimeUnit
>>>>>>> 3041d32e
import kotlin.coroutines.resume
import kotlin.coroutines.resumeWithException
import kotlin.coroutines.suspendCoroutine
import com.google.api.services.drive.Drive
import de.schildbach.wallet.ui.dashpay.utils.GoogleDriveService


class EditProfileViewModel(application: Application) : BaseProfileViewModel(application) {

    enum class ProfilePictureStorageService {
        GOOGLE_DRIVE, IMGUR
    }

    private val log = LoggerFactory.getLogger(EditProfileViewModel::class.java)
<<<<<<< HEAD

    companion object {
        const val GoogleDrive: String = "google-drive"
        const val Imgur: String = "imgur"
    }

    var uploadService: String = ""
=======
    private var uploadProfilePictureCall: Call? = null
    lateinit var storageService: ProfilePictureStorageService
    private val config by lazy { WalletApplication.getInstance().configuration }
>>>>>>> 3041d32e

    val profilePictureUploadLiveData = MutableLiveData<Resource<String>>()
    val imgurDialogAcceptLiveData = MutableLiveData<Boolean>()
    val deleteProfilePictureConfirmationLiveData = MutableLiveData<Boolean>()


    val profilePictureFile by lazy {
        try {
            val storageDir: File = application.getExternalFilesDir(Environment.DIRECTORY_PICTURES)!!
            File(storageDir, Constants.Files.PROFILE_PICTURE_FILENAME)
        } catch (ex: IOException) {
            log.error(ex.message, ex)
            null
        }
    }

    val profilePictureUri: Uri by lazy {
        FileProvider.getUriForFile(walletApplication, "${walletApplication.packageName}.file_attachment", profilePictureFile!!)
    }

    val onTmpPictureReadyForEditEvent = SingleLiveEvent<File>()

    lateinit var tmpPictureFile: File

    fun createTmpPictureFile(): Boolean = try {
        val storageDir: File = walletApplication.getExternalFilesDir(Environment.DIRECTORY_PICTURES)!!
        tmpPictureFile = File.createTempFile("profileimagetmp", ".jpg", storageDir).apply {
            deleteOnExit()
        }
        true
    } catch (ex: IOException) {
        log.error(ex.message, ex)
        false
    }

    val updateProfileRequestState = UpdateProfileStatusLiveData(application)

    var lastAttemptedProfile: DashPayProfile? = null

<<<<<<< HEAD
    fun broadcastUpdateProfile(displayName: String, publicMessage: String, avatarUrl: String, uploadService: String = "", localAvatarUrl: String = "") {
=======
    fun broadcastUpdateProfile(displayName: String, publicMessage: String, avatarUrl: String,
                               uploadService: String = "", localAvatarUrl: String = "") {
>>>>>>> 3041d32e
        val dashPayProfile = dashPayProfileData.value!!
        val updatedProfile = DashPayProfile(dashPayProfile.userId, dashPayProfile.username,
                displayName, publicMessage, avatarUrl,
                dashPayProfile.createdAt, dashPayProfile.updatedAt)

        lastAttemptedProfile = updatedProfile

<<<<<<< HEAD
        UpdateProfileOperation(walletApplication)
                .create(updatedProfile, uploadService, localAvatarUrl)
                .enqueue()
=======
        UpdateProfileOperation(walletApplication).create(updatedProfile, uploadService,
                localAvatarUrl).enqueue()
    }

    fun retryBroadcastProfile() {
        if (lastAttemptedProfile != null) {
            UpdateProfileOperation(walletApplication)
                    .create(lastAttemptedProfile!!, "", "")
                    .enqueue()
        }
    }

    fun clearLastAttemptedProfile() {
        lastAttemptedProfile = null
>>>>>>> 3041d32e
    }

    fun retryBroadcastProfile() {
        if (lastAttemptedProfile != null) {
            UpdateProfileOperation(walletApplication)
                    .create(lastAttemptedProfile!!, "", "")
                    .enqueue()
        }
    }

    fun clearLastAttemptedProfile() {
        lastAttemptedProfile = null
    }

    fun saveAsProfilePictureTmp(picturePath: String) {
        viewModelScope.launch() {
            copyFile(File(picturePath), tmpPictureFile)
            onTmpPictureReadyForEditEvent.call(tmpPictureFile)
        }
    }

    private fun copyFile(srcFile: File, outFile: File) {
        viewModelScope.launch(Dispatchers.IO) {
            try {
                val inStream = FileInputStream(srcFile)
                val outStream = FileOutputStream(outFile)
                val inChannel: FileChannel = inStream.channel
                val outChannel: FileChannel = outStream.channel
                inChannel.transferTo(0, inChannel.size(), outChannel)
                inStream.close()
                outStream.close()
            } catch (e: IOException) {
                e.printStackTrace()
            }
        }
    }

    fun downloadPictureAsync(pictureUrl: String): LiveData<Resource<Response>> {
        val result = MutableLiveData<Resource<Response>>()
        val client = OkHttpClient()
        val request = Request.Builder()
                .url(pictureUrl)
                .build()
        client.newCall(request).enqueue(object : Callback {
            override fun onFailure(call: Call, e: IOException) {
                result.value = Resource.error(e, null)
            }

            override fun onResponse(call: Call, response: Response) {
                val responseBody = response.body()
                if (responseBody != null) {
                    if (!tmpPictureFile.exists()) {
                        tmpPictureFile.createNewFile()
                    }
                    try {
                        val outStream = FileOutputStream(tmpPictureFile)
                        val inChannel = Channels.newChannel(responseBody.byteStream())
                        val outChannel: FileChannel = outStream.channel
                        outChannel.transferFrom(inChannel, 0, Long.MAX_VALUE)
                        inChannel.close()
                        outStream.close()
                        onTmpPictureReadyForEditEvent.postValue(tmpPictureFile)
                        result.postValue(Resource.success(response))
                    } catch (e: Exception) {
                        e.printStackTrace()
                        result.postValue(Resource.error(e, null))
                    }
                } else {
                    result.postValue(Resource.error("error: ${response.code()}", null))
                }
            }
        })
        return result
    }

    suspend fun downloadPicture(pictureUrl: String): Response {
        return suspendCoroutine { continuation ->
            val client = OkHttpClient()
            val request = Request.Builder()
                    .url(pictureUrl)
                    .build()
            client.newCall(request).enqueue(object : Callback {
                override fun onFailure(call: Call, e: IOException) {
                    continuation.resumeWithException(e)
                }

                override fun onResponse(call: Call, response: Response) {
                    continuation.resume(response)
                }
            })
        }
    }

    fun saveExternalBitmap(bitmap: Bitmap) {
        if (!tmpPictureFile.exists()) {
            tmpPictureFile.createNewFile()
        }
        viewModelScope.launch(Dispatchers.IO) {
            if (bitmap.compress(Bitmap.CompressFormat.JPEG, 100, FileOutputStream(tmpPictureFile))) {
                withContext(Dispatchers.Main) {
                    onTmpPictureReadyForEditEvent.postValue(tmpPictureFile)
                }
            }
        }
    }

    fun uploadProfilePicture() {
        when (storageService) {
            ProfilePictureStorageService.IMGUR -> uploadProfilePictureToImgur(profilePictureFile!!)
            ProfilePictureStorageService.GOOGLE_DRIVE -> {
                //TODO: Upload to Google Drive
            }
        }
    }

    private fun uploadProfilePictureToImgur(file: File) {
        profilePictureUploadLiveData.postValue(Resource.loading())
        viewModelScope.launch(Dispatchers.IO) {
            val imgurUploadUrl = "https://api.imgur.com/3/upload"
            val client = OkHttpClient.Builder()
                    .connectTimeout(60, TimeUnit.SECONDS)
                    .writeTimeout(60, TimeUnit.SECONDS)
                    .readTimeout(30, TimeUnit.SECONDS).build()

            val requestBuilder = Request.Builder().header("Authorization",
                    "Client-ID ${BuildConfig.IMGUR_CLIENT_ID}")

            //Delete previous profile Picture
            val imgurDeleteHash = config.imgurDeleteHash
            if (imgurDeleteHash.isNotEmpty()) {
                val imgurDeleteUrl = "https://api.imgur.com/3/image/$imgurDeleteHash"
                val deleteRequest = requestBuilder.url(imgurDeleteUrl).delete().build()
                try {
                    uploadProfilePictureCall = client.newCall(deleteRequest)
                    val deleteResponse = uploadProfilePictureCall!!.execute()
                    if (!deleteResponse.isSuccessful) {
                        profilePictureUploadLiveData.postValue(Resource.error(deleteResponse.message()))
                        return@launch
                    } else {
                        config.imgurDeleteHash = ""
                    }
                } catch (e: Exception) {
                    var canceled = false
                    if (e is IOException) {
                        canceled = "Canceled".equals(e.message, true)
                    }
                    if (!canceled) {
                        profilePictureUploadLiveData.postValue(Resource.error(e))
                        log.error(e.message)
                    }
                }
            }

            val avatarBytes = try {
                file.readBytes()
            } catch (e: Exception) {
                profilePictureUploadLiveData.postValue(Resource.error(e))
                return@launch
            }

            val imageBodyPart = RequestBody.create(MediaType.parse("image/*jpg"), avatarBytes)
            val requestBody = MultipartBody.Builder().setType(MultipartBody.FORM)
                    .addFormDataPart("image", "profile.jpg", imageBodyPart).build()

            val uploadRequest = requestBuilder.url(imgurUploadUrl).post(requestBody).build()

            try {
                uploadProfilePictureCall = client.newCall(uploadRequest)
                val response = uploadProfilePictureCall!!.execute()
                val responseBody = response.body()
                if (responseBody != null && response.isSuccessful) {
                    val moshi = Moshi.Builder().addLast(KotlinJsonAdapterFactory()).build()
                    val jsonAdapter = moshi.adapter(ImgurUploadResponse::class.java)
                    val imgurUploadResponse = jsonAdapter.fromJson(responseBody.string())
                    if (imgurUploadResponse?.success == true && imgurUploadResponse.data != null) {
                        config.imgurDeleteHash = imgurUploadResponse.data.deletehash
                        val avatarUrl = imgurUploadResponse.data.link
                        Log.d("AvatarUrl", avatarUrl)
                        dashPayProfile?.avatarUrl = avatarUrl
                        profilePictureUploadLiveData.postValue(Resource.success(avatarUrl))
                    } else {
                        profilePictureUploadLiveData.postValue(Resource.error(response.message()))
                    }
                } else {
                    profilePictureUploadLiveData.postValue(Resource.error(response.message()))
                }
            } catch (e: Exception) {
                var canceled = false
                if (e is IOException) {
                    canceled = "Canceled".equals(e.message, true)
                }
                if (!canceled) {
                    profilePictureUploadLiveData.postValue(Resource.error(e))
                    log.error(e.message)
                }
            }
        }
    }

<<<<<<< HEAD
    @SuppressLint("HardwareIds")
    fun uploadToGoogleDrive(drive: Drive) {

        viewModelScope.launch(Dispatchers.IO) {
            profilePictureUploadLiveData.postValue(Resource.loading(""))
            try {
                val secureId = Settings.Secure.getString(walletApplication.contentResolver, Settings.Secure.ANDROID_ID)
                val fileId = GoogleDriveService.uploadImage(drive,
                        UUID.randomUUID().toString() + ".jpg",
                        profilePictureFile!!.readBytes(), secureId)
                if (fileId != null) {
                    log.info("upload image: complete")
                    profilePictureUploadLiveData.postValue(Resource.success("https://drive.google.com/uc?export=view&id=${fileId}"))
                } else {
                    profilePictureUploadLiveData.postValue(Resource.error("gdrive: Failed to upload picture to Google Drive"))
                }

            } catch (e: Exception) {
                log.info("gdrive: upload failure: $e")
                e.printStackTrace()
                profilePictureUploadLiveData.postValue(Resource.error(e))
            }
        }
    }
=======
    fun cancelUploadRequest() {
        uploadProfilePictureCall?.cancel()
    }

>>>>>>> 3041d32e
}<|MERGE_RESOLUTION|>--- conflicted
+++ resolved
@@ -20,12 +20,9 @@
 import android.graphics.Bitmap
 import android.net.Uri
 import android.os.Environment
-<<<<<<< HEAD
 import android.provider.Settings
 import androidx.core.content.FileProvider
-=======
 import android.util.Log
->>>>>>> 3041d32e
 import androidx.lifecycle.LiveData
 import androidx.lifecycle.MutableLiveData
 import androidx.lifecycle.viewModelScope
@@ -51,12 +48,9 @@
 import java.io.IOException
 import java.nio.channels.Channels
 import java.nio.channels.FileChannel
-<<<<<<< HEAD
 import java.util.*
 import java.util.concurrent.Executors
-=======
 import java.util.concurrent.TimeUnit
->>>>>>> 3041d32e
 import kotlin.coroutines.resume
 import kotlin.coroutines.resumeWithException
 import kotlin.coroutines.suspendCoroutine
@@ -71,19 +65,9 @@
     }
 
     private val log = LoggerFactory.getLogger(EditProfileViewModel::class.java)
-<<<<<<< HEAD
-
-    companion object {
-        const val GoogleDrive: String = "google-drive"
-        const val Imgur: String = "imgur"
-    }
-
-    var uploadService: String = ""
-=======
     private var uploadProfilePictureCall: Call? = null
     lateinit var storageService: ProfilePictureStorageService
     private val config by lazy { WalletApplication.getInstance().configuration }
->>>>>>> 3041d32e
 
     val profilePictureUploadLiveData = MutableLiveData<Resource<String>>()
     val imgurDialogAcceptLiveData = MutableLiveData<Boolean>()
@@ -123,12 +107,8 @@
 
     var lastAttemptedProfile: DashPayProfile? = null
 
-<<<<<<< HEAD
-    fun broadcastUpdateProfile(displayName: String, publicMessage: String, avatarUrl: String, uploadService: String = "", localAvatarUrl: String = "") {
-=======
     fun broadcastUpdateProfile(displayName: String, publicMessage: String, avatarUrl: String,
                                uploadService: String = "", localAvatarUrl: String = "") {
->>>>>>> 3041d32e
         val dashPayProfile = dashPayProfileData.value!!
         val updatedProfile = DashPayProfile(dashPayProfile.userId, dashPayProfile.username,
                 displayName, publicMessage, avatarUrl,
@@ -136,26 +116,8 @@
 
         lastAttemptedProfile = updatedProfile
 
-<<<<<<< HEAD
-        UpdateProfileOperation(walletApplication)
-                .create(updatedProfile, uploadService, localAvatarUrl)
-                .enqueue()
-=======
         UpdateProfileOperation(walletApplication).create(updatedProfile, uploadService,
                 localAvatarUrl).enqueue()
-    }
-
-    fun retryBroadcastProfile() {
-        if (lastAttemptedProfile != null) {
-            UpdateProfileOperation(walletApplication)
-                    .create(lastAttemptedProfile!!, "", "")
-                    .enqueue()
-        }
-    }
-
-    fun clearLastAttemptedProfile() {
-        lastAttemptedProfile = null
->>>>>>> 3041d32e
     }
 
     fun retryBroadcastProfile() {
@@ -355,7 +317,6 @@
         }
     }
 
-<<<<<<< HEAD
     @SuppressLint("HardwareIds")
     fun uploadToGoogleDrive(drive: Drive) {
 
@@ -380,10 +341,9 @@
             }
         }
     }
-=======
+
     fun cancelUploadRequest() {
         uploadProfilePictureCall?.cancel()
     }
 
->>>>>>> 3041d32e
 }