/*
 * Copyright 2020 Dash Core Group
 *
 * Licensed under the Apache License, Version 2.0 (the "License");
 * you may not use this file except in compliance with the License.
 * You may obtain a copy of the License at
 *
 *    http://www.apache.org/licenses/LICENSE-2.0
 *
 * Unless required by applicable law or agreed to in writing, software
 * distributed under the License is distributed on an "AS IS" BASIS,
 * WITHOUT WARRANTIES OR CONDITIONS OF ANY KIND, either express or implied.
 * See the License for the specific language governing permissions and
 * limitations under the License.
 */
package de.schildbach.wallet.ui.dashpay

import android.annotation.SuppressLint
import android.graphics.Bitmap
import android.net.Uri
import android.os.Environment
import android.provider.Settings
import android.util.Log
import androidx.core.content.FileProvider
import androidx.core.os.bundleOf
import androidx.lifecycle.LiveData
import androidx.lifecycle.MutableLiveData
import androidx.lifecycle.viewModelScope
import com.google.api.services.drive.Drive
import com.squareup.moshi.Moshi
import com.squareup.moshi.kotlin.reflect.KotlinJsonAdapterFactory
import dagger.hilt.android.lifecycle.HiltViewModel
import de.schildbach.wallet.Constants
import de.schildbach.wallet.WalletApplication
<<<<<<< HEAD
=======
import de.schildbach.wallet.data.BlockchainIdentityDataDao
import de.schildbach.wallet.data.DashPayProfile
import de.schildbach.wallet.data.DashPayProfileDao
>>>>>>> b3679eba
import de.schildbach.wallet.data.ImgurUploadResponse
import de.schildbach.wallet.database.AppDatabase
import de.schildbach.wallet.database.entity.DashPayProfile
import de.schildbach.wallet.livedata.Resource
import de.schildbach.wallet.ui.dashpay.utils.GoogleDriveService
import org.dash.wallet.common.ui.avatar.ProfilePictureHelper
import de.schildbach.wallet.ui.dashpay.work.UpdateProfileOperation
import de.schildbach.wallet.ui.dashpay.work.UpdateProfileStatusLiveData
import de.schildbach.wallet_test.BuildConfig
import kotlinx.coroutines.Dispatchers
import kotlinx.coroutines.launch
import kotlinx.coroutines.withContext
import okhttp3.*
import okhttp3.MediaType.Companion.toMediaTypeOrNull
import org.bitcoinj.core.Sha256Hash
import org.dash.wallet.common.data.SingleLiveEvent
import org.dash.wallet.common.services.analytics.AnalyticsConstants
import org.dash.wallet.common.services.analytics.AnalyticsService
import org.slf4j.LoggerFactory
import java.io.File
import java.io.FileInputStream
import java.io.FileOutputStream
import java.io.IOException
import java.math.BigInteger
import java.nio.channels.Channels
import java.nio.channels.FileChannel
import java.util.*
import java.util.concurrent.TimeUnit
import javax.inject.Inject
import kotlin.coroutines.resume
import kotlin.coroutines.resumeWithException
import kotlin.coroutines.suspendCoroutine

@HiltViewModel
class EditProfileViewModel @Inject constructor(
    private val walletApplication: WalletApplication,
    private val analytics: AnalyticsService,
    blockchainIdentityDataDao: BlockchainIdentityDataDao,
    dashPayProfileDao: DashPayProfileDao
) : BaseProfileViewModel(blockchainIdentityDataDao, dashPayProfileDao) {

    enum class ProfilePictureStorageService {
        GOOGLE_DRIVE, IMGUR
    }

    private val log = LoggerFactory.getLogger(EditProfileViewModel::class.java)
    private var uploadProfilePictureCall: Call? = null
    lateinit var storageService: ProfilePictureStorageService
    private val config by lazy { WalletApplication.getInstance().configuration }
    var googleDrive: Drive? = null
    var pictureSource: String = ""

    val profilePictureUploadLiveData = MutableLiveData<Resource<String>>()
    val uploadDialogAcceptLiveData = MutableLiveData<Boolean>()
    val deleteProfilePictureConfirmationLiveData = MutableLiveData<Boolean>()

    val profilePictureFile by lazy {
        try {
            val storageDir: File = walletApplication.getExternalFilesDir(Environment.DIRECTORY_PICTURES)!!
            File(storageDir, Constants.Files.PROFILE_PICTURE_FILENAME)
        } catch (ex: IOException) {
            log.error(ex.message, ex)
            null
        }
    }

    val profilePictureUri: Uri by lazy {
        FileProvider.getUriForFile(walletApplication, "${walletApplication.packageName}.file_attachment", profilePictureFile!!)
    }

    val onTmpPictureReadyForEditEvent = SingleLiveEvent<File>()

    lateinit var tmpPictureFile: File

    var avatarHash: Sha256Hash? = null
    var avatarFingerprint: BigInteger? = null

    fun createTmpPictureFile(): Boolean = try {
        val storageDir: File = walletApplication.getExternalFilesDir(Environment.DIRECTORY_PICTURES)!!
        tmpPictureFile = File.createTempFile("profileimagetmp", ".jpg", storageDir).apply {
            deleteOnExit()
        }
        true
    } catch (ex: IOException) {
        log.error(ex.message, ex)
        false
    }

    val updateProfileRequestState = UpdateProfileStatusLiveData(walletApplication)

    var lastAttemptedProfile: DashPayProfile? = null

    fun broadcastUpdateProfile(displayName: String, publicMessage: String, avatarUrl: String,
                               uploadService: String = "", localAvatarUrl: String = "") {

        logProfileInfoEvents(displayName, publicMessage, avatarUrl)

        val dashPayProfile = dashPayProfile.value!!
        val avatarFingerprintBytes = avatarFingerprint?.run { ProfilePictureHelper.toByteArray(this) }
        val updatedProfile = DashPayProfile(dashPayProfile.userId, dashPayProfile.username,
                displayName, publicMessage, avatarUrl, avatarHash?.bytes, avatarFingerprintBytes,
                dashPayProfile.createdAt, dashPayProfile.updatedAt)

        lastAttemptedProfile = updatedProfile

        UpdateProfileOperation(walletApplication).create(updatedProfile, uploadService,
                localAvatarUrl).enqueue()
    }

    fun retryBroadcastProfile() {
        if (lastAttemptedProfile != null) {
            UpdateProfileOperation(walletApplication)
                    .create(lastAttemptedProfile!!, "", "")
                    .enqueue()
        }
    }

    fun clearLastAttemptedProfile() {
        lastAttemptedProfile = null
    }

    fun saveAsProfilePictureTmp(picturePath: String) {
        viewModelScope.launch {
            copyFile(File(picturePath), tmpPictureFile)
            onTmpPictureReadyForEditEvent.postValue(tmpPictureFile)
        }
    }

    private fun copyFile(srcFile: File, outFile: File) {
        viewModelScope.launch(Dispatchers.IO) {
            try {
                val inStream = FileInputStream(srcFile)
                val outStream = FileOutputStream(outFile)
                val inChannel: FileChannel = inStream.channel
                val outChannel: FileChannel = outStream.channel
                inChannel.transferTo(0, inChannel.size(), outChannel)
                inStream.close()
                outStream.close()
            } catch (e: IOException) {
                e.printStackTrace()
            }
        }
    }

    fun downloadPictureAsync(pictureUrl: String): LiveData<Resource<Response>> {
        val result = MutableLiveData<Resource<Response>>()
        val client = OkHttpClient()
        val request = Request.Builder()
                .url(pictureUrl)
                .build()
        client.newCall(request).enqueue(object : Callback {
            override fun onFailure(call: Call, e: IOException) {
                result.value = Resource.error(e, null)
            }

            override fun onResponse(call: Call, response: Response) {
                val responseBody = response.body
                if (responseBody != null) {
                    if (!tmpPictureFile.exists()) {
                        tmpPictureFile.createNewFile()
                    }
                    try {
                        val outStream = FileOutputStream(tmpPictureFile)
                        val inChannel = Channels.newChannel(responseBody.byteStream())
                        val outChannel: FileChannel = outStream.channel
                        outChannel.transferFrom(inChannel, 0, Long.MAX_VALUE)
                        inChannel.close()
                        outStream.close()
                        onTmpPictureReadyForEditEvent.postValue(tmpPictureFile)
                        result.postValue(Resource.success(response))
                    } catch (e: Exception) {
                        e.printStackTrace()
                        result.postValue(Resource.error(e, null))
                    }
                } else {
                    result.postValue(Resource.error("error: ${response.code}", null))
                }
            }
        })
        return result
    }

    suspend fun downloadPicture(pictureUrl: String): Response {
        return suspendCoroutine { continuation ->
            val client = OkHttpClient()
            val request = Request.Builder()
                    .url(pictureUrl)
                    .build()
            client.newCall(request).enqueue(object : Callback {
                override fun onFailure(call: Call, e: IOException) {
                    continuation.resumeWithException(e)
                }

                override fun onResponse(call: Call, response: Response) {
                    continuation.resume(response)
                }
            })
        }
    }

    fun saveExternalBitmap(bitmap: Bitmap) {
        if (!tmpPictureFile.exists()) {
            tmpPictureFile.createNewFile()
        }
        viewModelScope.launch(Dispatchers.IO) {
            if (bitmap.compress(Bitmap.CompressFormat.JPEG, 100, FileOutputStream(tmpPictureFile))) {
                withContext(Dispatchers.Main) {
                    onTmpPictureReadyForEditEvent.postValue(tmpPictureFile)
                }
            }
        }
    }

    fun uploadProfilePicture() {
        when (storageService) {
            ProfilePictureStorageService.IMGUR -> uploadProfilePictureToImgur(profilePictureFile!!)
            ProfilePictureStorageService.GOOGLE_DRIVE -> uploadToGoogleDrive(googleDrive!!)
        }
    }

    private fun uploadProfilePictureToImgur(file: File) {
        profilePictureUploadLiveData.postValue(Resource.loading())
        viewModelScope.launch(Dispatchers.IO) {
            val imgurUploadUrl = "https://api.imgur.com/3/upload"
            val client = OkHttpClient.Builder()
                    .connectTimeout(60, TimeUnit.SECONDS)
                    .writeTimeout(60, TimeUnit.SECONDS)
                    .readTimeout(30, TimeUnit.SECONDS).build()

            val requestBuilder = Request.Builder().header("Authorization",
                    "Client-ID ${BuildConfig.IMGUR_CLIENT_ID}")

            //Delete previous profile Picture
            val imgurDeleteHash = config.imgurDeleteHash
            if (imgurDeleteHash.isNotEmpty()) {
                val imgurDeleteUrl = "https://api.imgur.com/3/image/$imgurDeleteHash"
                val deleteRequest = requestBuilder.url(imgurDeleteUrl).delete().build()
                try {
                    uploadProfilePictureCall = client.newCall(deleteRequest)
                    val deleteResponse = uploadProfilePictureCall!!.execute()
                    if (!deleteResponse.isSuccessful) {
                        profilePictureUploadLiveData.postValue(Resource.error(deleteResponse.message))
                        // if we cannot delete it, the cause is probably because the IMGUR_CLIENT_* values
                        // are not specified
                        // for now, clear the delete hash to allow the next upload operation to succeed
                        log.info("imgur: attempt to delete last image failed: check IMGUR_CLIENT_* values")
                        config.imgurDeleteHash = ""
                        return@launch
                    } else {
                        log.info("imgur: delete successful ($imgurDeleteUrl)")
                        config.imgurDeleteHash = ""
                    }
                } catch (e: Exception) {
                    var canceled = false
                    if (e is IOException) {
                        canceled = "Canceled".equals(e.message, true)
                        log.info("imgur: delete canceled ($imgurDeleteUrl)")
                    }
                    if (!canceled) {
                        analytics.logError(e, "Failed to delete profile picture: ImgUr")
                        profilePictureUploadLiveData.postValue(Resource.error(e))
                        log.error("imgur: delete failed ($imgurDeleteUrl): ${e.message}")
                    }
                }
            }

            val avatarBytes = try {
                file.readBytes()
            } catch (e: Exception) {
                profilePictureUploadLiveData.postValue(Resource.error(e))
                return@launch
            }

            val imageBodyPart = RequestBody.create("image/*jpg".toMediaTypeOrNull(), avatarBytes)
            val requestBody = MultipartBody.Builder().setType(MultipartBody.FORM)
                    .addFormDataPart("image", "profile.jpg", imageBodyPart).build()

            val uploadRequest = requestBuilder.url(imgurUploadUrl).post(requestBody).build()

            try {
                uploadProfilePictureCall = client.newCall(uploadRequest)
                val response = uploadProfilePictureCall!!.execute()
                val responseBody = response.body
                if (responseBody != null && response.isSuccessful) {
                    val moshi = Moshi.Builder().addLast(KotlinJsonAdapterFactory()).build()
                    val jsonAdapter = moshi.adapter(ImgurUploadResponse::class.java)
                    val imgurUploadResponse = jsonAdapter.fromJson(responseBody.string())
                    log.info("imgur: response: $imgurUploadResponse")
                    if (imgurUploadResponse?.success == true && imgurUploadResponse.data != null) {
                        config.imgurDeleteHash = imgurUploadResponse.data.deletehash
                        val avatarUrl = imgurUploadResponse.data.link
                        Log.d("AvatarUrl", avatarUrl)
                        log.info("imgur: upload successful (${response.code})")
                        profilePictureUploadLiveData.postValue(Resource.success(avatarUrl))
                    } else {
                        log.error("imgur: upload failed: response invalid")
                        profilePictureUploadLiveData.postValue(Resource.error(response.message))
                        analytics.logError(Exception(response.message), "Failed to upload profile picture: ImgUr")
                    }
                } else {
                    log.error("imgur: upload failed (${response.code}): ${response.message}")
                    analytics.logError(Exception(response.message), "Failed to upload profile picture: ImgUr")
                    profilePictureUploadLiveData.postValue(Resource.error(response.message))
                }
            } catch (e: Exception) {
                var canceled = false
                if (e is IOException) {
                    canceled = "Canceled".equals(e.message, true)
                    log.info("imgur: upload cancelled")
                }
                if (!canceled) {
                    profilePictureUploadLiveData.postValue(Resource.error(e))
                    log.error("imgur: upload failed: ${e.message}", e)
                    analytics.logError(e, "Failed to upload profile picture: ImgUr")
                }
            }
        }
    }

    @SuppressLint("HardwareIds")
    fun uploadToGoogleDrive(drive: Drive) {

        viewModelScope.launch(Dispatchers.IO) {
            profilePictureUploadLiveData.postValue(Resource.loading(""))
            try {
                val secureId = Settings.Secure.getString(walletApplication.contentResolver, Settings.Secure.ANDROID_ID)
                val fileId = GoogleDriveService.uploadImage(drive,
                        UUID.randomUUID().toString() + ".jpg",
                        profilePictureFile!!.readBytes(), secureId)

                log.info("gdrive upload image: complete")
                profilePictureUploadLiveData.postValue(Resource.success("https://drive.google.com/uc?export=view&id=${fileId}"))
            } catch (e: Exception) {
                log.info("gdrive: upload failure: $e")
                e.printStackTrace()
                profilePictureUploadLiveData.postValue(Resource.error(e))
            }
        }
    }

    fun cancelUploadRequest() {
        uploadProfilePictureCall?.cancel()
    }

    fun logEvent(event: String) {
        analytics.logEvent(event, mapOf())
    }

    private fun logProfileInfoEvents(displayName: String, publicMessage: String, avatarUrl: String) {
<<<<<<< HEAD
        if (displayName != dashPayProfile!!.displayName) {
            analytics.logEvent(AnalyticsConstants.UsersContacts.PROFILE_CHANGE_NAME, mapOf())
            analytics.logEvent(AnalyticsConstants.UsersContacts.PROFILE_NAME_LENGTH, mapOf(
                AnalyticsConstants.Parameter.VALUE to displayName.length
            ))
        }

        if (publicMessage != dashPayProfile!!.publicMessage) {
            analytics.logEvent(AnalyticsConstants.UsersContacts.PROFILE_CHANGE_ABOUT_ME, mapOf())
            analytics.logEvent(AnalyticsConstants.UsersContacts.PROFILE_ABOUT_ME_LENGTH, mapOf(
                AnalyticsConstants.Parameter.VALUE to publicMessage.length
=======
        if (displayName != dashPayProfile.value!!.displayName) {
            analytics.logEvent(AnalyticsConstants.UsersContacts.PROFILE_CHANGE_NAME, bundleOf())
            analytics.logEvent(AnalyticsConstants.UsersContacts.PROFILE_NAME_LENGTH, bundleOf(
                "length" to displayName.length
            ))
        }

        if (publicMessage != dashPayProfile.value!!.publicMessage) {
            analytics.logEvent(AnalyticsConstants.UsersContacts.PROFILE_CHANGE_ABOUT_ME, bundleOf())
            analytics.logEvent(AnalyticsConstants.UsersContacts.PROFILE_ABOUT_ME_LENGTH, bundleOf(
                "length" to publicMessage.length
>>>>>>> b3679eba
            ))
        }

        if (avatarUrl != dashPayProfile.value!!.avatarUrl) {
            when (pictureSource) {
                "gravatar" -> analytics.logEvent(AnalyticsConstants.UsersContacts.PROFILE_CHANGE_PICTURE_GRAVATAR, mapOf())
                "public_url" -> analytics.logEvent(AnalyticsConstants.UsersContacts.PROFILE_CHANGE_PICTURE_PUBLIC_URL, mapOf())
                "camera" -> analytics.logEvent(AnalyticsConstants.UsersContacts.PROFILE_CHANGE_PICTURE_CAMERA, mapOf())
                "gallery" -> analytics.logEvent(AnalyticsConstants.UsersContacts.PROFILE_CHANGE_PICTURE_GALLERY, mapOf())
                else -> { }
            }
        }
    }
}<|MERGE_RESOLUTION|>--- conflicted
+++ resolved
@@ -22,7 +22,6 @@
 import android.provider.Settings
 import android.util.Log
 import androidx.core.content.FileProvider
-import androidx.core.os.bundleOf
 import androidx.lifecycle.LiveData
 import androidx.lifecycle.MutableLiveData
 import androidx.lifecycle.viewModelScope
@@ -32,14 +31,9 @@
 import dagger.hilt.android.lifecycle.HiltViewModel
 import de.schildbach.wallet.Constants
 import de.schildbach.wallet.WalletApplication
-<<<<<<< HEAD
-=======
-import de.schildbach.wallet.data.BlockchainIdentityDataDao
-import de.schildbach.wallet.data.DashPayProfile
-import de.schildbach.wallet.data.DashPayProfileDao
->>>>>>> b3679eba
 import de.schildbach.wallet.data.ImgurUploadResponse
-import de.schildbach.wallet.database.AppDatabase
+import de.schildbach.wallet.database.dao.BlockchainIdentityDataDao
+import de.schildbach.wallet.database.dao.DashPayProfileDao
 import de.schildbach.wallet.database.entity.DashPayProfile
 import de.schildbach.wallet.livedata.Resource
 import de.schildbach.wallet.ui.dashpay.utils.GoogleDriveService
@@ -387,31 +381,17 @@
     }
 
     private fun logProfileInfoEvents(displayName: String, publicMessage: String, avatarUrl: String) {
-<<<<<<< HEAD
-        if (displayName != dashPayProfile!!.displayName) {
+        if (displayName != dashPayProfile.value!!.displayName) {
             analytics.logEvent(AnalyticsConstants.UsersContacts.PROFILE_CHANGE_NAME, mapOf())
             analytics.logEvent(AnalyticsConstants.UsersContacts.PROFILE_NAME_LENGTH, mapOf(
                 AnalyticsConstants.Parameter.VALUE to displayName.length
             ))
         }
 
-        if (publicMessage != dashPayProfile!!.publicMessage) {
+        if (publicMessage != dashPayProfile.value!!.publicMessage) {
             analytics.logEvent(AnalyticsConstants.UsersContacts.PROFILE_CHANGE_ABOUT_ME, mapOf())
             analytics.logEvent(AnalyticsConstants.UsersContacts.PROFILE_ABOUT_ME_LENGTH, mapOf(
                 AnalyticsConstants.Parameter.VALUE to publicMessage.length
-=======
-        if (displayName != dashPayProfile.value!!.displayName) {
-            analytics.logEvent(AnalyticsConstants.UsersContacts.PROFILE_CHANGE_NAME, bundleOf())
-            analytics.logEvent(AnalyticsConstants.UsersContacts.PROFILE_NAME_LENGTH, bundleOf(
-                "length" to displayName.length
-            ))
-        }
-
-        if (publicMessage != dashPayProfile.value!!.publicMessage) {
-            analytics.logEvent(AnalyticsConstants.UsersContacts.PROFILE_CHANGE_ABOUT_ME, bundleOf())
-            analytics.logEvent(AnalyticsConstants.UsersContacts.PROFILE_ABOUT_ME_LENGTH, bundleOf(
-                "length" to publicMessage.length
->>>>>>> b3679eba
             ))
         }
 
