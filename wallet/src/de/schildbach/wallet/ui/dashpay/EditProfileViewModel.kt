/*
 * Copyright 2020 Dash Core Group
 *
 * Licensed under the Apache License, Version 2.0 (the "License");
 * you may not use this file except in compliance with the License.
 * You may obtain a copy of the License at
 *
 *    http://www.apache.org/licenses/LICENSE-2.0
 *
 * Unless required by applicable law or agreed to in writing, software
 * distributed under the License is distributed on an "AS IS" BASIS,
 * WITHOUT WARRANTIES OR CONDITIONS OF ANY KIND, either express or implied.
 * See the License for the specific language governing permissions and
 * limitations under the License.
 */
package de.schildbach.wallet.ui.dashpay

import android.app.Application
import android.graphics.Bitmap
import android.os.Environment
import androidx.lifecycle.LiveData
import androidx.lifecycle.MutableLiveData
import androidx.lifecycle.viewModelScope
import de.schildbach.wallet.Constants
import de.schildbach.wallet.data.DashPayProfile
<<<<<<< HEAD
=======
import de.schildbach.wallet.data.ImgurClient
>>>>>>> ad9395d9
import de.schildbach.wallet.livedata.Resource
import de.schildbach.wallet.ui.SingleLiveEvent
import de.schildbach.wallet.ui.dashpay.work.UpdateProfileOperation
import de.schildbach.wallet.ui.dashpay.work.UpdateProfileStatusLiveData
import kotlinx.coroutines.Dispatchers
import kotlinx.coroutines.launch
import okhttp3.*
import org.slf4j.LoggerFactory
import java.io.File
import java.io.FileInputStream
import java.io.FileOutputStream
import java.io.IOException
import java.nio.channels.Channels
import java.nio.channels.FileChannel
import kotlin.coroutines.resume
import kotlin.coroutines.resumeWithException
import kotlin.coroutines.suspendCoroutine

<<<<<<< HEAD

class EditProfileViewModel(application: Application) : BaseProfileViewModel(application) {

    private val log = LoggerFactory.getLogger(EditProfileViewModel::class.java)

    companion object {
        const val GoogleDrive: String = "google-drive"
        const val Imgur: String = "imgur"
    }

    var uploadService: String = ""
=======
class EditProfileViewModel(application: Application) : BaseProfileViewModel(application) {

    private val log = LoggerFactory.getLogger(EditProfileViewModel::class.java)
    val profilePictureUploadLiveData = MutableLiveData<Resource<String>>()
>>>>>>> ad9395d9

    val profilePictureFile by lazy {
        try {
            val storageDir: File = application.getExternalFilesDir(Environment.DIRECTORY_PICTURES)!!
            File(storageDir, Constants.Files.PROFILE_PICTURE_FILENAME)
        } catch (ex: IOException) {
            log.error(ex.message, ex)
            null
        }
    }

    val onTmpPictureReadyForEditEvent = SingleLiveEvent<File>()

    lateinit var tmpPictureFile: File

    fun createTmpPictureFile(): Boolean = try {
        val storageDir: File = walletApplication.getExternalFilesDir(Environment.DIRECTORY_PICTURES)!!
        tmpPictureFile = File.createTempFile("profileimagetmp", ".jpg", storageDir).apply {
            deleteOnExit()
        }
        true
    } catch (ex: IOException) {
        log.error(ex.message, ex)
        false
    }

    val updateProfileRequestState = UpdateProfileStatusLiveData(application)

<<<<<<< HEAD
    fun broadcastUpdateProfile(displayName: String, publicMessage: String, avatarUrl: String, uploadService: String = "", localAvatarUrl: String = "") {
=======
    fun broadcastUpdateProfile(displayName: String, publicMessage: String, avatarUrl: String) {
>>>>>>> ad9395d9
        val dashPayProfile = dashPayProfileData.value!!
        val updatedProfile = DashPayProfile(dashPayProfile.userId, dashPayProfile.username,
                displayName, publicMessage, avatarUrl,
                dashPayProfile.createdAt, dashPayProfile.updatedAt)
        UpdateProfileOperation(walletApplication)
                .create(updatedProfile, uploadService, localAvatarUrl)
                .enqueue()
    }

    fun saveAsProfilePictureTmp(picturePath: String) {
        viewModelScope.launch() {
            copyFile(File(picturePath), tmpPictureFile)
            onTmpPictureReadyForEditEvent.call(tmpPictureFile)
        }
    }

    private fun copyFile(srcFile: File, outFile: File) {
        viewModelScope.launch(Dispatchers.IO) {
            try {
                val inStream = FileInputStream(srcFile)
                val outStream = FileOutputStream(outFile)
                val inChannel: FileChannel = inStream.channel
                val outChannel: FileChannel = outStream.channel
                inChannel.transferTo(0, inChannel.size(), outChannel)
                inStream.close()
                outStream.close()
            } catch (e: IOException) {
                e.printStackTrace()
            }
        }
    }

    fun downloadPictureAsync(pictureUrl: String): LiveData<Resource<Response>> {
        val result = MutableLiveData<Resource<Response>>()
        val client = OkHttpClient()
        val request = Request.Builder()
                .url(pictureUrl)
                .build()
        client.newCall(request).enqueue(object : Callback {
            override fun onFailure(call: Call, e: IOException) {
                result.value = Resource.error(e, null)
            }

            override fun onResponse(call: Call, response: Response) {
                val responseBody = response.body()
                if (responseBody != null) {
                    if (!tmpPictureFile.exists()) {
                        tmpPictureFile.createNewFile()
                    }
                    try {
                        val outStream = FileOutputStream(tmpPictureFile)
                        val inChannel = Channels.newChannel(responseBody.byteStream())
                        val outChannel: FileChannel = outStream.channel
                        outChannel.transferFrom(inChannel, 0, Long.MAX_VALUE)
                        inChannel.close()
                        outStream.close()
                        onTmpPictureReadyForEditEvent.postValue(tmpPictureFile)
                        result.postValue(Resource.success(response))
                    } catch (e: Exception) {
                        e.printStackTrace()
                        result.postValue(Resource.error(e, null))
                    }
                } else {
                    result.postValue(Resource.error("error: ${response.code()}", null))
                }
            }
        })
        return result
    }

    suspend fun downloadPicture(pictureUrl: String): Response {
        return suspendCoroutine { continuation ->
            val client = OkHttpClient()
            val request = Request.Builder()
                    .url(pictureUrl)
                    .build()
            client.newCall(request).enqueue(object : Callback {
                override fun onFailure(call: Call, e: IOException) {
                    continuation.resumeWithException(e)
                }

                override fun onResponse(call: Call, response: Response) {
                    continuation.resume(response)
                }
            })
        }
    }

    fun saveExternalBitmap(bitmap: Bitmap) {
        if (!tmpPictureFile.exists()) {
            tmpPictureFile.createNewFile()
        }
        if (bitmap.compress(Bitmap.CompressFormat.JPEG, 100, FileOutputStream(tmpPictureFile))) {
            onTmpPictureReadyForEditEvent.postValue(tmpPictureFile)
        }
<<<<<<< HEAD
        bitmap.recycle()
=======
    }

    fun uploadToImgUr() {
        viewModelScope.launch(Dispatchers.IO) {
            profilePictureUploadLiveData.postValue(Resource.loading(""))
            try {
                val imgResponse = ImgurClient.instance.upload(profilePictureFile!!)
                if (imgResponse != null && imgResponse.success) {
                    dashPayProfile!!.avatarUrl = imgResponse.data.link
                    profilePictureUploadLiveData.postValue(Resource.success(imgResponse.data.link))
                } else {
                    profilePictureUploadLiveData.postValue(Resource.error("Failed to upload picture"))
                }
            } catch (e: Exception) {
                profilePictureUploadLiveData.postValue(Resource.error(e))
            }
        }
>>>>>>> ad9395d9
    }
}<|MERGE_RESOLUTION|>--- conflicted
+++ resolved
@@ -23,10 +23,7 @@
 import androidx.lifecycle.viewModelScope
 import de.schildbach.wallet.Constants
 import de.schildbach.wallet.data.DashPayProfile
-<<<<<<< HEAD
-=======
 import de.schildbach.wallet.data.ImgurClient
->>>>>>> ad9395d9
 import de.schildbach.wallet.livedata.Resource
 import de.schildbach.wallet.ui.SingleLiveEvent
 import de.schildbach.wallet.ui.dashpay.work.UpdateProfileOperation
@@ -45,7 +42,6 @@
 import kotlin.coroutines.resumeWithException
 import kotlin.coroutines.suspendCoroutine
 
-<<<<<<< HEAD
 
 class EditProfileViewModel(application: Application) : BaseProfileViewModel(application) {
 
@@ -57,12 +53,8 @@
     }
 
     var uploadService: String = ""
-=======
-class EditProfileViewModel(application: Application) : BaseProfileViewModel(application) {
-
-    private val log = LoggerFactory.getLogger(EditProfileViewModel::class.java)
+
     val profilePictureUploadLiveData = MutableLiveData<Resource<String>>()
->>>>>>> ad9395d9
 
     val profilePictureFile by lazy {
         try {
@@ -91,11 +83,7 @@
 
     val updateProfileRequestState = UpdateProfileStatusLiveData(application)
 
-<<<<<<< HEAD
     fun broadcastUpdateProfile(displayName: String, publicMessage: String, avatarUrl: String, uploadService: String = "", localAvatarUrl: String = "") {
-=======
-    fun broadcastUpdateProfile(displayName: String, publicMessage: String, avatarUrl: String) {
->>>>>>> ad9395d9
         val dashPayProfile = dashPayProfileData.value!!
         val updatedProfile = DashPayProfile(dashPayProfile.userId, dashPayProfile.username,
                 displayName, publicMessage, avatarUrl,
@@ -191,9 +179,6 @@
         if (bitmap.compress(Bitmap.CompressFormat.JPEG, 100, FileOutputStream(tmpPictureFile))) {
             onTmpPictureReadyForEditEvent.postValue(tmpPictureFile)
         }
-<<<<<<< HEAD
-        bitmap.recycle()
-=======
     }
 
     fun uploadToImgUr() {
@@ -211,6 +196,5 @@
                 profilePictureUploadLiveData.postValue(Resource.error(e))
             }
         }
->>>>>>> ad9395d9
     }
 }