/*
 * Copyright 2020 Dash Core Group
 *
 * Licensed under the Apache License, Version 2.0 (the "License");
 * you may not use this file except in compliance with the License.
 * You may obtain a copy of the License at
 *
 *    http://www.apache.org/licenses/LICENSE-2.0
 *
 * Unless required by applicable law or agreed to in writing, software
 * distributed under the License is distributed on an "AS IS" BASIS,
 * WITHOUT WARRANTIES OR CONDITIONS OF ANY KIND, either express or implied.
 * See the License for the specific language governing permissions and
 * limitations under the License.
 */
package de.schildbach.wallet.ui.dashpay

import android.app.Application
import android.graphics.Bitmap
import android.os.Environment
import androidx.lifecycle.LiveData
import androidx.lifecycle.MutableLiveData
import androidx.lifecycle.viewModelScope
import de.schildbach.wallet.Constants
import de.schildbach.wallet.data.DashPayProfile
import de.schildbach.wallet.data.ImgurClient
import de.schildbach.wallet.livedata.Resource
import de.schildbach.wallet.ui.SingleLiveEvent
import de.schildbach.wallet.ui.dashpay.work.UpdateProfileOperation
import de.schildbach.wallet.ui.dashpay.work.UpdateProfileStatusLiveData
import kotlinx.coroutines.Dispatchers
import kotlinx.coroutines.launch
import okhttp3.*
import org.slf4j.LoggerFactory
import java.io.File
import java.io.FileInputStream
import java.io.FileOutputStream
import java.io.IOException
import java.nio.channels.Channels
import java.nio.channels.FileChannel
import kotlin.coroutines.resume
import kotlin.coroutines.resumeWithException
import kotlin.coroutines.suspendCoroutine


class EditProfileViewModel(application: Application) : BaseProfileViewModel(application) {

    private val log = LoggerFactory.getLogger(EditProfileViewModel::class.java)

    companion object {
        const val GoogleDrive: String = "google-drive"
        const val Imgur: String = "imgur"
    }

    var uploadService: String = ""

    val profilePictureUploadLiveData = MutableLiveData<Resource<String>>()

    val profilePictureFile by lazy {
        try {
            val storageDir: File = application.getExternalFilesDir(Environment.DIRECTORY_PICTURES)!!
            File(storageDir, Constants.Files.PROFILE_PICTURE_FILENAME)
        } catch (ex: IOException) {
            log.error(ex.message, ex)
            null
        }
    }

    val onTmpPictureReadyForEditEvent = SingleLiveEvent<File>()

    lateinit var tmpPictureFile: File

    fun createTmpPictureFile(): Boolean = try {
        val storageDir: File = walletApplication.getExternalFilesDir(Environment.DIRECTORY_PICTURES)!!
        tmpPictureFile = File.createTempFile("profileimagetmp", ".jpg", storageDir).apply {
            deleteOnExit()
        }
        true
    } catch (ex: IOException) {
        log.error(ex.message, ex)
        false
    }

    val updateProfileRequestState = UpdateProfileStatusLiveData(application)

<<<<<<< HEAD
    fun broadcastUpdateProfile(displayName: String, publicMessage: String, avatarUrl: String, uploadService: String = "", localAvatarUrl: String = "") {
=======
    var lastAttemptedProfile: DashPayProfile? = null

    fun broadcastUpdateProfile(displayName: String, publicMessage: String, avatarUrl: String) {
>>>>>>> b8b83be2
        val dashPayProfile = dashPayProfileData.value!!
        val updatedProfile = DashPayProfile(dashPayProfile.userId, dashPayProfile.username,
                displayName, publicMessage, avatarUrl,
                dashPayProfile.createdAt, dashPayProfile.updatedAt)

        lastAttemptedProfile = updatedProfile

        UpdateProfileOperation(walletApplication)
                .create(updatedProfile, uploadService, localAvatarUrl)
                .enqueue()
    }

    fun retryBroadcastProfile() {
        if (lastAttemptedProfile != null) {
            UpdateProfileOperation(walletApplication)
                    .create(lastAttemptedProfile!!)
                    .enqueue()
        }
    }

    fun clearLastAttemptedProfile() {
        lastAttemptedProfile = null
    }

    fun saveAsProfilePictureTmp(picturePath: String) {
        viewModelScope.launch() {
            copyFile(File(picturePath), tmpPictureFile)
            onTmpPictureReadyForEditEvent.call(tmpPictureFile)
        }
    }

    private fun copyFile(srcFile: File, outFile: File) {
        viewModelScope.launch(Dispatchers.IO) {
            try {
                val inStream = FileInputStream(srcFile)
                val outStream = FileOutputStream(outFile)
                val inChannel: FileChannel = inStream.channel
                val outChannel: FileChannel = outStream.channel
                inChannel.transferTo(0, inChannel.size(), outChannel)
                inStream.close()
                outStream.close()
            } catch (e: IOException) {
                e.printStackTrace()
            }
        }
    }

    fun downloadPictureAsync(pictureUrl: String): LiveData<Resource<Response>> {
        val result = MutableLiveData<Resource<Response>>()
        val client = OkHttpClient()
        val request = Request.Builder()
                .url(pictureUrl)
                .build()
        client.newCall(request).enqueue(object : Callback {
            override fun onFailure(call: Call, e: IOException) {
                result.value = Resource.error(e, null)
            }

            override fun onResponse(call: Call, response: Response) {
                val responseBody = response.body()
                if (responseBody != null) {
                    if (!tmpPictureFile.exists()) {
                        tmpPictureFile.createNewFile()
                    }
                    try {
                        val outStream = FileOutputStream(tmpPictureFile)
                        val inChannel = Channels.newChannel(responseBody.byteStream())
                        val outChannel: FileChannel = outStream.channel
                        outChannel.transferFrom(inChannel, 0, Long.MAX_VALUE)
                        inChannel.close()
                        outStream.close()
                        onTmpPictureReadyForEditEvent.postValue(tmpPictureFile)
                        result.postValue(Resource.success(response))
                    } catch (e: Exception) {
                        e.printStackTrace()
                        result.postValue(Resource.error(e, null))
                    }
                } else {
                    result.postValue(Resource.error("error: ${response.code()}", null))
                }
            }
        })
        return result
    }

    suspend fun downloadPicture(pictureUrl: String): Response {
        return suspendCoroutine { continuation ->
            val client = OkHttpClient()
            val request = Request.Builder()
                    .url(pictureUrl)
                    .build()
            client.newCall(request).enqueue(object : Callback {
                override fun onFailure(call: Call, e: IOException) {
                    continuation.resumeWithException(e)
                }

                override fun onResponse(call: Call, response: Response) {
                    continuation.resume(response)
                }
            })
        }
    }

    fun saveExternalBitmap(bitmap: Bitmap) {
        if (!tmpPictureFile.exists()) {
            tmpPictureFile.createNewFile()
        }
        if (bitmap.compress(Bitmap.CompressFormat.JPEG, 100, FileOutputStream(tmpPictureFile))) {
            onTmpPictureReadyForEditEvent.postValue(tmpPictureFile)
        }
    }

    fun uploadToImgUr() {
        viewModelScope.launch(Dispatchers.IO) {
            profilePictureUploadLiveData.postValue(Resource.loading(""))
            try {
                val imgResponse = ImgurClient.instance.upload(profilePictureFile!!)
                if (imgResponse != null && imgResponse.success) {
                    dashPayProfile!!.avatarUrl = imgResponse.data.link
                    profilePictureUploadLiveData.postValue(Resource.success(imgResponse.data.link))
                } else {
                    profilePictureUploadLiveData.postValue(Resource.error("Failed to upload picture"))
                }
            } catch (e: Exception) {
                profilePictureUploadLiveData.postValue(Resource.error(e))
            }
        }
    }
}<|MERGE_RESOLUTION|>--- conflicted
+++ resolved
@@ -42,7 +42,6 @@
 import kotlin.coroutines.resumeWithException
 import kotlin.coroutines.suspendCoroutine
 
-
 class EditProfileViewModel(application: Application) : BaseProfileViewModel(application) {
 
     private val log = LoggerFactory.getLogger(EditProfileViewModel::class.java)
@@ -83,13 +82,9 @@
 
     val updateProfileRequestState = UpdateProfileStatusLiveData(application)
 
-<<<<<<< HEAD
+    var lastAttemptedProfile: DashPayProfile? = null
+
     fun broadcastUpdateProfile(displayName: String, publicMessage: String, avatarUrl: String, uploadService: String = "", localAvatarUrl: String = "") {
-=======
-    var lastAttemptedProfile: DashPayProfile? = null
-
-    fun broadcastUpdateProfile(displayName: String, publicMessage: String, avatarUrl: String) {
->>>>>>> b8b83be2
         val dashPayProfile = dashPayProfileData.value!!
         val updatedProfile = DashPayProfile(dashPayProfile.userId, dashPayProfile.username,
                 displayName, publicMessage, avatarUrl,
@@ -105,7 +100,7 @@
     fun retryBroadcastProfile() {
         if (lastAttemptedProfile != null) {
             UpdateProfileOperation(walletApplication)
-                    .create(lastAttemptedProfile!!)
+                    .create(lastAttemptedProfile!!, "", "")
                     .enqueue()
         }
     }
