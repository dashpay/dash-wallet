package de.schildbach.wallet.ui.dashpay

import android.graphics.drawable.AnimationDrawable
import android.view.View
import androidx.recyclerview.widget.RecyclerView
import de.schildbach.wallet.data.BlockchainIdentityBaseData
import de.schildbach.wallet.data.BlockchainIdentityData
import de.schildbach.wallet_test.R
import kotlinx.android.synthetic.main.identity_creation_state.view.*

class ProcessingIdentityViewHolder(itemView: View) : RecyclerView.ViewHolder(itemView) {

    fun bind(blockchainIdentityData: BlockchainIdentityBaseData) {
        if (blockchainIdentityData.creationStateError) {
            if (blockchainIdentityData.creationState == BlockchainIdentityData.State.USERNAME_REGISTERING) {
                itemView.title.text = itemView.context.getString(R.string.processing_username_unavailable_title)
                itemView.subtitle.visibility = View.VISIBLE
                itemView.icon.setImageResource(R.drawable.ic_username_unavailable)
                itemView.retry_icon.visibility = View.GONE
                itemView.forward_arrow.visibility = View.VISIBLE
            } else {
                itemView.title.text = itemView.context.getString(R.string.processing_error_title)
                itemView.subtitle.visibility = View.GONE
                itemView.icon.setImageResource(R.drawable.ic_error)
                itemView.retry_icon.visibility = View.VISIBLE
                itemView.forward_arrow.visibility = View.GONE
            }
        } else {
            itemView.title.text = itemView.context.getString(R.string.processing_home_title)
            itemView.subtitle.visibility = View.VISIBLE
            itemView.icon.setImageResource(R.drawable.identity_processing)
            (itemView.icon.drawable as AnimationDrawable).start()
            if (blockchainIdentityData.creationState == BlockchainIdentityData.State.USERNAME_REGISTERED) {
                itemView.icon.visibility = View.GONE
            } else {
                itemView.icon.visibility = View.VISIBLE
            }
            itemView.retry_icon.visibility = View.GONE
            itemView.forward_arrow.visibility = View.GONE
        }

        when (blockchainIdentityData.creationState) {
            BlockchainIdentityData.State.UPGRADING_WALLET,
            BlockchainIdentityData.State.CREDIT_FUNDING_TX_CREATING,
            BlockchainIdentityData.State.CREDIT_FUNDING_TX_SENDING,
            BlockchainIdentityData.State.CREDIT_FUNDING_TX_SENT,
            BlockchainIdentityData.State.CREDIT_FUNDING_TX_CONFIRMED -> {
                itemView.progress.visibility = View.VISIBLE
                itemView.progress.progress = 20
                itemView.subtitle.setText(R.string.processing_home_step_1)
            }
<<<<<<< HEAD
            BlockchainIdentityData.State.IDENTITY_REGISTERING,
            BlockchainIdentityData.State.IDENTITY_REGISTERED -> {
                itemView.progress.progress = 50
                itemView.subtitle.setText(R.string.processing_home_step_2)
            }
            BlockchainIdentityData.State.PREORDER_REGISTERING,
            BlockchainIdentityData.State.PREORDER_REGISTERED,
            BlockchainIdentityData.State.USERNAME_REGISTERING -> {
                itemView.progress.progress = 75
=======
            IdentityCreationState.State.IDENTITY_REGISTERING,
            IdentityCreationState.State.IDENTITY_REGISTERED -> {
                itemView.progress.progress = 40
                itemView.subtitle.setText(R.string.processing_home_step_2)
            }
            IdentityCreationState.State.PREORDER_REGISTERING,
            IdentityCreationState.State.PREORDER_REGISTERED,
            IdentityCreationState.State.USERNAME_REGISTERING -> {
                itemView.progress.progress = 60
>>>>>>> f659251d
                itemView.subtitle.setText(
                        if (blockchainIdentityData.creationStateError) R.string.processing_username_unavailable_subtitle
                        else R.string.processing_home_step_3
                )
            }
<<<<<<< HEAD
            BlockchainIdentityData.State.USERNAME_REGISTERED -> {
=======
            IdentityCreationState.State.DASHPAY_PROFILE_CREATING -> {
                itemView.progress.progress = 80
                itemView.subtitle.setText(R.string.processing_home_step_4)
            }
            IdentityCreationState.State.DASHPAY_PROFILE_CREATED -> {
                itemView.icon.visibility = View.GONE
>>>>>>> f659251d
                itemView.forward_arrow.visibility = View.VISIBLE
                itemView.progress.visibility = View.GONE
                itemView.title.text = itemView.context.getString(R.string.processing_done_title,
                        blockchainIdentityData.username)
                itemView.subtitle.setText(R.string.processing_done_subtitle)
            }
        }
    }
}<|MERGE_RESOLUTION|>--- conflicted
+++ resolved
@@ -30,7 +30,7 @@
             itemView.subtitle.visibility = View.VISIBLE
             itemView.icon.setImageResource(R.drawable.identity_processing)
             (itemView.icon.drawable as AnimationDrawable).start()
-            if (blockchainIdentityData.creationState == BlockchainIdentityData.State.USERNAME_REGISTERED) {
+            if (blockchainIdentityData.creationState == BlockchainIdentityData.State.DASHPAY_PROFILE_CREATED) {
                 itemView.icon.visibility = View.GONE
             } else {
                 itemView.icon.visibility = View.VISIBLE
@@ -49,42 +49,27 @@
                 itemView.progress.progress = 20
                 itemView.subtitle.setText(R.string.processing_home_step_1)
             }
-<<<<<<< HEAD
             BlockchainIdentityData.State.IDENTITY_REGISTERING,
             BlockchainIdentityData.State.IDENTITY_REGISTERED -> {
-                itemView.progress.progress = 50
+                itemView.progress.progress = 40
                 itemView.subtitle.setText(R.string.processing_home_step_2)
             }
             BlockchainIdentityData.State.PREORDER_REGISTERING,
             BlockchainIdentityData.State.PREORDER_REGISTERED,
-            BlockchainIdentityData.State.USERNAME_REGISTERING -> {
-                itemView.progress.progress = 75
-=======
-            IdentityCreationState.State.IDENTITY_REGISTERING,
-            IdentityCreationState.State.IDENTITY_REGISTERED -> {
-                itemView.progress.progress = 40
-                itemView.subtitle.setText(R.string.processing_home_step_2)
-            }
-            IdentityCreationState.State.PREORDER_REGISTERING,
-            IdentityCreationState.State.PREORDER_REGISTERED,
-            IdentityCreationState.State.USERNAME_REGISTERING -> {
+            BlockchainIdentityData.State.USERNAME_REGISTERING,
+            BlockchainIdentityData.State.USERNAME_REGISTERED -> {
                 itemView.progress.progress = 60
->>>>>>> f659251d
                 itemView.subtitle.setText(
                         if (blockchainIdentityData.creationStateError) R.string.processing_username_unavailable_subtitle
                         else R.string.processing_home_step_3
                 )
             }
-<<<<<<< HEAD
-            BlockchainIdentityData.State.USERNAME_REGISTERED -> {
-=======
-            IdentityCreationState.State.DASHPAY_PROFILE_CREATING -> {
+            BlockchainIdentityData.State.DASHPAY_PROFILE_CREATING -> {
                 itemView.progress.progress = 80
                 itemView.subtitle.setText(R.string.processing_home_step_4)
             }
-            IdentityCreationState.State.DASHPAY_PROFILE_CREATED -> {
+            BlockchainIdentityData.State.DASHPAY_PROFILE_CREATED -> {
                 itemView.icon.visibility = View.GONE
->>>>>>> f659251d
                 itemView.forward_arrow.visibility = View.VISIBLE
                 itemView.progress.visibility = View.GONE
                 itemView.title.text = itemView.context.getString(R.string.processing_done_title,
