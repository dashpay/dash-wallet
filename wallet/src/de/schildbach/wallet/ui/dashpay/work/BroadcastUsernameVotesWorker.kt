--- conflicted
+++ resolved
@@ -145,12 +145,6 @@
                             else -> null
                         }
                         votes[normalizedLabel] = UsernameVote(normalizedLabel, identity.toString(), it.first)
-<<<<<<< HEAD
-                    }
-                    else -> {
-                        // skip any other type of VotePoll
-=======
->>>>>>> 51f111b1
                     }
                 }
             }
