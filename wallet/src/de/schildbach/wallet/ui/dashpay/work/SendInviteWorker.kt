--- conflicted
+++ resolved
@@ -116,11 +116,7 @@
         val avatarUrlEncoded = URLEncoder.encode(dashPayProfile.avatarUrl, StandardCharsets.UTF_8.toString())
         return FirebaseDynamicLinks.getInstance()
                 .createDynamicLink().apply {
-<<<<<<< HEAD
-                    link = InvitationLinkData.create(username, dashPayProfile.displayName, avatarUrlEncoded, cftx).link
-=======
                     link = InvitationLinkData.create(username, dashPayProfile.displayName, avatarUrlEncoded, cftx, aesKeyParameter).link
->>>>>>> 189913a6
                     domainUriPrefix = Constants.Invitation.DOMAIN_URI_PREFIX
                     setAndroidParameters(DynamicLink.AndroidParameters.Builder().build())
                     setIosParameters(DynamicLink.IosParameters.Builder(
