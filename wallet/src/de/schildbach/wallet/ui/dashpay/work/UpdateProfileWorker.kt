package de.schildbach.wallet.ui.dashpay.work

import android.content.Context
import androidx.work.WorkerParameters
import androidx.work.workDataOf
import de.schildbach.wallet.WalletApplication
import de.schildbach.wallet.data.DashPayProfile
import de.schildbach.wallet.ui.dashpay.PlatformRepo
import de.schildbach.wallet.ui.security.SecurityGuard
import org.bitcoinj.crypto.KeyCrypterException
import org.bouncycastle.crypto.params.KeyParameter
import org.slf4j.LoggerFactory
import java.io.IOException
import java.security.GeneralSecurityException

class UpdateProfileWorker(context: Context, parameters: WorkerParameters)
    : BaseWorker(context, parameters) {

    companion object {
        private val log = LoggerFactory.getLogger(UpdateProfileWorker::class.java)
        const val KEY_PASSWORD = "UpdateProfileRequestWorker.PASSWORD"
        const val KEY_DISPLAY_NAME = "UpdateProfileRequestWorker.DISPLAY_NAME"
        const val KEY_PUBLIC_MESSAGE = "UpdateProfileRequestWorker.PUBLIC_MESSAGE"
        const val KEY_AVATAR_URL = "UpdateProfileRequestWorker.AVATAR_URL"
        const val KEY_USER_ID = "UpdateProfileRequestWorker.KEY_USER_ID"
        const val KEY_CREATED_AT = "UpdateProfileRequestWorker.CREATED_AT"
    }

    private val platformRepo = PlatformRepo.getInstance()

    override suspend fun doWorkWithBaseProgress(): Result {
        val displayName = inputData.getString(KEY_DISPLAY_NAME) ?: ""
        val publicMessage = inputData.getString(KEY_PUBLIC_MESSAGE) ?: ""
        var avatarUrl = inputData.getString(KEY_AVATAR_URL) ?: ""
        if (!inputData.keyValueMap.containsKey(KEY_CREATED_AT))
<<<<<<< HEAD
                return Result.failure(workDataOf(KEY_ERROR_MESSAGE to UpdateProfileError.DOCUMENT.name))
=======
            return Result.failure(workDataOf(KEY_ERROR_MESSAGE to "missing KEY_CREATED_AT parameter"))
>>>>>>> d4f336e6
        val createdAt = inputData.getLong(KEY_CREATED_AT, 0L)
        val blockchainIdentity = platformRepo.getBlockchainIdentity()!!

        val encryptionKey: KeyParameter
        try {
            val password = SecurityGuard().retrievePassword()
            encryptionKey = WalletApplication.getInstance().wallet!!.keyCrypter!!.deriveKey(password)
        } catch (ex: KeyCrypterException) {
            val msg = formatExceptionMessage("derive encryption key", ex)
            return Result.failure(workDataOf(KEY_ERROR_MESSAGE to UpdateProfileError.DECRYPTION.name))
        } catch (ex: Exception) {
            when (ex) {
                is GeneralSecurityException,
                is IOException -> {
                    val msg = formatExceptionMessage("retrieve password", ex)
                    return Result.failure(workDataOf(KEY_ERROR_MESSAGE to UpdateProfileError.PASSWORD.name))
                }
                else -> throw ex
            }
        }

        val dashPayProfile = DashPayProfile(blockchainIdentity.uniqueIdString,
                blockchainIdentity.getUniqueUsername(),
                displayName,
                publicMessage,
                avatarUrl,
                createdAt
        )

        return try {
            val profileRequestResult = platformRepo.broadcastUpdatedProfile(dashPayProfile, encryptionKey)
            Result.success(workDataOf(
                    KEY_USER_ID to profileRequestResult.userId
            ))
            //TODO: Use this to trigger a failure
            //Result.failure(workDataOf(
            //        KEY_ERROR_MESSAGE to UpdateProfileError.BROADCAST.name))
        } catch (ex: Exception) {
            formatExceptionMessage("create/update profile", ex)
            Result.failure(workDataOf(
                    KEY_ERROR_MESSAGE to UpdateProfileError.BROADCAST.name))
        }
    }

}<|MERGE_RESOLUTION|>--- conflicted
+++ resolved
@@ -33,11 +33,7 @@
         val publicMessage = inputData.getString(KEY_PUBLIC_MESSAGE) ?: ""
         var avatarUrl = inputData.getString(KEY_AVATAR_URL) ?: ""
         if (!inputData.keyValueMap.containsKey(KEY_CREATED_AT))
-<<<<<<< HEAD
-                return Result.failure(workDataOf(KEY_ERROR_MESSAGE to UpdateProfileError.DOCUMENT.name))
-=======
-            return Result.failure(workDataOf(KEY_ERROR_MESSAGE to "missing KEY_CREATED_AT parameter"))
->>>>>>> d4f336e6
+            return Result.failure(workDataOf(KEY_ERROR_MESSAGE to UpdateProfileError.DOCUMENT.name))
         val createdAt = inputData.getLong(KEY_CREATED_AT, 0L)
         val blockchainIdentity = platformRepo.getBlockchainIdentity()!!
 
@@ -72,14 +68,10 @@
             Result.success(workDataOf(
                     KEY_USER_ID to profileRequestResult.userId
             ))
-            //TODO: Use this to trigger a failure
-            //Result.failure(workDataOf(
-            //        KEY_ERROR_MESSAGE to UpdateProfileError.BROADCAST.name))
         } catch (ex: Exception) {
             formatExceptionMessage("create/update profile", ex)
             Result.failure(workDataOf(
                     KEY_ERROR_MESSAGE to UpdateProfileError.BROADCAST.name))
         }
     }
-
 }