--- conflicted
+++ resolved
@@ -33,11 +33,8 @@
         val publicMessage = inputData.getString(KEY_PUBLIC_MESSAGE) ?: ""
         var avatarUrl = inputData.getString(KEY_AVATAR_URL) ?: ""
         if (!inputData.keyValueMap.containsKey(KEY_CREATED_AT))
-<<<<<<< HEAD
-                return Result.failure(workDataOf(KEY_ERROR_MESSAGE to UpdateProfileError.DOCUMENT.name))
-=======
             return Result.failure(workDataOf(KEY_ERROR_MESSAGE to UpdateProfileError.DOCUMENT.name))
->>>>>>> 9f34fabc
+
         val createdAt = inputData.getLong(KEY_CREATED_AT, 0L)
         val blockchainIdentity = platformRepo.getBlockchainIdentity()!!
 
