--- conflicted
+++ resolved
@@ -17,11 +17,8 @@
 import de.schildbach.wallet.ui.security.SecurityGuard
 import org.bitcoinj.crypto.KeyCrypterException
 import org.bouncycastle.crypto.params.KeyParameter
-<<<<<<< HEAD
 import java.io.File
-=======
 import org.slf4j.LoggerFactory
->>>>>>> 3041d32e
 import java.io.IOException
 import java.security.GeneralSecurityException
 import java.util.*
@@ -45,20 +42,11 @@
     private val platformRepo = PlatformRepo.getInstance()
 
     override suspend fun doWorkWithBaseProgress(): Result {
-<<<<<<< HEAD
-        val displayName = inputData.getString(KEY_DISPLAY_NAME)?:""
-        val publicMessage = inputData.getString(KEY_PUBLIC_MESSAGE)?:""
-        var avatarUrl = inputData.getString(KEY_AVATAR_URL)?:""
-        if (!inputData.keyValueMap.containsKey(KEY_CREATED_AT))
-                return Result.failure(workDataOf(KEY_ERROR_MESSAGE to UpdateProfileError.DOCUMENT.name))
-=======
         val displayName = inputData.getString(KEY_DISPLAY_NAME) ?: ""
         val publicMessage = inputData.getString(KEY_PUBLIC_MESSAGE) ?: ""
         var avatarUrl = inputData.getString(KEY_AVATAR_URL) ?: ""
         if (!inputData.keyValueMap.containsKey(KEY_CREATED_AT))
             return Result.failure(workDataOf(KEY_ERROR_MESSAGE to UpdateProfileError.DOCUMENT.name))
-
->>>>>>> 3041d32e
         val createdAt = inputData.getLong(KEY_CREATED_AT, 0L)
         val blockchainIdentity = platformRepo.getBlockchainIdentity()!!
 
@@ -80,25 +68,22 @@
             }
         }
 
-<<<<<<< HEAD
         // Perform the image upload here
         val avatarUrlToUpload = inputData.getString(KEY_LOCAL_AVATAR_URL_TO_UPLOAD)?:""
         val uploadService = inputData.getString(KEY_UPLOAD_SERVICE)?:""
         if (avatarUrlToUpload.isNotEmpty()) {
             when (uploadService) {
-                EditProfileViewModel.GoogleDrive -> {
+                EditProfileViewModel.ProfilePictureStorageService.GOOGLE_DRIVE.name -> {
                     val avatarFileBytes = File(avatarUrlToUpload).readBytes()
                     val fileId = saveToGoogleDrive(applicationContext, avatarFileBytes)
                     avatarUrl = "https://drive.google.com/uc?export=view&id=$fileId"
                 }
-                EditProfileViewModel.Imgur -> {
+                EditProfileViewModel.ProfilePictureStorageService.IMGUR.name -> {
                     //TODO:
                 }
             }
         }
 
-=======
->>>>>>> 3041d32e
         val dashPayProfile = DashPayProfile(blockchainIdentity.uniqueIdString,
                 blockchainIdentity.getUniqueUsername(),
                 displayName,
@@ -119,7 +104,6 @@
             formatExceptionMessage("create/update profile", ex)
             Result.failure(workDataOf(
                     KEY_ERROR_MESSAGE to UpdateProfileError.BROADCAST.name))
-<<<<<<< HEAD
         }
     }
 
@@ -146,8 +130,6 @@
                 }
             }
             null
-=======
->>>>>>> 3041d32e
         }
     }
 }