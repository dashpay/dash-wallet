package de.schildbach.wallet.ui.dashpay.work

import android.content.Context
import android.provider.Settings
import androidx.work.WorkerParameters
import androidx.work.workDataOf
import com.google.android.gms.auth.GoogleAuthException
import com.google.android.gms.auth.api.signin.GoogleSignInAccount
import com.google.android.gms.tasks.Tasks
import com.google.api.client.googleapis.extensions.android.gms.auth.GoogleAuthIOException
import com.google.api.services.drive.Drive
import com.google.firebase.crashlytics.FirebaseCrashlytics
import de.schildbach.wallet.WalletApplication
import de.schildbach.wallet.data.DashPayProfile
import de.schildbach.wallet.ui.dashpay.EditProfileViewModel
import de.schildbach.wallet.ui.dashpay.PlatformRepo
import de.schildbach.wallet.ui.dashpay.utils.GoogleDriveService
import de.schildbach.wallet.ui.security.SecurityGuard
import org.bitcoinj.core.Sha256Hash
import org.bitcoinj.crypto.KeyCrypterException
import org.bouncycastle.crypto.params.KeyParameter
import java.io.File
import org.slf4j.LoggerFactory
import java.io.IOException
import java.security.GeneralSecurityException
import java.util.*
import java.util.concurrent.Executors

class UpdateProfileWorker(context: Context, parameters: WorkerParameters)
    : BaseWorker(context, parameters) {

    companion object {
        private val log = LoggerFactory.getLogger(UpdateProfileWorker::class.java)
        const val KEY_PASSWORD = "UpdateProfileRequestWorker.PASSWORD"
        const val KEY_DISPLAY_NAME = "UpdateProfileRequestWorker.DISPLAY_NAME"
        const val KEY_PUBLIC_MESSAGE = "UpdateProfileRequestWorker.PUBLIC_MESSAGE"
        const val KEY_AVATAR_URL = "UpdateProfileRequestWorker.AVATAR_URL"
        const val KEY_AVATAR_HASH = "UpdateProfileRequestWorker.AVATAR_HASH"
        const val KEY_AVATAR_FINGERPRINT = "UpdateProfileRequestWorker.AVATAR_FINGERPRINT"
        const val KEY_USER_ID = "UpdateProfileRequestWorker.KEY_USER_ID"
        const val KEY_CREATED_AT = "UpdateProfileRequestWorker.CREATED_AT"
        const val KEY_LOCAL_AVATAR_URL_TO_UPLOAD = "UpdateProfileRequestWorker.AVATAR_URL_TO_UPLOAD"
        const val KEY_UPLOAD_SERVICE = "UpdateProfileRequestWorker.UPLOAD_SERVICE"
    }

    private val platformRepo = PlatformRepo.getInstance()

    override suspend fun doWorkWithBaseProgress(): Result {
        val displayName = inputData.getString(KEY_DISPLAY_NAME) ?: ""
        val publicMessage = inputData.getString(KEY_PUBLIC_MESSAGE) ?: ""
        var avatarUrl = inputData.getString(KEY_AVATAR_URL) ?: ""
<<<<<<< HEAD
        val avatarFingerprint = inputData.getByteArray(KEY_AVATAR_FINGERPRINT)
        val avatarHash = inputData.getByteArray(KEY_AVATAR_HASH)
=======
        val avatarHash = inputData.getByteArray(KEY_AVATAR_HASH)
        val avatarFingerprint = inputData.getByteArray(KEY_AVATAR_FINGERPRINT)
>>>>>>> c3ecaa60
        if (!inputData.keyValueMap.containsKey(KEY_CREATED_AT))
            return Result.failure(workDataOf(KEY_ERROR_MESSAGE to UpdateProfileError.DOCUMENT.name))
        val createdAt = inputData.getLong(KEY_CREATED_AT, 0L)
        val blockchainIdentity = platformRepo.getBlockchainIdentity()!!

        val encryptionKey: KeyParameter
        try {
            val password = SecurityGuard().retrievePassword()
            encryptionKey = WalletApplication.getInstance().wallet!!.keyCrypter!!.deriveKey(password)
        } catch (ex: KeyCrypterException) {
            val msg = formatExceptionMessage("derive encryption key", ex)
            return Result.failure(workDataOf(KEY_ERROR_MESSAGE to UpdateProfileError.DECRYPTION.name))
        } catch (ex: Exception) {
            when (ex) {
                is GeneralSecurityException,
                is IOException -> {
                    FirebaseCrashlytics.getInstance().log("Failed to create/update profile: retrieve password")
                    FirebaseCrashlytics.getInstance().recordException(ex)
                    val msg = formatExceptionMessage("retrieve password", ex)
                    return Result.failure(workDataOf(KEY_ERROR_MESSAGE to UpdateProfileError.PASSWORD.name))
                }
                else -> throw ex
            }
        }

        // Perform the image upload here
        val avatarUrlToUpload = inputData.getString(KEY_LOCAL_AVATAR_URL_TO_UPLOAD)?:""
        val uploadService = inputData.getString(KEY_UPLOAD_SERVICE)?:""
        if (avatarUrlToUpload.isNotEmpty()) {
            val avatarFile = File(avatarUrlToUpload)
            @Suppress("BlockingMethodInNonBlockingContext")
            when (uploadService) {
                EditProfileViewModel.ProfilePictureStorageService.GOOGLE_DRIVE.name -> {
                    val avatarFileBytes = avatarFile.readBytes()
                    val fileId = saveToGoogleDrive(applicationContext, avatarFileBytes)
                    avatarUrl = "https://drive.google.com/uc?export=view&id=$fileId"
                }
                EditProfileViewModel.ProfilePictureStorageService.IMGUR.name -> {
                    //TODO:
                }
            }
        }

        val dashPayProfile = DashPayProfile(blockchainIdentity.uniqueIdString,
                blockchainIdentity.getUniqueUsername(),
                displayName,
                publicMessage,
                avatarUrl,
                avatarHash,
                avatarFingerprint,
                createdAt
        )

        return try {
            val profileRequestResult = platformRepo.broadcastUpdatedProfile(dashPayProfile, encryptionKey)
            Result.success(workDataOf(
                    KEY_USER_ID to profileRequestResult.userId
            ))
        } catch (ex: Exception) {
            FirebaseCrashlytics.getInstance().log("Failed to create/update profile: broadcast state transition")
            FirebaseCrashlytics.getInstance().recordException(ex)
            formatExceptionMessage("create/update profile", ex)
            Result.failure(workDataOf(
                    KEY_ERROR_MESSAGE to UpdateProfileError.BROADCAST.name))
        }
    }

    private fun saveToGoogleDrive(context: Context, encryptedBackup: ByteArray): String? {
        return try {
            val account: GoogleSignInAccount = GoogleDriveService.getSigninAccount(context)
                    ?: throw GoogleAuthException()

            // 1 - retrieve existing backup so we know whether we have to create a new one, or update existing file
            val drive: Drive? = Objects.requireNonNull(GoogleDriveService.getDriveServiceFromAccount(context, account), "drive service must not be null")

            // 2 - upload the image
            val uploadedAvatarFilename = UUID.randomUUID().toString()
            val secureId = Settings.Secure.getString(context.contentResolver, Settings.Secure.ANDROID_ID)
            return GoogleDriveService.uploadImage(drive!!, uploadedAvatarFilename, encryptedBackup, secureId)
        } catch (t: Throwable) {
            FirebaseCrashlytics.getInstance().log("Failed to upload to Google Drive")
            FirebaseCrashlytics.getInstance().recordException(t)
            //log.error("failed to save channels backup on google drive", t)
            if (t is GoogleAuthIOException || t is GoogleAuthException) {
                //BackupHelper.GoogleDrive.disableGDriveBackup(context)
            } else if (t.cause != null) {
                val cause = t.cause
                if (cause is GoogleAuthIOException || cause is GoogleAuthException) {
                    //BackupHelper.GoogleDrive.disableGDriveBackup(context)
                }
            }
            null
        }
    }
}<|MERGE_RESOLUTION|>--- conflicted
+++ resolved
@@ -49,13 +49,8 @@
         val displayName = inputData.getString(KEY_DISPLAY_NAME) ?: ""
         val publicMessage = inputData.getString(KEY_PUBLIC_MESSAGE) ?: ""
         var avatarUrl = inputData.getString(KEY_AVATAR_URL) ?: ""
-<<<<<<< HEAD
         val avatarFingerprint = inputData.getByteArray(KEY_AVATAR_FINGERPRINT)
         val avatarHash = inputData.getByteArray(KEY_AVATAR_HASH)
-=======
-        val avatarHash = inputData.getByteArray(KEY_AVATAR_HASH)
-        val avatarFingerprint = inputData.getByteArray(KEY_AVATAR_FINGERPRINT)
->>>>>>> c3ecaa60
         if (!inputData.keyValueMap.containsKey(KEY_CREATED_AT))
             return Result.failure(workDataOf(KEY_ERROR_MESSAGE to UpdateProfileError.DOCUMENT.name))
         val createdAt = inputData.getLong(KEY_CREATED_AT, 0L)
