--- conflicted
+++ resolved
@@ -4,11 +4,7 @@
 import android.content.Context
 import android.content.Intent
 import android.os.PowerManager
-<<<<<<< HEAD
-import androidx.core.os.bundleOf
-=======
 import android.os.Process
->>>>>>> 50dc0f28
 import androidx.lifecycle.LifecycleService
 import dagger.hilt.android.AndroidEntryPoint
 import de.schildbach.wallet.Constants
@@ -16,15 +12,12 @@
 import de.schildbach.wallet.database.entity.BlockchainIdentityData
 import de.schildbach.wallet.database.entity.BlockchainIdentityData.CreationState
 import de.schildbach.wallet.data.InvitationLinkData
-<<<<<<< HEAD
-=======
 import de.schildbach.wallet.database.dao.BlockchainIdentityDataDao
 import de.schildbach.wallet.database.dao.UserAlertDao
 import de.schildbach.wallet.database.entity.DashPayProfile
 import de.schildbach.wallet.payments.DecryptSeedTask
 import de.schildbach.wallet.payments.DeriveKeyTask
 import de.schildbach.wallet.security.SecurityFunctions
->>>>>>> 50dc0f28
 import de.schildbach.wallet.security.SecurityGuard
 import de.schildbach.wallet.service.CoinJoinMode
 import de.schildbach.wallet.service.CoinJoinService
@@ -143,13 +136,10 @@
     private val walletApplication by lazy { application as WalletApplication }
     private val platformRepo by lazy { PlatformRepo.getInstance() }
     @Inject lateinit var platformSyncService: PlatformSyncService
-<<<<<<< HEAD
-    @Inject lateinit var coinJoinService: CoinJoinService
-=======
     @Inject lateinit var userAlertDao: UserAlertDao
     @Inject lateinit var blockchainIdentityDataDao: BlockchainIdentityDataDao
     @Inject lateinit var securityFunctions: SecurityFunctions
->>>>>>> 50dc0f28
+    @Inject lateinit var coinJoinService: CoinJoinService
     private lateinit var securityGuard: SecurityGuard
 
     private val wakeLock by lazy {
@@ -761,47 +751,6 @@
     }
 
     /**
-<<<<<<< HEAD
-=======
-     * Wraps callbacks of DeriveKeyTask as Coroutine
-     */
-    private suspend fun deriveKey(handler: Handler, wallet: Wallet, password: String): KeyParameter {
-        return suspendCoroutine { continuation ->
-            object : DeriveKeyTask(handler, securityFunctions.scryptIterationsTarget) {
-
-                override fun onSuccess(encryptionKey: KeyParameter, wasChanged: Boolean) {
-                    continuation.resume(encryptionKey)
-                }
-
-                override fun onFailure(ex: KeyCrypterException?) {
-                    log.error("unable to decrypt wallet", ex)
-                    continuation.resumeWithException(ex as Throwable)
-                }
-
-            }.deriveKey(wallet, password)
-        }
-    }
-
-    /**
-     * Wraps callbacks of DecryptSeedTask as Coroutine
-     */
-    private suspend fun decryptSeed(handler: Handler, wallet: Wallet, encryptionKey: KeyParameter): DeterministicSeed {
-        return suspendCoroutine { continuation ->
-            object : DecryptSeedTask(handler) {
-                override fun onSuccess(seed: DeterministicSeed) {
-                    continuation.resume(seed)
-                }
-
-                override fun onBadPassphrase() {
-                    continuation.resumeWithException(IOException("this should never happen in this scenario"))
-
-                }
-            }.decryptSeed(wallet.activeKeyChain.seed, wallet.keyCrypter, encryptionKey)
-        }
-    }
-
-    /**
->>>>>>> 50dc0f28
      * Send the credit funding transaction and wait for confirmation from other nodes that the
      * transaction was sent.  InstantSendLock, in a block or seen by more than one peer.
      *
