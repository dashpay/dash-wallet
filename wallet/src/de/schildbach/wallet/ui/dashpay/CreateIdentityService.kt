--- conflicted
+++ resolved
@@ -348,11 +348,7 @@
         val seed = decryptSeed(backgroundHandler, wallet, encryptionKey)
 
         // create the Blockchain Identity object
-<<<<<<< HEAD
-        val blockchainIdentity = BlockchainIdentity(walletApplication.platform, 0, wallet)
-=======
-        val blockchainIdentity = BlockchainIdentity(platformRepo.platform, Identity.IdentityType.USER, 0, wallet)
->>>>>>> c87ef6a0
+        val blockchainIdentity = BlockchainIdentity(platformRepo.platform, 0, wallet)
         // this process should have been done already, otherwise the credit funding transaction
         // will not have the credit burn keys associated with it
         platformRepo.addWalletAuthenticationKeysAsync(seed, encryptionKey)
