package de.schildbach.wallet.ui.dashpay

import android.app.Service
import android.content.Context
import android.content.Intent
import android.os.Handler
import android.os.HandlerThread
import android.os.PowerManager
import android.os.Process
import androidx.lifecycle.LifecycleService
import com.google.firebase.crashlytics.FirebaseCrashlytics
import de.schildbach.wallet.AppDatabase
import de.schildbach.wallet.Constants
import de.schildbach.wallet.WalletApplication
import de.schildbach.wallet.data.BlockchainIdentityData
import de.schildbach.wallet.data.BlockchainIdentityData.CreationState
import de.schildbach.wallet.data.DashPayProfile
import de.schildbach.wallet.data.InvitationLinkData
import de.schildbach.wallet.ui.security.SecurityGuard
import de.schildbach.wallet.ui.send.DecryptSeedTask
import de.schildbach.wallet.ui.send.DeriveKeyTask
import de.schildbach.wallet_test.R
import io.grpc.Status
import io.grpc.StatusRuntimeException
import kotlinx.coroutines.*
import org.bitcoinj.core.RejectMessage
import org.bitcoinj.core.RejectedTransactionException
import org.bitcoinj.core.TransactionConfidence
import org.bitcoinj.crypto.KeyCrypterException
import org.bitcoinj.evolution.CreditFundingTransaction
import org.bitcoinj.wallet.DeterministicSeed
import org.bitcoinj.wallet.Wallet
import org.bouncycastle.crypto.params.KeyParameter
import org.dashevo.dapiclient.model.GrpcExceptionInfo
import org.dashevo.dashpay.BlockchainIdentity
import org.dashevo.dpp.identity.Identity
import org.slf4j.LoggerFactory
import java.io.IOException
import java.util.concurrent.TimeUnit
import kotlin.coroutines.resume
import kotlin.coroutines.resumeWithException
import kotlin.coroutines.suspendCoroutine


class CreateIdentityService : LifecycleService() {

    companion object {
        private val log = LoggerFactory.getLogger(CreateIdentityService::class.java)

        private const val ACTION_CREATE_IDENTITY = "org.dash.dashpay.action.CREATE_IDENTITY"
        private const val ACTION_CREATE_IDENTITY_FROM_INVITATION = "org.dash.dashpay.action.CREATE_IDENTITY_FROM_INVITATION"


        private const val ACTION_RETRY_WITH_NEW_USERNAME = "org.dash.dashpay.action.ACTION_RETRY_WITH_NEW_USERNAME"
        private const val ACTION_RETRY_AFTER_INTERRUPTION = "org.dash.dashpay.action.ACTION_RETRY_AFTER_INTERRUPTION"

        private const val ACTION_RETRY_INVITE_WITH_NEW_USERNAME = "org.dash.dashpay.action.ACTION_RETRY_INVITE_WITH_NEW_USERNAME"
        private const val ACTION_RETRY_INVITE_AFTER_INTERRUPTION = "org.dash.dashpay.action.ACTION_RETRY_INVITE_AFTER_INTERRUPTION"

        private const val ACTION_RESTORE_IDENTITY = "org.dash.dashpay.action.RESTORE_IDENTITY"

        private const val EXTRA_USERNAME = "org.dash.dashpay.extra.USERNAME"
        private const val EXTRA_START_FOREGROUND_PROMISED = "org.dash.dashpay.extra.EXTRA_START_FOREGROUND_PROMISED"
        private const val EXTRA_IDENTITY = "org.dash.dashpay.extra.IDENTITY"
        private const val EXTRA_INVITE = "org.dash.dashpay.extra.INVITE"


        @JvmStatic
        fun createIntentForNewUsername(context: Context, username: String): Intent {
            return Intent(context, CreateIdentityService::class.java).apply {
                action = ACTION_RETRY_WITH_NEW_USERNAME
                putExtra(EXTRA_USERNAME, username)
            }
        }

        @JvmStatic
        fun createIntent(context: Context, username: String): Intent {
            return Intent(context, CreateIdentityService::class.java).apply {
                action = ACTION_CREATE_IDENTITY
                putExtra(EXTRA_USERNAME, username)
            }
        }

        @JvmStatic
        fun createIntentFromInvite(context: Context, username: String, invite: InvitationLinkData): Intent {
            return Intent(context, CreateIdentityService::class.java).apply {
                action = ACTION_CREATE_IDENTITY_FROM_INVITATION
                putExtra(EXTRA_USERNAME, username)
                putExtra(EXTRA_INVITE, invite)
            }
        }

        @JvmStatic
        fun createIntentFromInviteForNewUsername(context: Context, username: String): Intent {
            return Intent(context, CreateIdentityService::class.java).apply {
                action = ACTION_RETRY_INVITE_WITH_NEW_USERNAME
                putExtra(EXTRA_USERNAME, username)
            }
        }

        @JvmStatic
        fun createIntentForRetry(context: Context, startForegroundPromised: Boolean = false): Intent {
            return Intent(context, CreateIdentityService::class.java).apply {
                action = ACTION_RETRY_AFTER_INTERRUPTION
                putExtra(EXTRA_START_FOREGROUND_PROMISED, startForegroundPromised)
            }
        }

        @JvmStatic
        fun createIntentForRetryFromInvite(context: Context, startForegroundPromised: Boolean = false): Intent {
            return Intent(context, CreateIdentityService::class.java).apply {
                action = ACTION_RETRY_INVITE_AFTER_INTERRUPTION
                putExtra(EXTRA_START_FOREGROUND_PROMISED, startForegroundPromised)
            }
        }

        @JvmStatic
        fun createIntentForRestore(context: Context, identity: ByteArray): Intent {
            return Intent(context, CreateIdentityService::class.java).apply {
                action = ACTION_RESTORE_IDENTITY
                putExtra(EXTRA_IDENTITY, identity)
            }
        }
    }

    private val walletApplication by lazy { application as WalletApplication }
    private val platformRepo by lazy { PlatformRepo.getInstance() }
    private lateinit var securityGuard: SecurityGuard

    private val backgroundThread = HandlerThread("background", Process.THREAD_PRIORITY_BACKGROUND)
    private val backgroundHandler by lazy {
        backgroundThread.start()
        Handler(backgroundThread.looper)
    }

    private val wakeLock by lazy {
        val lockName = "$packageName create identity"
        val pm = getSystemService(Context.POWER_SERVICE) as PowerManager
        pm.newWakeLock(PowerManager.PARTIAL_WAKE_LOCK, lockName)
    }

    private val createIdentityNotification by lazy { CreateIdentityNotification(this) }

    private val serviceJob = Job()
    private var serviceScope = CoroutineScope(serviceJob + Dispatchers.Main)

    lateinit var blockchainIdentity: BlockchainIdentity
    lateinit var blockchainIdentityData: BlockchainIdentityData

    private var workInProgress = false

    private val createIdentityexceptionHandler = CoroutineExceptionHandler { _, exception ->
        log.error(exception.message, exception)
        FirebaseCrashlytics.getInstance().log("Failed to create Identity")
        FirebaseCrashlytics.getInstance().recordException(exception)
        GlobalScope.launch {
            var isInvite = false
            if (this@CreateIdentityService::blockchainIdentityData.isInitialized) {
                log.error("[${blockchainIdentityData.creationState}(error)]", exception)
                platformRepo.updateIdentityCreationState(blockchainIdentityData, blockchainIdentityData.creationState, exception)
                if (this@CreateIdentityService::blockchainIdentity.isInitialized) {
                    platformRepo.updateBlockchainIdentityData(blockchainIdentityData, blockchainIdentity)
                }
                isInvite = blockchainIdentityData.usingInvite
            }
            createIdentityNotification.displayErrorAndStopService(isInvite)
        }
        workInProgress = false
    }

    override fun onCreate() {
        super.onCreate()
        try {
            securityGuard = SecurityGuard()
        } catch (e: Exception) {
            log.error("unable to instantiate SecurityGuard", e)
            stopSelf()
            return
        }
        createIdentityNotification.startServiceForeground()
        wakeLock.acquire(TimeUnit.MINUTES.toMillis(10))
    }

    override fun onStartCommand(intent: Intent?, flags: Int, startId: Int): Int {
        super.onStartCommand(intent, flags, startId)

        if (intent == null) {
            // the service has been restarted by the system
            val blockchainIdentityData = runBlocking {
                platformRepo.loadBlockchainIdentityBaseData()
            }
            if (blockchainIdentityData != null && blockchainIdentityData.creationState != CreationState.DONE) {
                handleCreateIdentityAction(null)
            }

        } else if (!workInProgress) {

            when (intent.action) {
                ACTION_CREATE_IDENTITY,
                ACTION_RETRY_WITH_NEW_USERNAME -> {
                    val username = intent.getStringExtra(EXTRA_USERNAME)
                    val retryWithNewUserName = intent.action == ACTION_RETRY_WITH_NEW_USERNAME
                    handleCreateIdentityAction(username, retryWithNewUserName)
                }
                ACTION_CREATE_IDENTITY_FROM_INVITATION,
                ACTION_RETRY_INVITE_WITH_NEW_USERNAME -> {
                    val username = intent.getStringExtra(EXTRA_USERNAME)
                    val invitation = intent.getParcelableExtra<InvitationLinkData>(EXTRA_INVITE)

                    handleCreateIdentityFromInvitationAction(username, invitation)
                }
                ACTION_RETRY_AFTER_INTERRUPTION -> {
                    val startForegroundPromised = intent.getBooleanExtra(EXTRA_START_FOREGROUND_PROMISED, false)
                    if (startForegroundPromised) {
                        createIdentityNotification.startServiceForeground()
                    }
                    handleCreateIdentityAction(null)
                }
                ACTION_RETRY_INVITE_AFTER_INTERRUPTION -> {
                    val startForegroundPromised = intent.getBooleanExtra(EXTRA_START_FOREGROUND_PROMISED, false)
                    if (startForegroundPromised) {
                        createIdentityNotification.startServiceForeground()
                    }
                    handleCreateIdentityFromInvitationAction(null, null)
                }
                ACTION_RESTORE_IDENTITY -> {
                    val identity = intent.getByteArrayExtra(EXTRA_IDENTITY)!!
                    handleRestoreIdentityAction(identity)
                }
            }
        } else {
            log.info("work in progress, ignoring ${intent.action}")
        }

        return Service.START_STICKY
    }

    private fun handleCreateIdentityAction(username: String?, retryWithNewUserName: Boolean = false) {
        workInProgress = true
        serviceScope.launch(createIdentityexceptionHandler) {
            createIdentity(username, retryWithNewUserName)
            workInProgress = false
            stopSelf()
        }
    }

    private suspend fun createIdentity(username: String?, retryWithNewUserName: Boolean) {
        log.info("username registration starting")

        val blockchainIdentityDataTmp = platformRepo.loadBlockchainIdentityData()

        when {
            (blockchainIdentityDataTmp != null && blockchainIdentityDataTmp.restoring) -> {
                val cftx = blockchainIdentityDataTmp.findCreditFundingTransaction(walletApplication.wallet)
                        ?: throw IllegalStateException()

                restoreIdentity(cftx.creditBurnIdentityIdentifier.bytes)
                return
            }
            (blockchainIdentityDataTmp != null && !retryWithNewUserName) -> {
                blockchainIdentityData = blockchainIdentityDataTmp
                if (username != null && blockchainIdentityData.username != username && !retryWithNewUserName) {
                    throw IllegalStateException()
                }
            }
            (username != null) -> {
                blockchainIdentityData = BlockchainIdentityData(CreationState.NONE, null, username, null, false)
                platformRepo.updateBlockchainIdentityData(blockchainIdentityData)
            }
            else -> {
                throw IllegalStateException()
            }
        }

        var requiresRestart = false
        if (blockchainIdentityData.creationState != CreationState.NONE || blockchainIdentityData.creationStateErrorMessage != null) {
            log.info("resuming identity creation process [${blockchainIdentityData.creationState}(${blockchainIdentityData.creationStateErrorMessage})]")

            // handle case of "InvalidIdentityAssetLockProofSignatureError", where we need to start over from scratch
            if (blockchainIdentityData.creationState == CreationState.IDENTITY_REGISTERING &&
                    blockchainIdentityData.creationStateErrorMessage!!.contains("InvalidIdentityAssetLockProofSignatureError")) {
                blockchainIdentityData.creationState = CreationState.NONE
                blockchainIdentityData.creditFundingTxId = null
                requiresRestart = true
            }
        }

        platformRepo.resetIdentityCreationStateError(blockchainIdentityData)

        val wallet = walletApplication.wallet
        val password = securityGuard.retrievePassword()


        val encryptionKey = deriveKey(backgroundHandler, wallet, password)

        if (blockchainIdentityData.creationState <= CreationState.UPGRADING_WALLET) {
            platformRepo.updateIdentityCreationState(blockchainIdentityData, CreationState.UPGRADING_WALLET)
            val seed = decryptSeed(backgroundHandler, wallet, encryptionKey)
            platformRepo.addWalletAuthenticationKeysAsync(seed, encryptionKey)
        }

        val blockchainIdentity = platformRepo.initBlockchainIdentity(blockchainIdentityData, wallet)


        if (blockchainIdentityData.creationState <= CreationState.CREDIT_FUNDING_TX_CREATING) {
            platformRepo.updateIdentityCreationState(blockchainIdentityData, CreationState.CREDIT_FUNDING_TX_CREATING)
            //
            // Step 2: Create and send the credit funding transaction
            //
            platformRepo.createCreditFundingTransactionAsync(blockchainIdentity, encryptionKey)
        }

        if (blockchainIdentityData.creationState <= CreationState.CREDIT_FUNDING_TX_SENDING) {
            platformRepo.updateIdentityCreationState(blockchainIdentityData, CreationState.CREDIT_FUNDING_TX_SENDING)
            sendTransaction(blockchainIdentity.creditFundingTransaction!!)
        }

        if (blockchainIdentityData.creationState <= CreationState.CREDIT_FUNDING_TX_CONFIRMED) {
            platformRepo.updateIdentityCreationState(blockchainIdentityData, CreationState.CREDIT_FUNDING_TX_CONFIRMED)
            // If the tx is in a block, seen by a peer, InstantSend lock, then it is considered confirmed
            platformRepo.updateBlockchainIdentityData(blockchainIdentityData, blockchainIdentity)
        }

        if (blockchainIdentityData.creationState <= CreationState.IDENTITY_REGISTERING) {
            platformRepo.updateIdentityCreationState(blockchainIdentityData, CreationState.IDENTITY_REGISTERING)
            //
            // Step 3: Register the identity
            //
            platformRepo.registerIdentityAsync(blockchainIdentity, encryptionKey)
            platformRepo.updateBlockchainIdentityData(blockchainIdentityData, blockchainIdentity)
        }

        // This Step is obsolete, verification is handled by the previous block, lets leave it in for now
        if (blockchainIdentityData.creationState <= CreationState.IDENTITY_REGISTERED) {
            platformRepo.updateIdentityCreationState(blockchainIdentityData, CreationState.IDENTITY_REGISTERED)
            //
            // Step 3: Verify that the identity was registered
            //
            //platformRepo.verifyIdentityRegisteredAsync(blockchainIdentity)
            platformRepo.updateBlockchainIdentityData(blockchainIdentityData, blockchainIdentity)
        }

        if (blockchainIdentityData.creationState <= CreationState.PREORDER_REGISTERING) {
            platformRepo.updateIdentityCreationState(blockchainIdentityData, CreationState.PREORDER_REGISTERING)
            //
            // Step 4: Preorder the username
            if (!blockchainIdentity.getUsernames().contains(blockchainIdentityData.username!!)) {
                blockchainIdentity.addUsername(blockchainIdentityData.username!!)
            }
            platformRepo.preorderNameAsync(blockchainIdentity, encryptionKey)
            platformRepo.updateBlockchainIdentityData(blockchainIdentityData, blockchainIdentity)
        }

        // This Step is obsolete, verification is handled by the previous block, lets leave it in for now
        if (blockchainIdentityData.creationState <= CreationState.PREORDER_REGISTERED) {
            platformRepo.updateIdentityCreationState(blockchainIdentityData, CreationState.PREORDER_REGISTERED)
            //
            // Step 4: Verify that the username was preordered
            //
            //platformRepo.isNamePreorderedAsync(blockchainIdentity)
            platformRepo.updateBlockchainIdentityData(blockchainIdentityData, blockchainIdentity)
        }

        if (blockchainIdentityData.creationState <= CreationState.USERNAME_REGISTERING) {
            platformRepo.updateIdentityCreationState(blockchainIdentityData, CreationState.USERNAME_REGISTERING)
            //
            // Step 5: Register the username
            //
            platformRepo.registerNameAsync(blockchainIdentity, encryptionKey)
            platformRepo.updateBlockchainIdentityData(blockchainIdentityData, blockchainIdentity)
        }

        // This Step is obsolete, verification is handled by the previous block, lets leave it in for now
        if (blockchainIdentityData.creationState <= CreationState.USERNAME_REGISTERED) {
            platformRepo.updateIdentityCreationState(blockchainIdentityData, CreationState.USERNAME_REGISTERED)
            //
            // Step 5: Verify that the username was registered
            //
            //platformRepo.isNameRegisteredAsync(blockchainIdentity)
            platformRepo.updateBlockchainIdentityData(blockchainIdentityData, blockchainIdentity)
        }

        // Step 6: A profile will not be created, since the user has not yet specified
        //         a display name, public message (bio) or an avatarUrl
        //         However, a default empty profile will be saved to the local database.
        val emptyProfile = DashPayProfile(blockchainIdentity.uniqueIdString, blockchainIdentity.currentUsername!!)
        platformRepo.updateDashPayProfile(emptyProfile)
        addInviteUserAlert(wallet)

        PlatformRepo.getInstance().init()

        // aaaand we're done :)
        log.info("username registration complete")
    }

    private fun handleCreateIdentityFromInvitationAction(username: String?, invite: InvitationLinkData?) {
        workInProgress = true
        serviceScope.launch(createIdentityexceptionHandler) {
            createIdentityFromInvitation(username, invite)
            workInProgress = false
            stopSelf()
        }
    }

    private suspend fun createIdentityFromInvitation(username: String?, invite: InvitationLinkData?, retryWithNewUserName: Boolean = false) {
        log.info("username registration starting from invitation")

        val blockchainIdentityDataTmp = platformRepo.loadBlockchainIdentityData()

        when {
            (blockchainIdentityDataTmp != null && blockchainIdentityDataTmp.restoring) -> {
                val cftx = blockchainIdentityDataTmp.findCreditFundingTransaction(walletApplication.wallet)
                        ?: throw IllegalStateException()

                restoreIdentity(cftx.creditBurnIdentityIdentifier.bytes)
                return
            }
            (blockchainIdentityDataTmp != null && !retryWithNewUserName) -> {
                blockchainIdentityData = blockchainIdentityDataTmp
                if (username != null && blockchainIdentityData.username != username && !retryWithNewUserName) {
                    throw IllegalStateException()
                }
            }
            (username != null) -> {
                blockchainIdentityData = BlockchainIdentityData(CreationState.NONE,
                        null, username, null, false,
                        usingInvite = true, invite = invite)
                platformRepo.updateBlockchainIdentityData(blockchainIdentityData)
            }
            else -> {
                throw IllegalStateException()
            }
        }

        var requiresRestart = false
        if (blockchainIdentityData.creationState != CreationState.NONE || blockchainIdentityData.creationStateErrorMessage != null) {
            // if this happens, then the invite cannot be used
            log.info("resuming identity creation process [${blockchainIdentityData.creationState}(${blockchainIdentityData.creationStateErrorMessage})]")

            // handle case of "InvalidIdentityAssetLockProofSignatureError", where we need to start over from scratch
            if (blockchainIdentityData.creationState == CreationState.IDENTITY_REGISTERING &&
                    blockchainIdentityData.creationStateErrorMessage!!.contains("InvalidIdentityAssetLockProofSignatureError")) {
                blockchainIdentityData.creationState = CreationState.NONE
                blockchainIdentityData.creditFundingTxId = null
                requiresRestart = true
            }
        }

        platformRepo.resetIdentityCreationStateError(blockchainIdentityData)

        val wallet = walletApplication.wallet
        val password = securityGuard.retrievePassword()


        val encryptionKey = deriveKey(backgroundHandler, wallet, password)

        if (blockchainIdentityData.creationState <= CreationState.UPGRADING_WALLET) {
            platformRepo.updateIdentityCreationState(blockchainIdentityData, CreationState.UPGRADING_WALLET)
            val seed = decryptSeed(backgroundHandler, wallet, encryptionKey)
            platformRepo.addWalletAuthenticationKeysAsync(seed, encryptionKey)
        }

        val blockchainIdentity = platformRepo.initBlockchainIdentity(blockchainIdentityData, wallet)


        if (blockchainIdentityData.creationState <= CreationState.CREDIT_FUNDING_TX_CREATING) {
            platformRepo.updateIdentityCreationState(blockchainIdentityData, CreationState.CREDIT_FUNDING_TX_CREATING)
            //
            // Step 2: Create and send the credit funding transaction
            //
            platformRepo.obtainCreditFundingTransactionAsync(blockchainIdentity, blockchainIdentityData.invite!!)
        }

        if (blockchainIdentityData.creationState <= CreationState.CREDIT_FUNDING_TX_SENDING) {
            platformRepo.updateIdentityCreationState(blockchainIdentityData, CreationState.CREDIT_FUNDING_TX_SENDING)
            // invite transactions have already been sent
        }

        if (blockchainIdentityData.creationState <= CreationState.CREDIT_FUNDING_TX_CONFIRMED) {
            platformRepo.updateIdentityCreationState(blockchainIdentityData, CreationState.CREDIT_FUNDING_TX_CONFIRMED)
            // If the tx is in a block, seen by a peer, InstantSend lock, then it is considered confirmed
            platformRepo.updateBlockchainIdentityData(blockchainIdentityData, blockchainIdentity)
        }

        // do one last validation of the invite
        //if(!platformRepo.validateInvitation(invite!!)) {
            // stop the username registration process
        //}

        // This step will fail because register identity
        if (blockchainIdentityData.creationState <= CreationState.IDENTITY_REGISTERING) {
            platformRepo.updateIdentityCreationState(blockchainIdentityData, CreationState.IDENTITY_REGISTERING)
            //
            // Step 3: Register the identity
            //
            try {
                platformRepo.registerIdentityAsync(blockchainIdentity, encryptionKey)
            } catch (e: StatusRuntimeException) {
                //2021-03-26 10:08:08.411 28005-28085/hashengineering.darkcoin.wallet_test W/DapiClient: [DefaultDispatcher-worker-2] RPC failed with 54.187.224.80: Status{code=INVALID_ARGUMENT, description=State Transition is invalid, cause=null}: Metadata(server=nginx/1.19.7,date=Fri, 26 Mar 2021 17:08:09 GMT,content-type=application/grpc,content-length=0,errors=[{"name":"IdentityAssetLockTransactionOutPointAlreadyExistsError","message":"Asset lock transaction outPoint already exists","outPoint":{"type":"Buffer","data":[55,69,23,188,75,149,231,235,207,70,187,182,129,183,150,17,229,10,161,32,78,107,54,101,131,27,181,254,197,4,167,134,1,0,0,0]}}])
                // did this fail because the invitation was already used?
                if (e.status.code == Status.INVALID_ARGUMENT.code) {
                    val errors = GrpcExceptionInfo(e)
                    if (errors.errors.isNotEmpty() && errors.errors[0].containsKey("name")) {
                        if (errors.errors[0]["name"] == "IdentityAssetLockTransactionOutPointAlreadyExistsError") {
                            log.warn("Invite has already been used")

                            // activate link or activity with the link (to show that the invite was used)
                            // and then, wipe all blockchain identity data and status (NONE)
                            //
                            throw IllegalStateException(errors.errors[0]["name"] as String)
                        }
                    }
                    log.error(e.toString());
                    throw e
                }
                throw e
            }
            platformRepo.updateBlockchainIdentityData(blockchainIdentityData, blockchainIdentity)
        }

        finishRegistration(blockchainIdentity, encryptionKey)

    }

    private suspend fun finishRegistration(blockchainIdentity: BlockchainIdentity, encryptionKey: KeyParameter) {

        // This Step is obsolete, verification is handled by the previous block, lets leave it in for now
        if (blockchainIdentityData.creationState <= CreationState.IDENTITY_REGISTERED) {
            platformRepo.updateIdentityCreationState(blockchainIdentityData, CreationState.IDENTITY_REGISTERED)
            //
            // Step 3: Verify that the identity was registered
            //
            //platformRepo.verifyIdentityRegisteredAsync(blockchainIdentity)
            platformRepo.updateBlockchainIdentityData(blockchainIdentityData, blockchainIdentity)
        }

        if (blockchainIdentityData.creationState <= CreationState.PREORDER_REGISTERING) {
            platformRepo.updateIdentityCreationState(blockchainIdentityData, CreationState.PREORDER_REGISTERING)
            //
            // Step 4: Preorder the username
            if (!blockchainIdentity.getUsernames().contains(blockchainIdentityData.username!!)) {
                blockchainIdentity.addUsername(blockchainIdentityData.username!!)
            }
            platformRepo.preorderNameAsync(blockchainIdentity, encryptionKey)
            platformRepo.updateBlockchainIdentityData(blockchainIdentityData, blockchainIdentity)
        }

        // This Step is obsolete, verification is handled by the previous block, lets leave it in for now
        if (blockchainIdentityData.creationState <= CreationState.PREORDER_REGISTERED) {
            platformRepo.updateIdentityCreationState(blockchainIdentityData, CreationState.PREORDER_REGISTERED)
            //
            // Step 4: Verify that the username was preordered
            //
            //platformRepo.isNamePreorderedAsync(blockchainIdentity)
            platformRepo.updateBlockchainIdentityData(blockchainIdentityData, blockchainIdentity)
        }

        if (blockchainIdentityData.creationState <= CreationState.USERNAME_REGISTERING) {
            platformRepo.updateIdentityCreationState(blockchainIdentityData, CreationState.USERNAME_REGISTERING)
            //
            // Step 5: Register the username
            //
            platformRepo.registerNameAsync(blockchainIdentity, encryptionKey)
            platformRepo.updateBlockchainIdentityData(blockchainIdentityData, blockchainIdentity)
        }

        // This Step is obsolete, verification is handled by the previous block, lets leave it in for now
        if (blockchainIdentityData.creationState <= CreationState.USERNAME_REGISTERED) {
            platformRepo.updateIdentityCreationState(blockchainIdentityData, CreationState.USERNAME_REGISTERED)
            //
            // Step 5: Verify that the username was registered
            //
            //platformRepo.isNameRegisteredAsync(blockchainIdentity)
            platformRepo.updateBlockchainIdentityData(blockchainIdentityData, blockchainIdentity)
        }

        // Step 6: A profile will not be created, since the user has not yet specified
        //         a display name, public message (bio) or an avatarUrl
        //         However, a default empty profile will be saved to the local database.
        val emptyProfile = DashPayProfile(blockchainIdentity.uniqueIdString, blockchainIdentity.currentUsername!!)
        platformRepo.updateDashPayProfile(emptyProfile)

        addInviteUserAlert(walletApplication.wallet)

        PlatformRepo.getInstance().init()

        // aaaand we're done :)
        log.info("username registration complete")
    }

<<<<<<< HEAD
    private suspend fun addInviteUserAlert(wallet: Wallet) {
        if (blockchainIdentityData.creationState < CreationState.DONE) {
            platformRepo.updateIdentityCreationState(blockchainIdentityData, CreationState.DONE)

            // this alert will be shown or not based on the current balance and will be
            // managed by NotificationsLiveData
            val userAlert = UserAlert(R.string.invitation_notification_text,
                        R.drawable.ic_invitation)
            AppDatabase.getAppDatabase().userAlertDao().insert(userAlert)

        }
=======
    private fun handleCreateIdentityFromInvitationAction(username: String?, invite: InvitationLinkData?) {
        workInProgress = true
        serviceScope.launch(createIdentityexceptionHandler) {
            createIdentityFromInvitation(username, invite)
            workInProgress = false
            stopSelf()
        }
    }

    private suspend fun createIdentityFromInvitation(username: String?, invite: InvitationLinkData?, retryWithNewUserName: Boolean = false) {
        log.info("username registration starting from invitation")

        val blockchainIdentityDataTmp = platformRepo.loadBlockchainIdentityData()

        when {
            (blockchainIdentityDataTmp != null && blockchainIdentityDataTmp.restoring) -> {
                val cftx = blockchainIdentityDataTmp.findCreditFundingTransaction(walletApplication.wallet)
                        ?: throw IllegalStateException()

                restoreIdentity(cftx.creditBurnIdentityIdentifier.bytes)
                return
            }
            (blockchainIdentityDataTmp != null && !retryWithNewUserName) -> {
                blockchainIdentityData = blockchainIdentityDataTmp
                if (username != null && blockchainIdentityData.username != username && !retryWithNewUserName) {
                    throw IllegalStateException()
                }
            }
            (username != null) -> {
                blockchainIdentityData = BlockchainIdentityData(CreationState.NONE,
                        null, username, null, false,
                        usingInvite = true, invite = invite)
                platformRepo.updateBlockchainIdentityData(blockchainIdentityData)
            }
            else -> {
                throw IllegalStateException()
            }
        }

        var requiresRestart = false
        if (blockchainIdentityData.creationState != CreationState.NONE || blockchainIdentityData.creationStateErrorMessage != null) {
            // if this happens, then the invite cannot be used
            log.info("resuming identity creation process [${blockchainIdentityData.creationState}(${blockchainIdentityData.creationStateErrorMessage})]")

            // handle case of "InvalidIdentityAssetLockProofSignatureError", where we need to start over from scratch
            if (blockchainIdentityData.creationState == CreationState.IDENTITY_REGISTERING &&
                    blockchainIdentityData.creationStateErrorMessage!!.contains("InvalidIdentityAssetLockProofSignatureError")) {
                blockchainIdentityData.creationState = CreationState.NONE
                blockchainIdentityData.creditFundingTxId = null
                requiresRestart = true
            }
        }

        platformRepo.resetIdentityCreationStateError(blockchainIdentityData)

        val wallet = walletApplication.wallet
        val password = securityGuard.retrievePassword()


        val encryptionKey = deriveKey(backgroundHandler, wallet, password)

        if (blockchainIdentityData.creationState <= CreationState.UPGRADING_WALLET) {
            platformRepo.updateIdentityCreationState(blockchainIdentityData, CreationState.UPGRADING_WALLET)
            val seed = decryptSeed(backgroundHandler, wallet, encryptionKey)
            platformRepo.addWalletAuthenticationKeysAsync(seed, encryptionKey)
        }

        val blockchainIdentity = platformRepo.initBlockchainIdentity(blockchainIdentityData, wallet)


        if (blockchainIdentityData.creationState <= CreationState.CREDIT_FUNDING_TX_CREATING) {
            platformRepo.updateIdentityCreationState(blockchainIdentityData, CreationState.CREDIT_FUNDING_TX_CREATING)
            //
            // Step 2: Create and send the credit funding transaction
            //
            platformRepo.obtainCreditFundingTransactionAsync(blockchainIdentity, blockchainIdentityData.invite!!)
        }

        if (blockchainIdentityData.creationState <= CreationState.CREDIT_FUNDING_TX_SENDING) {
            platformRepo.updateIdentityCreationState(blockchainIdentityData, CreationState.CREDIT_FUNDING_TX_SENDING)
            // invite transactions have already been sent
        }

        if (blockchainIdentityData.creationState <= CreationState.CREDIT_FUNDING_TX_CONFIRMED) {
            platformRepo.updateIdentityCreationState(blockchainIdentityData, CreationState.CREDIT_FUNDING_TX_CONFIRMED)
            // If the tx is in a block, seen by a peer, InstantSend lock, then it is considered confirmed
            platformRepo.updateBlockchainIdentityData(blockchainIdentityData, blockchainIdentity)
        }

        // do one last validation of the invite
        //if(!platformRepo.validateInvitation(invite!!)) {
            // stop the username registration process
        //}

        // This step will fail because register identity
        if (blockchainIdentityData.creationState <= CreationState.IDENTITY_REGISTERING) {
            platformRepo.updateIdentityCreationState(blockchainIdentityData, CreationState.IDENTITY_REGISTERING)
            //
            // Step 3: Register the identity
            //
            try {
                platformRepo.registerIdentityAsync(blockchainIdentity, encryptionKey)
            } catch (e: StatusRuntimeException) {
                //2021-03-26 10:08:08.411 28005-28085/hashengineering.darkcoin.wallet_test W/DapiClient: [DefaultDispatcher-worker-2] RPC failed with 54.187.224.80: Status{code=INVALID_ARGUMENT, description=State Transition is invalid, cause=null}: Metadata(server=nginx/1.19.7,date=Fri, 26 Mar 2021 17:08:09 GMT,content-type=application/grpc,content-length=0,errors=[{"name":"IdentityAssetLockTransactionOutPointAlreadyExistsError","message":"Asset lock transaction outPoint already exists","outPoint":{"type":"Buffer","data":[55,69,23,188,75,149,231,235,207,70,187,182,129,183,150,17,229,10,161,32,78,107,54,101,131,27,181,254,197,4,167,134,1,0,0,0]}}])
                // did this fail because the invitation was already used?
                if (e.status.code == Status.INVALID_ARGUMENT.code) {
                    val errors = GrpcExceptionInfo(e)
                    if (errors.errors.isNotEmpty() && errors.errors[0].containsKey("name")) {
                        if (errors.errors[0]["name"] == "IdentityAssetLockTransactionOutPointAlreadyExistsError") {
                            log.warn("Invite has already been used")

                            // activate link or activity with the link (to show that the invite was used)
                            // and then, wipe all blockchain identity data and status (NONE)
                            //
                            throw IllegalStateException(errors.errors[0]["name"] as String)
                        }
                    }
                    log.error(e.toString());
                    throw e
                }
                throw e
            }
            platformRepo.updateBlockchainIdentityData(blockchainIdentityData, blockchainIdentity)
        }

        finishRegistration(blockchainIdentity, encryptionKey)

    }

    private suspend fun finishRegistration(blockchainIdentity: BlockchainIdentity, encryptionKey: KeyParameter) {

        // This Step is obsolete, verification is handled by the previous block, lets leave it in for now
        if (blockchainIdentityData.creationState <= CreationState.IDENTITY_REGISTERED) {
            platformRepo.updateIdentityCreationState(blockchainIdentityData, CreationState.IDENTITY_REGISTERED)
            //
            // Step 3: Verify that the identity was registered
            //
            //platformRepo.verifyIdentityRegisteredAsync(blockchainIdentity)
            platformRepo.updateBlockchainIdentityData(blockchainIdentityData, blockchainIdentity)
        }

        if (blockchainIdentityData.creationState <= CreationState.PREORDER_REGISTERING) {
            platformRepo.updateIdentityCreationState(blockchainIdentityData, CreationState.PREORDER_REGISTERING)
            //
            // Step 4: Preorder the username
            if (!blockchainIdentity.getUsernames().contains(blockchainIdentityData.username!!)) {
                blockchainIdentity.addUsername(blockchainIdentityData.username!!)
            }
            platformRepo.preorderNameAsync(blockchainIdentity, encryptionKey)
            platformRepo.updateBlockchainIdentityData(blockchainIdentityData, blockchainIdentity)
        }

        // This Step is obsolete, verification is handled by the previous block, lets leave it in for now
        if (blockchainIdentityData.creationState <= CreationState.PREORDER_REGISTERED) {
            platformRepo.updateIdentityCreationState(blockchainIdentityData, CreationState.PREORDER_REGISTERED)
            //
            // Step 4: Verify that the username was preordered
            //
            //platformRepo.isNamePreorderedAsync(blockchainIdentity)
            platformRepo.updateBlockchainIdentityData(blockchainIdentityData, blockchainIdentity)
        }

        if (blockchainIdentityData.creationState <= CreationState.USERNAME_REGISTERING) {
            platformRepo.updateIdentityCreationState(blockchainIdentityData, CreationState.USERNAME_REGISTERING)
            //
            // Step 5: Register the username
            //
            platformRepo.registerNameAsync(blockchainIdentity, encryptionKey)
            platformRepo.updateBlockchainIdentityData(blockchainIdentityData, blockchainIdentity)
        }

        // This Step is obsolete, verification is handled by the previous block, lets leave it in for now
        if (blockchainIdentityData.creationState <= CreationState.USERNAME_REGISTERED) {
            platformRepo.updateIdentityCreationState(blockchainIdentityData, CreationState.USERNAME_REGISTERED)
            //
            // Step 5: Verify that the username was registered
            //
            //platformRepo.isNameRegisteredAsync(blockchainIdentity)
            platformRepo.updateBlockchainIdentityData(blockchainIdentityData, blockchainIdentity)
        }

        // Step 6: A profile will not be created, since the user has not yet specified
        //         a display name, public message (bio) or an avatarUrl
        //         However, a default empty profile will be saved to the local database.
        val emptyProfile = DashPayProfile(blockchainIdentity.uniqueIdString, blockchainIdentity.currentUsername!!)
        platformRepo.updateDashPayProfile(emptyProfile)
        if (blockchainIdentityData.creationState < CreationState.DONE) {
            platformRepo.updateIdentityCreationState(blockchainIdentityData, CreationState.DONE)
            if (walletApplication.wallet.balance.isGreaterThan(Constants.DASH_PAY_FEE)) {
                delay(1000L) //1s delay as required on NMA-491
                val userAlert = UserAlert(R.string.invitation_notification_text,
                        R.drawable.ic_invitation)
                AppDatabase.getAppDatabase().userAlertDao().insert(userAlert)
            }
        }

        PlatformRepo.getInstance().init()

        // aaaand we're done :)
        log.info("username registration complete")
>>>>>>> b021beae
    }


    private fun handleRestoreIdentityAction(identity: ByteArray) {
        workInProgress = true
        serviceScope.launch(createIdentityexceptionHandler) {
            restoreIdentity(identity)
            workInProgress = false
            stopSelf()
        }
    }

    private suspend fun restoreIdentity(identity: ByteArray) {
        log.info("Restoring identity and username")
        platformRepo.updateSyncStatus(PreBlockStage.StartRecovery)

        // use an "empty" state for each
        blockchainIdentityData = BlockchainIdentityData(CreationState.NONE, null, null, null, true)

        val cftxs = walletApplication.wallet.creditFundingTransactions

        val creditFundingTransaction: CreditFundingTransaction? = cftxs.find { it.creditBurnIdentityIdentifier.bytes!!.contentEquals(identity) }

        val existingBlockchainIdentityData = AppDatabase.getAppDatabase().blockchainIdentityDataDao().load()
        if (existingBlockchainIdentityData != null) {
            log.info("Attempting restore of existing identity and username; save credit funding txid")
            val blockchainIdentity = platformRepo.getBlockchainIdentity()
            blockchainIdentity!!.creditFundingTransaction = creditFundingTransaction
            existingBlockchainIdentityData.creditFundingTxId = creditFundingTransaction!!.txId
            platformRepo.updateBlockchainIdentityData(existingBlockchainIdentityData)
            return
        }

        val loadingFromCreditFundingTransaction = creditFundingTransaction != null
        var existingIdentity: Identity?

        if (!loadingFromCreditFundingTransaction) {
            existingIdentity = platformRepo.getIdentityFromPublicKeyId()
            if (existingIdentity == null) {
                throw IllegalArgumentException("identity $identity does not match a credit funding transaction or it doesn't exist on the network")
            }
        }

        val wallet = walletApplication.wallet
        val password = securityGuard.retrievePassword()

        val encryptionKey = deriveKey(backgroundHandler, wallet, password)
        val seed = decryptSeed(backgroundHandler, wallet, encryptionKey)

        // create the Blockchain Identity object
        val blockchainIdentity = BlockchainIdentity(platformRepo.platform, 0, wallet)
        // this process should have been done already, otherwise the credit funding transaction
        // will not have the credit burn keys associated with it
        platformRepo.addWalletAuthenticationKeysAsync(seed, encryptionKey)
        platformRepo.updateSyncStatus(PreBlockStage.InitWallet)

        //
        // Step 2: The credit funding registration exists, no need to create it
        //

        //
        // Step 3: Find the identity
        //
        platformRepo.updateIdentityCreationState(blockchainIdentityData, CreationState.IDENTITY_REGISTERING)
        if (loadingFromCreditFundingTransaction) {
            platformRepo.recoverIdentityAsync(blockchainIdentity, creditFundingTransaction!!)
        } else {
            platformRepo.recoverIdentityAsync(blockchainIdentity,
                    walletApplication.wallet.blockchainIdentityKeyChain.watchingKey.pubKeyHash)
        }
        platformRepo.updateBlockchainIdentityData(blockchainIdentityData, blockchainIdentity)
        platformRepo.updateIdentityCreationState(blockchainIdentityData, CreationState.IDENTITY_REGISTERED)
        platformRepo.updateSyncStatus(PreBlockStage.GetIdentity)


        //
        // Step 4: We don't need to find the preorder documents
        //

        //
        // Step 5: Find the username
        //
        platformRepo.updateIdentityCreationState(blockchainIdentityData, CreationState.USERNAME_REGISTERING)
        platformRepo.recoverUsernamesAsync(blockchainIdentity)
        platformRepo.updateBlockchainIdentityData(blockchainIdentityData, blockchainIdentity)
        platformRepo.updateIdentityCreationState(blockchainIdentityData, CreationState.USERNAME_REGISTERED)
        platformRepo.updateSyncStatus(PreBlockStage.GetName)

        //
        // Step 6: Find the profile
        //
        platformRepo.updateIdentityCreationState(blockchainIdentityData, CreationState.DASHPAY_PROFILE_CREATING)
        platformRepo.recoverDashPayProfile(blockchainIdentity)
        // blockchainIdentity hasn't changed
        platformRepo.updateIdentityCreationState(blockchainIdentityData, CreationState.DASHPAY_PROFILE_CREATED)
        platformRepo.updateSyncStatus(PreBlockStage.GetProfile)

        addInviteUserAlert(walletApplication.wallet)

        // We are finished recovering
        platformRepo.updateIdentityCreationState(blockchainIdentityData, CreationState.DONE)

        // Complete the entire process
        platformRepo.updateIdentityCreationState(blockchainIdentityData, CreationState.DONE_AND_DISMISS)

        platformRepo.updateSyncStatus(PreBlockStage.RecoveryComplete)
        PlatformRepo.getInstance().init()
    }

    /**
     * Wraps callbacks of DeriveKeyTask as Coroutine
     */
    private suspend fun deriveKey(handler: Handler, wallet: Wallet, password: String): KeyParameter {
        return suspendCoroutine { continuation ->
            object : DeriveKeyTask(handler, walletApplication.scryptIterationsTarget()) {

                override fun onSuccess(encryptionKey: KeyParameter, wasChanged: Boolean) {
                    continuation.resume(encryptionKey)
                }

                override fun onFailure(ex: KeyCrypterException?) {
                    log.error("unable to decrypt wallet", ex)
                    continuation.resumeWithException(ex as Throwable)
                }

            }.deriveKey(wallet, password)
        }
    }

    /**
     * Wraps callbacks of DecryptSeedTask as Coroutine
     */
    private suspend fun decryptSeed(handler: Handler, wallet: Wallet, encryptionKey: KeyParameter): DeterministicSeed {
        return suspendCoroutine { continuation ->
            object : DecryptSeedTask(handler) {
                override fun onSuccess(seed: DeterministicSeed) {
                    continuation.resume(seed)
                }

                override fun onBadPassphrase() {
                    continuation.resumeWithException(IOException("this should never happen in this scenario"))

                }
            }.decryptSeed(wallet.activeKeyChain.seed, wallet.keyCrypter, encryptionKey)
        }
    }

    /**
     * Send the credit funding transaction and wait for confirmation from other nodes that the
     * transaction was sent.  InstantSendLock, in a block or seen by more than one peer.
     *
     * Exceptions are returned in the case of a reject message (may not be sent with Dash Core 0.16)
     * or in the case of a double spend or some other error.
     *
     * @param cftx The credit funding transaction to send
     * @return True if successful
     */
    private suspend fun sendTransaction(cftx: CreditFundingTransaction): Boolean {
        log.info("Sending credit funding transaction: ${cftx.txId}")
        return suspendCoroutine { continuation ->
            cftx.confidence.addEventListener(object : TransactionConfidence.Listener {
                override fun onConfidenceChanged(confidence: TransactionConfidence?, reason: TransactionConfidence.Listener.ChangeReason?) {
                    when (reason) {
                        // If this transaction is in a block, then it has been sent successfully
                        TransactionConfidence.Listener.ChangeReason.DEPTH -> {
                            // TODO: a chainlock is needed to accompany the block information
                            // to provide sufficient proof
                        }
                        // If this transaction is InstantSend Locked, then it has been sent successfully
                        TransactionConfidence.Listener.ChangeReason.IX_TYPE -> {
                            // TODO: allow for received (IX_REQUEST) instantsend locks
                            // until the bug related to instantsend lock verification is fixed.
                            if (confidence!!.isTransactionLocked || confidence.ixType == TransactionConfidence.IXType.IX_REQUEST) {
                                confidence.removeEventListener(this)
                                continuation.resumeWith(Result.success(true))
                            }
                        }
                        // If this transaction has been seen by more than 1 peer, then it has been sent successfully
                        TransactionConfidence.Listener.ChangeReason.SEEN_PEERS -> {
                            // being seen by other peers is no longer sufficient proof
                        }
                        // If this transaction was rejected, then it was not sent successfully
                        TransactionConfidence.Listener.ChangeReason.REJECT -> {
                            if (confidence!!.hasRejections() && confidence.rejections.size >= 1) {
                                confidence.removeEventListener(this)
                                log.info("Error sending ${cftx.txId}: ${confidence.rejectedTransactionException.rejectMessage.reasonString}")
                                continuation.resumeWithException(confidence.rejectedTransactionException)
                            }
                        }
                        TransactionConfidence.Listener.ChangeReason.TYPE -> {
                            if (confidence!!.hasErrors()) {
                                confidence.removeEventListener(this)
                                val code = when (confidence.confidenceType) {
                                    TransactionConfidence.ConfidenceType.DEAD -> RejectMessage.RejectCode.INVALID
                                    TransactionConfidence.ConfidenceType.IN_CONFLICT -> RejectMessage.RejectCode.DUPLICATE
                                    else -> RejectMessage.RejectCode.OTHER
                                }
                                val rejectMessage = RejectMessage(Constants.NETWORK_PARAMETERS, code, confidence.transactionHash,
                                        "Credit funding transaction is dead or double-spent", "cftx-dead-or-double-spent")
                                log.info("Error sending ${cftx.txId}: ${rejectMessage.reasonString}")
                                continuation.resumeWithException(RejectedTransactionException(cftx, rejectMessage))
                            }
                        }
                        else -> {
                            // ignore
                        }
                    }
                }
            })
            walletApplication.broadcastTransaction(cftx)
        }
    }

    override fun onDestroy() {
        super.onDestroy()
        serviceJob.cancel()
        if (backgroundThread.isAlive)
            backgroundThread.looper.quit()

        if (wakeLock.isHeld) {
            log.debug("wakelock still held, releasing")
            wakeLock.release()
        }
    }
}<|MERGE_RESOLUTION|>--- conflicted
+++ resolved
@@ -588,7 +588,6 @@
         log.info("username registration complete")
     }
 
-<<<<<<< HEAD
     private suspend fun addInviteUserAlert(wallet: Wallet) {
         if (blockchainIdentityData.creationState < CreationState.DONE) {
             platformRepo.updateIdentityCreationState(blockchainIdentityData, CreationState.DONE)
@@ -600,210 +599,7 @@
             AppDatabase.getAppDatabase().userAlertDao().insert(userAlert)
 
         }
-=======
-    private fun handleCreateIdentityFromInvitationAction(username: String?, invite: InvitationLinkData?) {
-        workInProgress = true
-        serviceScope.launch(createIdentityexceptionHandler) {
-            createIdentityFromInvitation(username, invite)
-            workInProgress = false
-            stopSelf()
-        }
-    }
-
-    private suspend fun createIdentityFromInvitation(username: String?, invite: InvitationLinkData?, retryWithNewUserName: Boolean = false) {
-        log.info("username registration starting from invitation")
-
-        val blockchainIdentityDataTmp = platformRepo.loadBlockchainIdentityData()
-
-        when {
-            (blockchainIdentityDataTmp != null && blockchainIdentityDataTmp.restoring) -> {
-                val cftx = blockchainIdentityDataTmp.findCreditFundingTransaction(walletApplication.wallet)
-                        ?: throw IllegalStateException()
-
-                restoreIdentity(cftx.creditBurnIdentityIdentifier.bytes)
-                return
-            }
-            (blockchainIdentityDataTmp != null && !retryWithNewUserName) -> {
-                blockchainIdentityData = blockchainIdentityDataTmp
-                if (username != null && blockchainIdentityData.username != username && !retryWithNewUserName) {
-                    throw IllegalStateException()
-                }
-            }
-            (username != null) -> {
-                blockchainIdentityData = BlockchainIdentityData(CreationState.NONE,
-                        null, username, null, false,
-                        usingInvite = true, invite = invite)
-                platformRepo.updateBlockchainIdentityData(blockchainIdentityData)
-            }
-            else -> {
-                throw IllegalStateException()
-            }
-        }
-
-        var requiresRestart = false
-        if (blockchainIdentityData.creationState != CreationState.NONE || blockchainIdentityData.creationStateErrorMessage != null) {
-            // if this happens, then the invite cannot be used
-            log.info("resuming identity creation process [${blockchainIdentityData.creationState}(${blockchainIdentityData.creationStateErrorMessage})]")
-
-            // handle case of "InvalidIdentityAssetLockProofSignatureError", where we need to start over from scratch
-            if (blockchainIdentityData.creationState == CreationState.IDENTITY_REGISTERING &&
-                    blockchainIdentityData.creationStateErrorMessage!!.contains("InvalidIdentityAssetLockProofSignatureError")) {
-                blockchainIdentityData.creationState = CreationState.NONE
-                blockchainIdentityData.creditFundingTxId = null
-                requiresRestart = true
-            }
-        }
-
-        platformRepo.resetIdentityCreationStateError(blockchainIdentityData)
-
-        val wallet = walletApplication.wallet
-        val password = securityGuard.retrievePassword()
-
-
-        val encryptionKey = deriveKey(backgroundHandler, wallet, password)
-
-        if (blockchainIdentityData.creationState <= CreationState.UPGRADING_WALLET) {
-            platformRepo.updateIdentityCreationState(blockchainIdentityData, CreationState.UPGRADING_WALLET)
-            val seed = decryptSeed(backgroundHandler, wallet, encryptionKey)
-            platformRepo.addWalletAuthenticationKeysAsync(seed, encryptionKey)
-        }
-
-        val blockchainIdentity = platformRepo.initBlockchainIdentity(blockchainIdentityData, wallet)
-
-
-        if (blockchainIdentityData.creationState <= CreationState.CREDIT_FUNDING_TX_CREATING) {
-            platformRepo.updateIdentityCreationState(blockchainIdentityData, CreationState.CREDIT_FUNDING_TX_CREATING)
-            //
-            // Step 2: Create and send the credit funding transaction
-            //
-            platformRepo.obtainCreditFundingTransactionAsync(blockchainIdentity, blockchainIdentityData.invite!!)
-        }
-
-        if (blockchainIdentityData.creationState <= CreationState.CREDIT_FUNDING_TX_SENDING) {
-            platformRepo.updateIdentityCreationState(blockchainIdentityData, CreationState.CREDIT_FUNDING_TX_SENDING)
-            // invite transactions have already been sent
-        }
-
-        if (blockchainIdentityData.creationState <= CreationState.CREDIT_FUNDING_TX_CONFIRMED) {
-            platformRepo.updateIdentityCreationState(blockchainIdentityData, CreationState.CREDIT_FUNDING_TX_CONFIRMED)
-            // If the tx is in a block, seen by a peer, InstantSend lock, then it is considered confirmed
-            platformRepo.updateBlockchainIdentityData(blockchainIdentityData, blockchainIdentity)
-        }
-
-        // do one last validation of the invite
-        //if(!platformRepo.validateInvitation(invite!!)) {
-            // stop the username registration process
-        //}
-
-        // This step will fail because register identity
-        if (blockchainIdentityData.creationState <= CreationState.IDENTITY_REGISTERING) {
-            platformRepo.updateIdentityCreationState(blockchainIdentityData, CreationState.IDENTITY_REGISTERING)
-            //
-            // Step 3: Register the identity
-            //
-            try {
-                platformRepo.registerIdentityAsync(blockchainIdentity, encryptionKey)
-            } catch (e: StatusRuntimeException) {
-                //2021-03-26 10:08:08.411 28005-28085/hashengineering.darkcoin.wallet_test W/DapiClient: [DefaultDispatcher-worker-2] RPC failed with 54.187.224.80: Status{code=INVALID_ARGUMENT, description=State Transition is invalid, cause=null}: Metadata(server=nginx/1.19.7,date=Fri, 26 Mar 2021 17:08:09 GMT,content-type=application/grpc,content-length=0,errors=[{"name":"IdentityAssetLockTransactionOutPointAlreadyExistsError","message":"Asset lock transaction outPoint already exists","outPoint":{"type":"Buffer","data":[55,69,23,188,75,149,231,235,207,70,187,182,129,183,150,17,229,10,161,32,78,107,54,101,131,27,181,254,197,4,167,134,1,0,0,0]}}])
-                // did this fail because the invitation was already used?
-                if (e.status.code == Status.INVALID_ARGUMENT.code) {
-                    val errors = GrpcExceptionInfo(e)
-                    if (errors.errors.isNotEmpty() && errors.errors[0].containsKey("name")) {
-                        if (errors.errors[0]["name"] == "IdentityAssetLockTransactionOutPointAlreadyExistsError") {
-                            log.warn("Invite has already been used")
-
-                            // activate link or activity with the link (to show that the invite was used)
-                            // and then, wipe all blockchain identity data and status (NONE)
-                            //
-                            throw IllegalStateException(errors.errors[0]["name"] as String)
-                        }
-                    }
-                    log.error(e.toString());
-                    throw e
-                }
-                throw e
-            }
-            platformRepo.updateBlockchainIdentityData(blockchainIdentityData, blockchainIdentity)
-        }
-
-        finishRegistration(blockchainIdentity, encryptionKey)
-
-    }
-
-    private suspend fun finishRegistration(blockchainIdentity: BlockchainIdentity, encryptionKey: KeyParameter) {
-
-        // This Step is obsolete, verification is handled by the previous block, lets leave it in for now
-        if (blockchainIdentityData.creationState <= CreationState.IDENTITY_REGISTERED) {
-            platformRepo.updateIdentityCreationState(blockchainIdentityData, CreationState.IDENTITY_REGISTERED)
-            //
-            // Step 3: Verify that the identity was registered
-            //
-            //platformRepo.verifyIdentityRegisteredAsync(blockchainIdentity)
-            platformRepo.updateBlockchainIdentityData(blockchainIdentityData, blockchainIdentity)
-        }
-
-        if (blockchainIdentityData.creationState <= CreationState.PREORDER_REGISTERING) {
-            platformRepo.updateIdentityCreationState(blockchainIdentityData, CreationState.PREORDER_REGISTERING)
-            //
-            // Step 4: Preorder the username
-            if (!blockchainIdentity.getUsernames().contains(blockchainIdentityData.username!!)) {
-                blockchainIdentity.addUsername(blockchainIdentityData.username!!)
-            }
-            platformRepo.preorderNameAsync(blockchainIdentity, encryptionKey)
-            platformRepo.updateBlockchainIdentityData(blockchainIdentityData, blockchainIdentity)
-        }
-
-        // This Step is obsolete, verification is handled by the previous block, lets leave it in for now
-        if (blockchainIdentityData.creationState <= CreationState.PREORDER_REGISTERED) {
-            platformRepo.updateIdentityCreationState(blockchainIdentityData, CreationState.PREORDER_REGISTERED)
-            //
-            // Step 4: Verify that the username was preordered
-            //
-            //platformRepo.isNamePreorderedAsync(blockchainIdentity)
-            platformRepo.updateBlockchainIdentityData(blockchainIdentityData, blockchainIdentity)
-        }
-
-        if (blockchainIdentityData.creationState <= CreationState.USERNAME_REGISTERING) {
-            platformRepo.updateIdentityCreationState(blockchainIdentityData, CreationState.USERNAME_REGISTERING)
-            //
-            // Step 5: Register the username
-            //
-            platformRepo.registerNameAsync(blockchainIdentity, encryptionKey)
-            platformRepo.updateBlockchainIdentityData(blockchainIdentityData, blockchainIdentity)
-        }
-
-        // This Step is obsolete, verification is handled by the previous block, lets leave it in for now
-        if (blockchainIdentityData.creationState <= CreationState.USERNAME_REGISTERED) {
-            platformRepo.updateIdentityCreationState(blockchainIdentityData, CreationState.USERNAME_REGISTERED)
-            //
-            // Step 5: Verify that the username was registered
-            //
-            //platformRepo.isNameRegisteredAsync(blockchainIdentity)
-            platformRepo.updateBlockchainIdentityData(blockchainIdentityData, blockchainIdentity)
-        }
-
-        // Step 6: A profile will not be created, since the user has not yet specified
-        //         a display name, public message (bio) or an avatarUrl
-        //         However, a default empty profile will be saved to the local database.
-        val emptyProfile = DashPayProfile(blockchainIdentity.uniqueIdString, blockchainIdentity.currentUsername!!)
-        platformRepo.updateDashPayProfile(emptyProfile)
-        if (blockchainIdentityData.creationState < CreationState.DONE) {
-            platformRepo.updateIdentityCreationState(blockchainIdentityData, CreationState.DONE)
-            if (walletApplication.wallet.balance.isGreaterThan(Constants.DASH_PAY_FEE)) {
-                delay(1000L) //1s delay as required on NMA-491
-                val userAlert = UserAlert(R.string.invitation_notification_text,
-                        R.drawable.ic_invitation)
-                AppDatabase.getAppDatabase().userAlertDao().insert(userAlert)
-            }
-        }
-
-        PlatformRepo.getInstance().init()
-
-        // aaaand we're done :)
-        log.info("username registration complete")
->>>>>>> b021beae
-    }
-
+    }
 
     private fun handleRestoreIdentityAction(identity: ByteArray) {
         workInProgress = true
