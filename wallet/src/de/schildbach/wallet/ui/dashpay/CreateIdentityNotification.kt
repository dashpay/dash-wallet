--- conflicted
+++ resolved
@@ -8,17 +8,10 @@
 import androidx.annotation.StringRes
 import androidx.core.app.NotificationCompat
 import androidx.lifecycle.LifecycleService
-<<<<<<< HEAD
-import androidx.lifecycle.Observer
-import de.schildbach.wallet.Constants
-import de.schildbach.wallet.database.dao.BlockchainIdentityDataDaoAsync
-import de.schildbach.wallet.database.entity.BlockchainIdentityData
-=======
 import androidx.lifecycle.lifecycleScope
 import de.schildbach.wallet.Constants
-import de.schildbach.wallet.data.BlockchainIdentityData
-import de.schildbach.wallet.data.BlockchainIdentityDataDao
->>>>>>> b3679eba
+import de.schildbach.wallet.database.dao.BlockchainIdentityDataDao
+import de.schildbach.wallet.database.entity.BlockchainIdentityData
 import de.schildbach.wallet_test.R
 import kotlinx.coroutines.flow.launchIn
 import kotlinx.coroutines.flow.onEach
@@ -26,11 +19,7 @@
 
 class CreateIdentityNotification(
     val service: LifecycleService,
-<<<<<<< HEAD
-    private val blockchainIdentityDataDaoAsync: BlockchainIdentityDataDaoAsync
-=======
     private val blockchainIdentityDataDao: BlockchainIdentityDataDao
->>>>>>> b3679eba
 ) {
 
     private val notificationManager by lazy { service.getSystemService(Context.NOTIFICATION_SERVICE) as NotificationManager }
@@ -109,37 +98,6 @@
         }
     }
 
-<<<<<<< HEAD
-    private fun startObservingIdentityCreationState() = blockchainIdentityDataDaoAsync.loadBase().observe(service, Observer {
-                notificationManager.cancel(Constants.NOTIFICATION_ID_DASHPAY_CREATE_IDENTITY_ERROR)
-                when (it?.creationState) {
-                    BlockchainIdentityData.CreationState.NONE,
-                    BlockchainIdentityData.CreationState.UPGRADING_WALLET,
-                    BlockchainIdentityData.CreationState.CREDIT_FUNDING_TX_CREATING,
-                    BlockchainIdentityData.CreationState.CREDIT_FUNDING_TX_SENDING,
-                    BlockchainIdentityData.CreationState.CREDIT_FUNDING_TX_SENT,
-                    BlockchainIdentityData.CreationState.CREDIT_FUNDING_TX_CONFIRMED -> {
-                        displayStep1()
-                    }
-                    BlockchainIdentityData.CreationState.IDENTITY_REGISTERING,
-                    BlockchainIdentityData.CreationState.IDENTITY_REGISTERED -> {
-                        displayStep2(it.restoring)
-                    }
-                    BlockchainIdentityData.CreationState.PREORDER_REGISTERING,
-                    BlockchainIdentityData.CreationState.PREORDER_REGISTERED,
-                    BlockchainIdentityData.CreationState.USERNAME_REGISTERING,
-                    BlockchainIdentityData.CreationState.USERNAME_REGISTERED,
-                    BlockchainIdentityData.CreationState.DASHPAY_PROFILE_CREATING,
-                    BlockchainIdentityData.CreationState.DASHPAY_PROFILE_CREATED -> {
-                        displayStep3(it.restoring)
-                    }
-                    BlockchainIdentityData.CreationState.DONE -> {
-                        displayDone()
-                    }
-                    else -> {
-                        // ignore
-                    }
-=======
     private fun startObservingIdentityCreationState() = blockchainIdentityDataDao.observeBase()
         .onEach {
             notificationManager.cancel(Constants.NOTIFICATION_ID_DASHPAY_CREATE_IDENTITY_ERROR)
@@ -151,7 +109,6 @@
                 BlockchainIdentityData.CreationState.CREDIT_FUNDING_TX_SENT,
                 BlockchainIdentityData.CreationState.CREDIT_FUNDING_TX_CONFIRMED -> {
                     displayStep1()
->>>>>>> b3679eba
                 }
                 BlockchainIdentityData.CreationState.IDENTITY_REGISTERING,
                 BlockchainIdentityData.CreationState.IDENTITY_REGISTERED -> {
