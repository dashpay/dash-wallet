/*
 * Copyright 2020 Dash Core Group
 *
 * Licensed under the Apache License, Version 2.0 (the "License");
 * you may not use this file except in compliance with the License.
 * You may obtain a copy of the License at
 *
 *    http://www.apache.org/licenses/LICENSE-2.0
 *
 * Unless required by applicable law or agreed to in writing, software
 * distributed under the License is distributed on an "AS IS" BASIS,
 * WITHOUT WARRANTIES OR CONDITIONS OF ANY KIND, either express or implied.
 * See the License for the specific language governing permissions and
 * limitations under the License.
 */
package de.schildbach.wallet.ui.dashpay

import android.os.Handler
import android.os.HandlerThread
import android.os.Process
import android.util.Log
import com.google.common.base.Preconditions
import com.google.common.base.Stopwatch
import dagger.hilt.EntryPoint
import dagger.hilt.InstallIn
import dagger.hilt.components.SingletonComponent
import de.schildbach.wallet.Constants
import de.schildbach.wallet.Constants.DASH_PAY_FEE_CONTESTED
import de.schildbach.wallet.WalletApplication
import de.schildbach.wallet.data.*
import de.schildbach.wallet.database.AppDatabase
import de.schildbach.wallet.database.entity.BlockchainIdentityBaseData
import de.schildbach.wallet.database.entity.BlockchainIdentityData
import de.schildbach.wallet.database.entity.DashPayContactRequest
import de.schildbach.wallet.database.entity.DashPayProfile
import de.schildbach.wallet.database.entity.Invitation
import de.schildbach.wallet.database.entity.BlockchainIdentityConfig
import de.schildbach.wallet.livedata.Resource
import de.schildbach.wallet.livedata.SeriousError
import de.schildbach.wallet.livedata.SeriousErrorListener
import de.schildbach.wallet.livedata.Status
import de.schildbach.wallet.security.SecurityGuard
import de.schildbach.wallet.service.CoinJoinMode
import de.schildbach.wallet.service.platform.PlatformService
import io.grpc.StatusRuntimeException
import kotlinx.coroutines.*
import kotlinx.coroutines.flow.Flow
import kotlinx.coroutines.flow.combine
import kotlinx.coroutines.flow.distinctUntilChanged
import kotlinx.coroutines.flow.filterNotNull
import kotlinx.coroutines.flow.flatMapLatest
import kotlinx.coroutines.flow.flowOf
import kotlinx.coroutines.flow.map
import org.bitcoinj.core.*
import org.bitcoinj.crypto.IDeterministicKey
import org.bitcoinj.evolution.AssetLockTransaction
import org.bitcoinj.quorums.InstantSendLock
import org.bitcoinj.wallet.AuthenticationKeyChain
import org.bitcoinj.wallet.DeterministicSeed
import org.bitcoinj.wallet.Wallet
import org.bitcoinj.wallet.authentication.AuthenticationGroupExtension
import org.bitcoinj.wallet.WalletEx
import org.bouncycastle.crypto.params.KeyParameter
import org.dash.wallet.common.services.analytics.AnalyticsConstants
import org.dash.wallet.common.services.analytics.AnalyticsService
import org.dash.wallet.common.services.analytics.AnalyticsTimer
import org.dashj.platform.dapiclient.MaxRetriesReachedException
import org.dashj.platform.dapiclient.NoAvailableAddressesForRetryException
import org.dashj.platform.dapiclient.model.GrpcExceptionInfo
import org.dashj.platform.dashpay.*
import org.dashj.platform.dpp.document.Document
import org.dashj.platform.dpp.errors.concensus.basic.identity.InvalidInstantAssetLockProofException
import org.dashj.platform.dpp.identifier.Identifier
import org.dashj.platform.dpp.identity.Identity
import org.dashj.platform.dpp.toHex
import org.dashj.platform.dpp.voting.Contenders
import org.dashj.platform.sdk.platform.DomainDocument
import org.dashj.platform.sdk.platform.Names
import org.slf4j.LoggerFactory
import java.util.*
import java.util.concurrent.TimeoutException
import javax.inject.Inject
import javax.inject.Singleton
import kotlin.coroutines.resumeWithException
import kotlin.coroutines.suspendCoroutine

@OptIn(ExperimentalCoroutinesApi::class)
@Singleton
class PlatformRepo @Inject constructor(
    val walletApplication: WalletApplication,
    val blockchainIdentityDataStorage: BlockchainIdentityConfig,
    val appDatabase: AppDatabase,
    val platform: PlatformService,
    val coinJoinConfig: CoinJoinConfig
) {

    @EntryPoint
    @InstallIn(SingletonComponent::class)
    internal interface PlatformRepoEntryPoint {
        fun provideAppDatabase(): AppDatabase
    }

    companion object {
        private val log = LoggerFactory.getLogger(PlatformRepo::class.java)
    }

    var onIdentityResolved: ((Identity?) -> Unit)? = {}
    private val onSeriousErrorListeneners = arrayListOf<SeriousErrorListener>()

    lateinit var blockchainIdentity: BlockchainIdentity
        private set

    val hasIdentity: Boolean
        get() = this::blockchainIdentity.isInitialized

    var authenticationGroupExtension: AuthenticationGroupExtension? = null
        private set

    private val dashPayProfileDao = appDatabase.dashPayProfileDao()
    private val dashPayContactRequestDao = appDatabase.dashPayContactRequestDao()
    private val invitationsDao = appDatabase.invitationsDao()
    private val userAlertDao = appDatabase.userAlertDao()

    private val backgroundThread = HandlerThread("background", Process.THREAD_PRIORITY_BACKGROUND)
    private val backgroundHandler: Handler

    private val analytics: AnalyticsService by lazy {
        walletApplication.analyticsService
    }

    private val keyChainTypes = EnumSet.of(
        AuthenticationKeyChain.KeyChainType.BLOCKCHAIN_IDENTITY,
        AuthenticationKeyChain.KeyChainType.BLOCKCHAIN_IDENTITY_FUNDING,
        AuthenticationKeyChain.KeyChainType.BLOCKCHAIN_IDENTITY_TOPUP,
        AuthenticationKeyChain.KeyChainType.INVITATION_FUNDING
    )

    init {
        backgroundThread.start()
        backgroundHandler = Handler(backgroundThread.looper)
    }

    suspend fun init() {
        if (authenticationGroupExtension == null) {
            // load the dash-sdk library
            System.loadLibrary("sdklib")
            authenticationGroupExtension = walletApplication.wallet?.getKeyChainExtension(AuthenticationGroupExtension.EXTENSION_ID) as? AuthenticationGroupExtension
        }

        if (!hasIdentity) {
            blockchainIdentityDataStorage.load()?.let {
                blockchainIdentity = initBlockchainIdentity(it, walletApplication.wallet!!)
                initializeStateRepository()
            }
        }
    }

    fun getWalletEncryptionKey(): KeyParameter? {
        return if (walletApplication.wallet!!.isEncrypted) {
            val password = try {
                // always create a SecurityGuard when it is required
                val securityGuard = SecurityGuard()
                securityGuard.retrievePassword()
            } catch (e: IllegalArgumentException) {
                log.error("There was an error retrieving the wallet password", e)
                analytics.logError(e, "There was an error retrieving the wallet password")
                null
            }
            // Don't bother with DeriveKeyTask here, just call deriveKey
            walletApplication.wallet!!.keyCrypter!!.deriveKey(password)
        } else {
            null
        }
    }

    fun getWalletSeed(): DeterministicSeed? {
        val wallet = walletApplication.wallet!!
        return if (wallet.isEncrypted) {
            val password = try {
                // always create a SecurityGuard when it is required
                val securityGuard = SecurityGuard()
                securityGuard.retrievePassword()
            } catch (e: IllegalArgumentException) {
                log.error("There was an error retrieving the wallet password", e)
                analytics.logError(e, "There was an error retrieving the wallet password")
                null
            }
            // Don't bother with DeriveKeyTask here, just call deriveKey
            val encryptionKey = wallet.keyCrypter!!.deriveKey(password)
            wallet.keyChainSeed.decrypt(wallet.keyCrypter, "", encryptionKey)
        } else {
            null
        }
    }

    /**
     * This method looks at all items in the database tables
     * that have existing identites and saves them for future use.
     *
     * Sometimes Platform Nodes return IdentityNotFound Errors and
     * this list is used to determine if that node should be banned
     */
    private suspend fun initializeStateRepository() {
        // load our id

        if (this::blockchainIdentity.isInitialized && blockchainIdentity.isRegistered()) {
            val identityId = blockchainIdentity.uniqueIdString
            platform.stateRepository.addValidIdentity(Identifier.from(identityId))

            // load all id's of users who have sent us a contact request
            dashPayContactRequestDao.loadFromOthers(identityId).forEach {
                platform.stateRepository.addValidIdentity(it.userIdentifier)
            }

            // load all id's of users for whom we have profiles
            dashPayProfileDao.loadAll().forEach {
                platform.stateRepository.addValidIdentity(it.userIdentifier)
            }

            platform.stateRepository.storeIdentity(blockchainIdentity.identity!!)
        }
    }

    fun getUsername(username: String): Resource<Document> {
        return try {
            val nameDocument = platform.names.get(Names.normalizeString(username))
            Resource.success(nameDocument)
        } catch (e: Exception) {
            Resource.error(e.localizedMessage!!, null)
        }
    }

    @Throws(Exception::class)
    suspend fun getUser(username: String): List<UsernameSearchResult> {
        return try {
            searchUsernames(username, true)
        } catch (e: Exception) {
            formatExceptionMessage("get single user failure", e)
            throw e
        }
    }

    fun getVoteContenders(username: String): Contenders {
        return try {
            platform.names.getVoteContenders(Names.normalizeString(username))
        } catch (e: Exception) {
            Contenders(Optional.empty(), mapOf(), 0, 0)
        }
    }

    /**
     * gets all the name documents for usernames starting with text
     *
     * @param text The beginning of a username to search for
     * @return
     */

    @Throws(Exception::class)
    suspend fun searchUsernames(text: String, onlyExactUsername: Boolean = false, limit: Int = -1): List<UsernameSearchResult> {
        val userIdString = blockchainIdentity.uniqueIdString
        val userId = blockchainIdentity.uniqueIdentifier

        // Names.search does support retrieving 100 names at a time if retrieveAll = false
        //TODO: Maybe add pagination later? Is very unlikely that a user will scroll past 100 search results
        // Sometimes when onlyExactUsername = true, an exception is thrown here and that results in a crash
        // it is not clear why a search for an existing username results in a failure to find it again.
        val nameDocuments = if (!onlyExactUsername) {
            platform.names.search(text, Names.DEFAULT_PARENT_DOMAIN, retrieveAll = false, limit = limit)
        } else {
            val nameDocument = platform.names.get(text, Names.DEFAULT_PARENT_DOMAIN)
            if (nameDocument != null) {
                listOf(nameDocument)
            } else {
                listOf()
            }
        }
        val userIds = if (onlyExactUsername) {
            val result = mutableListOf<Identifier>()
            val exactNameDoc = try {
                DomainDocument(nameDocuments.first { text == it.data["normalizedLabel"] })
            } catch (e: NoSuchElementException) {
                null
            }
            if (exactNameDoc != null) {
                result.add(getIdentityForName(exactNameDoc))
            }
            result
        } else {
            nameDocuments.map { getIdentityForName(DomainDocument(it)) }
        }.toSet().toList()

        val profileById: Map<Identifier, Document> = if (userIds.isNotEmpty()) {
            val profileDocuments = platform.profiles.getList(userIds)
            profileDocuments.associateBy({ it.ownerId }, { it })
        } else {
            log.warn("search usernames: userIdList is empty, though nameDocuments has ${nameDocuments.size} items")
            mapOf()
        }

        val toContactDocuments = dashPayContactRequestDao.loadToOthers(userIdString)

        // Get all contact requests where toUserId == userId
        val fromContactDocuments = dashPayContactRequestDao.loadFromOthers(userIdString)

        val usernameSearchResults = ArrayList<UsernameSearchResult>()

        for (domainDoc in nameDocuments) {
            val nameDoc = DomainDocument(domainDoc)
            if (nameDoc.dashAliasIdentityId != null) {
                continue // skip aliases
            }

                //Remove own user document from result
            val nameDocIdentityId = getIdentityForName(nameDoc)
            if (nameDocIdentityId == userId) {
                continue
            }
            var toContact: DashPayContactRequest? = null
            var fromContact: DashPayContactRequest? = null

            // Determine if any of our contacts match the current name's identity
            if (toContactDocuments.isNotEmpty()) {
                toContact = toContactDocuments.find { contact ->
                    contact.toUserIdentifier == nameDocIdentityId
                }
            }

            // Determine if our identity is someone else's contact
            if (fromContactDocuments.isNotEmpty()) {
                fromContact = fromContactDocuments.find { contact ->
                    contact.userIdentifier == nameDocIdentityId
                }
            }

            val username = nameDoc.label
            val profileDoc = profileById[nameDocIdentityId]

            val dashPayProfile = if (profileDoc != null)
                DashPayProfile.fromDocument(profileDoc, username)!!
            else DashPayProfile(nameDocIdentityId.toString(), username)

            usernameSearchResults.add(UsernameSearchResult(username,
                    dashPayProfile, toContact, fromContact))
        }

        // TODO: this is only needed when Proofs don't sort results
        // This was added in v0.20
        usernameSearchResults.sortBy { Names.normalizeString(it.username) }

        return usernameSearchResults
    }

    /**
     * search the contacts
     *
     * @param text the text to find in usernames and displayNames.  if blank, all contacts are returned
     * @param orderBy the field that is used to sort the list of matching entries in ascending order
     * @return
     */
    suspend fun searchContacts(text: String, orderBy: UsernameSortOrderBy, includeSentPending: Boolean = false): Resource<List<UsernameSearchResult>> {
        if (!hasIdentity) {
            return Resource.success(emptyList())
        }

        return try {
            val userIdList = HashSet<String>()

            val userId = blockchainIdentity.uniqueIdString

            val toContactDocuments = dashPayContactRequestDao.loadToOthers(userId)
            val toContactMap = HashMap<String, DashPayContactRequest>()
            toContactDocuments.forEach {
                userIdList.add(it.toUserId)
                toContactMap[it.toUserId] = it
            }
            // Get all contact requests where toUserId == userId, the users who have added me
            val fromContactDocuments = dashPayContactRequestDao.loadFromOthers(userId)
            val fromContactMap = HashMap<String, DashPayContactRequest>()
            fromContactDocuments.forEach {
                userIdList.add(it.userId)

                // It is possible for a contact to send multiple requests that differ by account
                // or by version.  Currently we will ignore all but the first based on the timestamp
                // TODO: choose the contactRequest based on the ContactInfo.accountRef value
                // for this contact
                if (!fromContactMap.containsKey(it.userId)) {
                    fromContactMap[it.userId] = it
                } else {
                    val previous = fromContactMap[it.userId]!!
                    if (previous.timestamp > it.timestamp) {
                        fromContactMap[it.userId] = it
                    }
                }
            }

            val profiles = HashMap<String, DashPayProfile?>(userIdList.size)
            for (user in userIdList) {
                val profile = dashPayProfileDao.loadByUserId(user)
                profiles[user] = profile
            }

            val usernameSearchResults = getFromProfiles(profiles, text.lowercase(), toContactMap, fromContactMap, includeSentPending)
            usernameSearchResults.orderBy(orderBy)

            Resource.success(usernameSearchResults)
        } catch (e: Exception) {
            Resource.error(formatExceptionMessage("search contact request", e), null)
        }
    }

    fun observeContacts(text: String, orderBy: UsernameSortOrderBy, includeSentPending: Boolean = false): Flow<List<UsernameSearchResult>> {
        return blockchainIdentityDataStorage.observe()
            .filterNotNull()
            .flatMapLatest { _ ->
                init()

<<<<<<< HEAD
                if (!hasIdentity) {
=======
                if (!hasIdentity || blockchainIdentity.identity == null) {
>>>>>>> 2bbfb45b
                    return@flatMapLatest flowOf(emptyList())
                }

                val userId = blockchainIdentity.uniqueIdString

                // Combine the two contact request flows
                combine(
                    dashPayContactRequestDao.observeToOthers(userId),
                    dashPayContactRequestDao.observeFromOthers(userId)
                ) { toContacts, fromContacts ->
                    val userIdList = HashSet<String>()

                    val toContactMap = HashMap<String, DashPayContactRequest>()
                    toContacts.forEach {
                        userIdList.add(it.toUserId)
                        toContactMap[it.toUserId] = it
                    }

                    val fromContactMap = HashMap<String, DashPayContactRequest>()
                    fromContacts.forEach {
                        userIdList.add(it.userId)
                        if (!fromContactMap.containsKey(it.userId)) {
                            fromContactMap[it.userId] = it
                        } else {
                            val previous = fromContactMap[it.userId]!!
                            if (previous.timestamp > it.timestamp) {
                                fromContactMap[it.userId] = it
                            }
                        }
                    }

                    Triple(userIdList, toContactMap, fromContactMap)
                }.flatMapLatest { (userIdList, toContactMap, fromContactMap) ->
                    dashPayProfileDao.observeByUserIds(userIdList.toList()).map { list ->
                        val profiles = list.associateBy { it.userId }
                        val usernameSearchResults = getFromProfiles(profiles, text.lowercase(), toContactMap, fromContactMap, includeSentPending)
                        usernameSearchResults.orderBy(orderBy)
                        usernameSearchResults
                    }
                }
            }
            .distinctUntilChanged()
    }

    private fun getFromProfiles(
        profiles: Map<String, DashPayProfile?>,
        searchText: String,
        toContactMap: Map<String, DashPayContactRequest>,
        fromContactMap: Map<String, DashPayContactRequest>,
        includeSentPending: Boolean
    ): ArrayList<UsernameSearchResult> {
        val usernameSearchResults = ArrayList<UsernameSearchResult>()

        for (profile in profiles) {
            if (profile.value == null) {
                // this happens occasionally when calling this method just after sending contact request
                // It occurs when calling NotificationsForUserLiveData.onContactsUpdated() after
                // sending contact request (even after adding long delay).
                continue
            }

            // find matches where the text matches part of the username or displayName
            // if the text is blank, match everything
            val username = profile.value!!.username
            val displayName = profile.value!!.displayName
            val usernameContainsSearchText = username.findLastAnyOf(listOf(searchText), ignoreCase = true) != null ||
                    displayName.findLastAnyOf(listOf(searchText), ignoreCase = true) != null
            if (!usernameContainsSearchText && searchText != "") {
                continue
            }

            // Determine if this identity is our contact
            val toContact: DashPayContactRequest? = toContactMap[profile.value!!.userId]

            // Determine if I am this identity's contact
            val fromContact: DashPayContactRequest? = fromContactMap[profile.value!!.userId]

            val usernameSearchResult = UsernameSearchResult(profile.value!!.username,
                profile.value!!, toContact, fromContact)

            if (usernameSearchResult.requestReceived || (includeSentPending && usernameSearchResult.requestSent))
                usernameSearchResults.add(usernameSearchResult)
        }

        return usernameSearchResults
    }

    fun formatExceptionMessage(description: String, e: Exception): String {
        var msg = if (e.localizedMessage != null) {
            e.localizedMessage
        } else {
            e.message
        }
        if (msg == null) {
            msg = "Unknown error - ${e.javaClass.simpleName}"
        }
        log.error("$description: $msg", e)
        return msg
    }

    /**
     * returns true if:
     *  1. Invites have been not been sent previously
     *  2. Identity Creation is not in progress
     *  3. The balance is high enough
     */

    suspend fun shouldShowAlert(): Boolean {
        val hasSentInvites = invitationsDao.count() > 0
        val blockchainIdentityData = blockchainIdentityDataStorage.load()
        val noIdentityCreatedOrInProgress = (blockchainIdentityData == null) || blockchainIdentityData.creationState == BlockchainIdentityData.CreationState.NONE
        val canAffordIdentityCreation = walletApplication.canAffordIdentityCreation()
        return !noIdentityCreatedOrInProgress && (canAffordIdentityCreation || !hasSentInvites)
    }


    suspend fun getNotificationCount(date: Long): Int {
        var count = 0
        if (!isUsernameRegistered()) {
            return 0
        }

        if (Constants.SUPPORTS_INVITES) {
            if (shouldShowAlert()) {
                val alert = userAlertDao.load(date)
                if (alert != null) {
                    count++
                }
            }
        }

        val results = searchContacts("", UsernameSortOrderBy.DATE_ADDED)
        if (results.status == Status.SUCCESS) {
            val list = results.data ?: return 0
            list.forEach { if (it.date >= date) ++count }
            log.info("New contacts at ${Date(date)} = $count - getNotificationCount")
        }
        return count
    }

    private fun isUsernameRegistered(): Boolean {
        return this::blockchainIdentity.isInitialized
    }

    //
    // Step 1 is to upgrade the wallet to support authentication keys
    //
    suspend fun addWalletAuthenticationKeysAsync(seed: DeterministicSeed, keyParameter: KeyParameter) {
        withContext(Dispatchers.IO) {
            val wallet = walletApplication.wallet as WalletEx
            // this will initialize any missing key chains
            wallet.initializeCoinJoin(keyParameter, 0)

            var authenticationGroupExtension = AuthenticationGroupExtension(wallet)
            authenticationGroupExtension = wallet.addOrGetExistingExtension(authenticationGroupExtension) as AuthenticationGroupExtension
            authenticationGroupExtension.addEncryptedKeyChains(wallet.params, seed, keyParameter, keyChainTypes)
            this@PlatformRepo.authenticationGroupExtension = authenticationGroupExtension
        }
    }

    //
    // Step 2 is to create the credit funding transaction
    //


    //
    // Step 3: Register the identity
    //
    suspend fun registerIdentityAsync(blockchainIdentity: BlockchainIdentity, keyParameter: KeyParameter?) {
        withContext(Dispatchers.IO) {
            Context.propagate(walletApplication.wallet!!.context)
            for (i in 0 until 3) {
                try {
                    val timer = AnalyticsTimer(analytics, log, AnalyticsConstants.Process.PROCESS_USERNAME_IDENTITY_CREATE)
                    blockchainIdentity.registerIdentity(keyParameter, true, true)
                    timer.logTiming() // we won't log timing for failed registrations
                    return@withContext
                } catch (e: InvalidInstantAssetLockProofException) {
                    log.info("instantSendLock error: retry registerIdentity again ($i)")
                    delay(3000)
                }
            }
            throw InvalidInstantAssetLockProofException("failed after 3 tries")
        }
    }

    //
    // Step 3: Find the identity in the case of recovery
    //
    suspend fun recoverIdentityAsync(blockchainIdentity: BlockchainIdentity, creditFundingTransaction: AssetLockTransaction) {
        withContext(Dispatchers.IO) {
            blockchainIdentity.recoverIdentity(creditFundingTransaction)
        }
    }

    suspend fun recoverIdentityAsync(blockchainIdentity: BlockchainIdentity, publicKeyHash: ByteArray) {
        withContext(Dispatchers.IO) {
            blockchainIdentity.registrationStatus = IdentityStatus.UNKNOWN
            blockchainIdentity.recoverIdentity(publicKeyHash)
        }
    }

    //
    // Step 4: Preorder the username
    //
    suspend fun preorderNameAsync(blockchainIdentity: BlockchainIdentity, keyParameter: KeyParameter?) {
        withContext(Dispatchers.IO) {
            val names = blockchainIdentity.getUnregisteredUsernames()
            val timer = AnalyticsTimer(analytics, log, AnalyticsConstants.Process.PROCESS_USERNAME_PREORDER_CREATE)
            blockchainIdentity.registerPreorderedSaltedDomainHashesForUsernames(names, keyParameter)
            timer.logTiming()
        }
    }

    //
    // Step 4: Verify that the username was preordered
    //
    @Deprecated("watch* functions should no longer be used")
    suspend fun isNamePreorderedAsync(blockchainIdentity: BlockchainIdentity) {
        withContext(Dispatchers.IO) {
            val set = blockchainIdentity.getUsernamesWithStatus(UsernameStatus.PREORDER_REGISTRATION_PENDING)
            val saltedDomainHashes = blockchainIdentity.saltedDomainHashesForUsernames(set)
            val (result, usernames) = blockchainIdentity.watchPreorder(saltedDomainHashes, 100, 1000, RetryDelayType.SLOW20)
            if (!result) {
                throw TimeoutException("the usernames: $usernames were not found to be preordered in the allotted amount of time")
            }
        }
    }

    //
    // Step 5: Register the username
    //
    suspend fun registerNameAsync(blockchainIdentity: BlockchainIdentity, keyParameter: KeyParameter?) {
        withContext(Dispatchers.IO) {
            val names = blockchainIdentity.preorderedUsernames()
            val timer = AnalyticsTimer(analytics, log, AnalyticsConstants.Process.PROCESS_USERNAME_DOMAIN_CREATE)
            blockchainIdentity.registerUsernameDomainsForUsernames(names, keyParameter, false)
            timer.logTiming()
        }
    }

    //
    // Step 5: Verify that the username was registered
    //
    @Deprecated("watch* functions should no longer be used")
    suspend fun isNameRegisteredAsync(blockchainIdentity: BlockchainIdentity) {
        withContext(Dispatchers.IO) {
            val (result, usernames) = blockchainIdentity.watchUsernames(blockchainIdentity.getUsernamesWithStatus(UsernameStatus.REGISTRATION_PENDING), 100, 1000, RetryDelayType.SLOW20)
            if (!result) {
                throw TimeoutException("the usernames: $usernames were not found to be registered in the allotted amount of time")
            }
        }
    }

    //Step 6: Create DashPay Profile
    @Deprecated("Don't need this function when creating an identity")
    suspend fun createDashPayProfile(blockchainIdentity: BlockchainIdentity, keyParameter: KeyParameter) {
        withContext(Dispatchers.IO) {
            val username = blockchainIdentity.currentUsername!!
            blockchainIdentity.registerProfile(username, "", "", null, null, keyParameter)
        }
    }

    suspend fun loadBlockchainIdentityBaseData(): BlockchainIdentityBaseData? {
        return blockchainIdentityDataStorage.loadBase()
    }

    suspend fun loadBlockchainIdentityData(): BlockchainIdentityData? {
        return blockchainIdentityDataStorage.load()
    }

    fun initBlockchainIdentity(blockchainIdentityData: BlockchainIdentityData, wallet: Wallet): BlockchainIdentity {
        val creditFundingTransaction = blockchainIdentityData.findAssetLockTransaction(wallet)
        val blockchainIdentity = if (creditFundingTransaction != null) {
            // the blockchain is synced past the point when the credit funding tx was found
            BlockchainIdentity(
                platform.platform,
                creditFundingTransaction,
                wallet,
                authenticationGroupExtension!!,
                blockchainIdentityData.identity
            )
        } else {
            // the blockchain is not synced
            val blockchainIdentity = BlockchainIdentity(platform.platform, 0, wallet, authenticationGroupExtension!!)
            if (blockchainIdentityData.creationState >= BlockchainIdentityData.CreationState.IDENTITY_REGISTERED) {
                blockchainIdentity.apply {
                    uniqueId = Sha256Hash.wrap(Base58.decode(blockchainIdentityData.userId))
                    identity = blockchainIdentityData.identity
                }
            } else {
                return blockchainIdentity
            }
            blockchainIdentity
        }
        // TODO: needs to check against Platform to see if values exist.  Check after
        // Syncing complete
        return blockchainIdentity.apply {
            currentUsername = blockchainIdentityData.username
            registrationStatus = blockchainIdentityData.registrationStatus ?: IdentityStatus.NOT_REGISTERED
            // usernameStatus, usernameSalts are not set if preorder hasn't started
            if (blockchainIdentityData.creationState >= BlockchainIdentityData.CreationState.PREORDER_REGISTERING) {
                var usernameStatus = UsernameInfo(
                    blockchainIdentityData.preorderSalt,
                    blockchainIdentityData.usernameStatus ?: UsernameStatus.NOT_PRESENT,
                    currentUsername,
                    blockchainIdentityData.usernameRequested,
                    blockchainIdentityData.votingPeriodStart
                )
                currentUsername ?.let {
                    usernameStatuses[it] = usernameStatus
                }
            }

            creditBalance = blockchainIdentityData.creditBalance ?: Coin.ZERO
        }
    }

    suspend fun updateBlockchainIdentityData(blockchainIdentityData: BlockchainIdentityData, blockchainIdentity: BlockchainIdentity) {
        blockchainIdentityData.apply {
            creditFundingTxId = blockchainIdentity.assetLockTransaction?.txId
            userId = if (blockchainIdentity.registrationStatus == IdentityStatus.REGISTERED)
                blockchainIdentity.uniqueIdString
            else null
            identity = blockchainIdentity.identity
            registrationStatus = blockchainIdentity.registrationStatus
            if (blockchainIdentity.currentUsername != null) {
                username = blockchainIdentity.currentUsername
                if (blockchainIdentity.registrationStatus == IdentityStatus.REGISTERED) {
                    preorderSalt = blockchainIdentity.saltForUsername(blockchainIdentity.currentUsername!!, false)
                    usernameStatus = blockchainIdentity.statusOfUsername(blockchainIdentity.currentUsername!!)
                }
                usernameRequested = blockchainIdentity.getUsernameRequestStatus(username!!)
                votingPeriodStart = blockchainIdentity.getUsernameVotingStart(username!!)
            }
            creditBalance = blockchainIdentity.creditBalance

        }
        updateBlockchainIdentityData(blockchainIdentityData)
    }

    suspend fun resetIdentityCreationStateError(blockchainIdentityData: BlockchainIdentityData) {
        blockchainIdentityDataStorage.updateCreationState(blockchainIdentityData.id, blockchainIdentityData.creationState, null)
        blockchainIdentityData.creationStateErrorMessage = null
    }

    suspend fun updateIdentityCreationState(blockchainIdentityData: BlockchainIdentityData,
                                            state: BlockchainIdentityData.CreationState,
                                            exception: Throwable? = null) {
        val errorMessage = exception?.run {
            var message = "${exception.javaClass.simpleName}: ${exception.message}"
            if (this is StatusRuntimeException) {
                val exceptionInfo = GrpcExceptionInfo(this).exception
                message += exceptionInfo
            }
            message
        }
        if (errorMessage == null) {
            log.info("updating creation state {}", state)
        } else {
            log.info("updating creation state {} ({})", state, errorMessage)
        }
        blockchainIdentityDataStorage.updateCreationState(blockchainIdentityData.id, state, errorMessage)
        blockchainIdentityData.creationState = state
        blockchainIdentityData.creationStateErrorMessage = errorMessage
    }

    suspend fun updateBlockchainIdentityData(blockchainIdentityData: BlockchainIdentityData) {
        blockchainIdentityDataStorage.insert(blockchainIdentityData)
    }

    /**
     * Updates the dashpay.profile in the database by making a query to Platform
     *
     * @param userId
     * @return true if an update was made, false if not
     */
    suspend fun updateDashPayProfile(userId: String): Boolean {
        try {
            var profileDocument = platform.profiles.get(userId)
            if (profileDocument == null) {
                val identity = platform.identities.get(userId)
                if (identity != null) {
                    profileDocument =
                        platform.profiles.createProfileDocument("", "", "", null, null, identity)
                } else {
                    // there is no existing identity, so do nothing
                    return false
                }
            }
            val nameDocuments = platform.names.getByOwnerId(userId)

            if (nameDocuments.isNotEmpty()) {
                val username = DomainDocument(nameDocuments[0]).label

                val profile = DashPayProfile.fromDocument(profileDocument, username)
                dashPayProfileDao.insert(profile!!)
                return true
            }
            return false
        } catch (e: Exception) {
            formatExceptionMessage("update profile failure", e)
            return false
        }
    }

    suspend fun updateDashPayProfile(dashPayProfile: DashPayProfile) {
        dashPayProfileDao.insert(dashPayProfile)
    }

    suspend fun updateDashPayContactRequest(dashPayContactRequest: DashPayContactRequest) {
        dashPayContactRequestDao.insert(dashPayContactRequest)
    }

    suspend fun doneAndDismiss() {
        val blockchainIdentityData = blockchainIdentityDataStorage.load()
        if (blockchainIdentityData != null && blockchainIdentityData.creationState == BlockchainIdentityData.CreationState.DONE) {
            blockchainIdentityData.creationState = BlockchainIdentityData.CreationState.DONE_AND_DISMISS
            blockchainIdentityDataStorage.insert(blockchainIdentityData)
        }
    }

    //
    // Step 5: Find the usernames in the case of recovery
    //
    suspend fun recoverUsernamesAsync(blockchainIdentity: BlockchainIdentity) {
        withContext(Dispatchers.IO) {
            blockchainIdentity.recoverUsernames()
        }
    }

    //Step 6: Recover the DashPay Profile
    suspend fun recoverDashPayProfile(blockchainIdentity: BlockchainIdentity) {
        withContext(Dispatchers.IO) {
            if (platform.hasApp("dashpay")) {
                val username = blockchainIdentity.currentUsername!!
                // recovery will only get the information and place it in the database
                val profile = blockchainIdentity.getProfile()


                // blockchainIdentity doesn't yet keep track of the profile, so we will load it
                // into the database directly
                val dashPayProfile = if (profile != null)
                    DashPayProfile.fromDocument(profile, username)
                else
                    DashPayProfile(blockchainIdentity.uniqueIdString, blockchainIdentity.currentUsername!!)
                updateDashPayProfile(dashPayProfile!!)
            }
        }
    }

    fun getNextContactAddress(userId: String, accountReference: Int): Address {
        return blockchainIdentity.getContactNextPaymentAddress(Identifier.from(userId), accountReference)
    }

    var counterForReport = 0

    fun addSeriousErrorListener(listener: SeriousErrorListener) {
        onSeriousErrorListeneners.add(listener)
    }

    fun removeSeriousErrorListener(listener: SeriousErrorListener) {
        onSeriousErrorListeneners.remove(listener)
    }

    fun fireSeriousErrorListeners(error: SeriousError) {
        for (listener in onSeriousErrorListeneners) {
            listener.onSeriousError(Resource.success(error))
        }
    }

    /**
     * obtains the identity associated with the username (domain document)
     * @throws NullPointerException if neither the unique id or alias exists
     */
    fun getIdentityForName(nameDocument: DomainDocument): Identifier {
        // look at the unique identity first, followed by the alias
        return nameDocument.dashUniqueIdentityId ?: nameDocument.dashAliasIdentityId!!
    }

    suspend fun getLocalUserProfile(): DashPayProfile? {
        val blockchainIdentityBaseData = loadBlockchainIdentityBaseData()!!
        return dashPayProfileDao.loadByUserId(blockchainIdentityBaseData.userId!!)
    }

    suspend fun getLocalUserDataByUsername(username: String): UsernameSearchResult? {
        log.info("requesting local user data for $username")
        val profile = dashPayProfileDao.loadByUsername(username)
        return loadContactRequestsAndReturn(profile)
    }

    suspend fun getLocalUserDataByUserId(userId: String): UsernameSearchResult? {
        log.info("requesting local user data for $userId")
        val profile = dashPayProfileDao.loadByUserId(userId)
        return loadContactRequestsAndReturn(profile)
    }

    suspend fun loadContactRequestsAndReturn(profile: DashPayProfile?): UsernameSearchResult? {
        return profile?.run {
            log.info("successfully obtained local user data for $profile")
            val receivedContactRequest = dashPayContactRequestDao.loadToOthers(userId).firstOrNull()
            val sentContactRequest = dashPayContactRequestDao.loadFromOthers(userId).firstOrNull()
            UsernameSearchResult(this.username, this, sentContactRequest, receivedContactRequest)
        }
    }



    /**
    This is used by java code, outside of coroutines

    This should not be a suspended method.
     */
    suspend fun clearDatabase(includeInvitations: Boolean) {
        log.info("clearing databases (includeInvitations = $includeInvitations)")
        blockchainIdentityDataStorage.clear()
        dashPayProfileDao.clear()
        dashPayContactRequestDao.clear()
        userAlertDao.clear()
        if (includeInvitations) {
            invitationsDao.clear()
        }
    }

    fun getBlockchainIdentityKey(index: Int, keyParameter: KeyParameter?): IDeterministicKey? {
        val authenticationChain = authenticationGroupExtension?.getKeyChain(
            AuthenticationKeyChain.KeyChainType.BLOCKCHAIN_IDENTITY
        ) ?: return null

        // decrypt keychain
        val decryptedChain = if (walletApplication.wallet!!.isEncrypted) {
            authenticationChain.toDecrypted(keyParameter)
        } else {
            authenticationChain
        }
        val key = decryptedChain.getKey(index) // watchingKey
        Preconditions.checkState(key.path.last().isHardened)
        return key

    }

    fun getIdentityFromPublicKeyId(): Identity? {
        val encryptionKey = getWalletEncryptionKey()
        val firstIdentityKey = getBlockchainIdentityKey(0, encryptionKey) ?: return null

        return try {
            platform.stateRepository.fetchIdentityFromPubKeyHash(firstIdentityKey.pubKeyHash)
        } catch (e: MaxRetriesReachedException) {
            null
        } catch (e: NoAvailableAddressesForRetryException) {
            null
        }
    }

    fun observeProfileByUserId(userId: String): Flow<DashPayProfile?> {
        return dashPayProfileDao.observeByUserId(userId).distinctUntilChanged()
    }

    suspend fun loadProfileByUserId(userId: String): DashPayProfile? {
        return dashPayProfileDao.loadByUserId(userId)
    }

    /**
     * adds a dash pay profile to the database if it is not present
     * or updates it the dashPayProfile is newer
     *
     * @param dashPayProfile
     */
    suspend fun addOrUpdateDashPayProfile(dashPayProfile: DashPayProfile) {
        val currentProfile = dashPayProfileDao.loadByUserId(dashPayProfile.userId)
        if (currentProfile == null || (currentProfile.updatedAt < dashPayProfile.updatedAt)) {
            updateDashPayProfile(dashPayProfile)
        }
    }

    //
    // Step 2 is to create the credit funding transaction
    //
    suspend fun createInviteFundingTransactionAsync(blockchainIdentity: BlockchainIdentity, keyParameter: KeyParameter?)
            : AssetLockTransaction {
        // dashj Context does not work with coroutines well, so we need to call Context.propogate
        // in each suspend method that uses the dashj Context
        Context.propagate(walletApplication.wallet!!.context)
        val balance = walletApplication.wallet!!.getBalance(Wallet.BalanceType.ESTIMATED_SPENDABLE)
        val fee = DASH_PAY_FEE_CONTESTED
        val emptyWallet = balance == fee && balance <= (fee + Transaction.MIN_NONDUST_OUTPUT)
        val cftx = blockchainIdentity.createInviteFundingTransaction(
            Constants.DASH_PAY_FEE,
            keyParameter,
            useCoinJoin = coinJoinConfig.getMode() != CoinJoinMode.NONE,
            returnChange = true,
            emptyWallet = emptyWallet
        )
        val invitation = Invitation(cftx.identityId.toStringBase58(), cftx.txId,
                System.currentTimeMillis())
        // update database
        updateInvitation(invitation)

        sendTransaction(cftx)
        //update database
        invitation.sentAt = System.currentTimeMillis()
        updateInvitation(invitation)
        return cftx
    }

    suspend fun updateInvitation(invitation: Invitation) {
        invitationsDao.insert(invitation)
    }

    suspend fun getInvitation(userId: String): Invitation? {
        return invitationsDao.loadByUserId(userId)
    }

    private suspend fun sendTransaction(cftx: AssetLockTransaction): Boolean {
        log.info("Sending credit funding transaction: ${cftx.txId}")
        return suspendCoroutine { continuation ->
            cftx.confidence.addEventListener(object : TransactionConfidence.Listener {
                override fun onConfidenceChanged(confidence: TransactionConfidence?, reason: TransactionConfidence.Listener.ChangeReason?) {
                    when (reason) {
                        // If this transaction is in a block, then it has been sent successfully
                        TransactionConfidence.Listener.ChangeReason.DEPTH -> {
                            // TODO: a chainlock is needed to accompany the block information
                            // to provide sufficient proof
                        }
                        // If this transaction is InstantSend Locked, then it has been sent successfully
                        TransactionConfidence.Listener.ChangeReason.IX_TYPE -> {
                            // TODO: allow for received (IX_REQUEST) instantsend locks
                            // until the bug related to instantsend lock verification is fixed.
                            if (confidence!!.isTransactionLocked || confidence.ixType == TransactionConfidence.IXType.IX_REQUEST) {
                                confidence.removeEventListener(this)
                                continuation.resumeWith(Result.success(true))
                            }
                        }
                        // If this transaction has been seen by more than 1 peer, then it has been sent successfully
                        TransactionConfidence.Listener.ChangeReason.SEEN_PEERS -> {
                            // being seen by other peers is no longer sufficient proof
                        }
                        // If this transaction was rejected, then it was not sent successfully
                        TransactionConfidence.Listener.ChangeReason.REJECT -> {
                            if (confidence!!.hasRejections() && confidence.rejections.size >= 1) {
                                confidence.removeEventListener(this)
                                log.info("Error sending ${cftx.txId}: ${confidence.rejectedTransactionException.rejectMessage.reasonString}")
                                continuation.resumeWithException(confidence.rejectedTransactionException)
                            }
                        }
                        TransactionConfidence.Listener.ChangeReason.TYPE -> {
                            if (confidence!!.hasErrors()) {
                                confidence.removeEventListener(this)
                                val code = when (confidence.confidenceType) {
                                    TransactionConfidence.ConfidenceType.DEAD -> RejectMessage.RejectCode.INVALID
                                    TransactionConfidence.ConfidenceType.IN_CONFLICT -> RejectMessage.RejectCode.DUPLICATE
                                    else -> RejectMessage.RejectCode.OTHER
                                }
                                val rejectMessage = RejectMessage(Constants.NETWORK_PARAMETERS, code, confidence.transactionHash,
                                        "Credit funding transaction is dead or double-spent", "cftx-dead-or-double-spent")
                                log.info("Error sending ${cftx.txId}: ${rejectMessage.reasonString}")
                                continuation.resumeWithException(RejectedTransactionException(cftx, rejectMessage))
                            }
                        }
                        else -> {
                            // ignore
                        }
                    }
                }
            })
            walletApplication.broadcastTransaction(cftx)
        }
    }

    /**
     * validates an invite
     *
     * @return Returns true if it is valid, false if the invite has been used.
     *
     * @throws Exception if the invite is invalid
     */

    fun validateInvitation(invite: InvitationLinkData): Boolean {
        val stopWatch = Stopwatch.createStarted()
        var tx = platform.client.getTransaction(invite.cftx)
        log.info("validateInvitation: obtaining transaction info took $stopWatch")
        //TODO: remove when iOS uses big endian
        if (tx == null) {
            tx =
                platform.client.getTransaction(Sha256Hash.wrap(invite.cftx).reversedBytes.toHex())
        }
        if (tx != null) {
            val cfTx = AssetLockTransaction(Constants.NETWORK_PARAMETERS, tx)
            val identity = platform.identities.get(cfTx.identityId.toStringBase58())
            if (identity == null) {
                // determine if the invite has enough credits
                if (cfTx.lockedOutput.value < Constants.DASH_PAY_INVITE_MIN) {
                    val reason = "Invite does not have enough credits ${cfTx.lockedOutput.value} < ${Constants.DASH_PAY_INVITE_MIN}"
                    log.warn(reason)
                    log.info("validateInvitation took $stopWatch")
                    throw InsufficientMoneyException(cfTx.lockedOutput.value, reason)
                }
                return try {
                    DumpedPrivateKey.fromBase58(Constants.NETWORK_PARAMETERS, invite.privateKey)
                    // TODO: when all instantsend locks are deterministic, we don't need the catch block
                    try {
                        InstantSendLock(
                            Constants.NETWORK_PARAMETERS,
                            Utils.HEX.decode(invite.instantSendLock),
                            InstantSendLock.ISDLOCK_VERSION
                        )
                    } catch (e: Exception) {
                        InstantSendLock(
                            Constants.NETWORK_PARAMETERS,
                            Utils.HEX.decode(invite.instantSendLock),
                            InstantSendLock.ISLOCK_VERSION
                        )
                    }
                    log.info("Invite is valid and took $stopWatch")
                    true
                } catch (e: AddressFormatException.WrongNetwork) {
                    log.warn("Invite has private key from wrong network: $e and took $stopWatch")
                    throw e
                } catch (e: AddressFormatException) {
                    log.warn("Invite has invalid private key: $e and took $stopWatch")
                    throw e
                } catch (e: Exception) {
                    log.warn("Invite has invalid instantSendLock: $e and took $stopWatch")
                    throw e
                }
            } else {
                log.warn("Invitation has been used: ${identity.id} and took $stopWatch")
                return false
            }
        }
        log.warn("Invitation uses an invalid transaction ${invite.cftx} and took $stopWatch")
        throw IllegalArgumentException("Invitation uses an invalid transaction ${invite.cftx}")
    }

    fun clearBlockchainIdentityData() {
        GlobalScope.launch(Dispatchers.IO) {
            blockchainIdentityDataStorage.clear()
        }
    }

    fun handleSentAssetLockTransaction(cftx: AssetLockTransaction, blockTimestamp: Long) {
        val extension = authenticationGroupExtension

        if (this::blockchainIdentity.isInitialized && extension != null) {
            GlobalScope.launch(Dispatchers.IO) {
                // Context.getOrCreate(platform.params)
                val isInvite = extension.invitationFundingKeyChain.findKeyFromPubHash(cftx.assetLockPublicKeyId.bytes) != null
                val isTopup = extension.identityTopupKeyChain.findKeyFromPubHash(cftx.assetLockPublicKeyId.bytes) != null
                val isIdentity = extension.identityFundingKeyChain.findKeyFromPubHash(cftx.assetLockPublicKeyId.bytes) != null
                val identityId = cftx.identityId.toStringBase58()
                if (isInvite && !isTopup && !isIdentity && invitationsDao.loadByUserId(identityId) == null) {
                    // this is not in our database
                    val invite = Invitation(
                        identityId,
                        cftx.txId,
                        blockTimestamp,
                        "",
                        blockTimestamp,
                        0
                    )

                    // profile information here
                    try {
                        if (updateDashPayProfile(identityId)) {
                            val profile = dashPayProfileDao.loadByUserId(identityId)
                            invite.acceptedAt = profile?.createdAt
                                    ?: -1 // it was accepted in the past, use profile creation as the default
                        }
                    } catch (e: NullPointerException) {
                        // swallow, the identity was not found for this invite
                    } catch (e: MaxRetriesReachedException) {
                        // swallow, the profile could not be retrieved
                        // the invite status update function should be able to try again
                    }
                    invitationsDao.insert(invite)
                }
            }
        }
    }

    // current unused
    private suspend fun getContactRequestReport(): String {
        val report = StringBuilder()
        val profiles = dashPayProfileDao.loadAll()
        val profilesById = profiles.associateBy({ it.userId }, { it })
        report.append("Contact Requests (Sent) -----------------\n")
        dashPayContactRequestDao.loadToOthers(blockchainIdentity.uniqueIdString).forEach {
            val fromProfile = profilesById[it.userId]
            report.append(it.userId)
            if (fromProfile != null) {
                report.append("(").append(fromProfile.username).append(")")
            }
            report.append(" -> ").append(it.toUserId)
            val toProfile = profilesById[it.toUserId]
            if (toProfile != null) {
                report.append("(").append(toProfile.username).append(")")
            }
            report.append("\n")
        }
        report.append("Contact Requests (Received) -----------------\n")
        dashPayContactRequestDao.loadFromOthers(blockchainIdentity.uniqueIdString).forEach {
            val fromProfile = profilesById[it.userId]
            report.append(it.userId)
            if (fromProfile != null) {
                report.append("(").append(fromProfile).append(")")
            }
            report.append(" -> ").append(it.toUserId)
            val toProfile = profilesById[it.toUserId]
            if (toProfile != null) {
                report.append("(").append(toProfile.username).append(")")
            }
            report.append("\n")
        }
        return report.toString()
    }

    fun getIdentityBalance(): CreditBalanceInfo {
        return CreditBalanceInfo(platform.client.getIdentityBalance(blockchainIdentity.uniqueIdentifier))
    }

    fun getIdentityBalance(identifier: Identifier): CreditBalanceInfo {
        return CreditBalanceInfo(platform.client.getIdentityBalance(identifier))
    }
<<<<<<< HEAD
=======
    
    suspend fun addInviteUserAlert() {
        // this alert will be shown or not based on the current balance and will be
        // managed by NotificationsLiveData
        val userAlert = UserAlert(UserAlert.INVITATION_NOTIFICATION_TEXT, UserAlert.INVITATION_NOTIFICATION_ICON)
        userAlertDao.insert(userAlert)
    }
>>>>>>> 2bbfb45b
}

fun ArrayList<UsernameSearchResult>.orderBy(orderBy: UsernameSortOrderBy) {
    when (orderBy) {
        UsernameSortOrderBy.DISPLAY_NAME -> this.sortBy {
            if (it.dashPayProfile.displayName.isNotEmpty())
                it.dashPayProfile.displayName.lowercase()
            else it.dashPayProfile.username.lowercase()
        }
        UsernameSortOrderBy.USERNAME -> this.sortBy {
            it.dashPayProfile.username.lowercase()
        }
        UsernameSortOrderBy.DATE_ADDED -> this.sortByDescending {
            it.date
        }
        else -> { /* ignore */ }
        //TODO: sort by last activity or date added
    }
}<|MERGE_RESOLUTION|>--- conflicted
+++ resolved
@@ -414,11 +414,7 @@
             .flatMapLatest { _ ->
                 init()
 
-<<<<<<< HEAD
                 if (!hasIdentity) {
-=======
-                if (!hasIdentity || blockchainIdentity.identity == null) {
->>>>>>> 2bbfb45b
                     return@flatMapLatest flowOf(emptyList())
                 }
 
@@ -1242,16 +1238,13 @@
     fun getIdentityBalance(identifier: Identifier): CreditBalanceInfo {
         return CreditBalanceInfo(platform.client.getIdentityBalance(identifier))
     }
-<<<<<<< HEAD
-=======
-    
+
     suspend fun addInviteUserAlert() {
         // this alert will be shown or not based on the current balance and will be
         // managed by NotificationsLiveData
         val userAlert = UserAlert(UserAlert.INVITATION_NOTIFICATION_TEXT, UserAlert.INVITATION_NOTIFICATION_ICON)
         userAlertDao.insert(userAlert)
     }
->>>>>>> 2bbfb45b
 }
 
 fun ArrayList<UsernameSearchResult>.orderBy(orderBy: UsernameSortOrderBy) {
