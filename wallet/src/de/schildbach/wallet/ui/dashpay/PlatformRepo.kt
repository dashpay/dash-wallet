/*
 * Copyright 2020 Dash Core Group
 *
 * Licensed under the Apache License, Version 2.0 (the "License");
 * you may not use this file except in compliance with the License.
 * You may obtain a copy of the License at
 *
 *    http://www.apache.org/licenses/LICENSE-2.0
 *
 * Unless required by applicable law or agreed to in writing, software
 * distributed under the License is distributed on an "AS IS" BASIS,
 * WITHOUT WARRANTIES OR CONDITIONS OF ANY KIND, either express or implied.
 * See the License for the specific language governing permissions and
 * limitations under the License.
 */
package de.schildbach.wallet.ui.dashpay

import android.content.Intent
import android.os.Handler
import android.os.HandlerThread
import android.os.Process
import android.text.format.DateUtils
import androidx.core.content.ContextCompat
import com.google.common.base.Stopwatch
import com.google.common.util.concurrent.SettableFuture
import de.schildbach.wallet.AppDatabase
import de.schildbach.wallet.Constants
import de.schildbach.wallet.WalletApplication
import de.schildbach.wallet.data.*
import de.schildbach.wallet.livedata.Resource
import de.schildbach.wallet.livedata.Status
import de.schildbach.wallet.service.BlockchainService
import de.schildbach.wallet.service.BlockchainServiceImpl
import de.schildbach.wallet.ui.dashpay.CreateIdentityService.Companion.createIntentForRestore
import de.schildbach.wallet.ui.security.SecurityGuard
import de.schildbach.wallet.ui.send.DeriveKeyTask
import io.grpc.StatusRuntimeException
import kotlinx.coroutines.*
import org.bitcoinj.core.Address
import org.bitcoinj.core.Base58
import org.bitcoinj.core.Coin
import org.bitcoinj.core.Context
import org.bitcoinj.core.NetworkParameters
import org.bitcoinj.core.Sha256Hash
import org.bitcoinj.crypto.KeyCrypterException
import org.bitcoinj.evolution.CreditFundingTransaction
import org.bitcoinj.evolution.EvolutionContact
import org.bitcoinj.wallet.AuthenticationKeyChain
import org.bitcoinj.wallet.DeterministicSeed
import org.bitcoinj.wallet.Wallet
import org.bouncycastle.crypto.params.KeyParameter
import org.dashevo.dashpay.BlockchainIdentity
import org.dashevo.dashpay.BlockchainIdentity.Companion.BLOCKCHAIN_USERNAME_SALT
import org.dashevo.dashpay.BlockchainIdentity.Companion.BLOCKCHAIN_USERNAME_STATUS
import org.dashevo.dashpay.BlockchainIdentity.Companion.BLOCKCHAIN_USERNAME_UNIQUE
import org.dashevo.dashpay.ContactRequests
import org.dashevo.dashpay.Profiles
import org.dashevo.dashpay.RetryDelayType
import org.dashevo.dpp.document.Document
import org.dashevo.dpp.identity.Identity
import org.dashevo.dpp.identity.IdentityPublicKey
import org.dashevo.platform.Names
import org.dashevo.platform.Platform
import org.slf4j.LoggerFactory
import java.util.*
import java.util.concurrent.TimeoutException
import java.util.concurrent.atomic.AtomicBoolean
import kotlin.collections.ArrayList
import kotlin.collections.HashMap
import kotlin.collections.HashSet
import kotlin.coroutines.resume
import kotlin.coroutines.resumeWithException
import kotlin.coroutines.suspendCoroutine
import org.dashevo.dpp.toHexString

class PlatformRepo private constructor(val walletApplication: WalletApplication) {

    companion object {
        private val log = LoggerFactory.getLogger(PlatformRepo::class.java)

        const val UPDATE_TIMER_DELAY = 15000L // 15 seconds

        private lateinit var platformRepoInstance: PlatformRepo

        @JvmStatic
        fun initPlatformRepo(walletApplication: WalletApplication) {
            platformRepoInstance = PlatformRepo(walletApplication)
            platformRepoInstance.init()
        }

        @JvmStatic
        fun getInstance(): PlatformRepo {
            return platformRepoInstance
        }
    }

    private val onContactsUpdatedListeners = arrayListOf<OnContactsUpdated>()
    private val updatingContacts = AtomicBoolean(false)
    private val preDownloadBlocks = AtomicBoolean(true)
    private var preDownloadBlocksFuture: SettableFuture<Boolean>? = null

    val platform = Platform(Constants.NETWORK_PARAMETERS)
    private val profiles = Profiles(platform)

    private val blockchainIdentityDataDao = AppDatabase.getAppDatabase().blockchainIdentityDataDao()
    private val dashPayProfileDao = AppDatabase.getAppDatabase().dashPayProfileDao()
    private val dashPayContactRequestDao = AppDatabase.getAppDatabase().dashPayContactRequestDao()

    private val securityGuard = SecurityGuard()
    private lateinit var blockchainIdentity: BlockchainIdentity

    private val backgroundThread = HandlerThread("background", Process.THREAD_PRIORITY_BACKGROUND)
    private val backgroundHandler: Handler

    init {
        backgroundThread.start()
        backgroundHandler = Handler(backgroundThread.looper)
    }

    fun init() {
        GlobalScope.launch {
            blockchainIdentityDataDao.load()?.let {
                blockchainIdentity = initBlockchainIdentity(it, walletApplication.wallet)
                while (isActive) {
                    log.info("Timer: Update contacts")
                    platformRepoInstance.updateContactRequests()
                    delay(UPDATE_TIMER_DELAY)
                }
            }
        }
    }

    fun getBlockchainIdentity(): BlockchainIdentity? {
        return if (this::blockchainIdentity.isInitialized) {
            this.blockchainIdentity
        } else {
            null
        }
    }

    fun isPlatformAvailable(): Resource<Boolean> {
        // this checks only one random node, but should check several.
        // it is possible that some nodes are not available due to location,
        // firewalls or other reasons
        return try {
            if (Constants.NETWORK_PARAMETERS.id.contains("mobile")) {
                // Something is wrong with getStatus() or the nodes only return success about 10-20% of time
                // on the mobile 0.11 devnet
                platform.client.getBlockByHeight(100)
                Resource.success(true)
            } else {
                val response = platform.client.getStatus()
                Resource.success(response!!.connections > 0 && response.errors.isBlank() &&
                        Constants.NETWORK_PARAMETERS.getProtocolVersionNum(NetworkParameters.ProtocolVersion.MINIMUM) <= response.protocolVersion)
            }
        } catch (e: Exception) {
            try {
                // use getBlockByHeight instead of getStatus in case of failure
                platform.client.getBlockByHeight(100)
                Resource.success(true)
            } catch (e: Exception) {
                Resource.error(e.localizedMessage, null)
            }
        }
    }

    fun getUsername(username: String): Resource<Document> {
        return try {
            var nameDocument = platform.names.get(username)
            if (nameDocument == null) {
                nameDocument = platform.names.get(username, "")
            }
            Resource.success(nameDocument)
        } catch (e: Exception) {
            Resource.error(e.localizedMessage, null)
        }
    }

    @Throws(Exception::class)
    suspend fun getUser(username: String): List<UsernameSearchResult> {
        return searchUsernames(username, true)
    }

    /**
     * gets all the name documents for usernames starting with text
     *
     * @param text The beginning of a username to search for
     * @return
     */
<<<<<<< HEAD
    suspend fun searchUsernames(text: String, onlyExactUsername: Boolean = false): Resource<List<UsernameSearchResult>> {
        return try {
            val userId = blockchainIdentity.uniqueIdString
            // Names.search does support retrieving 100 names at a time if retrieveAll = false
            //TODO: Maybe add pagination later? Is very unlikely that a user will scroll past 100 search results
            val nameDocuments = platform.names.search(text, Names.DEFAULT_PARENT_DOMAIN, false)

            val userIds = if (onlyExactUsername) {
                val result = mutableListOf<String>()
                val exactNameDoc = try {
                    nameDocuments.first { text == it.data["normalizedLabel"] }
                } catch (e: NoSuchElementException) {
                    null
                }
                if (exactNameDoc != null) {
                    result.add(getIdentityForName(exactNameDoc))
                }
                result
            } else {
                nameDocuments.map { getIdentityForName(it) }
=======
    @Throws(Exception::class)
    suspend fun searchUsernames(text: String, onlyExactUsername: Boolean = false): List<UsernameSearchResult> {
        val wallet = walletApplication.wallet
        val blockchainIdentityData = blockchainIdentityDataDao.load()!!
        //We don't check for nullity here because if it's null, it'll be thrown, captured below
        //and sent as a Resource.error
        val creditFundingTx = wallet.getCreditFundingTransaction(wallet.getTransaction(blockchainIdentityData.creditFundingTxId))
        val userId = creditFundingTx.creditBurnIdentityIdentifier.toStringBase58()
        // Names.search does support retrieving 100 names at a time if retrieveAll = false
        //TODO: Maybe add pagination later? Is very unlikely that a user will scroll past 100 search results
        val nameDocuments = platform.names.search(text, Names.DEFAULT_PARENT_DOMAIN, false)

        val userIds = if (onlyExactUsername) {
            val result = mutableListOf<String>()
            val exactNameDoc = try {
                nameDocuments.first { text == it.data["normalizedLabel"] }
            } catch (e: NoSuchElementException) {
                null
            }
            if (exactNameDoc != null) {
                result.add(getIdentityForName(exactNameDoc))
>>>>>>> 5964f05e
            }
            result
        } else {
            nameDocuments.map { getIdentityForName(it) }
        }

        val profileDocuments = Profiles(platform).getList(userIds)
        val profileById = profileDocuments.associateBy({ it.ownerId }, { it })

        val toContactDocuments = dashPayContactRequestDao.loadToOthers(userId)
                ?: arrayListOf()

        // Get all contact requests where toUserId == userId
        val fromContactDocuments = dashPayContactRequestDao.loadFromOthers(userId)
                ?: arrayListOf()

        val usernameSearchResults = ArrayList<UsernameSearchResult>()

        for (nameDoc in nameDocuments) {
            //Remove own user document from result
            val nameDocIdentityId = getIdentityForName(nameDoc)
            if (nameDocIdentityId == userId) {
                continue
            }
            var toContact: DashPayContactRequest? = null
            var fromContact: DashPayContactRequest? = null

            // Determine if any of our contacts match the current name's identity
            if (toContactDocuments.isNotEmpty()) {
                toContact = toContactDocuments.find { contact ->
                    contact.toUserId == nameDocIdentityId
                }
            }

            // Determine if our identity is someone else's contact
            if (fromContactDocuments.isNotEmpty()) {
                fromContact = fromContactDocuments.find { contact ->
                    contact.userId == nameDocIdentityId
                }
            }

            val username = nameDoc.data["normalizedLabel"] as String
            val profileDoc = profileById[nameDocIdentityId]

            val dashPayProfile = if (profileDoc != null)
                DashPayProfile.fromDocument(profileDoc, username)!!
            else DashPayProfile(nameDocIdentityId, username)

            usernameSearchResults.add(UsernameSearchResult(nameDoc.data["normalizedLabel"] as String,
                    dashPayProfile, toContact, fromContact))
        }

        return usernameSearchResults
    }

    /**
     * search the contacts
     *
     * @param text the text to find in usernames and displayNames.  if blank, all contacts are returned
     * @param orderBy the field that is used to sort the list of matching entries in ascending order
     * @return
     */
    suspend fun searchContacts(text: String, orderBy: UsernameSortOrderBy, includeSentPending: Boolean = false): Resource<List<UsernameSearchResult>> {
        return try {
            val userIdList = HashSet<String>()

<<<<<<< HEAD
            val userId = blockchainIdentity.uniqueIdString
=======
            val wallet = walletApplication.wallet
            val blockchainIdentity = blockchainIdentityDataDao.load()
                    ?: return Resource.error("search contacts: no blockchain identity")
            val creditFundingTx = wallet.getCreditFundingTransaction(wallet.getTransaction(blockchainIdentity.creditFundingTxId))
            val userId = creditFundingTx.creditBurnIdentityIdentifier.toStringBase58()
>>>>>>> 5964f05e

            var toContactDocuments = dashPayContactRequestDao.loadToOthers(userId)
            val toContactMap = HashMap<String, DashPayContactRequest>()
            toContactDocuments!!.forEach {
                userIdList.add(it.toUserId)
                toContactMap[it.toUserId] = it
            }
            // Get all contact requests where toUserId == userId, the users who have added me
            val fromContactDocuments = dashPayContactRequestDao.loadFromOthers(userId)
            val fromContactMap = HashMap<String, DashPayContactRequest>()
            fromContactDocuments!!.forEach {
                userIdList.add(it.userId)
                fromContactMap[it.userId] = it
            }

            val profiles = HashMap<String, DashPayProfile?>(userIdList.size)
            for (user in userIdList) {
                val profile = dashPayProfileDao.loadByUserId(user)
                profiles[user] = profile
            }

            val usernameSearchResults = ArrayList<UsernameSearchResult>()
            val searchText = text.toLowerCase()

            for (profile in profiles) {
                if (profile.value == null) {
                    // this happens occasionally when calling this method just after sending contact request
                    // It occurs when calling NotificationsForUserLiveData.onContactsUpdated() after
                    // sending contact request (even after adding long delay).
                    continue
                }
                var toContact: DashPayContactRequest? = null
                var fromContact: DashPayContactRequest? = null

                // find matches where the text matches part of the username or displayName
                // if the text is blank, match everything
                val username = profile.value!!.username
                val displayName = profile.value!!.displayName
                val usernameContainsSearchText = username.findLastAnyOf(listOf(searchText), ignoreCase = true) != null ||
                        displayName.findLastAnyOf(listOf(searchText), ignoreCase = true) != null
                if (!usernameContainsSearchText && searchText != "") {
                    continue
                }

                // Determine if this identity is our contact
                toContact = toContactMap[profile.value!!.userId]

                // Determine if I am this identity's contact
                fromContact = fromContactMap[profile.value!!.userId]

                val usernameSearchResult = UsernameSearchResult(profile.value!!.username,
                        profile.value!!, toContact, fromContact)

                if (usernameSearchResult.requestReceived || (includeSentPending && usernameSearchResult.requestSent))
                    usernameSearchResults.add(usernameSearchResult)
            }
            when (orderBy) {
                UsernameSortOrderBy.DISPLAY_NAME -> usernameSearchResults.sortBy {
                    if (it.dashPayProfile.displayName.isNotEmpty())
                        it.dashPayProfile.displayName.toLowerCase()
                    else it.dashPayProfile.username.toLowerCase()
                }
                UsernameSortOrderBy.USERNAME -> usernameSearchResults.sortBy {
                    it.dashPayProfile.username.toLowerCase()
                }
                UsernameSortOrderBy.DATE_ADDED -> usernameSearchResults.sortByDescending {
                    it.date
                }
                //TODO: sort by last activity or date added
            }
            Resource.success(usernameSearchResults)
        } catch (e: Exception) {
            Resource.error(formatExceptionMessage("search contact request", e), null)
        }
    }

    private fun formatExceptionMessage(description: String, e: Exception): String {
        var msg = if (e.localizedMessage != null) {
            e.localizedMessage
        } else {
            e.message
        }
        if (msg == null) {
            msg = "Unknown error - ${e.javaClass.simpleName}"
        }
        log.error("$description: $msg")
        if (e is StatusRuntimeException) {
            log.error("---> ${e.trailers}")
        }
        log.error(msg)
        e.printStackTrace()
        return msg
    }

    suspend fun getNotificationCount(date: Long): Int {
        val results = searchContacts("", UsernameSortOrderBy.DATE_ADDED)
        return if (results.status == Status.SUCCESS) {
            val list = results.data ?: return 0
            var count = 0
            list.forEach { if (it.date >= date) ++count }
            log.info("New contacts at ${Date(date)} = $count - getNotificationCount")
            count
        } else {
            -1
        }
    }

    /**
     *  Wraps callbacks of DeriveKeyTask as Coroutine
     */
    private suspend fun deriveEncryptionKey(handler: Handler, wallet: Wallet, password: String): KeyParameter {
        return suspendCoroutine { continuation ->
            object : DeriveKeyTask(handler, walletApplication.scryptIterationsTarget()) {

                override fun onSuccess(encryptionKey: KeyParameter, wasChanged: Boolean) {
                    continuation.resume(encryptionKey)
                }

                override fun onFailure(ex: KeyCrypterException?) {
                    continuation.resumeWithException(ex as Throwable)
                }

            }.deriveKey(wallet, password)
        }
    }

    @Throws(Exception::class)
    suspend fun sendContactRequest(toUserId: String): DashPayContactRequest {
        if (walletApplication.wallet.isEncrypted) {
            val password = securityGuard.retrievePassword()
            // Don't bother with DeriveKeyTask here, just call deriveKey
            val encryptionKey = walletApplication.wallet!!.keyCrypter!!.deriveKey(password)
            return sendContactRequest(toUserId, encryptionKey)
        }
        throw IllegalStateException("sendContactRequest doesn't support non-encrypted wallets")
    }

    @Throws(Exception::class)
    suspend fun sendContactRequest(toUserId: String, encryptionKey: KeyParameter): DashPayContactRequest {
        Context.propagate(walletApplication.wallet.context)
        val potentialContactIdentity = platform.identities.get(toUserId)
        log.info("potential contact identity: $potentialContactIdentity")

        //Create Contact Request
        val contactRequests = ContactRequests(platform)
        contactRequests.create(blockchainIdentity, potentialContactIdentity!!, encryptionKey)
        log.info("contact request sent")

        //Verify that the Contact Request was seen on the network
        val cr = contactRequests.watchContactRequest(this.blockchainIdentity.uniqueIdString,
                toUserId, 100, 500, RetryDelayType.LINEAR)

        // add our receiving from this contact keychain if it doesn't exist
        val contact = EvolutionContact(blockchainIdentity.uniqueIdString, toUserId)

        if (!walletApplication.wallet.hasReceivingKeyChain(contact)) {
            val contactIdentity = platform.identities.get(toUserId)
            blockchainIdentity.addPaymentKeyChainFromContact(contactIdentity!!, cr!!, encryptionKey)

            // update bloom filters now
            val intent = Intent(BlockchainService.ACTION_RESET_BLOOMFILTERS, null, walletApplication,
                    BlockchainServiceImpl::class.java)
            walletApplication.startService(intent)
        }

        log.info("contact request: $cr")
        val dashPayContactRequest = DashPayContactRequest.fromDocument(cr!!)
        updateDashPayContactRequest(dashPayContactRequest) //update the database since the cr was accepted
        updateDashPayProfile(toUserId) // update the profile
        fireContactsUpdatedListeners() // trigger listeners
        return dashPayContactRequest
    }

    //
    // Step 1 is to upgrade the wallet to support authentication keys
    //
    suspend fun addWalletAuthenticationKeysAsync(seed: DeterministicSeed, keyParameter: KeyParameter?) {
        withContext(Dispatchers.IO) {
            val wallet = walletApplication.wallet
            val hasKeys = wallet.hasAuthenticationKeyChains()
            if (!hasKeys) {
                wallet.initializeAuthenticationKeyChains(seed, keyParameter)
            }
        }
    }

    //
    // Step 2 is to create the credit funding transaction
    //
    suspend fun createCreditFundingTransactionAsync(blockchainIdentity: BlockchainIdentity, keyParameter: KeyParameter?) {
        withContext(Dispatchers.IO) {
            Context.propagate(walletApplication.wallet.context)
            val cftx = blockchainIdentity.createCreditFundingTransaction(Coin.CENT, keyParameter)
            blockchainIdentity.initializeCreditFundingTransaction(cftx)
        }
    }

    //
    // Step 3: Register the identity
    //
    suspend fun registerIdentityAsync(blockchainIdentity: BlockchainIdentity, keyParameter: KeyParameter?) {
        withContext(Dispatchers.IO) {
            blockchainIdentity.registerIdentity(keyParameter)
        }
    }

    //
    // Step 3: Verify that the identity is registered
    //
    suspend fun verifyIdentityRegisteredAsync(blockchainIdentity: BlockchainIdentity) {
        withContext(Dispatchers.IO) {
            blockchainIdentity.watchIdentity(10, 5000, RetryDelayType.SLOW20)
                    ?: throw TimeoutException("the identity was not found to be registered in the allotted amount of time")
        }
    }

    //
    // Step 3: Find the identity in the case of recovery
    //
    suspend fun recoverIdentityAsync(blockchainIdentity: BlockchainIdentity, creditFundingTransaction: CreditFundingTransaction) {
        withContext(Dispatchers.IO) {
            blockchainIdentity.recoverIdentity(creditFundingTransaction)
        }
    }

    suspend fun recoverIdentityAsync(blockchainIdentity: BlockchainIdentity, publicKeyHash: ByteArray) {
        withContext(Dispatchers.IO) {
            blockchainIdentity.recoverIdentity(publicKeyHash)
        }
    }

    //
    // Step 4: Preorder the username
    //
    suspend fun preorderNameAsync(blockchainIdentity: BlockchainIdentity, keyParameter: KeyParameter?) {
        withContext(Dispatchers.IO) {
            val names = blockchainIdentity.getUnregisteredUsernames()
            blockchainIdentity.registerPreorderedSaltedDomainHashesForUsernames(names, keyParameter)
        }
    }

    //
    // Step 4: Verify that the username was preordered
    //
    suspend fun isNamePreorderedAsync(blockchainIdentity: BlockchainIdentity) {
        withContext(Dispatchers.IO) {
            val set = blockchainIdentity.getUsernamesWithStatus(BlockchainIdentity.UsernameStatus.PREORDER_REGISTRATION_PENDING)
            val saltedDomainHashes = blockchainIdentity.saltedDomainHashesForUsernames(set)
            val (result, usernames) = blockchainIdentity.watchPreorder(saltedDomainHashes, 10, 5000, RetryDelayType.SLOW20)
            if (!result) {
                throw TimeoutException("the usernames: $usernames were not found to be preordered in the allotted amount of time")
            }
        }
    }

    //
    // Step 5: Register the username
    //
    suspend fun registerNameAsync(blockchainIdentity: BlockchainIdentity, keyParameter: KeyParameter?) {
        withContext(Dispatchers.IO) {
            val names = blockchainIdentity.preorderedUsernames()
            blockchainIdentity.registerUsernameDomainsForUsernames(names, keyParameter)
        }
    }

    //
    // Step 5: Verify that the username was registered
    //
    suspend fun isNameRegisteredAsync(blockchainIdentity: BlockchainIdentity) {
        withContext(Dispatchers.IO) {
            val (result, usernames) = blockchainIdentity.watchUsernames(blockchainIdentity.getUsernamesWithStatus(BlockchainIdentity.UsernameStatus.REGISTRATION_PENDING), 10, 5000, RetryDelayType.SLOW20)
            if (!result) {
                throw TimeoutException("the usernames: $usernames were not found to be registered in the allotted amount of time")
            }
        }
    }

    //Step 6: Create DashPay Profile
    suspend fun createDashPayProfile(blockchainIdentity: BlockchainIdentity, keyParameter: KeyParameter) {
        withContext(Dispatchers.IO) {
            val username = blockchainIdentity.currentUsername!!
            blockchainIdentity.registerProfile(username, "", "", keyParameter)
        }
    }

    //
    // Step 6: Verify that the profile was registered
    //
    suspend fun verifyProfileCreatedAsync(blockchainIdentity: BlockchainIdentity) {
        withContext(Dispatchers.IO) {
            val profile = blockchainIdentity.watchProfile(10, 5000, RetryDelayType.SLOW20)
                    ?: throw TimeoutException("the profile was not found to be created in the allotted amount of time")

            val dashPayProfile = DashPayProfile.fromDocument(profile, blockchainIdentity.currentUsername!!)

            updateDashPayProfile(dashPayProfile!!)
        }
    }

    suspend fun loadBlockchainIdentityBaseData(): BlockchainIdentityBaseData? {
        return blockchainIdentityDataDao.loadBase()
    }

    suspend fun loadBlockchainIdentityData(): BlockchainIdentityData? {
        return blockchainIdentityDataDao.load()
    }

    fun initBlockchainIdentity(blockchainIdentityData: BlockchainIdentityData, wallet: Wallet): BlockchainIdentity {
        val creditFundingTransaction = blockchainIdentityData.findCreditFundingTransaction(wallet)
        val blockchainIdentity = if (creditFundingTransaction != null) {
            return BlockchainIdentity(platform, creditFundingTransaction, wallet)
        } else {
            BlockchainIdentity(platform, 0, wallet).apply {
                uniqueId = Sha256Hash.wrap(Base58.decode(blockchainIdentityData.userId))
            }
        }
        return blockchainIdentity.apply {
                identity = platform.identities.get(uniqueIdString)
                currentUsername = blockchainIdentityData.username
                registrationStatus = blockchainIdentityData.registrationStatus!!
                val usernameStatus = HashMap<String, Any>()
                if (blockchainIdentityData.preorderSalt != null) {
                    usernameStatus[BLOCKCHAIN_USERNAME_SALT] = blockchainIdentityData.preorderSalt!!
                }
                if (blockchainIdentityData.usernameStatus != null) {
                    usernameStatus[BLOCKCHAIN_USERNAME_STATUS] = blockchainIdentityData.usernameStatus!!
                }
                usernameStatus[BLOCKCHAIN_USERNAME_UNIQUE] = true
                usernameStatuses[currentUsername!!] = usernameStatus

                creditBalance = blockchainIdentityData.creditBalance ?: Coin.ZERO
                activeKeyCount = blockchainIdentityData.activeKeyCount ?: 0
                totalKeyCount = blockchainIdentityData.totalKeyCount ?: 0
                keysCreated = blockchainIdentityData.keysCreated ?: 0
                currentMainKeyIndex = blockchainIdentityData.currentMainKeyIndex ?: 0
                currentMainKeyType = blockchainIdentityData.currentMainKeyType
                        ?: IdentityPublicKey.TYPES.ECDSA_SECP256K1
        }
        /*return BlockchainIdentity(platform, 0, wallet).apply {
            uniqueId = Sha256Hash.wrap(Base58.decode(blockchainIdentityData.userId))
            identity = platform.identities.get(uniqueIdString)
            currentUsername = blockchainIdentityData.username
            registrationStatus = blockchainIdentityData.registrationStatus!!
            val usernameStatus = HashMap<String, Any>()
            if (blockchainIdentityData.preorderSalt != null) {
                usernameStatus[BLOCKCHAIN_USERNAME_SALT] = blockchainIdentityData.preorderSalt!!
            }
            if (blockchainIdentityData.usernameStatus != null) {
                usernameStatus[BLOCKCHAIN_USERNAME_STATUS] = blockchainIdentityData.usernameStatus!!
            }
            usernameStatus[BLOCKCHAIN_USERNAME_UNIQUE] = true
            usernameStatuses[currentUsername!!] = usernameStatus

            creditBalance = blockchainIdentityData.creditBalance ?: Coin.ZERO
            activeKeyCount = blockchainIdentityData.activeKeyCount ?: 0
            totalKeyCount = blockchainIdentityData.totalKeyCount ?: 0
            keysCreated = blockchainIdentityData.keysCreated ?: 0
            currentMainKeyIndex = blockchainIdentityData.currentMainKeyIndex ?: 0
            currentMainKeyType = blockchainIdentityData.currentMainKeyType
                    ?: IdentityPublicKey.TYPES.ECDSA_SECP256K1
        }*/
    }

    suspend fun updateBlockchainIdentityData(blockchainIdentityData: BlockchainIdentityData, blockchainIdentity: BlockchainIdentity) {
        blockchainIdentityData.apply {
            creditFundingTxId = blockchainIdentity.creditFundingTransaction?.txId
            userId = blockchainIdentity.uniqueIdString
            registrationStatus = blockchainIdentity.registrationStatus
            if (blockchainIdentity.currentUsername != null) {
                username = blockchainIdentity.currentUsername
                if (blockchainIdentity.registrationStatus == BlockchainIdentity.RegistrationStatus.REGISTERED) {
                    preorderSalt = blockchainIdentity.saltForUsername(blockchainIdentity.currentUsername!!, false)
                    usernameStatus = blockchainIdentity.statusOfUsername(blockchainIdentity.currentUsername!!)
                }
            }
            creditBalance = blockchainIdentity.creditBalance
            activeKeyCount = blockchainIdentity.activeKeyCount
            totalKeyCount = blockchainIdentity.totalKeyCount
            keysCreated = blockchainIdentity.keysCreated
            currentMainKeyIndex = blockchainIdentity.currentMainKeyIndex
            currentMainKeyType = blockchainIdentity.currentMainKeyType
        }
        updateBlockchainIdentityData(blockchainIdentityData)
    }

    suspend fun resetCreationStateError(blockchainIdentityData: BlockchainIdentityData) {
        blockchainIdentityDataDao.updateCreationState(blockchainIdentityData.id, blockchainIdentityData.creationState, null)
        blockchainIdentityData.creationStateErrorMessage = null
    }

    suspend fun updateCreationState(blockchainIdentityData: BlockchainIdentityData,
                                    state: BlockchainIdentityData.CreationState,
                                    exception: Throwable? = null) {
        val errorMessage = exception?.run { "${exception.javaClass.simpleName}: ${exception.message}" }
        if (errorMessage == null) {
            log.info("updating creation state {}", state)
        } else {
            log.info("updating creation state {} ({})", state, errorMessage)
        }
        blockchainIdentityDataDao.updateCreationState(blockchainIdentityData.id, state, errorMessage)
        blockchainIdentityData.creationState = state
        blockchainIdentityData.creationStateErrorMessage = errorMessage
    }

    suspend fun updateBlockchainIdentityData(blockchainIdentityData: BlockchainIdentityData) {
        blockchainIdentityDataDao.insert(blockchainIdentityData)
    }

    private suspend fun updateDashPayProfile(userId: String) {
        var profileDocument = Profiles(platform).get(userId)
                ?: profiles.createProfileDocument("", "", "", platform.identities.get(userId)!!)

        val nameDocument = platform.names.get(userId)

        if (nameDocument != null) {
            val username = nameDocument.data["normalizedLabel"] as String

            val profile = DashPayProfile.fromDocument(profileDocument, username)
            dashPayProfileDao.insert(profile!!)
        }
    }

    suspend fun updateDashPayProfile(dashPayProfile: DashPayProfile) {
        dashPayProfileDao.insert(dashPayProfile)
    }

    private suspend fun updateDashPayContactRequest(dashPayContactRequest: DashPayContactRequest) {
        dashPayContactRequestDao.insert(dashPayContactRequest)
    }

    suspend fun doneAndDismiss() {
        val blockchainIdentityData = blockchainIdentityDataDao.load()
        if (blockchainIdentityData != null && blockchainIdentityData.creationState == BlockchainIdentityData.CreationState.DONE) {
            blockchainIdentityData.creationState = BlockchainIdentityData.CreationState.DONE_AND_DISMISS
            blockchainIdentityDataDao.insert(blockchainIdentityData)
        }
    }

    //
    // Step 5: Find the usernames in the case of recovery
    //
    suspend fun recoverUsernamesAsync(blockchainIdentity: BlockchainIdentity) {
        withContext(Dispatchers.IO) {
            blockchainIdentity.recoverUsernames()
        }
    }

    //Step 6: Recover the DashPay Profile
    suspend fun recoverDashPayProfile(blockchainIdentity: BlockchainIdentity) {
        withContext(Dispatchers.IO) {
            if (platform.hasApp("dashpay")) {
                val username = blockchainIdentity.currentUsername!!
                // recovery will only get the information and place it in the database
                val profile = blockchainIdentity.getProfile()
                        ?: profiles.createProfileDocument("", "",
                                "", blockchainIdentity.identity!!)


                // blockchainIdentity doesn't yet keep track of the profile, so we will load it
                // into the database directly
                val dashPayProfile = DashPayProfile.fromDocument(profile, username)
                updateDashPayProfile(dashPayProfile!!)
            }
        }
    }

    fun getNextContactAddress(userId: String): Address {
        return blockchainIdentity.getContactNextPaymentAddress(userId)
    }

    // contacts
    suspend fun updateContactRequests() {
        try {
            // only allow this method to execute once at a time
            if (updatingContacts.get()) {
                log.info("updateContactRequests is already running")
                return
            }

            if (!platform.hasApp("dashpay")) {
                log.info("update contacts not completed because there is no dashpay contract")
                return
            }

            val blockchainIdentityData = blockchainIdentityDataDao.load() ?: return
            if (blockchainIdentityData.creationState < BlockchainIdentityData.CreationState.DONE) {
                log.info("update contacts not completed username registration/recovery is not complete")
                return
            }
<<<<<<< HEAD

            if (blockchainIdentity == null) {
                log.info("update contacts not completed: blockchainIdentity has not been initialized")
            }

            val userId = blockchainIdentity.uniqueIdString!! //blockchainIdentityData!!.getIdentity(walletApplication.wallet) ?: return
=======
            val userId = blockchainIdentityData.getIdentity(walletApplication.wallet) ?: return
>>>>>>> 5964f05e
            if (blockchainIdentityData.username == null) {
                return // this is here because the wallet is being reset without removing blockchainIdentityData
            }

            val userIdList = HashSet<String>()
            val watch = Stopwatch.createStarted()
            var addedContact = false
            Context.propagate(walletApplication.wallet.context)
            var encryptionKey: KeyParameter? = null

            var lastContactRequestTime = if (dashPayContactRequestDao.countAllRequests() > 0)
                dashPayContactRequestDao.getLastTimestamp() - DateUtils.MINUTE_IN_MILLIS * 12
            else 0L

            updatingContacts.set(true)
            checkDatabaseIntegrity()

            // Get all out our contact requests
            val toContactDocuments = ContactRequests(platform).get(userId, toUserId = false, afterTime = lastContactRequestTime, retrieveAll = true)
            toContactDocuments.forEach {
                val contactRequest = DashPayContactRequest.fromDocument(it)
                userIdList.add(contactRequest.toUserId)
                dashPayContactRequestDao.insert(contactRequest)

                // add our receiving from this contact keychain if it doesn't exist
                val contact = EvolutionContact(userId, contactRequest.toUserId)
                try {
                    if (!walletApplication.wallet.hasReceivingKeyChain(contact)) {
                        val contactIdentity = platform.identities.get(contactRequest.toUserId)
                        if (encryptionKey == null && walletApplication.wallet.isEncrypted) {
                            val password = securityGuard.retrievePassword()
                            // Don't bother with DeriveKeyTask here, just call deriveKey
                            encryptionKey = walletApplication.wallet!!.keyCrypter!!.deriveKey(password)
                        }
                        blockchainIdentity.addPaymentKeyChainFromContact(contactIdentity!!, it, encryptionKey!!)
                        addedContact = true
                    }
                } catch (e: KeyCrypterException) {
                    // we can't send payments to this contact due to an invalid encryptedPublicKey
                    log.info("ContactRequest: error ${e.message}")
                }
            }
            // Get all contact requests where toUserId == userId, the users who have added me
            val fromContactDocuments = ContactRequests(platform).get(userId, toUserId = true, afterTime = lastContactRequestTime, retrieveAll = true)
            fromContactDocuments.forEach {
                val contactRequest = DashPayContactRequest.fromDocument(it)
                userIdList.add(contactRequest.userId)
                dashPayContactRequestDao.insert(contactRequest)

                // add the sending to contact keychain if it doesn't exist
                val contact = EvolutionContact(userId, contactRequest.userId)
                try {
                    if (!walletApplication.wallet.hasSendingKeyChain(contact)) {
                        val contactIdentity = platform.identities.get(contactRequest.userId)
                        if (encryptionKey == null && walletApplication.wallet.isEncrypted) {
                            val password = securityGuard.retrievePassword()
                            // Don't bother with DeriveKeyTask here, just call deriveKey
                            encryptionKey = walletApplication.wallet!!.keyCrypter!!.deriveKey(password)
                        }
                        blockchainIdentity.addContactPaymentKeyChain(contactIdentity!!, it, encryptionKey!!)
                        addedContact = true
                    }
                } catch (e: KeyCrypterException) {
                    // we can't send payments to this contact due to an invalid encryptedPublicKey
                    log.info("ContactRequest: error ${e.message}")
                }
            }

            // If new keychains were added to the wallet, then update the bloom filters
            if (addedContact) {
                val intent = Intent(BlockchainService.ACTION_RESET_BLOOMFILTERS, null, walletApplication,
                        BlockchainServiceImpl::class.java)
                walletApplication.startService(intent)
            }

            //obtain profiles from new contacts
            if (userIdList.isNotEmpty()) {
                updateContactProfiles(userIdList.toList(), 0L)
            }

            // fetch updated profiles from the network
            updateContactProfiles(userId, lastContactRequestTime)

            // fire listeners if there were new contacts
            if (fromContactDocuments.isNotEmpty() || toContactDocuments.isNotEmpty()) {
                fireContactsUpdatedListeners()
            }

            log.info("updating contacts and profiles took $watch")
        } catch (e: Exception) {
            log.error(formatExceptionMessage("error updating contacts", e))
        } finally {
            updatingContacts.set(false)
            if (preDownloadBlocks.get()) {
                log.info("PreDownloadBlocks: complete")
                preDownloadBlocksFuture?.set(true)
                preDownloadBlocks.set(false)
            }
        }
    }

    /**
     * Fetches updated profiles associated with contacts of userId after lastContactRequestTime
     */
    private suspend fun updateContactProfiles(userId: String, lastContactRequestTime: Long) {
        val watch = Stopwatch.createStarted()
        val userIdList = arrayListOf<String>()

        val toContactDocuments = dashPayContactRequestDao.loadToOthers(userId)
        toContactDocuments!!.forEach {
            userIdList.add(it.toUserId)
        }
        val fromContactDocuments = dashPayContactRequestDao.loadFromOthers(userId)
        fromContactDocuments!!.forEach {
            userIdList.add(it.userId)
        }

        updateContactProfiles(userIdList, lastContactRequestTime)
        log.info("updating contacts and profiles took $watch")
    }

    /**
     * Fetches updated profiles of users in userIdList after lastContactRequestTime
     *
     * if lastContactRequestTime is 0, then all profiles are retrieved
     */
    private suspend fun updateContactProfiles(userIdList: List<String>, lastContactRequestTime: Long, checkingIntegrity: Boolean = false) {
        if (userIdList.isNotEmpty()) {

            var profileDocuments: List<Document> = listOf<Document>()
            var profileById: Map<String, Document> = hashMapOf<String, Document>()
            try {
                profileDocuments = Profiles(platform).getList(userIdList, lastContactRequestTime) //only handles 100 userIds
                profileById = profileDocuments.associateBy({ it.ownerId }, { it })
            } catch (e: Exception) {
                //swallow for now, there may be a bug in the in the profile fetching code
            }

            val nameDocuments = platform.names.getList(userIdList)
            val nameById = nameDocuments.associateBy({ getIdentityForName(it) }, { it })

            for (id in userIdList) {
                val nameDocument = nameById[id] // what happens if there is no username for the identity? crash
                val username = nameDocument!!.data["normalizedLabel"] as String
                val identityId = getIdentityForName(nameDocument)

                val profileDocument = profileById[id] ?: profiles.createProfileDocument("", "",
                        "", platform.identities.get(identityId)!!)

                val profile = DashPayProfile.fromDocument(profileDocument, username)
                dashPayProfileDao.insert(profile!!)
                if (checkingIntegrity) {
                    log.info("check database integrity: adding missing profile $username:$id")
                }
            }
        }
    }

    // This will check for missing profiles, download them and update the database
    private suspend fun checkDatabaseIntegrity() {
        val watch = Stopwatch.createStarted()
        log.info("check database integrity: starting")

        val userIdList = HashSet<String>()
        val missingProfiles = HashSet<String>()
        val userId = blockchainIdentity.uniqueIdString

        var toContactDocuments = dashPayContactRequestDao.loadToOthers(userId)
        val toContactMap = HashMap<String, DashPayContactRequest>()
        toContactDocuments!!.forEach {
            userIdList.add(it.toUserId)
            toContactMap[it.toUserId] = it
        }
        // Get all contact requests where toUserId == userId, the users who have added me
        val fromContactDocuments = dashPayContactRequestDao.loadFromOthers(userId)
        val fromContactMap = HashMap<String, DashPayContactRequest>()
        fromContactDocuments!!.forEach {
            userIdList.add(it.userId)
            fromContactMap[it.userId] = it
        }

        for (user in userIdList) {
            val profile = dashPayProfileDao.loadByUserId(user)
            if (profile == null) {
                missingProfiles.add(user)
            }
        }

        if (missingProfiles.isNotEmpty()) {
            updateContactProfiles(missingProfiles.toList(), 0, true)
        }

        log.info("check database integrity complete in $watch")
    }

    fun addContactsUpdatedListener(listener: OnContactsUpdated) {
        onContactsUpdatedListeners.add(listener)
    }

    fun removeContactsUpdatedListener(listener: OnContactsUpdated?) {
        onContactsUpdatedListeners.remove(listener)
    }

    private fun fireContactsUpdatedListeners() {
        for (listener in onContactsUpdatedListeners) {
            listener.onContactsUpdated()
        }
    }

    fun getIdentityForName(nameDocument: Document): String {
        val records = nameDocument.data["records"] as Map<String, Any?>
        return records["dashUniqueIdentityId"] as String
    }

    suspend fun getLocalUserDataByUsername(username: String): UsernameSearchResult? {
        val profile = dashPayProfileDao.loadByUsername(username)
        return loadContactRequestsAndReturn(profile)
    }

    suspend fun getLocalUserDataByUserId(userId: String): UsernameSearchResult? {
        val profile = dashPayProfileDao.loadByUserId(userId)
        return loadContactRequestsAndReturn(profile)
    }

    suspend fun loadContactRequestsAndReturn(profile: DashPayProfile?): UsernameSearchResult? {
        return profile?.run {
            val receivedContactRequest = dashPayContactRequestDao.loadToOthers(userId)?.firstOrNull()
            val sentContactRequest = dashPayContactRequestDao.loadFromOthers(userId)?.firstOrNull()
            UsernameSearchResult(this.username, this, sentContactRequest, receivedContactRequest)
        }
    }

    /**
     * Called before DashJ starts synchronizing the blockchain
     */
    fun preBlockDownload(future: SettableFuture<Boolean>) {
        GlobalScope.launch(Dispatchers.IO) {
            preDownloadBlocks.set(true)
            preDownloadBlocksFuture = future
            log.info("PreDownloadBlocks: starting")
<<<<<<< HEAD

            //first check to see if there is a blockchain identity
            if (blockchainIdentityDataDaoAsync.load() == null) {
                log.info("PreDownloadBlocks: checking for existing associated identity")

                //val fundingKey = walletApplication.wallet.watchingKey
                val identity = getIdentityFromPublicKeyId()
                //log.info("key hash: ${fundingKey.pubKeyHash.toHexString()}, identityBytes: ${identityBytes != null}")
                if (identity != null) {
                    log.info("PreDownloadBlocks: initiate recovery of existing identity ${identity.id}")
                    ContextCompat.startForegroundService(walletApplication, createIntentForRestore(walletApplication, identity.id))
                    return@launch
                } else {
                    log.info("PreDownloadBlocks: no existing identity found")
                }
            }

            // update contacts, profiles and other platform data
=======
>>>>>>> 5964f05e
            if (!updatingContacts.get()) {
                updateContactRequests()
            }
        }
    }

    fun clearDatabases() {
        val database = AppDatabase.getAppDatabase()
        database.blockchainIdentityDataDao().clear()
        database.dashPayProfileDao().clear()
        database.dashPayContactRequestDao().clear()

        // TODO: how do we make the blockchainIdentity == null
    }

    fun getIdentityFromPublicKeyId(): Identity? {
        val fundingKey = walletApplication.wallet.blockchainIdentityKeyChain.watchingKey//currentAuthenticationKey(AuthenticationKeyChain.KeyChainType.BLOCKCHAIN_IDENTITY)
        val identityBytes = platform.client.getIdentityByFirstPublicKey(fundingKey.pubKeyHash)
        log.info("key hash: ${fundingKey.pubKeyHash.toHexString()}, identityBytes: ${identityBytes != null}")
        return if (identityBytes != null) {
            platform.dpp.identity.createFromSerialized(identityBytes.toByteArray())
        } else null
    }
}<|MERGE_RESOLUTION|>--- conflicted
+++ resolved
@@ -187,36 +187,13 @@
      * @param text The beginning of a username to search for
      * @return
      */
-<<<<<<< HEAD
-    suspend fun searchUsernames(text: String, onlyExactUsername: Boolean = false): Resource<List<UsernameSearchResult>> {
-        return try {
-            val userId = blockchainIdentity.uniqueIdString
-            // Names.search does support retrieving 100 names at a time if retrieveAll = false
-            //TODO: Maybe add pagination later? Is very unlikely that a user will scroll past 100 search results
-            val nameDocuments = platform.names.search(text, Names.DEFAULT_PARENT_DOMAIN, false)
-
-            val userIds = if (onlyExactUsername) {
-                val result = mutableListOf<String>()
-                val exactNameDoc = try {
-                    nameDocuments.first { text == it.data["normalizedLabel"] }
-                } catch (e: NoSuchElementException) {
-                    null
-                }
-                if (exactNameDoc != null) {
-                    result.add(getIdentityForName(exactNameDoc))
-                }
-                result
-            } else {
-                nameDocuments.map { getIdentityForName(it) }
-=======
+
     @Throws(Exception::class)
     suspend fun searchUsernames(text: String, onlyExactUsername: Boolean = false): List<UsernameSearchResult> {
         val wallet = walletApplication.wallet
         val blockchainIdentityData = blockchainIdentityDataDao.load()!!
-        //We don't check for nullity here because if it's null, it'll be thrown, captured below
-        //and sent as a Resource.error
-        val creditFundingTx = wallet.getCreditFundingTransaction(wallet.getTransaction(blockchainIdentityData.creditFundingTxId))
-        val userId = creditFundingTx.creditBurnIdentityIdentifier.toStringBase58()
+        val userId = blockchainIdentity.uniqueIdString
+
         // Names.search does support retrieving 100 names at a time if retrieveAll = false
         //TODO: Maybe add pagination later? Is very unlikely that a user will scroll past 100 search results
         val nameDocuments = platform.names.search(text, Names.DEFAULT_PARENT_DOMAIN, false)
@@ -230,7 +207,6 @@
             }
             if (exactNameDoc != null) {
                 result.add(getIdentityForName(exactNameDoc))
->>>>>>> 5964f05e
             }
             result
         } else {
@@ -297,15 +273,7 @@
         return try {
             val userIdList = HashSet<String>()
 
-<<<<<<< HEAD
             val userId = blockchainIdentity.uniqueIdString
-=======
-            val wallet = walletApplication.wallet
-            val blockchainIdentity = blockchainIdentityDataDao.load()
-                    ?: return Resource.error("search contacts: no blockchain identity")
-            val creditFundingTx = wallet.getCreditFundingTransaction(wallet.getTransaction(blockchainIdentity.creditFundingTxId))
-            val userId = creditFundingTx.creditBurnIdentityIdentifier.toStringBase58()
->>>>>>> 5964f05e
 
             var toContactDocuments = dashPayContactRequestDao.loadToOthers(userId)
             val toContactMap = HashMap<String, DashPayContactRequest>()
@@ -795,16 +763,13 @@
                 log.info("update contacts not completed username registration/recovery is not complete")
                 return
             }
-<<<<<<< HEAD
 
             if (blockchainIdentity == null) {
                 log.info("update contacts not completed: blockchainIdentity has not been initialized")
             }
 
             val userId = blockchainIdentity.uniqueIdString!! //blockchainIdentityData!!.getIdentity(walletApplication.wallet) ?: return
-=======
-            val userId = blockchainIdentityData.getIdentity(walletApplication.wallet) ?: return
->>>>>>> 5964f05e
+
             if (blockchainIdentityData.username == null) {
                 return // this is here because the wallet is being reset without removing blockchainIdentityData
             }
@@ -1045,10 +1010,9 @@
             preDownloadBlocks.set(true)
             preDownloadBlocksFuture = future
             log.info("PreDownloadBlocks: starting")
-<<<<<<< HEAD
 
             //first check to see if there is a blockchain identity
-            if (blockchainIdentityDataDaoAsync.load() == null) {
+            if (blockchainIdentityDataDao.load() == null) {
                 log.info("PreDownloadBlocks: checking for existing associated identity")
 
                 //val fundingKey = walletApplication.wallet.watchingKey
@@ -1064,19 +1028,20 @@
             }
 
             // update contacts, profiles and other platform data
-=======
->>>>>>> 5964f05e
             if (!updatingContacts.get()) {
                 updateContactRequests()
             }
         }
     }
 
+    /**
+        This is used by java code, outside of coroutines
+     */
     fun clearDatabases() {
         val database = AppDatabase.getAppDatabase()
-        database.blockchainIdentityDataDao().clear()
-        database.dashPayProfileDao().clear()
-        database.dashPayContactRequestDao().clear()
+        database.blockchainIdentityDataDaoAsync().clear()
+        database.dashPayProfileDaoAsync().clear()
+        database.dashPayContactRequestDaoAsync().clear()
 
         // TODO: how do we make the blockchainIdentity == null
     }
