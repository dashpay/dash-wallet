--- conflicted
+++ resolved
@@ -515,11 +515,7 @@
     fun initBlockchainIdentity(blockchainIdentityData: BlockchainIdentityData, wallet: Wallet): BlockchainIdentity {
         val creditFundingTransaction = blockchainIdentityData.findCreditFundingTransaction(wallet)
         if (creditFundingTransaction != null) {
-<<<<<<< HEAD
-            return BlockchainIdentity(walletApplication.platform, creditFundingTransaction, wallet).apply {
-=======
-            return BlockchainIdentity(platform, Identity.IdentityType.USER, creditFundingTransaction, wallet).apply {
->>>>>>> c87ef6a0
+            return BlockchainIdentity(platform, creditFundingTransaction, wallet).apply {
                 identity = platform.identities.get(uniqueIdString)
                 currentUsername = blockchainIdentityData.username
                 registrationStatus = blockchainIdentityData.registrationStatus!!
@@ -541,11 +537,7 @@
                         ?: IdentityPublicKey.TYPES.ECDSA_SECP256K1
             }
         }
-<<<<<<< HEAD
-        return BlockchainIdentity(walletApplication.platform, 0, wallet)
-=======
-        return BlockchainIdentity(platform, Identity.IdentityType.USER, 0, wallet)
->>>>>>> c87ef6a0
+        return BlockchainIdentity(platform, 0, wallet)
     }
 
     suspend fun updateBlockchainIdentityData(blockchainIdentityData: BlockchainIdentityData, blockchainIdentity: BlockchainIdentity) {
@@ -666,31 +658,18 @@
 
             if (userIdList.isNotEmpty()) {
                 val profileDocuments = Profiles(platform).getList(userIdList.toList()) //only handles 100 userIds
-<<<<<<< HEAD
                 val profileById = profileDocuments.associateBy({ it.ownerId }, { it })
 
                 val nameDocuments = platform.names.getList(userIdList.toList())
                 val nameById = nameDocuments.associateBy({getIdentityForName(it) }, { it })
-=======
-                val profileById = profileDocuments.associateBy({ it.userId }, { it })
-
-                val nameDocuments = platform.names.getList(userIdList.toList())
-                val nameById = nameDocuments.associateBy({ it.userId }, { it })
->>>>>>> c87ef6a0
 
                 for (id in userIdList) {
                     val nameDocument = nameById[id] // what happens if there is no username for the identity? crash
                     val username = nameDocument!!.data["normalizedLabel"] as String
-<<<<<<< HEAD
                     val identityId = getIdentityForName(nameDocument)
 
                     val profileDocument = profileById[id] ?: profiles.createProfileDocument("", "",
                             "", platform.identities.get(identityId)!!)
-=======
-
-                    val profileDocument = profileById[id] ?: profiles.createProfileDocument("", "",
-                            "", platform.identities.get(nameDocument!!.userId)!!)
->>>>>>> c87ef6a0
 
                     val profile = DashPayProfile.fromDocument(profileDocument, username)
                     dashPayProfileDaoAsync.insert(profile!!)
