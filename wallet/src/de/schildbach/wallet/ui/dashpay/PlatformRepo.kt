/*
 * Copyright 2020 Dash Core Group
 *
 * Licensed under the Apache License, Version 2.0 (the "License");
 * you may not use this file except in compliance with the License.
 * You may obtain a copy of the License at
 *
 *    http://www.apache.org/licenses/LICENSE-2.0
 *
 * Unless required by applicable law or agreed to in writing, software
 * distributed under the License is distributed on an "AS IS" BASIS,
 * WITHOUT WARRANTIES OR CONDITIONS OF ANY KIND, either express or implied.
 * See the License for the specific language governing permissions and
 * limitations under the License.
 */
package de.schildbach.wallet.ui.dashpay

import android.content.Intent
import android.os.Handler
import android.os.HandlerThread
import android.os.Process
import android.text.format.DateUtils
import androidx.core.content.ContextCompat
import androidx.lifecycle.LiveData
import com.google.common.base.Preconditions
import com.google.common.base.Stopwatch
import com.google.common.util.concurrent.SettableFuture
import de.schildbach.wallet.AppDatabase
import de.schildbach.wallet.Constants
import de.schildbach.wallet.WalletApplication
import de.schildbach.wallet.data.*
import de.schildbach.wallet.livedata.Resource
import de.schildbach.wallet.livedata.Status
import de.schildbach.wallet.service.BlockchainService
import de.schildbach.wallet.service.BlockchainServiceImpl
import de.schildbach.wallet.ui.dashpay.CreateIdentityService.Companion.createIntentForRestore
import de.schildbach.wallet.ui.security.SecurityGuard
import de.schildbach.wallet.ui.send.DeriveKeyTask
import de.schildbach.wallet.util.canAffordIdentityCreation
import io.grpc.StatusRuntimeException
import kotlinx.coroutines.*
import org.bitcoinj.core.*
import org.bitcoinj.crypto.KeyCrypterException
import org.bitcoinj.evolution.CreditFundingTransaction
import org.bitcoinj.evolution.EvolutionContact
import org.bitcoinj.quorums.InstantSendLock
import org.bitcoinj.wallet.DeterministicSeed
import org.bitcoinj.wallet.Wallet
import org.bouncycastle.crypto.params.KeyParameter
import org.dashevo.dapiclient.model.GrpcExceptionInfo
import org.dashevo.dashpay.*
import org.dashevo.dashpay.BlockchainIdentity.Companion.BLOCKCHAIN_USERNAME_SALT
import org.dashevo.dashpay.BlockchainIdentity.Companion.BLOCKCHAIN_USERNAME_STATUS
import org.dashevo.dashpay.BlockchainIdentity.Companion.BLOCKCHAIN_USERNAME_UNIQUE
import org.dashevo.dpp.document.Document
import org.dashevo.dpp.errors.InvalidIdentityAssetLockProofError
import org.dashevo.dpp.identifier.Identifier
import org.dashevo.dpp.identity.Identity
import org.dashevo.dpp.identity.IdentityPublicKey
import org.dashevo.dpp.toHexString
import org.dashevo.platform.Names
import org.dashevo.platform.Platform
import org.dashevo.platform.multicall.MulticallQuery
import org.slf4j.LoggerFactory
import java.lang.NullPointerException
import java.util.*
import java.util.concurrent.TimeoutException
import java.util.concurrent.atomic.AtomicBoolean
import kotlin.collections.ArrayList
import kotlin.collections.HashMap
import kotlin.collections.HashSet
import kotlin.coroutines.resume
import kotlin.coroutines.resumeWithException
import kotlin.coroutines.suspendCoroutine
import kotlin.jvm.Throws

class PlatformRepo private constructor(val walletApplication: WalletApplication) {

    companion object {
        private val log = LoggerFactory.getLogger(PlatformRepo::class.java)

        const val UPDATE_TIMER_DELAY = 15000L // 15 seconds

        private lateinit var platformRepoInstance: PlatformRepo

        @JvmStatic
        fun initPlatformRepo(walletApplication: WalletApplication) {
            platformRepoInstance = PlatformRepo(walletApplication)
            platformRepoInstance.init()
        }

        @JvmStatic
        fun getInstance(): PlatformRepo {
            return platformRepoInstance
        }
    }

    private val onContactsUpdatedListeners = arrayListOf<OnContactsUpdated>()
    private val onPreBlockContactListeners = arrayListOf<OnPreBlockProgressListener>()

    private val updatingContacts = AtomicBoolean(false)
    private val preDownloadBlocks = AtomicBoolean(false)
    private var preDownloadBlocksFuture: SettableFuture<Boolean>? = null

    val platform = Platform(Constants.NETWORK_PARAMETERS)
    private val profiles = Profiles(platform)
    private val contactRequests = ContactRequests(platform)

    private val blockchainIdentityDataDao = AppDatabase.getAppDatabase().blockchainIdentityDataDao()
    private val dashPayProfileDao = AppDatabase.getAppDatabase().dashPayProfileDao()
    private val dashPayContactRequestDao = AppDatabase.getAppDatabase().dashPayContactRequestDao()
    private val invitationsDao = AppDatabase.getAppDatabase().invitationsDao()
    private val userAlertDao = AppDatabase.getAppDatabase().userAlertDao()

    // Async
    private val blockchainIdentityDataDaoAsync = AppDatabase.getAppDatabase().blockchainIdentityDataDaoAsync()
    private val dashPayProfileDaoAsync = AppDatabase.getAppDatabase().dashPayProfileDaoAsync()
    private val dashPayContactRequestDaoAsync = AppDatabase.getAppDatabase().dashPayContactRequestDaoAsync()
    private val invitationsDaoAsync = AppDatabase.getAppDatabase().invitationsDaoAsync()
    private val userAlertDaoAsync = AppDatabase.getAppDatabase().userAlertDaoAsync()

    private val securityGuard = SecurityGuard()
    private lateinit var blockchainIdentity: BlockchainIdentity

    private val backgroundThread = HandlerThread("background", Process.THREAD_PRIORITY_BACKGROUND)
    private val backgroundHandler: Handler

    private var mainHandler: Handler = Handler(walletApplication.mainLooper)
    private lateinit var platformSyncJob: Job

    private var lastPreBlockStage: PreBlockStage = PreBlockStage.None

    init {
        backgroundThread.start()
        backgroundHandler = Handler(backgroundThread.looper)
    }

    fun init() {
        platformSyncJob = GlobalScope.launch {
            blockchainIdentityDataDao.load()?.let {
                blockchainIdentity = initBlockchainIdentity(it, walletApplication.wallet)
                platformRepoInstance.initializeStateRepository()
                log.info("Starting the platform sync job")
                while (isActive) {
                    platformRepoInstance.updateContactRequests()
                    delay(UPDATE_TIMER_DELAY)
                }
            }
        }
    }

    fun resume() {
        if (!platformSyncJob.isActive && this::blockchainIdentity.isInitialized) {
            platformSyncJob = GlobalScope.launch {
                log.info("Resuming the platform sync job")
                while (isActive) {
                    platformRepoInstance.updateContactRequests()
                    delay(UPDATE_TIMER_DELAY)
                }
            }
        }
    }

    fun shutdown() {
        if (this::blockchainIdentity.isInitialized) {
            Preconditions.checkState(platformSyncJob.isActive)
            log.info("Shutting down the platform sync job")
            platformSyncJob.cancel("shutdown the platform sync")
        }
    }

    /**
     * This method looks at all items in the database tables
     * that have existing identites and saves them for future use.
     *
     * Sometimes Platform Nodes return IdentityNotFound Errors and
     * this list is used to determine if that node should be banned
     */
    private suspend fun initializeStateRepository() {
        // load our id

        if (this::blockchainIdentity.isInitialized && blockchainIdentity.registered) {
            val identityId = blockchainIdentity.uniqueIdString
            platform.stateRepository.addValidIdentity(Identifier.from(identityId))

            //load all id's of users who have sent us a contact request
            dashPayContactRequestDao.loadFromOthers(identityId)?.forEach {
                platform.stateRepository.addValidIdentity(it.userIdentifier)
            }

            // load all id's of users for whom we have profiles
            dashPayProfileDao.loadAll().forEach {
                platform.stateRepository.addValidIdentity(it.userIdentifier)
            }
        }
    }

    fun getBlockchainIdentity(): BlockchainIdentity? {
        return if (this::blockchainIdentity.isInitialized) {
            this.blockchainIdentity
        } else {
            null
        }
    }

    /**
     * Calls Platform.check() three times asynchronously
     *
     * @return true if platform is available
     */
    suspend fun isPlatformAvailable(): Resource<Boolean> {
        return withContext(Dispatchers.IO) {
            var success = 0
            val checks = arrayListOf<Deferred<Boolean>>()
            for (i in 0 until 3) {
                checks.add(async { platform.check() })
            }

            for (check in checks) {
                success += if (check.await()) 1 else 0
            }

            return@withContext if (success >= 2) {
                Resource.success(true)
            } else {
                Resource.error("Platform is not available")
            }
        }
    }

    fun getUsername(username: String): Resource<Document> {
        return try {
            val nameDocument = platform.names.get(username)
            Resource.success(nameDocument)
        } catch (e: Exception) {
            Resource.error(e.localizedMessage!!, null)
        }
    }

    @Throws(Exception::class)
    suspend fun getUser(username: String): List<UsernameSearchResult> {
        return try {
            searchUsernames(username, true)
        } catch (e: Exception) {
            formatExceptionMessage("get single user failure", e)
            throw e
        }
    }

    /**
     * gets all the name documents for usernames starting with text
     *
     * @param text The beginning of a username to search for
     * @return
     */

    @Throws(Exception::class)
    suspend fun searchUsernames(text: String, onlyExactUsername: Boolean = false, limit: Int = -1): List<UsernameSearchResult> {
        val userIdString = blockchainIdentity.uniqueIdString
        val userId = blockchainIdentity.uniqueIdentifier

        // Names.search does support retrieving 100 names at a time if retrieveAll = false
        //TODO: Maybe add pagination later? Is very unlikely that a user will scroll past 100 search results
        // Sometimes when onlyExactUsername = true, an exception is thrown here and that results in a crash
        // it is not clear why a search for an existing username results in a failure to find it again.
        val nameDocuments = if (!onlyExactUsername) {
            platform.names.search(text, Names.DEFAULT_PARENT_DOMAIN, retrieveAll = false, limit = limit)
        } else {
            val nameDocument = platform.names.get(text, Names.DEFAULT_PARENT_DOMAIN, MulticallQuery.Companion.CallType.UNTIL_FOUND)
            if (nameDocument != null) {
                listOf(nameDocument)
            } else {
                listOf()
            }
        }
        val userIds = if (onlyExactUsername) {
            val result = mutableListOf<Identifier>()
            val exactNameDoc = try {
                nameDocuments.first { text == it.data["normalizedLabel"] }
            } catch (e: NoSuchElementException) {
                null
            }
            if (exactNameDoc != null) {
                result.add(getIdentityForName(exactNameDoc))
            }
            result
        } else {
            nameDocuments.map { getIdentityForName(it) }
        }

        var profileById: Map<Identifier, Document> = if (userIds.isNotEmpty()) {
            val profileDocuments = profiles.getList(userIds)
            profileDocuments.associateBy({ it.ownerId }, { it })
        } else {
            log.warn("search usernames: userIdList is empty, though nameDocuments has ${nameDocuments.size} items")
            mapOf()
        }

        val toContactDocuments = dashPayContactRequestDao.loadToOthers(userIdString)
                ?: arrayListOf()

        // Get all contact requests where toUserId == userId
        val fromContactDocuments = dashPayContactRequestDao.loadFromOthers(userIdString)
                ?: arrayListOf()

        val usernameSearchResults = ArrayList<UsernameSearchResult>()

        for (nameDoc in nameDocuments) {
            //Remove own user document from result
            val nameDocIdentityId = getIdentityForName(nameDoc)
            if (nameDocIdentityId == userId) {
                continue
            }
            var toContact: DashPayContactRequest? = null
            var fromContact: DashPayContactRequest? = null

            // Determine if any of our contacts match the current name's identity
            if (toContactDocuments.isNotEmpty()) {
                toContact = toContactDocuments.find { contact ->
                    contact.toUserIdentifier == nameDocIdentityId
                }
            }

            // Determine if our identity is someone else's contact
            if (fromContactDocuments.isNotEmpty()) {
                fromContact = fromContactDocuments.find { contact ->
                    contact.userIdentifier == nameDocIdentityId
                }
            }

            val username = nameDoc.data["normalizedLabel"] as String
            val profileDoc = profileById[nameDocIdentityId]

            val dashPayProfile = if (profileDoc != null)
                DashPayProfile.fromDocument(profileDoc, username)!!
            else DashPayProfile(nameDocIdentityId.toString(), username)

            usernameSearchResults.add(UsernameSearchResult(nameDoc.data["normalizedLabel"] as String,
                    dashPayProfile, toContact, fromContact))
        }

        return usernameSearchResults
    }

    /**
     * search the contacts
     *
     * @param text the text to find in usernames and displayNames.  if blank, all contacts are returned
     * @param orderBy the field that is used to sort the list of matching entries in ascending order
     * @return
     */
    suspend fun searchContacts(text: String, orderBy: UsernameSortOrderBy, includeSentPending: Boolean = false): Resource<List<UsernameSearchResult>> {
        return try {
            val userIdList = HashSet<String>()

            val userId = blockchainIdentity.uniqueIdString

            val toContactDocuments = dashPayContactRequestDao.loadToOthers(userId)
            val toContactMap = HashMap<String, DashPayContactRequest>()
            toContactDocuments!!.forEach {
                userIdList.add(it.toUserId)
                toContactMap[it.toUserId] = it
            }
            // Get all contact requests where toUserId == userId, the users who have added me
            val fromContactDocuments = dashPayContactRequestDao.loadFromOthers(userId)
            val fromContactMap = HashMap<String, DashPayContactRequest>()
            fromContactDocuments!!.forEach {
                userIdList.add(it.userId)

                // It is possible for a contact to send multiple requests that differ by account
                // or by version.  Currently we will ignore all but the first based on the timestamp
                // TODO: choose the contactRequest based on the ContactInfo.accountRef value
                // for this contact
                if (!fromContactMap.containsKey(it.userId)) {
                    fromContactMap[it.userId] = it
                } else {
                    val previous = fromContactMap[it.userId]!!
                    if (previous.timestamp > it.timestamp) {
                        fromContactMap[it.userId] = it
                    }
                }
            }

            val profiles = HashMap<String, DashPayProfile?>(userIdList.size)
            for (user in userIdList) {
                val profile = dashPayProfileDao.loadByUserId(user)
                profiles[user] = profile
            }

            val usernameSearchResults = ArrayList<UsernameSearchResult>()
            val searchText = text.toLowerCase()

            for (profile in profiles) {
                if (profile.value == null) {
                    // this happens occasionally when calling this method just after sending contact request
                    // It occurs when calling NotificationsForUserLiveData.onContactsUpdated() after
                    // sending contact request (even after adding long delay).
                    continue
                }

                // find matches where the text matches part of the username or displayName
                // if the text is blank, match everything
                val username = profile.value!!.username
                val displayName = profile.value!!.displayName
                val usernameContainsSearchText = username.findLastAnyOf(listOf(searchText), ignoreCase = true) != null ||
                        displayName.findLastAnyOf(listOf(searchText), ignoreCase = true) != null
                if (!usernameContainsSearchText && searchText != "") {
                    continue
                }

                // Determine if this identity is our contact
                val toContact: DashPayContactRequest? = toContactMap[profile.value!!.userId]

                // Determine if I am this identity's contact
                val fromContact: DashPayContactRequest? = fromContactMap[profile.value!!.userId]

                val usernameSearchResult = UsernameSearchResult(profile.value!!.username,
                        profile.value!!, toContact, fromContact)

                if (usernameSearchResult.requestReceived || (includeSentPending && usernameSearchResult.requestSent))
                    usernameSearchResults.add(usernameSearchResult)
            }
            when (orderBy) {
                UsernameSortOrderBy.DISPLAY_NAME -> usernameSearchResults.sortBy {
                    if (it.dashPayProfile.displayName.isNotEmpty())
                        it.dashPayProfile.displayName.toLowerCase()
                    else it.dashPayProfile.username.toLowerCase()
                }
                UsernameSortOrderBy.USERNAME -> usernameSearchResults.sortBy {
                    it.dashPayProfile.username.toLowerCase()
                }
                UsernameSortOrderBy.DATE_ADDED -> usernameSearchResults.sortByDescending {
                    it.date
                }
                else -> {
                    // ignore
                }
                //TODO: sort by last activity or date added
            }
            Resource.success(usernameSearchResults)
        } catch (e: Exception) {
            Resource.error(formatExceptionMessage("search contact request", e), null)
        }
    }

    private fun formatExceptionMessage(description: String, e: Exception): String {
        var msg = if (e.localizedMessage != null) {
            e.localizedMessage
        } else {
            e.message
        }
        if (msg == null) {
            msg = "Unknown error - ${e.javaClass.simpleName}"
        }
        log.error("$description: $msg")
        if (e is StatusRuntimeException) {
            log.error("---> ${e.trailers}")
        }
        log.error(msg)
        e.printStackTrace()
        return msg
    }

    suspend fun shouldShowAlert(): Boolean {
        val hasSentInvites = invitationsDao.count() > 0
        val blockchainIdentityData = blockchainIdentityDataDao.load()
        val noIdentityCreatedOrInProgress = (blockchainIdentityData == null) || blockchainIdentityData.creationState == BlockchainIdentityData.CreationState.NONE
        val canAffordIdentityCreation = walletApplication.wallet.canAffordIdentityCreation()
        return !noIdentityCreatedOrInProgress && (canAffordIdentityCreation || hasSentInvites)
    }


    suspend fun getNotificationCount(date: Long): Int {
        var count = 0
        // Developer Mode Feature
        if (walletApplication.configuration.developerMode && shouldShowAlert()) {
            val alert = userAlertDao.load(date)
            if (alert != null) {
                count++
            }
        }
        val results = searchContacts("", UsernameSortOrderBy.DATE_ADDED)
        if (results.status == Status.SUCCESS) {
            val list = results.data ?: return 0
            list.forEach { if (it.date >= date) ++count }
            log.info("New contacts at ${Date(date)} = $count - getNotificationCount")
        }
        return count
    }

    /**
     *  Wraps callbacks of DeriveKeyTask as Coroutine
     */
    private suspend fun deriveEncryptionKey(handler: Handler, wallet: Wallet, password: String): KeyParameter {
        return suspendCoroutine { continuation ->
            object : DeriveKeyTask(handler, walletApplication.scryptIterationsTarget()) {

                override fun onSuccess(encryptionKey: KeyParameter, wasChanged: Boolean) {
                    continuation.resume(encryptionKey)
                }

                override fun onFailure(ex: KeyCrypterException?) {
                    continuation.resumeWithException(ex as Throwable)
                }

            }.deriveKey(wallet, password)
        }
    }

    @Throws(Exception::class)
    suspend fun sendContactRequest(toUserId: String): DashPayContactRequest {
        if (walletApplication.wallet.isEncrypted) {
            val password = securityGuard.retrievePassword()
            // Don't bother with DeriveKeyTask here, just call deriveKey
            val encryptionKey = walletApplication.wallet!!.keyCrypter!!.deriveKey(password)
            return sendContactRequest(toUserId, encryptionKey)
        }
        throw IllegalStateException("sendContactRequest doesn't support non-encrypted wallets")
    }

    @Throws(Exception::class)
    suspend fun sendContactRequest(toUserId: String, encryptionKey: KeyParameter): DashPayContactRequest {
        val potentialContactIdentity = platform.identities.get(toUserId)
        log.info("potential contact identity: $potentialContactIdentity")

        //Create Contact Request
        val cr = contactRequests.create(blockchainIdentity, potentialContactIdentity!!, encryptionKey)
        log.info("contact request sent")

        //Verify that the Contact Request was seen on the network
        //val cr = contactRequests.watchContactRequest(Identifier.from(this.blockchainIdentity.uniqueId.bytes),
        //        Identifier.from(toUserId), 100, 500, RetryDelayType.LINEAR)

        // add our receiving from this contact keychain if it doesn't exist
        val contact = EvolutionContact(blockchainIdentity.uniqueIdString, toUserId)

        if (!walletApplication.wallet.hasReceivingKeyChain(contact)) {
            Context.propagate(walletApplication.wallet.context)
            blockchainIdentity.addPaymentKeyChainFromContact(potentialContactIdentity, cr, encryptionKey)

            // update bloom filters now on main thread
            mainHandler.post {
                updateBloomFilters()
            }
        }

        log.info("contact request: $cr")
        val dashPayContactRequest = DashPayContactRequest.fromDocument(cr!!)
        updateDashPayContactRequest(dashPayContactRequest) //update the database since the cr was accepted
        updateDashPayProfile(toUserId) // update the profile
        fireContactsUpdatedListeners() // trigger listeners
        return dashPayContactRequest
    }

    @Throws(Exception::class)
    suspend fun broadcastUpdatedProfile(dashPayProfile: DashPayProfile, encryptionKey: KeyParameter): DashPayProfile {
        log.info("broadcast profile")

        val displayName = if (dashPayProfile.displayName.isNotEmpty()) dashPayProfile.displayName else null
        val publicMessage = if (dashPayProfile.publicMessage.isNotEmpty()) dashPayProfile.publicMessage else null
        val avatarUrl = if (dashPayProfile.avatarUrl.isNotEmpty()) dashPayProfile.avatarUrl else null

        //Create Contact Request
        val createdProfile = if (dashPayProfile.createdAt == 0L) {
            blockchainIdentity.registerProfile(displayName,
                    publicMessage,
                    avatarUrl,
                    dashPayProfile.avatarHash,
                    dashPayProfile.avatarFingerprint,
                    encryptionKey)
        } else {
            blockchainIdentity.updateProfile(displayName,
                    publicMessage,
                    avatarUrl,
                    dashPayProfile.avatarHash,
                    dashPayProfile.avatarFingerprint,
                    encryptionKey)
        }
        log.info("profile broadcast")

        //Verify that the Contact Request was seen on the network
        val updatedProfile = blockchainIdentity.watchProfile(100, 5000, RetryDelayType.LINEAR)

        if (createdProfile != updatedProfile) {
            log.warn("Created profile doesn't match profile from network $createdProfile != $updatedProfile")
        }

        log.info("updated profile: $updatedProfile")
        if (updatedProfile != null) {
            val updatedDashPayProfile = DashPayProfile.fromDocument(updatedProfile, dashPayProfile.username)
            updateDashPayProfile(updatedDashPayProfile!!) //update the database since the cr was accepted
            return updatedDashPayProfile
        } else {
            throw TimeoutException("timeout when updating profile")
        }
    }

    //
    // Step 1 is to upgrade the wallet to support authentication keys
    //
    suspend fun addWalletAuthenticationKeysAsync(seed: DeterministicSeed, keyParameter: KeyParameter?) {
        withContext(Dispatchers.IO) {
            val wallet = walletApplication.wallet
            // this will initialize any missing key chains
            wallet.initializeAuthenticationKeyChains(seed, keyParameter)
        }
    }

    //
    // Step 2 is to create the credit funding transaction
    //
    suspend fun createCreditFundingTransactionAsync(blockchainIdentity: BlockchainIdentity, keyParameter: KeyParameter?) {
        withContext(Dispatchers.IO) {
            Context.propagate(walletApplication.wallet.context)
            val cftx = blockchainIdentity.createCreditFundingTransaction(Coin.CENT, keyParameter)
            blockchainIdentity.initializeCreditFundingTransaction(cftx)
        }
    }


    //
    // Step 2 is to obtain the credit funding transaction for invites
    //
    suspend fun obtainCreditFundingTransactionAsync(blockchainIdentity: BlockchainIdentity, invite: InvitationLinkData) {
        withContext(Dispatchers.IO) {
            Context.propagate(walletApplication.wallet.context)
<<<<<<< HEAD
            var cftxData = platform.client.getTransaction(invite.cftx)
            //TODO: remove when iOS uses big endian
            if (cftxData == null)
                cftxData = platform.client.getTransaction(Sha256Hash.wrap(invite.cftx).reversedBytes.toHexString())
=======
            val cftxData = platform.client.getTransaction(invite.cftx)
>>>>>>> e14d39b9
            val cftx = CreditFundingTransaction(platform.params, cftxData!!.toByteArray())
            val privateKey = DumpedPrivateKey.fromBase58(platform.params, invite.privateKey).key
            cftx.setCreditBurnPublicKeyAndIndex(privateKey, 0)

            val instantSendLock = InstantSendLock(platform.params, Utils.HEX.decode(invite.instantSendLock))

            cftx.confidence.setInstantSendLock(instantSendLock)
            blockchainIdentity.initializeCreditFundingTransaction(cftx)
        }
    }

    //
    // Step 3: Register the identity
    //
    suspend fun registerIdentityAsync(blockchainIdentity: BlockchainIdentity, keyParameter: KeyParameter?) {
        withContext(Dispatchers.IO) {
            Context.getOrCreate(walletApplication.wallet.params)
            for (i in 0 until 3) {
                try {
                    blockchainIdentity.registerIdentity(keyParameter)
                    return@withContext
                } catch (e: InvalidIdentityAssetLockProofError) {
                    log.info("instantSendLock error: retry registerIdentity again ($i)")
                    delay(3000)
                }
            }
            throw InvalidIdentityAssetLockProofError("failed after 3 tries")
        }
    }

    //
    // Step 3: Verify that the identity is registered
    //
    suspend fun verifyIdentityRegisteredAsync(blockchainIdentity: BlockchainIdentity) {
        withContext(Dispatchers.IO) {
            blockchainIdentity.watchIdentity(100, 1000, RetryDelayType.SLOW20)
                    ?: throw TimeoutException("the identity was not found to be registered in the allotted amount of time")
        }
    }

    //
    // Step 3: Find the identity in the case of recovery
    //
    suspend fun recoverIdentityAsync(blockchainIdentity: BlockchainIdentity, creditFundingTransaction: CreditFundingTransaction) {
        withContext(Dispatchers.IO) {
            blockchainIdentity.recoverIdentity(creditFundingTransaction)
        }
    }

    suspend fun recoverIdentityAsync(blockchainIdentity: BlockchainIdentity, publicKeyHash: ByteArray) {
        withContext(Dispatchers.IO) {
            blockchainIdentity.recoverIdentity(publicKeyHash)
        }
    }

    //
    // Step 4: Preorder the username
    //
    suspend fun preorderNameAsync(blockchainIdentity: BlockchainIdentity, keyParameter: KeyParameter?) {
        withContext(Dispatchers.IO) {
            val names = blockchainIdentity.getUnregisteredUsernames()
            blockchainIdentity.registerPreorderedSaltedDomainHashesForUsernames(names, keyParameter)
        }
    }

    //
    // Step 4: Verify that the username was preordered
    //
    suspend fun isNamePreorderedAsync(blockchainIdentity: BlockchainIdentity) {
        withContext(Dispatchers.IO) {
            val set = blockchainIdentity.getUsernamesWithStatus(BlockchainIdentity.UsernameStatus.PREORDER_REGISTRATION_PENDING)
            val saltedDomainHashes = blockchainIdentity.saltedDomainHashesForUsernames(set)
            val (result, usernames) = blockchainIdentity.watchPreorder(saltedDomainHashes, 100, 1000, RetryDelayType.SLOW20)
            if (!result) {
                throw TimeoutException("the usernames: $usernames were not found to be preordered in the allotted amount of time")
            }
        }
    }

    //
    // Step 5: Register the username
    //
    suspend fun registerNameAsync(blockchainIdentity: BlockchainIdentity, keyParameter: KeyParameter?) {
        withContext(Dispatchers.IO) {
            val names = blockchainIdentity.preorderedUsernames()
            blockchainIdentity.registerUsernameDomainsForUsernames(names, keyParameter)
        }
    }

    //
    // Step 5: Verify that the username was registered
    //
    suspend fun isNameRegisteredAsync(blockchainIdentity: BlockchainIdentity) {
        withContext(Dispatchers.IO) {
            val (result, usernames) = blockchainIdentity.watchUsernames(blockchainIdentity.getUsernamesWithStatus(BlockchainIdentity.UsernameStatus.REGISTRATION_PENDING), 100, 1000, RetryDelayType.SLOW20)
            if (!result) {
                throw TimeoutException("the usernames: $usernames were not found to be registered in the allotted amount of time")
            }
        }
    }

    //Step 6: Create DashPay Profile
    suspend fun createDashPayProfile(blockchainIdentity: BlockchainIdentity, keyParameter: KeyParameter) {
        withContext(Dispatchers.IO) {
            val username = blockchainIdentity.currentUsername!!
            blockchainIdentity.registerProfile(username, "", "", null, null, keyParameter)
        }
    }

    suspend fun loadBlockchainIdentityBaseData(): BlockchainIdentityBaseData? {
        return blockchainIdentityDataDao.loadBase()
    }

    suspend fun loadBlockchainIdentityData(): BlockchainIdentityData? {
        return blockchainIdentityDataDao.load()
    }

    fun initBlockchainIdentity(blockchainIdentityData: BlockchainIdentityData, wallet: Wallet): BlockchainIdentity {
        val creditFundingTransaction = blockchainIdentityData.findCreditFundingTransaction(wallet)
        val blockchainIdentity = if (creditFundingTransaction != null) {
            BlockchainIdentity(platform, creditFundingTransaction, wallet, blockchainIdentityData.identity)
        } else {
            val blockchainIdentity = BlockchainIdentity(platform, 0, wallet)
            if (blockchainIdentityData.creationState >= BlockchainIdentityData.CreationState.DONE) {
                blockchainIdentity.apply {
                    uniqueId = Sha256Hash.wrap(Base58.decode(blockchainIdentityData.userId))
                }
            } else {
                return blockchainIdentity
            }
            blockchainIdentity
        }
        return blockchainIdentity.apply {
            identity = if (blockchainIdentityData.identity != null)
                blockchainIdentityData.identity
            else platform.identities.get(uniqueIdString)
            currentUsername = blockchainIdentityData.username
            registrationStatus = blockchainIdentityData.registrationStatus!!
            val usernameStatus = HashMap<String, Any>()
            // usernameStatus, usernameSalts are not set if preorder hasn't started
            if (blockchainIdentityData.creationState >= BlockchainIdentityData.CreationState.PREORDER_REGISTERING) {
                if (blockchainIdentityData.preorderSalt != null) {
                    usernameStatus[BLOCKCHAIN_USERNAME_SALT] = blockchainIdentityData.preorderSalt!!
                    usernameSalts[currentUsername!!] = blockchainIdentityData.preorderSalt!!
                }
                if (blockchainIdentityData.usernameStatus != null) {
                    usernameStatus[BLOCKCHAIN_USERNAME_STATUS] = blockchainIdentityData.usernameStatus!!
                }
                usernameStatus[BLOCKCHAIN_USERNAME_UNIQUE] = true
                usernameStatuses[currentUsername!!] = usernameStatus
            }

            creditBalance = blockchainIdentityData.creditBalance ?: Coin.ZERO
            activeKeyCount = blockchainIdentityData.activeKeyCount ?: 0
            totalKeyCount = blockchainIdentityData.totalKeyCount ?: 0
            keysCreated = blockchainIdentityData.keysCreated ?: 0
            currentMainKeyIndex = blockchainIdentityData.currentMainKeyIndex ?: 0
            currentMainKeyType = blockchainIdentityData.currentMainKeyType
                    ?: IdentityPublicKey.TYPES.ECDSA_SECP256K1
        }
    }

    suspend fun updateBlockchainIdentityData(blockchainIdentityData: BlockchainIdentityData, blockchainIdentity: BlockchainIdentity) {
        blockchainIdentityData.apply {
            creditFundingTxId = blockchainIdentity.creditFundingTransaction?.txId
            userId = if (blockchainIdentity.registrationStatus == BlockchainIdentity.RegistrationStatus.REGISTERED)
                blockchainIdentity.uniqueIdString
            else null
            identity = blockchainIdentity.identity
            registrationStatus = blockchainIdentity.registrationStatus
            if (blockchainIdentity.currentUsername != null) {
                username = blockchainIdentity.currentUsername
                if (blockchainIdentity.registrationStatus == BlockchainIdentity.RegistrationStatus.REGISTERED) {
                    preorderSalt = blockchainIdentity.saltForUsername(blockchainIdentity.currentUsername!!, false)
                    usernameStatus = blockchainIdentity.statusOfUsername(blockchainIdentity.currentUsername!!)
                }
            }
            creditBalance = blockchainIdentity.creditBalance
            activeKeyCount = blockchainIdentity.activeKeyCount
            totalKeyCount = blockchainIdentity.totalKeyCount
            keysCreated = blockchainIdentity.keysCreated
            currentMainKeyIndex = blockchainIdentity.currentMainKeyIndex
            currentMainKeyType = blockchainIdentity.currentMainKeyType
        }
        updateBlockchainIdentityData(blockchainIdentityData)
    }

    suspend fun resetIdentityCreationStateError(blockchainIdentityData: BlockchainIdentityData) {
        blockchainIdentityDataDao.updateCreationState(blockchainIdentityData.id, blockchainIdentityData.creationState, null)
        blockchainIdentityData.creationStateErrorMessage = null
    }

    suspend fun updateIdentityCreationState(blockchainIdentityData: BlockchainIdentityData,
                                            state: BlockchainIdentityData.CreationState,
                                            exception: Throwable? = null) {
        val errorMessage = exception?.run {
            var message = "${exception.javaClass.simpleName}: ${exception.message}"
            if (this is StatusRuntimeException) {
                val exceptionInfo = GrpcExceptionInfo(this)
                if (exceptionInfo.errors.isNotEmpty() && exceptionInfo.errors.first().containsKey("name")) {
                    message += " ${exceptionInfo.errors.first()["name"]}"
                }
            }
            message
        }
        if (errorMessage == null) {
            log.info("updating creation state {}", state)
        } else {
            log.info("updating creation state {} ({})", state, errorMessage)
        }
        blockchainIdentityDataDao.updateCreationState(blockchainIdentityData.id, state, errorMessage)
        blockchainIdentityData.creationState = state
        blockchainIdentityData.creationStateErrorMessage = errorMessage
    }

    suspend fun updateBlockchainIdentityData(blockchainIdentityData: BlockchainIdentityData) {
        blockchainIdentityDataDao.insert(blockchainIdentityData)
    }

<<<<<<< HEAD
    private suspend fun updateDashPayProfile(userId: String): Boolean {
=======
    suspend fun updateDashPayProfile(userId: String): Boolean {
>>>>>>> e14d39b9
        var profileDocument = profiles.get(userId)
                ?: profiles.createProfileDocument("", "", "", null, null, platform.identities.get(userId)!!)

        val nameDocuments = platform.names.getByOwnerId(userId)

        if (nameDocuments.isNotEmpty()) {
            val username = nameDocuments[0].data["normalizedLabel"] as String

            val profile = DashPayProfile.fromDocument(profileDocument, username)
            dashPayProfileDao.insert(profile!!)
            return true
        }
        return false
    }

    suspend fun updateDashPayProfile(dashPayProfile: DashPayProfile) {
        dashPayProfileDao.insert(dashPayProfile)
    }

    private suspend fun updateDashPayContactRequest(dashPayContactRequest: DashPayContactRequest) {
        dashPayContactRequestDao.insert(dashPayContactRequest)
    }

    suspend fun doneAndDismiss() {
        val blockchainIdentityData = blockchainIdentityDataDao.load()
        if (blockchainIdentityData != null && blockchainIdentityData.creationState == BlockchainIdentityData.CreationState.DONE) {
            blockchainIdentityData.creationState = BlockchainIdentityData.CreationState.DONE_AND_DISMISS
            blockchainIdentityDataDao.insert(blockchainIdentityData)
        }
    }

    //
    // Step 5: Find the usernames in the case of recovery
    //
    suspend fun recoverUsernamesAsync(blockchainIdentity: BlockchainIdentity) {
        withContext(Dispatchers.IO) {
            blockchainIdentity.recoverUsernames()
        }
    }

    //Step 6: Recover the DashPay Profile
    suspend fun recoverDashPayProfile(blockchainIdentity: BlockchainIdentity) {
        withContext(Dispatchers.IO) {
            if (platform.hasApp("dashpay")) {
                val username = blockchainIdentity.currentUsername!!
                // recovery will only get the information and place it in the database
                val profile = blockchainIdentity.getProfile()


                // blockchainIdentity doesn't yet keep track of the profile, so we will load it
                // into the database directly
                val dashPayProfile = if (profile != null)
                    DashPayProfile.fromDocument(profile, username)
                else
                    DashPayProfile(blockchainIdentity.uniqueIdString, blockchainIdentity.currentUsername!!)
                updateDashPayProfile(dashPayProfile!!)
            }
        }
    }

    fun getNextContactAddress(userId: String, accountReference: Int): Address {
        return blockchainIdentity.getContactNextPaymentAddress(Identifier.from(userId), accountReference)
    }

    fun updateSyncStatus(stage: PreBlockStage) {
        if (stage == PreBlockStage.Starting && lastPreBlockStage != PreBlockStage.None) {
            log.debug("skipping ${stage.name} because an identity was restored")
            return
        }
        if (preDownloadBlocks.get()) {
            firePreBlockProgressListeners(stage)
            lastPreBlockStage = stage
        } else {
            log.debug("skipping ${stage.name} because PREBLOCKS is OFF")
        }
    }

    var counterForReport = 0;

    /**
     * updateContactRequests will fetch new Contact Requests from the network
     * and verify that we have all requests and profiles in the local database
     *
     * This method should not use blockchainIdentity because in some cases
     * when the app starts, it has not yet been initialized
     */
    suspend fun updateContactRequests() {

        // only allow this method to execute once at a time
        if (updatingContacts.get()) {
            log.info("updateContactRequests is already running")
            return
        }

        if (!platform.hasApp("dashpay")) {
            log.info("update contacts not completed because there is no dashpay contract")
            return
        }

        val blockchainIdentityData = blockchainIdentityDataDao.load() ?: return
        if (blockchainIdentityData.creationState < BlockchainIdentityData.CreationState.DONE) {
            log.info("update contacts not completed username registration/recovery is not complete")
            return
        }

        if (blockchainIdentityData.username == null || blockchainIdentityData.userId == null) {
            return // this is here because the wallet is being reset without removing blockchainIdentityData
        }

        try {
            val userId = blockchainIdentityData.userId!!

            val userIdList = HashSet<String>()
            val watch = Stopwatch.createStarted()
            var addedContact = false
            Context.propagate(walletApplication.wallet.context)
            var encryptionKey: KeyParameter? = null

            var lastContactRequestTime = if (dashPayContactRequestDao.countAllRequests() > 0) {
                val lastTimeStamp = dashPayContactRequestDao.getLastTimestamp()
                // if the last contact request was received in the past 10 minutes, then query for
                // contact requests that are 10 minutes before it.  If the last contact request was
                // more than 10 minutes ago, then query all contact requests that came after it.
                if (lastTimeStamp < System.currentTimeMillis() - DateUtils.MINUTE_IN_MILLIS * 10)
                    lastTimeStamp
                else lastTimeStamp - DateUtils.MINUTE_IN_MILLIS * 10
            } else 0L

            updatingContacts.set(true)
            updateSyncStatus(PreBlockStage.Starting)
            updateSyncStatus(PreBlockStage.Initialization)
            checkDatabaseIntegrity(userId)

            updateSyncStatus(PreBlockStage.FixMissingProfiles)

            // Get all out our contact requests
            val toContactDocuments = contactRequests.get(userId, toUserId = false, afterTime = lastContactRequestTime, retrieveAll = true)
            toContactDocuments.forEach {

                val contactRequest = ContactRequest(it)
                val dashPayContactRequest = DashPayContactRequest.fromDocument(contactRequest)
                if (!dashPayContactRequestDao.exists(dashPayContactRequest.userId, dashPayContactRequest.toUserId, contactRequest.accountReference)) {

                    userIdList.add(dashPayContactRequest.toUserId)
                    dashPayContactRequestDao.insert(dashPayContactRequest)

                    // add our receiving from this contact keychain if it doesn't exist
                    val contact = EvolutionContact(userId, dashPayContactRequest.toUserId)
                    try {
                        if (!walletApplication.wallet.hasReceivingKeyChain(contact)) {
                            val contactIdentity = platform.identities.get(contactRequest.toUserId)
                            if (encryptionKey == null && walletApplication.wallet.isEncrypted) {
                                val password = securityGuard.retrievePassword()
                                // Don't bother with DeriveKeyTask here, just call deriveKey
                                encryptionKey = walletApplication.wallet!!.keyCrypter!!.deriveKey(password)
                            }
                            blockchainIdentity.addPaymentKeyChainFromContact(contactIdentity!!, contactRequest, encryptionKey!!)
                            addedContact = true
                        }
                    } catch (e: KeyCrypterException) {
                        // we can't send payments to this contact due to an invalid encryptedPublicKey
                        log.info("ContactRequest: error ${e.message}")
                    }
                }
            }
            updateSyncStatus(PreBlockStage.GetReceivedRequests)
            // Get all contact requests where toUserId == userId, the users who have added me
            val fromContactDocuments = contactRequests.get(userId, toUserId = true, afterTime = lastContactRequestTime, retrieveAll = true)
            fromContactDocuments.forEach {
                val contactRequest = DashPayContactRequest.fromDocument(it)
                platform.stateRepository.addValidIdentity(contactRequest.userIdentifier)
                if (!dashPayContactRequestDao.exists(contactRequest.userId, contactRequest.toUserId, contactRequest.accountReference)) {

                    userIdList.add(contactRequest.userId)
                    dashPayContactRequestDao.insert(contactRequest)

                    // add the sending to contact keychain if it doesn't exist
                    val contact = EvolutionContact(userId, 0, contactRequest.userId, contactRequest.accountReference)
                    try {
                        if (!walletApplication.wallet.hasSendingKeyChain(contact)) {
                            val contactIdentity = platform.identities.get(contactRequest.userId)
                            if (encryptionKey == null && walletApplication.wallet.isEncrypted) {
                                val password = securityGuard.retrievePassword()
                                // Don't bother with DeriveKeyTask here, just call deriveKey
                                encryptionKey = walletApplication.wallet!!.keyCrypter!!.deriveKey(password)
                            }
                            blockchainIdentity.addContactPaymentKeyChain(contactIdentity!!, it, encryptionKey!!)
                            addedContact = true
                        }
                    } catch (e: KeyCrypterException) {
                        // we can't send payments to this contact due to an invalid encryptedPublicKey
                        log.info("ContactRequest: error ${e.message}")
                    }
                }
            }
            updateSyncStatus(PreBlockStage.GetSentRequests)

            // If new keychains were added to the wallet, then update the bloom filters
            if (addedContact) {
                mainHandler.post {
                    updateBloomFilters()
                }
            }

            //obtain profiles from new contacts
            if (userIdList.isNotEmpty()) {
                updateContactProfiles(userIdList.toList(), 0L)
            }
            updateSyncStatus(PreBlockStage.GetNewProfiles)

            // fetch updated invitations
            updateInvitations()

            // fetch updated profiles from the network
            updateContactProfiles(userId, lastContactRequestTime)

            updateSyncStatus(PreBlockStage.GetUpdatedProfiles)

            // fire listeners if there were new contacts
            if (addedContact) {
                fireContactsUpdatedListeners()
            }

            updateSyncStatus(PreBlockStage.Complete)

            log.info("updating contacts and profiles took $watch")
        } catch (e: Exception) {
            log.error(formatExceptionMessage("error updating contacts", e))
        } finally {
            updatingContacts.set(false)
            if (preDownloadBlocks.get()) {
                finishPreBlockDownload()
            }

            counterForReport++
            if (counterForReport % 8 == 0) {
                // record the report to the logs every 2 minutes
                log.info(platform.client.reportNetworkStatus())
            }
        }
    }

    private fun finishPreBlockDownload() {
        log.info("PreDownloadBlocks: complete")
        if (walletApplication.configuration.areNotificationsDisabled()) {
            // this will enable notifications, since platform information has been synced
            walletApplication.configuration.lastSeenNotificationTime = System.currentTimeMillis()
        }
        preDownloadBlocksFuture?.set(true)
        preDownloadBlocks.set(false)
    }

    private fun updateBloomFilters() {
        val intent = Intent(BlockchainService.ACTION_RESET_BLOOMFILTERS, null, walletApplication,
                BlockchainServiceImpl::class.java)
        walletApplication.startService(intent)
    }

    /**
     * Fetches updated profiles associated with contacts of userId after lastContactRequestTime
     */
    private suspend fun updateContactProfiles(userId: String, lastContactRequestTime: Long) {
        val watch = Stopwatch.createStarted()
        val userIdSet = hashSetOf<String>()

        val toContactDocuments = dashPayContactRequestDao.loadToOthers(userId)
        toContactDocuments!!.forEach {
            userIdSet.add(it.toUserId)
        }
        val fromContactDocuments = dashPayContactRequestDao.loadFromOthers(userId)
        fromContactDocuments!!.forEach {
            userIdSet.add(it.userId)
        }

        invitationsDao.loadAll().forEach {
            userIdSet.add(it.userId)
        }

        // Also add our ownerId to get our profile, in case it was updated on a different device
        userIdSet.add(userId)

        updateContactProfiles(userIdSet.toList(), lastContactRequestTime)
        log.info("updating contacts and profiles took $watch")
    }

    /**
     * Fetches updated profiles of users in userIdList after lastContactRequestTime
     *
     * if lastContactRequestTime is 0, then all profiles are retrieved
     *
     * This does not handle the case if userIdList.size > 100
     */
    private suspend fun updateContactProfiles(userIdList: List<String>, lastContactRequestTime: Long, checkingIntegrity: Boolean = false) {
        if (userIdList.isNotEmpty()) {
            val identifierList = userIdList.map { Identifier.from(it) }
            val profileDocuments = profiles.getList(identifierList, lastContactRequestTime) //only handles 100 userIds
            val profileById = profileDocuments.associateBy({ it.ownerId }, { it })

            val nameDocuments = platform.names.getList(identifierList)
            val nameById = nameDocuments.associateBy({ getIdentityForName(it) }, { it })

            for (id in profileById.keys) {
                val nameDocument = nameById[id] // what happens if there is no username for the identity? crash
                val username = nameDocument!!.data["normalizedLabel"] as String
                val identityId = getIdentityForName(nameDocument)

                val profileDocument = profileById[id]

                val profile = if (profileDocument != null)
                    DashPayProfile.fromDocument(profileDocument, username)
                else DashPayProfile(identityId.toString(), username)

                dashPayProfileDao.insert(profile!!)
                if (checkingIntegrity) {
                    log.info("check database integrity: adding missing profile $username:$id")
                }
            }

            // add a blank profile for any identity that is still missing a profile
            if (lastContactRequestTime == 0L) {
                val remainingMissingProfiles = userIdList.filter { !profileById.containsKey(Identifier.from(it)) }
                for (identityId in remainingMissingProfiles) {
                    val nameDocument = nameById[Identifier.from(identityId)]
                    // what happens if there is no username for the identity? crash
                    if (nameDocument != null) {
                        val username = nameDocument.data["normalizedLabel"] as String
                        val identityIdForName = getIdentityForName(nameDocument)
                        dashPayProfileDao.insert(DashPayProfile(identityIdForName.toString(), username))
                    } else {
                        log.info("no username found for $identityId")
                    }
                }
            }
        }
    }

    // This will check for missing profiles, download them and update the database
    private suspend fun checkDatabaseIntegrity(userId: String) {
        val watch = Stopwatch.createStarted()
        log.info("check database integrity: starting")

        val userIdList = HashSet<String>()
        val missingProfiles = HashSet<String>()

        var toContactDocuments = dashPayContactRequestDao.loadToOthers(userId)
        val toContactMap = HashMap<String, DashPayContactRequest>()
        toContactDocuments!!.forEach {
            userIdList.add(it.toUserId)
            toContactMap[it.toUserId] = it
        }
        // Get all contact requests where toUserId == userId, the users who have added me
        val fromContactDocuments = dashPayContactRequestDao.loadFromOthers(userId)
        val fromContactMap = HashMap<String, DashPayContactRequest>()
        fromContactDocuments!!.forEach {
            userIdList.add(it.userId)
            fromContactMap[it.userId] = it
        }

        for (user in userIdList) {
            val profile = dashPayProfileDao.loadByUserId(user)
            if (profile == null) {
                missingProfiles.add(user)
            }
        }

        if (missingProfiles.isNotEmpty()) {
            updateContactProfiles(missingProfiles.toList(), 0, true)
        }

        log.info("check database integrity complete in $watch")
    }

    fun addContactsUpdatedListener(listener: OnContactsUpdated) {
        onContactsUpdatedListeners.add(listener)
    }

    fun removeContactsUpdatedListener(listener: OnContactsUpdated?) {
        onContactsUpdatedListeners.remove(listener)
    }

    private fun fireContactsUpdatedListeners() {
        for (listener in onContactsUpdatedListeners) {
            listener.onContactsUpdated()
        }
    }

    fun addPreBlockProgressListener(listener: OnPreBlockProgressListener) {
        onPreBlockContactListeners.add(listener)
    }

    fun removePreBlockProgressListener(listener: OnPreBlockProgressListener) {
        onPreBlockContactListeners.remove(listener)
    }

    private fun firePreBlockProgressListeners(stage: PreBlockStage) {
        for (listener in onPreBlockContactListeners) {
            listener.onPreBlockProgressUpdated(stage)
        }
    }

    fun getIdentityForName(nameDocument: Document): Identifier {
        val records = nameDocument.data["records"] as Map<*, *>
        return Identifier.from(records["dashUniqueIdentityId"])
    }

    suspend fun getLocalUserProfile(): DashPayProfile? {
        val blockchainIdentityBaseData = loadBlockchainIdentityBaseData()!!
        return dashPayProfileDao.loadByUserId(blockchainIdentityBaseData.userId!!)
    }

    suspend fun getLocalUserDataByUsername(username: String): UsernameSearchResult? {
        log.info("requesting local user data for $username")
        val profile = dashPayProfileDao.loadByUsername(username)
        return loadContactRequestsAndReturn(profile)
    }

    suspend fun getLocalUserDataByUserId(userId: String): UsernameSearchResult? {
        log.info("requesting local user data for $userId")
        val profile = dashPayProfileDao.loadByUserId(userId)
        return loadContactRequestsAndReturn(profile)
    }

    suspend fun loadContactRequestsAndReturn(profile: DashPayProfile?): UsernameSearchResult? {
        return profile?.run {
            log.info("successfully obtained local user data for $profile")
            val receivedContactRequest = dashPayContactRequestDao.loadToOthers(userId)?.firstOrNull()
            val sentContactRequest = dashPayContactRequestDao.loadFromOthers(userId)?.firstOrNull()
            UsernameSearchResult(this.username, this, sentContactRequest, receivedContactRequest)
        }
    }

    /**
     * Called before DashJ starts synchronizing the blockchain
     */
    fun preBlockDownload(future: SettableFuture<Boolean>) {
        GlobalScope.launch(Dispatchers.IO) {
            preDownloadBlocks.set(true)
            lastPreBlockStage = PreBlockStage.None
            preDownloadBlocksFuture = future
            log.info("PreDownloadBlocks: starting")

            //first check to see if there is a blockchain identity
            if (blockchainIdentityDataDao.load() == null) {
                log.info("PreDownloadBlocks: checking for existing associated identity")

                val identity = getIdentityFromPublicKeyId()
                if (identity != null) {
                    log.info("PreDownloadBlocks: initiate recovery of existing identity ${identity.id.toString()}")
                    ContextCompat.startForegroundService(walletApplication, createIntentForRestore(walletApplication, identity.id.toBuffer()))
                    return@launch
                } else {
                    log.info("PreDownloadBlocks: no existing identity found")
                    // resume Sync process, since there is no Platform data to sync
                    finishPreBlockDownload()
                }
            }

            // update contacts, profiles and other platform data
            else if (!updatingContacts.get()) {
                updateContactRequests()
            }
        }
    }

    /**
    This is used by java code, outside of coroutines

    This should not be a suspended method.
     */
    fun clearDatabase(includeInvitations: Boolean) {
        blockchainIdentityDataDaoAsync.clear()
        dashPayProfileDaoAsync.clear()
        dashPayContactRequestDaoAsync.clear()
        userAlertDaoAsync.clear()
        if (includeInvitations) {
            invitationsDaoAsync.clear()
        }
    }

    fun getIdentityFromPublicKeyId(): Identity? {
        val blockchainIdentityKeyChain = walletApplication.wallet.blockchainIdentityKeyChain
                ?: return null
        val fundingKey = blockchainIdentityKeyChain.watchingKey
        val identityBytes = platform.client.getIdentityByFirstPublicKey(fundingKey.pubKeyHash)
        return if (identityBytes != null) {
            platform.dpp.identity.createFromBuffer(identityBytes.toByteArray())
        } else null
    }

    fun loadProfileByUserId(userId: String): LiveData<DashPayProfile?> {
        return dashPayProfileDaoAsync.loadByUserIdDistinct(userId)
    }

    /**
     * adds a dash pay profile to the database if it is not present
     * or updates it the dashPayProfile is newer
     *
     * @param dashPayProfile
     */
    suspend fun addOrUpdateDashPayProfile(dashPayProfile: DashPayProfile) {
        val currentProfile = dashPayProfileDao.loadByUserId(dashPayProfile.userId)
        if (currentProfile == null || (currentProfile.updatedAt < dashPayProfile.updatedAt)) {
            updateDashPayProfile(dashPayProfile)
        }
    }

    //
    // Step 2 is to create the credit funding transaction
    //
    suspend fun createInviteFundingTransactionAsync(blockchainIdentity: BlockchainIdentity, keyParameter: KeyParameter?)
            : CreditFundingTransaction {
        Context.propagate(walletApplication.wallet.context)
        val cftx = blockchainIdentity.createInviteFundingTransaction(Constants.DASH_PAY_FEE, keyParameter)
        val invitation = Invitation(cftx.creditBurnIdentityIdentifier.toStringBase58(), cftx.txId,
                System.currentTimeMillis())
        // update database
        updateInvitation(invitation)

        sendTransaction(cftx)
        //update database
        invitation.sentAt = System.currentTimeMillis();
        updateInvitation(invitation)
        return cftx
    }

    suspend fun updateInvitation(invitation: Invitation) {
        invitationsDao.insert(invitation)
    }

    suspend fun getInvitation(userId: String): Invitation? {
        return invitationsDao.loadByUserId(userId)
    }

    private suspend fun sendTransaction(cftx: CreditFundingTransaction): Boolean {
        log.info("Sending credit funding transaction: ${cftx.txId}")
        return suspendCoroutine { continuation ->
            cftx.confidence.addEventListener(object : TransactionConfidence.Listener {
                override fun onConfidenceChanged(confidence: TransactionConfidence?, reason: TransactionConfidence.Listener.ChangeReason?) {
                    when (reason) {
                        // If this transaction is in a block, then it has been sent successfully
                        TransactionConfidence.Listener.ChangeReason.DEPTH -> {
                            // TODO: a chainlock is needed to accompany the block information
                            // to provide sufficient proof
                        }
                        // If this transaction is InstantSend Locked, then it has been sent successfully
                        TransactionConfidence.Listener.ChangeReason.IX_TYPE -> {
                            // TODO: allow for received (IX_REQUEST) instantsend locks
                            // until the bug related to instantsend lock verification is fixed.
                            if (confidence!!.isTransactionLocked || confidence.ixType == TransactionConfidence.IXType.IX_REQUEST) {
                                confidence.removeEventListener(this)
                                continuation.resumeWith(Result.success(true))
                            }
                        }
                        // If this transaction has been seen by more than 1 peer, then it has been sent successfully
                        TransactionConfidence.Listener.ChangeReason.SEEN_PEERS -> {
                            // being seen by other peers is no longer sufficient proof
                        }
                        // If this transaction was rejected, then it was not sent successfully
                        TransactionConfidence.Listener.ChangeReason.REJECT -> {
                            if (confidence!!.hasRejections() && confidence.rejections.size >= 1) {
                                confidence.removeEventListener(this)
                                log.info("Error sending ${cftx.txId}: ${confidence.rejectedTransactionException.rejectMessage.reasonString}")
                                continuation.resumeWithException(confidence.rejectedTransactionException)
                            }
                        }
                        TransactionConfidence.Listener.ChangeReason.TYPE -> {
                            if (confidence!!.hasErrors()) {
                                confidence.removeEventListener(this)
                                val code = when (confidence.confidenceType) {
                                    TransactionConfidence.ConfidenceType.DEAD -> RejectMessage.RejectCode.INVALID
                                    TransactionConfidence.ConfidenceType.IN_CONFLICT -> RejectMessage.RejectCode.DUPLICATE
                                    else -> RejectMessage.RejectCode.OTHER
                                }
                                val rejectMessage = RejectMessage(Constants.NETWORK_PARAMETERS, code, confidence.transactionHash,
                                        "Credit funding transaction is dead or double-spent", "cftx-dead-or-double-spent")
                                log.info("Error sending ${cftx.txId}: ${rejectMessage.reasonString}")
                                continuation.resumeWithException(RejectedTransactionException(cftx, rejectMessage))
                            }
                        }
                        else -> {
                            // ignore
                        }
                    }
                }
            })
            walletApplication.broadcastTransaction(cftx)
        }
    }

    /**
     * Updates invitation status
     */
    private suspend fun updateInvitations() {
        val invitations = invitationsDao.loadAll()
        for (invitation in invitations) {
            if (invitation.acceptedAt == 0L) {
                val identity = platform.identities.get(invitation.userId)
                if (identity != null) {
                    updateDashPayProfile(identity.id.toString())
                    invitation.acceptedAt = System.currentTimeMillis()
                    updateInvitation(invitation)
                }
            }
        }
    }

    /**
     * validates an invite
     *
     * @return Returns true if it is valid, false if the invite has been used.
     *
     * @throws Exception if the invite is invalid
     */

    fun validateInvitation(invite: InvitationLinkData): Boolean {
<<<<<<< HEAD
        var tx = platform.client.getTransaction(invite.cftx)
        //TODO: remove when iOS uses big endian
        if (tx == null)
            tx = platform.client.getTransaction(Sha256Hash.wrap(invite.cftx).reversedBytes.toHexString())
=======
        val tx = platform.client.getTransaction(invite.cftx)
>>>>>>> e14d39b9
        if (tx != null) {
            val cfTx = CreditFundingTransaction(Constants.NETWORK_PARAMETERS, tx.toByteArray())
            val identity = platform.identities.get(cfTx.creditBurnIdentityIdentifier.toStringBase58())
            if (identity == null) {
                // determine if the invite has enough credits
                if (cfTx.lockedOutput.value < Constants.DASH_PAY_INVITE_MIN) {
                    val reason = "Invite does not have enough credits ${cfTx.lockedOutput.value} < ${Constants.DASH_PAY_INVITE_MIN}"
                    log.warn(reason);
                    throw InsufficientMoneyException(cfTx.lockedOutput.value, reason)
                }
                return try {
                    DumpedPrivateKey.fromBase58(Constants.NETWORK_PARAMETERS, invite.privateKey)
                    InstantSendLock(Constants.NETWORK_PARAMETERS, Utils.HEX.decode(invite.instantSendLock))
                    log.info("Invite is valid")
                    true
                } catch (e: AddressFormatException.WrongNetwork) {
                    log.warn("Invite has private key from wrong network: $e")
                    throw e
                } catch (e: AddressFormatException) {
                    log.warn("Invite has invalid private key: $e")
                    throw e
                } catch (e: Exception) {
                    log.warn("Invite has invalid instantSendLock: $e")
                    throw e
                }
            } else {
                log.warn("Invitation has been used: ${identity.id}")
<<<<<<< HEAD
            }
        }
        log.warn("Invitation uses an invalid transaction ${invite.cftx}")
        throw IllegalArgumentException("Invitation uses an invalid transaction ${invite.cftx}")
    }

    fun clearBlockchainData() {
        GlobalScope.launch(Dispatchers.IO) {
            blockchainIdentityDataDao.clear()
        }
    }

=======
                return false
            }
        }
        log.warn("Invitation uses an invalid transaction ${invite.cftx}")
        throw IllegalArgumentException("Invitation uses an invalid transaction ${invite.cftx}")
    }

    fun clearBlockchainData() {
        GlobalScope.launch(Dispatchers.IO) {
            blockchainIdentityDataDao.clear()
        }
    }

>>>>>>> e14d39b9
    fun handleSentCreditFundingTransaction(cftx: CreditFundingTransaction, blockTimestamp: Long) {
        if (this::blockchainIdentity.isInitialized) {
            GlobalScope.launch(Dispatchers.IO) {
                //Context.getOrCreate(platform.params)
                val isInvite = walletApplication.wallet.invitationFundingKeyChain.findKeyFromPubHash(cftx.creditBurnPublicKeyId.bytes) != null
                val isTopup = walletApplication.wallet.blockchainIdentityTopupKeyChain.findKeyFromPubHash(cftx.creditBurnPublicKeyId.bytes) != null
                val isIdentity = walletApplication.wallet.blockchainIdentityFundingKeyChain.findKeyFromPubHash(cftx.creditBurnPublicKeyId.bytes) != null
                val identityId = cftx.creditBurnIdentityIdentifier.toStringBase58();
                if (isInvite && !isTopup && !isIdentity && invitationsDao.loadByUserId(identityId) == null) {
                    // this is not in our database
                    val invite = Invitation(identityId, cftx.txId, blockTimestamp,
                            "", blockTimestamp, 0)

                    // profile information here
                    try {
                        if (updateDashPayProfile(identityId)) {
                            val profile = dashPayProfileDao.loadByUserId(identityId)
                            invite.acceptedAt = profile?.createdAt
                                    ?: -1 // it was accepted in the past, use profile creation as the default
                        }
                    } catch (e: NullPointerException) {
                        // swallow, the identity was not found for this invite
                    }
                    invitationsDao.insert(invite)
                }
            }
        }
    }
}<|MERGE_RESOLUTION|>--- conflicted
+++ resolved
@@ -624,14 +624,10 @@
     suspend fun obtainCreditFundingTransactionAsync(blockchainIdentity: BlockchainIdentity, invite: InvitationLinkData) {
         withContext(Dispatchers.IO) {
             Context.propagate(walletApplication.wallet.context)
-<<<<<<< HEAD
             var cftxData = platform.client.getTransaction(invite.cftx)
             //TODO: remove when iOS uses big endian
             if (cftxData == null)
                 cftxData = platform.client.getTransaction(Sha256Hash.wrap(invite.cftx).reversedBytes.toHexString())
-=======
-            val cftxData = platform.client.getTransaction(invite.cftx)
->>>>>>> e14d39b9
             val cftx = CreditFundingTransaction(platform.params, cftxData!!.toByteArray())
             val privateKey = DumpedPrivateKey.fromBase58(platform.params, invite.privateKey).key
             cftx.setCreditBurnPublicKeyAndIndex(privateKey, 0)
@@ -851,11 +847,7 @@
         blockchainIdentityDataDao.insert(blockchainIdentityData)
     }
 
-<<<<<<< HEAD
-    private suspend fun updateDashPayProfile(userId: String): Boolean {
-=======
     suspend fun updateDashPayProfile(userId: String): Boolean {
->>>>>>> e14d39b9
         var profileDocument = profiles.get(userId)
                 ?: profiles.createProfileDocument("", "", "", null, null, platform.identities.get(userId)!!)
 
@@ -1471,14 +1463,10 @@
      */
 
     fun validateInvitation(invite: InvitationLinkData): Boolean {
-<<<<<<< HEAD
         var tx = platform.client.getTransaction(invite.cftx)
         //TODO: remove when iOS uses big endian
         if (tx == null)
             tx = platform.client.getTransaction(Sha256Hash.wrap(invite.cftx).reversedBytes.toHexString())
-=======
-        val tx = platform.client.getTransaction(invite.cftx)
->>>>>>> e14d39b9
         if (tx != null) {
             val cfTx = CreditFundingTransaction(Constants.NETWORK_PARAMETERS, tx.toByteArray())
             val identity = platform.identities.get(cfTx.creditBurnIdentityIdentifier.toStringBase58())
@@ -1506,7 +1494,7 @@
                 }
             } else {
                 log.warn("Invitation has been used: ${identity.id}")
-<<<<<<< HEAD
+                return false
             }
         }
         log.warn("Invitation uses an invalid transaction ${invite.cftx}")
@@ -1519,21 +1507,6 @@
         }
     }
 
-=======
-                return false
-            }
-        }
-        log.warn("Invitation uses an invalid transaction ${invite.cftx}")
-        throw IllegalArgumentException("Invitation uses an invalid transaction ${invite.cftx}")
-    }
-
-    fun clearBlockchainData() {
-        GlobalScope.launch(Dispatchers.IO) {
-            blockchainIdentityDataDao.clear()
-        }
-    }
-
->>>>>>> e14d39b9
     fun handleSentCreditFundingTransaction(cftx: CreditFundingTransaction, blockTimestamp: Long) {
         if (this::blockchainIdentity.isInitialized) {
             GlobalScope.launch(Dispatchers.IO) {
