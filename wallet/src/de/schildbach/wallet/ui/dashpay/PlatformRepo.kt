--- conflicted
+++ resolved
@@ -792,8 +792,6 @@
 
     fun getNextContactAddress(userId: String, accountReference: Int): Address {
         return blockchainIdentity.getContactNextPaymentAddress(Identifier.from(userId), accountReference)
-<<<<<<< HEAD
-=======
     }
 
     fun updateSyncStatus(stage: PreBlockStage) {
@@ -807,7 +805,6 @@
         } else {
             log.info("skipping ${stage.name} because PREBLOCKS is OFF")
         }
->>>>>>> c3ecaa60
     }
 
     /**
@@ -871,11 +868,7 @@
             val toContactDocuments = ContactRequests(platform).get(userId, toUserId = false, afterTime = lastContactRequestTime, retrieveAll = true)
             toContactDocuments.forEach {
                 val contactRequest = DashPayContactRequest.fromDocument(it)
-<<<<<<< HEAD
-                if (!dashPayContactRequestDao.exists(contactRequest.userId, contactRequest.toUserId, contactRequest.accountReference.toLong())) {
-=======
                 if (!dashPayContactRequestDao.exists(contactRequest.userId, contactRequest.toUserId, contactRequest.accountReference)) {
->>>>>>> c3ecaa60
 
                     userIdList.add(contactRequest.toUserId)
                     dashPayContactRequestDao.insert(contactRequest)
@@ -904,17 +897,13 @@
             val fromContactDocuments = ContactRequests(platform).get(userId, toUserId = true, afterTime = lastContactRequestTime, retrieveAll = true)
             fromContactDocuments.forEach {
                 val contactRequest = DashPayContactRequest.fromDocument(it)
-<<<<<<< HEAD
-                if (!dashPayContactRequestDao.exists(contactRequest.userId, contactRequest.toUserId, contactRequest.accountReference.toLong())) {
-=======
                 if (!dashPayContactRequestDao.exists(contactRequest.userId, contactRequest.toUserId, contactRequest.accountReference)) {
->>>>>>> c3ecaa60
 
                     userIdList.add(contactRequest.userId)
                     dashPayContactRequestDao.insert(contactRequest)
 
                     // add the sending to contact keychain if it doesn't exist
-                    val contact = EvolutionContact(userId, contactRequest.accountReference.toInt(), contactRequest.userId)
+                    val contact = EvolutionContact(userId, 0, contactRequest.userId, contactRequest.accountReference)
                     try {
                         if (!walletApplication.wallet.hasSendingKeyChain(contact)) {
                             val contactIdentity = platform.identities.get(contactRequest.userId)
