--- conflicted
+++ resolved
@@ -510,11 +510,7 @@
     fun initBlockchainIdentity(blockchainIdentityData: BlockchainIdentityData, wallet: Wallet): BlockchainIdentity {
         val creditFundingTransaction = blockchainIdentityData.findCreditFundingTransaction(wallet)
         if (creditFundingTransaction != null) {
-<<<<<<< HEAD
             return BlockchainIdentity(platform, creditFundingTransaction, wallet).apply {
-=======
-            return BlockchainIdentity(platform, Identity.IdentityType.USER, creditFundingTransaction, wallet).apply {
->>>>>>> 091ad8a2
                 identity = platform.identities.get(uniqueIdString)
                 currentUsername = blockchainIdentityData.username
                 registrationStatus = blockchainIdentityData.registrationStatus!!
@@ -536,11 +532,7 @@
                         ?: IdentityPublicKey.TYPES.ECDSA_SECP256K1
             }
         }
-<<<<<<< HEAD
         return BlockchainIdentity(platform, 0, wallet)
-=======
-        return BlockchainIdentity(platform, Identity.IdentityType.USER, 0, wallet)
->>>>>>> 091ad8a2
     }
 
     suspend fun updateBlockchainIdentityData(blockchainIdentityData: BlockchainIdentityData, blockchainIdentity: BlockchainIdentity) {
@@ -678,18 +670,12 @@
                     dashPayProfileDaoAsync.insert(profile!!)
                 }
             }
-<<<<<<< HEAD
-            queueContactsUpdatedListeners()
-=======
             fireContactsUpdatedListeners()
->>>>>>> 091ad8a2
             log.info("updating contacts and profiles took $watch")
         } catch (e: Exception) {
             log.error(formatExceptionMessage("error updating contacts", e))
         } finally {
             updatingContacts.set(false)
-<<<<<<< HEAD
-=======
         }
     }
 
@@ -735,53 +721,6 @@
         backgroundHandler.post {
             for (listener in onContactsUpdatedListeners)
                 listener.onContactsUpdated()
->>>>>>> 091ad8a2
-        }
-    }
-
-    // Create the Handler object (on the main thread by default)
-    val timerHandler = Handler()
-    var timerStarted = false
-
-    // Define the code block to be executed
-    private val executeUpdateContacts = object : Runnable {
-        override fun run() {
-            // Do something here on the main thread
-            log.info("Timer: Update contacts")
-            // Repeat this the same runnable code block again another 2 seconds
-            GlobalScope.launch {
-                updateContactRequests()
-            }
-            timerHandler.postDelayed(this, UPDATE_TIMER_DELAY)
-        }
-    }
-
-    // Start the initial runnable task by posting through the handler
-    fun startUpdateTimer() {
-        log.info("Starting timer for updating DashPay")
-        if (!timerStarted) {
-            timerHandler.post(executeUpdateContacts)
-            timerStarted = true
-        }
-    }
-
-    fun stopUpdateTimer() {
-        timerStarted = false
-        timerHandler.removeCallbacks(executeUpdateContacts)
-    }
-
-    fun addContactsUpdatedListener(listener: OnContactsUpdated) {
-        onContactsUpdatedListeners.add(listener)
-    }
-
-    fun removeContactsUpdatedListener(listener: OnContactsUpdated?) {
-        onContactsUpdatedListeners.remove(listener)
-    }
-
-    fun queueContactsUpdatedListeners() {
-        backgroundHandler.post {
-            for (listener in onContactsUpdatedListeners)
-                listener.onContactsUpdated()
         }
     }
 
