--- conflicted
+++ resolved
@@ -21,10 +21,7 @@
 import android.os.Process
 import android.text.format.DateUtils
 import androidx.core.content.ContextCompat
-<<<<<<< HEAD
-=======
 import androidx.lifecycle.LiveData
->>>>>>> e01af122
 import com.google.common.base.Stopwatch
 import com.google.common.util.concurrent.SettableFuture
 import de.schildbach.wallet.AppDatabase
@@ -600,35 +597,6 @@
             if (blockchainIdentityData.creationState >= BlockchainIdentityData.CreationState.DONE) {
                 blockchainIdentity.apply {
                     uniqueId = Sha256Hash.wrap(Base58.decode(blockchainIdentityData.userId))
-<<<<<<< HEAD
-                }
-            } else {
-                return blockchainIdentity
-            }
-            blockchainIdentity
-        }
-        return blockchainIdentity.apply {
-                identity = platform.identities.get(uniqueIdString)
-                currentUsername = blockchainIdentityData.username
-                registrationStatus = blockchainIdentityData.registrationStatus!!
-                val usernameStatus = HashMap<String, Any>()
-                if (blockchainIdentityData.preorderSalt != null) {
-                    usernameStatus[BLOCKCHAIN_USERNAME_SALT] = blockchainIdentityData.preorderSalt!!
-                }
-                if (blockchainIdentityData.usernameStatus != null) {
-                    usernameStatus[BLOCKCHAIN_USERNAME_STATUS] = blockchainIdentityData.usernameStatus!!
-                }
-                usernameStatus[BLOCKCHAIN_USERNAME_UNIQUE] = true
-                usernameStatuses[currentUsername!!] = usernameStatus
-
-                creditBalance = blockchainIdentityData.creditBalance ?: Coin.ZERO
-                activeKeyCount = blockchainIdentityData.activeKeyCount ?: 0
-                totalKeyCount = blockchainIdentityData.totalKeyCount ?: 0
-                keysCreated = blockchainIdentityData.keysCreated ?: 0
-                currentMainKeyIndex = blockchainIdentityData.currentMainKeyIndex ?: 0
-                currentMainKeyType = blockchainIdentityData.currentMainKeyType
-                        ?: IdentityPublicKey.TYPES.ECDSA_SECP256K1
-=======
                 }
             } else {
                 return blockchainIdentity
@@ -656,7 +624,6 @@
             currentMainKeyIndex = blockchainIdentityData.currentMainKeyIndex ?: 0
             currentMainKeyType = blockchainIdentityData.currentMainKeyType
                     ?: IdentityPublicKey.TYPES.ECDSA_SECP256K1
->>>>>>> e01af122
         }
     }
 
@@ -793,11 +760,7 @@
                 log.info("update contacts not completed: blockchainIdentity has not been initialized")
             }
 
-<<<<<<< HEAD
-            val userId = blockchainIdentity.uniqueIdString!! //blockchainIdentityData!!.getIdentity(walletApplication.wallet) ?: return
-=======
             val userId = blockchainIdentity.uniqueIdString!!
->>>>>>> e01af122
 
             if (blockchainIdentityData.username == null) {
                 return // this is here because the wallet is being reset without removing blockchainIdentityData
@@ -1044,13 +1007,7 @@
             if (blockchainIdentityDataDao.load() == null) {
                 log.info("PreDownloadBlocks: checking for existing associated identity")
 
-<<<<<<< HEAD
-                //val fundingKey = walletApplication.wallet.watchingKey
                 val identity = getIdentityFromPublicKeyId()
-                //log.info("key hash: ${fundingKey.pubKeyHash.toHexString()}, identityBytes: ${identityBytes != null}")
-=======
-                val identity = getIdentityFromPublicKeyId()
->>>>>>> e01af122
                 if (identity != null) {
                     log.info("PreDownloadBlocks: initiate recovery of existing identity ${identity.id}")
                     ContextCompat.startForegroundService(walletApplication, createIntentForRestore(walletApplication, identity.id))
@@ -1068,23 +1025,6 @@
     }
 
     /**
-<<<<<<< HEAD
-        This is used by java code, outside of coroutines
-     */
-    fun clearDatabases() {
-        val database = AppDatabase.getAppDatabase()
-        database.blockchainIdentityDataDaoAsync().clear()
-        database.dashPayProfileDaoAsync().clear()
-        database.dashPayContactRequestDaoAsync().clear()
-
-        // TODO: how do we make the blockchainIdentity == null
-    }
-
-    fun getIdentityFromPublicKeyId(): Identity? {
-        val fundingKey = walletApplication.wallet.blockchainIdentityKeyChain.watchingKey//currentAuthenticationKey(AuthenticationKeyChain.KeyChainType.BLOCKCHAIN_IDENTITY)
-        val identityBytes = platform.client.getIdentityByFirstPublicKey(fundingKey.pubKeyHash)
-        log.info("key hash: ${fundingKey.pubKeyHash.toHexString()}, identityBytes: ${identityBytes != null}")
-=======
     This is used by java code, outside of coroutines
 
     This should not be a suspended method.
@@ -1098,16 +1038,12 @@
     fun getIdentityFromPublicKeyId(): Identity? {
         val fundingKey = walletApplication.wallet.blockchainIdentityKeyChain.watchingKey
         val identityBytes = platform.client.getIdentityByFirstPublicKey(fundingKey.pubKeyHash)
->>>>>>> e01af122
         return if (identityBytes != null) {
             platform.dpp.identity.createFromSerialized(identityBytes.toByteArray())
         } else null
     }
-<<<<<<< HEAD
-=======
 
     fun loadProfileByUserId(userId: String) : LiveData<DashPayProfile?> {
         return dashPayProfileDaoAsync.loadByUserIdDistinct(userId)
     }
->>>>>>> e01af122
 }