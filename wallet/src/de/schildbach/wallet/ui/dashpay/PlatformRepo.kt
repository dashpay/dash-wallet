/*
 * Copyright 2020 Dash Core Group
 *
 * Licensed under the Apache License, Version 2.0 (the "License");
 * you may not use this file except in compliance with the License.
 * You may obtain a copy of the License at
 *
 *    http://www.apache.org/licenses/LICENSE-2.0
 *
 * Unless required by applicable law or agreed to in writing, software
 * distributed under the License is distributed on an "AS IS" BASIS,
 * WITHOUT WARRANTIES OR CONDITIONS OF ANY KIND, either express or implied.
 * See the License for the specific language governing permissions and
 * limitations under the License.
 */
package de.schildbach.wallet.ui.dashpay

import android.content.Intent
import android.os.Handler
import android.os.HandlerThread
import android.os.Process
import android.text.format.DateUtils
import androidx.core.content.ContextCompat
import androidx.lifecycle.LiveData
import com.google.common.base.Stopwatch
import com.google.common.util.concurrent.SettableFuture
import de.schildbach.wallet.AppDatabase
import de.schildbach.wallet.Constants
import de.schildbach.wallet.WalletApplication
import de.schildbach.wallet.data.*
import de.schildbach.wallet.livedata.Resource
import de.schildbach.wallet.livedata.Status
import de.schildbach.wallet.service.BlockchainService
import de.schildbach.wallet.service.BlockchainServiceImpl
import de.schildbach.wallet.ui.dashpay.CreateIdentityService.Companion.createIntentForRestore
import de.schildbach.wallet.ui.security.SecurityGuard
import de.schildbach.wallet.ui.send.DeriveKeyTask
import de.schildbach.wallet_test.R
import io.grpc.StatusRuntimeException
import kotlinx.coroutines.*
import org.bitcoinj.core.*
import org.bitcoinj.crypto.KeyCrypterException
import org.bitcoinj.evolution.CreditFundingTransaction
import org.bitcoinj.evolution.EvolutionContact
import org.bitcoinj.wallet.DeterministicSeed
import org.bitcoinj.wallet.Wallet
import org.bouncycastle.crypto.params.KeyParameter
import org.dashevo.dapiclient.model.GrpcExceptionInfo
import org.dashevo.dashpay.BlockchainIdentity
import org.dashevo.dashpay.BlockchainIdentity.Companion.BLOCKCHAIN_USERNAME_SALT
import org.dashevo.dashpay.BlockchainIdentity.Companion.BLOCKCHAIN_USERNAME_STATUS
import org.dashevo.dashpay.BlockchainIdentity.Companion.BLOCKCHAIN_USERNAME_UNIQUE
import org.dashevo.dashpay.ContactRequests
import org.dashevo.dashpay.Profiles
import org.dashevo.dashpay.RetryDelayType
import org.dashevo.dpp.document.Document
import org.dashevo.dpp.errors.InvalidIdentityAssetLockProofError
import org.dashevo.dpp.identifier.Identifier
import org.dashevo.dpp.identity.Identity
import org.dashevo.dpp.identity.IdentityPublicKey
import org.dashevo.platform.Names
import org.dashevo.platform.Platform
import org.dashevo.platform.multicall.MulticallQuery
import org.slf4j.LoggerFactory
import java.util.*
import java.util.concurrent.TimeoutException
import java.util.concurrent.atomic.AtomicBoolean
import kotlin.collections.ArrayList
import kotlin.collections.HashMap
import kotlin.collections.HashSet
import kotlin.coroutines.resume
import kotlin.coroutines.resumeWithException
import kotlin.coroutines.suspendCoroutine
import kotlin.jvm.Throws

class PlatformRepo private constructor(val walletApplication: WalletApplication) {

    companion object {
        private val log = LoggerFactory.getLogger(PlatformRepo::class.java)

        const val UPDATE_TIMER_DELAY = 15000L // 15 seconds

        private lateinit var platformRepoInstance: PlatformRepo

        @JvmStatic
        fun initPlatformRepo(walletApplication: WalletApplication) {
            platformRepoInstance = PlatformRepo(walletApplication)
            platformRepoInstance.init()
        }

        @JvmStatic
        fun getInstance(): PlatformRepo {
            return platformRepoInstance
        }
    }

    private val onContactsUpdatedListeners = arrayListOf<OnContactsUpdated>()
    private val onPreBlockContactListeners = arrayListOf<OnPreBlockProgressListener>()

    private val updatingContacts = AtomicBoolean(false)
    private val preDownloadBlocks = AtomicBoolean(false)
    private var preDownloadBlocksFuture: SettableFuture<Boolean>? = null

    val platform = Platform(Constants.NETWORK_PARAMETERS)
    private val profiles = Profiles(platform)

    private val blockchainIdentityDataDao = AppDatabase.getAppDatabase().blockchainIdentityDataDao()
    private val dashPayProfileDao = AppDatabase.getAppDatabase().dashPayProfileDao()
    private val dashPayContactRequestDao = AppDatabase.getAppDatabase().dashPayContactRequestDao()
    private val invitationsDao = AppDatabase.getAppDatabase().invitationsDao()
    private val userAlertDao = AppDatabase.getAppDatabase().userAlertDao()

    // Async
    private val blockchainIdentityDataDaoAsync = AppDatabase.getAppDatabase().blockchainIdentityDataDaoAsync()
    private val dashPayProfileDaoAsync = AppDatabase.getAppDatabase().dashPayProfileDaoAsync()
    private val dashPayContactRequestDaoAsync = AppDatabase.getAppDatabase().dashPayContactRequestDaoAsync()
    private val invitationsDaoAsync = AppDatabase.getAppDatabase().invitationsDaoAsync()
    private val userAlertDaoAsync = AppDatabase.getAppDatabase().userAlertDaoAsync()

    private val securityGuard = SecurityGuard()
    private lateinit var blockchainIdentity: BlockchainIdentity

    private val backgroundThread = HandlerThread("background", Process.THREAD_PRIORITY_BACKGROUND)
    private val backgroundHandler: Handler

    private var mainHandler: Handler = Handler(walletApplication.mainLooper)

    private var lastPreBlockStage: PreBlockStage = PreBlockStage.None

    init {
        backgroundThread.start()
        backgroundHandler = Handler(backgroundThread.looper)
    }

    fun init() {
        GlobalScope.launch {
            blockchainIdentityDataDao.load()?.let {
                blockchainIdentity = initBlockchainIdentity(it, walletApplication.wallet)
                platformRepoInstance.initializeStateRepository()
                while (isActive) {
                    log.info("Timer: Update contacts")
                    platformRepoInstance.updateContactRequests()
                    delay(UPDATE_TIMER_DELAY)
                }
            }
        }
    }

    /**
     * This method looks at all items in the database tables
     * that have existing identites and saves them for future use.
     *
     * Sometimes Platform Nodes return IdentityNotFound Errors and
     * this list is used to determine if that node should be banned
     */
    private suspend fun initializeStateRepository() {
        // load our id

        val identityId = blockchainIdentity.uniqueIdString
        platform.stateRepository.addValidIdentity(Identifier.from(identityId))

        //load all id's of users who have sent us a contact request
        dashPayContactRequestDao.loadFromOthers(identityId)?.forEach {
            platform.stateRepository.addValidIdentity(it.userIdentifier)
        }

        // load all id's of users for whom we have profiles
        dashPayProfileDao.loadAll().forEach {
            platform.stateRepository.addValidIdentity(it.userIdentifier)
        }
    }

    fun getBlockchainIdentity(): BlockchainIdentity? {
        return if (this::blockchainIdentity.isInitialized) {
            this.blockchainIdentity
        } else {
            null
        }
    }

    fun isPlatformAvailable(): Resource<Boolean> {
        // this checks only one random node, but will retry 10 times.
        // it is possible that some nodes are not available due to location,
        // firewalls or other reasons
        return try {
            val response = platform.client.getStatus()
            Resource.success(response!!.connections > 0 && /*response.errors.isBlank() &&*/
                    Constants.NETWORK_PARAMETERS.getProtocolVersionNum(NetworkParameters.ProtocolVersion.MINIMUM) <= response.protocolVersion)
        } catch (e: Exception) {
            Resource.error(e.localizedMessage!!, null)
        }
    }

    fun getUsername(username: String): Resource<Document> {
        return try {
            var nameDocument = platform.names.get(username)
            Resource.success(nameDocument)
        } catch (e: Exception) {
            Resource.error(e.localizedMessage!!, null)
        }
    }

    @Throws(Exception::class)
    suspend fun getUser(username: String): List<UsernameSearchResult> {
        return try {
            searchUsernames(username, true)
        } catch (e: Exception) {
            formatExceptionMessage("get single user failure", e)
            throw e
        }
    }

    /**
     * gets all the name documents for usernames starting with text
     *
     * @param text The beginning of a username to search for
     * @return
     */

    @Throws(Exception::class)
    suspend fun searchUsernames(text: String, onlyExactUsername: Boolean = false, limit: Int = -1): List<UsernameSearchResult> {
        val userIdString = blockchainIdentity.uniqueIdString
        val userId = blockchainIdentity.uniqueIdentifier

        // Names.search does support retrieving 100 names at a time if retrieveAll = false
        //TODO: Maybe add pagination later? Is very unlikely that a user will scroll past 100 search results
        // Sometimes when onlyExactUsername = true, an exception is thrown here and that results in a crash
        // it is not clear why a search for an existing username results in a failure to find it again.
        val nameDocuments = if (!onlyExactUsername) {
            platform.names.search(text, Names.DEFAULT_PARENT_DOMAIN, retrieveAll = false, limit = limit)
        } else {
            val nameDocument = platform.names.get(text, Names.DEFAULT_PARENT_DOMAIN, MulticallQuery.Companion.CallType.UNTIL_FOUND)
            if (nameDocument != null) {
                listOf(nameDocument)
            } else {
                listOf()
            }
        }
        val userIds = if (onlyExactUsername) {
            val result = mutableListOf<Identifier>()
            val exactNameDoc = try {
                nameDocuments.first { text == it.data["normalizedLabel"] }
            } catch (e: NoSuchElementException) {
                null
            }
            if (exactNameDoc != null) {
                result.add(getIdentityForName(exactNameDoc))
            }
            result
        } else {
            nameDocuments.map { getIdentityForName(it) }
        }

        var profileById: Map<Identifier, Document> = if (userIds.isNotEmpty()) {
            val profileDocuments = profiles.getList(userIds)
            profileDocuments.associateBy({ it.ownerId }, { it })
        } else {
            log.warn("search usernames: userIdList is empty, though nameDocuments has ${nameDocuments.size} items")
            mapOf()
        }

        val toContactDocuments = dashPayContactRequestDao.loadToOthers(userIdString)
                ?: arrayListOf()

        // Get all contact requests where toUserId == userId
        val fromContactDocuments = dashPayContactRequestDao.loadFromOthers(userIdString)
                ?: arrayListOf()

        val usernameSearchResults = ArrayList<UsernameSearchResult>()

        for (nameDoc in nameDocuments) {
            //Remove own user document from result
            val nameDocIdentityId = getIdentityForName(nameDoc)
            if (nameDocIdentityId == userId) {
                continue
            }
            var toContact: DashPayContactRequest? = null
            var fromContact: DashPayContactRequest? = null

            // Determine if any of our contacts match the current name's identity
            if (toContactDocuments.isNotEmpty()) {
                toContact = toContactDocuments.find { contact ->
                    contact.toUserIdentifier == nameDocIdentityId
                }
            }

            // Determine if our identity is someone else's contact
            if (fromContactDocuments.isNotEmpty()) {
                fromContact = fromContactDocuments.find { contact ->
                    contact.userIdentifier == nameDocIdentityId
                }
            }

            val username = nameDoc.data["normalizedLabel"] as String
            val profileDoc = profileById[nameDocIdentityId]

            val dashPayProfile = if (profileDoc != null)
                DashPayProfile.fromDocument(profileDoc, username)!!
            else DashPayProfile(nameDocIdentityId.toString(), username)

            usernameSearchResults.add(UsernameSearchResult(nameDoc.data["normalizedLabel"] as String,
                    dashPayProfile, toContact, fromContact))
        }

        return usernameSearchResults
    }

    /**
     * search the contacts
     *
     * @param text the text to find in usernames and displayNames.  if blank, all contacts are returned
     * @param orderBy the field that is used to sort the list of matching entries in ascending order
     * @return
     */
    suspend fun searchContacts(text: String, orderBy: UsernameSortOrderBy, includeSentPending: Boolean = false): Resource<List<UsernameSearchResult>> {
        return try {
            val userIdList = HashSet<String>()

            val userId = blockchainIdentity.uniqueIdString

            val toContactDocuments = dashPayContactRequestDao.loadToOthers(userId)
            val toContactMap = HashMap<String, DashPayContactRequest>()
            toContactDocuments!!.forEach {
                userIdList.add(it.toUserId)
                toContactMap[it.toUserId] = it
            }
            // Get all contact requests where toUserId == userId, the users who have added me
            val fromContactDocuments = dashPayContactRequestDao.loadFromOthers(userId)
            val fromContactMap = HashMap<String, DashPayContactRequest>()
            fromContactDocuments!!.forEach {
                userIdList.add(it.userId)

                // It is possible for a contact to send multiple requests that differ by account
                // or by version.  Currently we will ignore all but the first based on the timestamp
                // TODO: choose the contactRequest based on the ContactInfo.accountRef value
                // for this contact
                if (!fromContactMap.containsKey(it.userId)) {
                    fromContactMap[it.userId] = it
                } else {
                    val previous = fromContactMap[it.userId]!!
                    if (previous.timestamp > it.timestamp) {
                        fromContactMap[it.userId] = it
                    }
                }
            }

            val profiles = HashMap<String, DashPayProfile?>(userIdList.size)
            for (user in userIdList) {
                val profile = dashPayProfileDao.loadByUserId(user)
                profiles[user] = profile
            }

            val usernameSearchResults = ArrayList<UsernameSearchResult>()
            val searchText = text.toLowerCase()

            for (profile in profiles) {
                if (profile.value == null) {
                    // this happens occasionally when calling this method just after sending contact request
                    // It occurs when calling NotificationsForUserLiveData.onContactsUpdated() after
                    // sending contact request (even after adding long delay).
                    continue
                }

                // find matches where the text matches part of the username or displayName
                // if the text is blank, match everything
                val username = profile.value!!.username
                val displayName = profile.value!!.displayName
                val usernameContainsSearchText = username.findLastAnyOf(listOf(searchText), ignoreCase = true) != null ||
                        displayName.findLastAnyOf(listOf(searchText), ignoreCase = true) != null
                if (!usernameContainsSearchText && searchText != "") {
                    continue
                }

                // Determine if this identity is our contact
                val toContact: DashPayContactRequest? = toContactMap[profile.value!!.userId]

                // Determine if I am this identity's contact
                val fromContact: DashPayContactRequest? = fromContactMap[profile.value!!.userId]

                val usernameSearchResult = UsernameSearchResult(profile.value!!.username,
                        profile.value!!, toContact, fromContact)

                if (usernameSearchResult.requestReceived || (includeSentPending && usernameSearchResult.requestSent))
                    usernameSearchResults.add(usernameSearchResult)
            }
            when (orderBy) {
                UsernameSortOrderBy.DISPLAY_NAME -> usernameSearchResults.sortBy {
                    if (it.dashPayProfile.displayName.isNotEmpty())
                        it.dashPayProfile.displayName.toLowerCase()
                    else it.dashPayProfile.username.toLowerCase()
                }
                UsernameSortOrderBy.USERNAME -> usernameSearchResults.sortBy {
                    it.dashPayProfile.username.toLowerCase()
                }
                UsernameSortOrderBy.DATE_ADDED -> usernameSearchResults.sortByDescending {
                    it.date
                }
                else -> {
                    // ignore
                }
                //TODO: sort by last activity or date added
            }
            Resource.success(usernameSearchResults)
        } catch (e: Exception) {
            Resource.error(formatExceptionMessage("search contact request", e), null)
        }
    }

    private fun formatExceptionMessage(description: String, e: Exception): String {
        var msg = if (e.localizedMessage != null) {
            e.localizedMessage
        } else {
            e.message
        }
        if (msg == null) {
            msg = "Unknown error - ${e.javaClass.simpleName}"
        }
        log.error("$description: $msg")
        if (e is StatusRuntimeException) {
            log.error("---> ${e.trailers}")
        }
        log.error(msg)
        e.printStackTrace()
        return msg
    }

    suspend fun getNotificationCount(date: Long): Int {
        var count = 0
        val alert = userAlertDao.load(date)
        if (alert != null) {
            count++
        }
        val results = searchContacts("", UsernameSortOrderBy.DATE_ADDED)
        if (results.status == Status.SUCCESS) {
            val list = results.data ?: return 0
            list.forEach { if (it.date >= date) ++count }
            log.info("New contacts at ${Date(date)} = $count - getNotificationCount")
        }
        return count
    }

    /**
     *  Wraps callbacks of DeriveKeyTask as Coroutine
     */
    private suspend fun deriveEncryptionKey(handler: Handler, wallet: Wallet, password: String): KeyParameter {
        return suspendCoroutine { continuation ->
            object : DeriveKeyTask(handler, walletApplication.scryptIterationsTarget()) {

                override fun onSuccess(encryptionKey: KeyParameter, wasChanged: Boolean) {
                    continuation.resume(encryptionKey)
                }

                override fun onFailure(ex: KeyCrypterException?) {
                    continuation.resumeWithException(ex as Throwable)
                }

            }.deriveKey(wallet, password)
        }
    }

    @Throws(Exception::class)
    suspend fun sendContactRequest(toUserId: String): DashPayContactRequest {
        if (walletApplication.wallet.isEncrypted) {
            val password = securityGuard.retrievePassword()
            // Don't bother with DeriveKeyTask here, just call deriveKey
            val encryptionKey = walletApplication.wallet!!.keyCrypter!!.deriveKey(password)
            return sendContactRequest(toUserId, encryptionKey)
        }
        throw IllegalStateException("sendContactRequest doesn't support non-encrypted wallets")
    }

    @Throws(Exception::class)
    suspend fun sendContactRequest(toUserId: String, encryptionKey: KeyParameter): DashPayContactRequest {
        val potentialContactIdentity = platform.identities.get(toUserId)
        log.info("potential contact identity: $potentialContactIdentity")

        //Create Contact Request
        val contactRequests = ContactRequests(platform)
        contactRequests.create(blockchainIdentity, potentialContactIdentity!!, encryptionKey)
        log.info("contact request sent")

        //Verify that the Contact Request was seen on the network
        val cr = contactRequests.watchContactRequest(Identifier.from(this.blockchainIdentity.uniqueId.bytes),
                Identifier.from(toUserId), 100, 500, RetryDelayType.LINEAR)

        // add our receiving from this contact keychain if it doesn't exist
        val contact = EvolutionContact(blockchainIdentity.uniqueIdString, toUserId)

        if (!walletApplication.wallet.hasReceivingKeyChain(contact)) {
            Context.propagate(walletApplication.wallet.context)
            blockchainIdentity.addPaymentKeyChainFromContact(potentialContactIdentity!!, cr!!, encryptionKey)

            // update bloom filters now on main thread
            mainHandler.post {
                updateBloomFilters()
            }
        }

        log.info("contact request: $cr")
        val dashPayContactRequest = DashPayContactRequest.fromDocument(cr!!)
        updateDashPayContactRequest(dashPayContactRequest) //update the database since the cr was accepted
        updateDashPayProfile(toUserId) // update the profile
        fireContactsUpdatedListeners() // trigger listeners
        return dashPayContactRequest
    }

    @Throws(Exception::class)
    suspend fun broadcastUpdatedProfile(dashPayProfile: DashPayProfile, encryptionKey: KeyParameter): DashPayProfile {
        log.info("broadcast profile")

        val displayName = if (dashPayProfile.displayName.isNotEmpty()) dashPayProfile.displayName else null
        val publicMessage = if (dashPayProfile.publicMessage.isNotEmpty()) dashPayProfile.publicMessage else null
        val avatarUrl = if (dashPayProfile.avatarUrl.isNotEmpty()) dashPayProfile.avatarUrl else null

        //Create Contact Request
        if (dashPayProfile.createdAt == 0L) {
            blockchainIdentity.registerProfile(displayName,
                    publicMessage,
                    avatarUrl,
                    dashPayProfile.avatarHash,
                    dashPayProfile.avatarFingerprint,
                    encryptionKey)
        } else {
            blockchainIdentity.updateProfile(displayName,
                    publicMessage,
                    avatarUrl,
                    dashPayProfile.avatarHash,
                    dashPayProfile.avatarFingerprint,
                    encryptionKey)
        }
        log.info("profile broadcast")

        //Verify that the Contact Request was seen on the network
        val updatedProfile = blockchainIdentity.watchProfile(100, 5000, RetryDelayType.LINEAR)

        log.info("updated profile: $updatedProfile")
        if (updatedProfile != null) {
            val updatedDashPayProfile = DashPayProfile.fromDocument(updatedProfile, dashPayProfile.username)
            updateDashPayProfile(updatedDashPayProfile!!) //update the database since the cr was accepted
            return updatedDashPayProfile
        } else {
            throw TimeoutException("timeout when updating profile")
        }
    }

    //
    // Step 1 is to upgrade the wallet to support authentication keys
    //
    suspend fun addWalletAuthenticationKeysAsync(seed: DeterministicSeed, keyParameter: KeyParameter?) {
        withContext(Dispatchers.IO) {
            val wallet = walletApplication.wallet
<<<<<<< HEAD
            // this will initialize any missing key chains
            wallet.initializeAuthenticationKeyChains(seed, keyParameter)
=======
            //val hasKeys = wallet.hasAuthenticationKeyChains()
            //if (!hasKeys) {
            wallet.initializeAuthenticationKeyChains(seed, keyParameter)
            //}
>>>>>>> b71f6e64
        }
    }

    //
    // Step 2 is to create the credit funding transaction
    //
    suspend fun createCreditFundingTransactionAsync(blockchainIdentity: BlockchainIdentity, keyParameter: KeyParameter?) {
        withContext(Dispatchers.IO) {
            Context.propagate(walletApplication.wallet.context)
            val cftx = blockchainIdentity.createCreditFundingTransaction(Coin.CENT, keyParameter)
            blockchainIdentity.initializeCreditFundingTransaction(cftx)
        }
    }

    //
    // Step 3: Register the identity
    //
    suspend fun registerIdentityAsync(blockchainIdentity: BlockchainIdentity, keyParameter: KeyParameter?) {
        withContext(Dispatchers.IO) {
            for (i in 0 until 3) {
                try {
                    blockchainIdentity.registerIdentity(keyParameter)
                    return@withContext
                } catch (e: InvalidIdentityAssetLockProofError) {
                    log.info("instantSendLock error: retry registerIdentity again ($i)")
                    delay(3000)
                }
            }
            throw InvalidIdentityAssetLockProofError("failed after 3 tries")
        }
    }

    //
    // Step 3: Verify that the identity is registered
    //
    suspend fun verifyIdentityRegisteredAsync(blockchainIdentity: BlockchainIdentity) {
        withContext(Dispatchers.IO) {
            blockchainIdentity.watchIdentity(100, 1000, RetryDelayType.SLOW20)
                    ?: throw TimeoutException("the identity was not found to be registered in the allotted amount of time")
        }
    }

    //
    // Step 3: Find the identity in the case of recovery
    //
    suspend fun recoverIdentityAsync(blockchainIdentity: BlockchainIdentity, creditFundingTransaction: CreditFundingTransaction) {
        withContext(Dispatchers.IO) {
            blockchainIdentity.recoverIdentity(creditFundingTransaction)
        }
    }

    suspend fun recoverIdentityAsync(blockchainIdentity: BlockchainIdentity, publicKeyHash: ByteArray) {
        withContext(Dispatchers.IO) {
            blockchainIdentity.recoverIdentity(publicKeyHash)
        }
    }

    //
    // Step 4: Preorder the username
    //
    suspend fun preorderNameAsync(blockchainIdentity: BlockchainIdentity, keyParameter: KeyParameter?) {
        withContext(Dispatchers.IO) {
            val names = blockchainIdentity.getUnregisteredUsernames()
            blockchainIdentity.registerPreorderedSaltedDomainHashesForUsernames(names, keyParameter)
        }
    }

    //
    // Step 4: Verify that the username was preordered
    //
    suspend fun isNamePreorderedAsync(blockchainIdentity: BlockchainIdentity) {
        withContext(Dispatchers.IO) {
            val set = blockchainIdentity.getUsernamesWithStatus(BlockchainIdentity.UsernameStatus.PREORDER_REGISTRATION_PENDING)
            val saltedDomainHashes = blockchainIdentity.saltedDomainHashesForUsernames(set)
            val (result, usernames) = blockchainIdentity.watchPreorder(saltedDomainHashes, 100, 1000, RetryDelayType.SLOW20)
            if (!result) {
                throw TimeoutException("the usernames: $usernames were not found to be preordered in the allotted amount of time")
            }
        }
    }

    //
    // Step 5: Register the username
    //
    suspend fun registerNameAsync(blockchainIdentity: BlockchainIdentity, keyParameter: KeyParameter?) {
        withContext(Dispatchers.IO) {
            val names = blockchainIdentity.preorderedUsernames()
            blockchainIdentity.registerUsernameDomainsForUsernames(names, keyParameter)
        }
    }

    //
    // Step 5: Verify that the username was registered
    //
    suspend fun isNameRegisteredAsync(blockchainIdentity: BlockchainIdentity) {
        withContext(Dispatchers.IO) {
            val (result, usernames) = blockchainIdentity.watchUsernames(blockchainIdentity.getUsernamesWithStatus(BlockchainIdentity.UsernameStatus.REGISTRATION_PENDING), 100, 1000, RetryDelayType.SLOW20)
            if (!result) {
                throw TimeoutException("the usernames: $usernames were not found to be registered in the allotted amount of time")
            }
        }
    }

    //Step 6: Create DashPay Profile
    suspend fun createDashPayProfile(blockchainIdentity: BlockchainIdentity, keyParameter: KeyParameter) {
        withContext(Dispatchers.IO) {
            val username = blockchainIdentity.currentUsername!!
            blockchainIdentity.registerProfile(username, "", "", null, null, keyParameter)
        }
    }

    //
    // Step 6: Verify that the profile was registered
    //
    suspend fun verifyProfileCreatedAsync(blockchainIdentity: BlockchainIdentity) {
        withContext(Dispatchers.IO) {
            val profile = blockchainIdentity.watchProfile(10, 5000, RetryDelayType.SLOW20)
                    ?: throw TimeoutException("the profile was not found to be created in the allotted amount of time")

            val dashPayProfile = DashPayProfile.fromDocument(profile, blockchainIdentity.currentUsername!!)

            updateDashPayProfile(dashPayProfile!!)
        }
    }

    suspend fun loadBlockchainIdentityBaseData(): BlockchainIdentityBaseData? {
        return blockchainIdentityDataDao.loadBase()
    }

    suspend fun loadBlockchainIdentityData(): BlockchainIdentityData? {
        return blockchainIdentityDataDao.load()
    }

    fun initBlockchainIdentity(blockchainIdentityData: BlockchainIdentityData, wallet: Wallet): BlockchainIdentity {
        val creditFundingTransaction = blockchainIdentityData.findCreditFundingTransaction(wallet)
        val blockchainIdentity = if (creditFundingTransaction != null) {
            BlockchainIdentity(platform, creditFundingTransaction, wallet, blockchainIdentityData.identity)
        } else {
            val blockchainIdentity = BlockchainIdentity(platform, 0, wallet)
            if (blockchainIdentityData.creationState >= BlockchainIdentityData.CreationState.DONE) {
                blockchainIdentity.apply {
                    uniqueId = Sha256Hash.wrap(Base58.decode(blockchainIdentityData.userId))
                }
            } else {
                return blockchainIdentity
            }
            blockchainIdentity
        }
        return blockchainIdentity.apply {
            identity = if (blockchainIdentityData.identity != null)
                blockchainIdentityData.identity
            else platform.identities.get(uniqueIdString)
            currentUsername = blockchainIdentityData.username
            registrationStatus = blockchainIdentityData.registrationStatus!!
            val usernameStatus = HashMap<String, Any>()
            // usernameStatus, usernameSalts are not set if preorder hasn't started
            if (blockchainIdentityData.creationState >= BlockchainIdentityData.CreationState.PREORDER_REGISTERING) {
                if (blockchainIdentityData.preorderSalt != null) {
                    usernameStatus[BLOCKCHAIN_USERNAME_SALT] = blockchainIdentityData.preorderSalt!!
                    usernameSalts[currentUsername!!] = blockchainIdentityData.preorderSalt!!
                }
                if (blockchainIdentityData.usernameStatus != null) {
                    usernameStatus[BLOCKCHAIN_USERNAME_STATUS] = blockchainIdentityData.usernameStatus!!
                }
                usernameStatus[BLOCKCHAIN_USERNAME_UNIQUE] = true
                usernameStatuses[currentUsername!!] = usernameStatus
            }

            creditBalance = blockchainIdentityData.creditBalance ?: Coin.ZERO
            activeKeyCount = blockchainIdentityData.activeKeyCount ?: 0
            totalKeyCount = blockchainIdentityData.totalKeyCount ?: 0
            keysCreated = blockchainIdentityData.keysCreated ?: 0
            currentMainKeyIndex = blockchainIdentityData.currentMainKeyIndex ?: 0
            currentMainKeyType = blockchainIdentityData.currentMainKeyType
                    ?: IdentityPublicKey.TYPES.ECDSA_SECP256K1
        }
    }

    suspend fun updateBlockchainIdentityData(blockchainIdentityData: BlockchainIdentityData, blockchainIdentity: BlockchainIdentity) {
        blockchainIdentityData.apply {
            creditFundingTxId = blockchainIdentity.creditFundingTransaction?.txId
            userId = if (blockchainIdentity.registrationStatus == BlockchainIdentity.RegistrationStatus.REGISTERED)
                blockchainIdentity.uniqueIdString
            else null
            identity = blockchainIdentity.identity
            registrationStatus = blockchainIdentity.registrationStatus
            if (blockchainIdentity.currentUsername != null) {
                username = blockchainIdentity.currentUsername
                if (blockchainIdentity.registrationStatus == BlockchainIdentity.RegistrationStatus.REGISTERED) {
                    preorderSalt = blockchainIdentity.saltForUsername(blockchainIdentity.currentUsername!!, false)
                    usernameStatus = blockchainIdentity.statusOfUsername(blockchainIdentity.currentUsername!!)
                }
            }
            creditBalance = blockchainIdentity.creditBalance
            activeKeyCount = blockchainIdentity.activeKeyCount
            totalKeyCount = blockchainIdentity.totalKeyCount
            keysCreated = blockchainIdentity.keysCreated
            currentMainKeyIndex = blockchainIdentity.currentMainKeyIndex
            currentMainKeyType = blockchainIdentity.currentMainKeyType
        }
        updateBlockchainIdentityData(blockchainIdentityData)
    }

    suspend fun resetIdentityCreationStateError(blockchainIdentityData: BlockchainIdentityData) {
        blockchainIdentityDataDao.updateCreationState(blockchainIdentityData.id, blockchainIdentityData.creationState, null)
        blockchainIdentityData.creationStateErrorMessage = null
    }

    suspend fun updateIdentityCreationState(blockchainIdentityData: BlockchainIdentityData,
                                            state: BlockchainIdentityData.CreationState,
                                            exception: Throwable? = null) {
        val errorMessage = exception?.run {
            var message = "${exception.javaClass.simpleName}: ${exception.message}"
            if (this is StatusRuntimeException) {
                val exceptionInfo = GrpcExceptionInfo(this)
                if (exceptionInfo.errors.isNotEmpty() && exceptionInfo.errors.first().containsKey("name")) {
                    message += " ${exceptionInfo.errors.first()["name"]}"
                }
            }
            message
        }
        if (errorMessage == null) {
            log.info("updating creation state {}", state)
        } else {
            log.info("updating creation state {} ({})", state, errorMessage)
        }
        blockchainIdentityDataDao.updateCreationState(blockchainIdentityData.id, state, errorMessage)
        blockchainIdentityData.creationState = state
        blockchainIdentityData.creationStateErrorMessage = errorMessage
    }

    suspend fun updateBlockchainIdentityData(blockchainIdentityData: BlockchainIdentityData) {
        blockchainIdentityDataDao.insert(blockchainIdentityData)
    }

    private suspend fun updateDashPayProfile(userId: String) {
        var profileDocument = profiles.get(userId)
                ?: profiles.createProfileDocument("", "", "", null, null, platform.identities.get(userId)!!)

        val nameDocuments = platform.names.getByOwnerId(userId)

        if (nameDocuments.isNotEmpty()) {
            val username = nameDocuments[0].data["normalizedLabel"] as String

            val profile = DashPayProfile.fromDocument(profileDocument, username)
            dashPayProfileDao.insert(profile!!)
        }
    }

    suspend fun updateDashPayProfile(dashPayProfile: DashPayProfile) {
        dashPayProfileDao.insert(dashPayProfile)
    }

    private suspend fun updateDashPayContactRequest(dashPayContactRequest: DashPayContactRequest) {
        dashPayContactRequestDao.insert(dashPayContactRequest)
    }

    suspend fun doneAndDismiss() {
        val blockchainIdentityData = blockchainIdentityDataDao.load()
        if (blockchainIdentityData != null && blockchainIdentityData.creationState == BlockchainIdentityData.CreationState.DONE) {
            blockchainIdentityData.creationState = BlockchainIdentityData.CreationState.DONE_AND_DISMISS
            blockchainIdentityDataDao.insert(blockchainIdentityData)
        }
    }

    //
    // Step 5: Find the usernames in the case of recovery
    //
    suspend fun recoverUsernamesAsync(blockchainIdentity: BlockchainIdentity) {
        withContext(Dispatchers.IO) {
            blockchainIdentity.recoverUsernames()
        }
    }

    //Step 6: Recover the DashPay Profile
    suspend fun recoverDashPayProfile(blockchainIdentity: BlockchainIdentity) {
        withContext(Dispatchers.IO) {
            if (platform.hasApp("dashpay")) {
                val username = blockchainIdentity.currentUsername!!
                // recovery will only get the information and place it in the database
                val profile = blockchainIdentity.getProfile()


                // blockchainIdentity doesn't yet keep track of the profile, so we will load it
                // into the database directly
                val dashPayProfile = if (profile != null)
                    DashPayProfile.fromDocument(profile, username)
                else
                    DashPayProfile(blockchainIdentity.uniqueIdString, blockchainIdentity.currentUsername!!)
                updateDashPayProfile(dashPayProfile!!)
            }
        }
    }

    fun getNextContactAddress(userId: String, accountReference: Int): Address {
        return blockchainIdentity.getContactNextPaymentAddress(Identifier.from(userId), accountReference)
    }

    fun updateSyncStatus(stage: PreBlockStage) {
        if (stage == PreBlockStage.Starting && lastPreBlockStage != PreBlockStage.None) {
            log.info("skipping ${stage.name} because an idnetity was restored")
            return
        }
        if (preDownloadBlocks.get()) {
            firePreBlockProgressListeners(stage)
            lastPreBlockStage = stage
        } else {
            log.info("skipping ${stage.name} because PREBLOCKS is OFF")
        }
    }

    var counterForReport = 0;
    /**
     * updateContactRequests will fetch new Contact Requests from the network
     * and verify that we have all requests and profiles in the local database
     *
     * This method should not use blockchainIdentity because in some cases
     * when the app starts, it has not yet been initialized
     */
    suspend fun updateContactRequests() {

        // only allow this method to execute once at a time
        if (updatingContacts.get()) {
            log.info("updateContactRequests is already running")
            return
        }

        if (!platform.hasApp("dashpay")) {
            log.info("update contacts not completed because there is no dashpay contract")
            return
        }

        val blockchainIdentityData = blockchainIdentityDataDao.load() ?: return
        if (blockchainIdentityData.creationState < BlockchainIdentityData.CreationState.DONE) {
            log.info("update contacts not completed username registration/recovery is not complete")
            return
        }

        if (blockchainIdentityData.username == null || blockchainIdentityData.userId == null) {
            return // this is here because the wallet is being reset without removing blockchainIdentityData
        }

        try {
            val userId = blockchainIdentityData.userId!!

            val userIdList = HashSet<String>()
            val watch = Stopwatch.createStarted()
            var addedContact = false
            Context.propagate(walletApplication.wallet.context)
            var encryptionKey: KeyParameter? = null

            var lastContactRequestTime = if (dashPayContactRequestDao.countAllRequests() > 0) {
                val lastTimeStamp = dashPayContactRequestDao.getLastTimestamp()
                // if the last contact request was received in the past 10 minutes, then query for
                // contact requests that are 10 minutes before it.  If the last contact request was
                // more than 10 minutes ago, then query all contact requests that came after it.
                if (lastTimeStamp < System.currentTimeMillis() - DateUtils.MINUTE_IN_MILLIS * 10)
                    lastTimeStamp
                else lastTimeStamp - DateUtils.MINUTE_IN_MILLIS * 10
            } else 0L

            updatingContacts.set(true)
            updateSyncStatus(PreBlockStage.Starting)
            updateSyncStatus(PreBlockStage.Initialization)
            checkDatabaseIntegrity(userId)

            updateSyncStatus(PreBlockStage.FixMissingProfiles)

            // Get all out our contact requests
            val toContactDocuments = ContactRequests(platform).get(userId, toUserId = false, afterTime = lastContactRequestTime, retrieveAll = true)
            toContactDocuments.forEach {
                val contactRequest = DashPayContactRequest.fromDocument(it)
                if (!dashPayContactRequestDao.exists(contactRequest.userId, contactRequest.toUserId, contactRequest.accountReference)) {

                    userIdList.add(contactRequest.toUserId)
                    dashPayContactRequestDao.insert(contactRequest)

                    // add our receiving from this contact keychain if it doesn't exist
                    val contact = EvolutionContact(userId, contactRequest.toUserId)
                    try {
                        if (!walletApplication.wallet.hasReceivingKeyChain(contact)) {
                            val contactIdentity = platform.identities.get(contactRequest.toUserId)
                            if (encryptionKey == null && walletApplication.wallet.isEncrypted) {
                                val password = securityGuard.retrievePassword()
                                // Don't bother with DeriveKeyTask here, just call deriveKey
                                encryptionKey = walletApplication.wallet!!.keyCrypter!!.deriveKey(password)
                            }
                            blockchainIdentity.addPaymentKeyChainFromContact(contactIdentity!!, it, encryptionKey!!)
                            addedContact = true
                        }
                    } catch (e: KeyCrypterException) {
                        // we can't send payments to this contact due to an invalid encryptedPublicKey
                        log.info("ContactRequest: error ${e.message}")
                    }
                }
            }
            updateSyncStatus(PreBlockStage.GetReceivedRequests)
            // Get all contact requests where toUserId == userId, the users who have added me
            val fromContactDocuments = ContactRequests(platform).get(userId, toUserId = true, afterTime = lastContactRequestTime, retrieveAll = true)
            fromContactDocuments.forEach {
                val contactRequest = DashPayContactRequest.fromDocument(it)
                platform.stateRepository.addValidIdentity(contactRequest.userIdentifier)
                if (!dashPayContactRequestDao.exists(contactRequest.userId, contactRequest.toUserId, contactRequest.accountReference)) {

                    userIdList.add(contactRequest.userId)
                    dashPayContactRequestDao.insert(contactRequest)

                    // add the sending to contact keychain if it doesn't exist
                    val contact = EvolutionContact(userId, 0, contactRequest.userId, contactRequest.accountReference)
                    try {
                        if (!walletApplication.wallet.hasSendingKeyChain(contact)) {
                            val contactIdentity = platform.identities.get(contactRequest.userId)
                            if (encryptionKey == null && walletApplication.wallet.isEncrypted) {
                                val password = securityGuard.retrievePassword()
                                // Don't bother with DeriveKeyTask here, just call deriveKey
                                encryptionKey = walletApplication.wallet!!.keyCrypter!!.deriveKey(password)
                            }
                            blockchainIdentity.addContactPaymentKeyChain(contactIdentity!!, it, encryptionKey!!)
                            addedContact = true
                        }
                    } catch (e: KeyCrypterException) {
                        // we can't send payments to this contact due to an invalid encryptedPublicKey
                        log.info("ContactRequest: error ${e.message}")
                    }
                }
            }
            updateSyncStatus(PreBlockStage.GetSentRequests)

            // If new keychains were added to the wallet, then update the bloom filters
            if (addedContact) {
                mainHandler.post {
                    updateBloomFilters()
                }
            }

            //obtain profiles from new contacts
            if (userIdList.isNotEmpty()) {
                updateContactProfiles(userIdList.toList(), 0L)
            }
            updateSyncStatus(PreBlockStage.GetNewProfiles)

            // fetch updated profiles from the network
            updateContactProfiles(userId, lastContactRequestTime)

            updateSyncStatus(PreBlockStage.GetUpdatedProfiles)

            // fire listeners if there were new contacts
            if (addedContact) {
                fireContactsUpdatedListeners()
            }

            updateSyncStatus(PreBlockStage.Complete)

            // fetch updated invitations
            updateInvitations()

            log.info("updating contacts and profiles took $watch")
        } catch (e: Exception) {
            log.error(formatExceptionMessage("error updating contacts", e))
        } finally {
            updatingContacts.set(false)
            if (preDownloadBlocks.get()) {
                finishPreBlockDownload()
            }

            counterForReport++
            if (counterForReport % 4 == 0) {
                log.info(platform.client.reportNetworkStatus())
            }
        }
    }

    private fun finishPreBlockDownload() {
        log.info("PreDownloadBlocks: complete")
        preDownloadBlocksFuture?.set(true)
        preDownloadBlocks.set(false)
    }

    private fun updateBloomFilters() {
        val intent = Intent(BlockchainService.ACTION_RESET_BLOOMFILTERS, null, walletApplication,
                BlockchainServiceImpl::class.java)
        walletApplication.startService(intent)
    }

    /**
     * Fetches updated profiles associated with contacts of userId after lastContactRequestTime
     */
    private suspend fun updateContactProfiles(userId: String, lastContactRequestTime: Long) {
        val watch = Stopwatch.createStarted()
        val userIdSet = hashSetOf<String>()

        val toContactDocuments = dashPayContactRequestDao.loadToOthers(userId)
        toContactDocuments!!.forEach {
            userIdSet.add(it.toUserId)
        }
        val fromContactDocuments = dashPayContactRequestDao.loadFromOthers(userId)
        fromContactDocuments!!.forEach {
            userIdSet.add(it.userId)
        }

        invitationsDao.loadAll().forEach {
            userIdSet.add(it.userId)
        }

        // Also add our ownerId to get our profile, in case it was updated on a different device
        userIdSet.add(userId)

        updateContactProfiles(userIdSet.toList(), lastContactRequestTime)
        log.info("updating contacts and profiles took $watch")
    }

    /**
     * Fetches updated profiles of users in userIdList after lastContactRequestTime
     *
     * if lastContactRequestTime is 0, then all profiles are retrieved
     *
     * This does not handle the case if userIdList.size > 100
     */
    private suspend fun updateContactProfiles(userIdList: List<String>, lastContactRequestTime: Long, checkingIntegrity: Boolean = false) {
        if (userIdList.isNotEmpty()) {
            val identifierList = userIdList.map { Identifier.from(it) }
            val profileDocuments = profiles.getList(identifierList, lastContactRequestTime) //only handles 100 userIds
            val profileById = profileDocuments.associateBy({ it.ownerId }, { it })

            val nameDocuments = platform.names.getList(identifierList)
            val nameById = nameDocuments.associateBy({ getIdentityForName(it) }, { it })

            for (id in profileById.keys) {
                val nameDocument = nameById[id] // what happens if there is no username for the identity? crash
                val username = nameDocument!!.data["normalizedLabel"] as String
                val identityId = getIdentityForName(nameDocument)

                val profileDocument = profileById[id]

                val profile = if (profileDocument != null)
                    DashPayProfile.fromDocument(profileDocument, username)
                else DashPayProfile(identityId.toString(), username)

                dashPayProfileDao.insert(profile!!)
                if (checkingIntegrity) {
                    log.info("check database integrity: adding missing profile $username:$id")
                }
            }

            // add a blank profile for any identity that is still missing a profile
            if (lastContactRequestTime == 0L) {
                val remainingMissingProfiles = userIdList.filter { !profileById.containsKey(Identifier.from(it)) }
                for (identityId in remainingMissingProfiles) {
                    val nameDocument = nameById[Identifier.from(identityId)]
                    // what happens if there is no username for the identity? crash
                    if (nameDocument != null) {
                        val username = nameDocument.data["normalizedLabel"] as String
                        val identityIdForName = getIdentityForName(nameDocument)
                        dashPayProfileDao.insert(DashPayProfile(identityIdForName.toString(), username))
                    } else {
                        log.info("no username found for $identityId")
                    }
                }
            }
        }
    }

    // This will check for missing profiles, download them and update the database
    private suspend fun checkDatabaseIntegrity(userId: String) {
        val watch = Stopwatch.createStarted()
        log.info("check database integrity: starting")

        val userIdList = HashSet<String>()
        val missingProfiles = HashSet<String>()

        var toContactDocuments = dashPayContactRequestDao.loadToOthers(userId)
        val toContactMap = HashMap<String, DashPayContactRequest>()
        toContactDocuments!!.forEach {
            userIdList.add(it.toUserId)
            toContactMap[it.toUserId] = it
        }
        // Get all contact requests where toUserId == userId, the users who have added me
        val fromContactDocuments = dashPayContactRequestDao.loadFromOthers(userId)
        val fromContactMap = HashMap<String, DashPayContactRequest>()
        fromContactDocuments!!.forEach {
            userIdList.add(it.userId)
            fromContactMap[it.userId] = it
        }

        for (user in userIdList) {
            val profile = dashPayProfileDao.loadByUserId(user)
            if (profile == null) {
                missingProfiles.add(user)
            }
        }

        if (missingProfiles.isNotEmpty()) {
            updateContactProfiles(missingProfiles.toList(), 0, true)
        }

        log.info("check database integrity complete in $watch")
    }

    fun addContactsUpdatedListener(listener: OnContactsUpdated) {
        onContactsUpdatedListeners.add(listener)
    }

    fun removeContactsUpdatedListener(listener: OnContactsUpdated?) {
        onContactsUpdatedListeners.remove(listener)
    }

    private fun fireContactsUpdatedListeners() {
        for (listener in onContactsUpdatedListeners) {
            listener.onContactsUpdated()
        }
    }

    fun addPreBlockProgressListener(listener: OnPreBlockProgressListener) {
        onPreBlockContactListeners.add(listener)
    }

    fun removePreBlockProgressListener(listener: OnPreBlockProgressListener) {
        onPreBlockContactListeners.remove(listener)
    }

    private fun firePreBlockProgressListeners(stage: PreBlockStage) {
        for (listener in onPreBlockContactListeners) {
            listener.onPreBlockProgressUpdated(stage)
        }
    }

    fun getIdentityForName(nameDocument: Document): Identifier {
        val records = nameDocument.data["records"] as Map<*, *>
        return Identifier.from(records["dashUniqueIdentityId"])
    }

    suspend fun getLocalUserDataByUsername(username: String): UsernameSearchResult? {
        log.info("requesting local user data for $username")
        val profile = dashPayProfileDao.loadByUsername(username)
        return loadContactRequestsAndReturn(profile)
    }

    suspend fun getLocalUserDataByUserId(userId: String): UsernameSearchResult? {
        log.info("requesting local user data for $userId")
        val profile = dashPayProfileDao.loadByUserId(userId)
        return loadContactRequestsAndReturn(profile)
    }

    suspend fun loadContactRequestsAndReturn(profile: DashPayProfile?): UsernameSearchResult? {
        return profile?.run {
            log.info("successfully obtained local user data for $profile")
            val receivedContactRequest = dashPayContactRequestDao.loadToOthers(userId)?.firstOrNull()
            val sentContactRequest = dashPayContactRequestDao.loadFromOthers(userId)?.firstOrNull()
            UsernameSearchResult(this.username, this, sentContactRequest, receivedContactRequest)
        }
    }

    /**
     * Called before DashJ starts synchronizing the blockchain
     */
    fun preBlockDownload(future: SettableFuture<Boolean>) {
        GlobalScope.launch(Dispatchers.IO) {
            preDownloadBlocks.set(true)
            lastPreBlockStage = PreBlockStage.None
            preDownloadBlocksFuture = future
            log.info("PreDownloadBlocks: starting")

            //first check to see if there is a blockchain identity
            if (blockchainIdentityDataDao.load() == null) {
                log.info("PreDownloadBlocks: checking for existing associated identity")

                val identity = getIdentityFromPublicKeyId()
                if (identity != null) {
                    log.info("PreDownloadBlocks: initiate recovery of existing identity ${identity.id.toString()}")
                    ContextCompat.startForegroundService(walletApplication, createIntentForRestore(walletApplication, identity.id.toBuffer()))
                    return@launch
                } else {
                    log.info("PreDownloadBlocks: no existing identity found")
                    // resume Sync process, since there is no Platform data to sync
                    finishPreBlockDownload()
                }
            }

            // update contacts, profiles and other platform data
            else if (!updatingContacts.get()) {
                updateContactRequests()
            }
        }
    }

    /**
    This is used by java code, outside of coroutines

    This should not be a suspended method.
     */
    fun clearDatabase() {
        blockchainIdentityDataDaoAsync.clear()
        dashPayProfileDaoAsync.clear()
        dashPayContactRequestDaoAsync.clear()
        userAlertDaoAsync.clear()
    }

    fun getIdentityFromPublicKeyId(): Identity? {
        val blockchainIdentityKeyChain = walletApplication.wallet.blockchainIdentityKeyChain
                ?: return null
        val fundingKey = blockchainIdentityKeyChain.watchingKey
        val identityBytes = platform.client.getIdentityByFirstPublicKey(fundingKey.pubKeyHash)
        return if (identityBytes != null) {
            platform.dpp.identity.createFromBuffer(identityBytes.toByteArray())
        } else null
    }

    fun loadProfileByUserId(userId: String): LiveData<DashPayProfile?> {
        return dashPayProfileDaoAsync.loadByUserIdDistinct(userId)
    }

    /**
     * adds a dash pay profile to the database if it is not present
     * or updates it the dashPayProfile is newer
     *
     * @param dashPayProfile
     */
    suspend fun addOrUpdateDashPayProfile(dashPayProfile: DashPayProfile) {
        val currentProfile = dashPayProfileDao.loadByUserId(dashPayProfile.userId)
        if (currentProfile == null || (currentProfile.updatedAt < dashPayProfile.updatedAt)) {
            updateDashPayProfile(dashPayProfile)
        }
    }

    //
    // Step 2 is to create the credit funding transaction
    //
    suspend fun createInviteFundingTransactionAsync(blockchainIdentity: BlockchainIdentity, keyParameter: KeyParameter?)
            : CreditFundingTransaction {
        Context.propagate(walletApplication.wallet.context)
        val cftx = blockchainIdentity.createInviteFundingTransaction(Coin.CENT, keyParameter)
        val invitation = Invitation(cftx.creditBurnIdentityIdentifier.toStringBase58(), cftx.txId,
                System.currentTimeMillis())
        // update database
        updateInvitation(invitation)

        sendTransaction(cftx)
        //update database
        invitation.sentAt = System.currentTimeMillis();
        updateInvitation(invitation)
        return cftx
    }

    suspend fun updateInvitation(invitation: Invitation) {
        invitationsDao.insert(invitation)
    }

    private suspend fun sendTransaction(cftx: CreditFundingTransaction): Boolean {
        log.info("Sending credit funding transaction: ${cftx.txId}")
        return suspendCoroutine { continuation ->
            cftx.confidence.addEventListener(object : TransactionConfidence.Listener {
                override fun onConfidenceChanged(confidence: TransactionConfidence?, reason: TransactionConfidence.Listener.ChangeReason?) {
                    when (reason) {
                        // If this transaction is in a block, then it has been sent successfully
                        TransactionConfidence.Listener.ChangeReason.DEPTH -> {
                            // TODO: a chainlock is needed to accompany the block information
                            // to provide sufficient proof
                        }
                        // If this transaction is InstantSend Locked, then it has been sent successfully
                        TransactionConfidence.Listener.ChangeReason.IX_TYPE -> {
                            // TODO: allow for received (IX_REQUEST) instantsend locks
                            // until the bug related to instantsend lock verification is fixed.
                            if (confidence!!.isTransactionLocked || confidence.ixType == TransactionConfidence.IXType.IX_REQUEST) {
                                confidence.removeEventListener(this)
                                continuation.resumeWith(Result.success(true))
                            }
                        }
                        // If this transaction has been seen by more than 1 peer, then it has been sent successfully
                        TransactionConfidence.Listener.ChangeReason.SEEN_PEERS -> {
                            // being seen by other peers is no longer sufficient proof
                        }
                        // If this transaction was rejected, then it was not sent successfully
                        TransactionConfidence.Listener.ChangeReason.REJECT -> {
                            if (confidence!!.hasRejections() && confidence.rejections.size >= 1) {
                                confidence.removeEventListener(this)
                                log.info("Error sending ${cftx.txId}: ${confidence.rejectedTransactionException.rejectMessage.reasonString}")
                                continuation.resumeWithException(confidence.rejectedTransactionException)
                            }
                        }
                        TransactionConfidence.Listener.ChangeReason.TYPE -> {
                            if (confidence!!.hasErrors()) {
                                confidence.removeEventListener(this)
                                val code = when (confidence.confidenceType) {
                                    TransactionConfidence.ConfidenceType.DEAD -> RejectMessage.RejectCode.INVALID
                                    TransactionConfidence.ConfidenceType.IN_CONFLICT -> RejectMessage.RejectCode.DUPLICATE
                                    else -> RejectMessage.RejectCode.OTHER
                                }
                                val rejectMessage = RejectMessage(Constants.NETWORK_PARAMETERS, code, confidence.transactionHash,
                                        "Credit funding transaction is dead or double-spent", "cftx-dead-or-double-spent")
                                log.info("Error sending ${cftx.txId}: ${rejectMessage.reasonString}")
                                continuation.resumeWithException(RejectedTransactionException(cftx, rejectMessage))
                            }
                        }
                        else -> {
                            // ignore
                        }
                    }
                }
            })
            walletApplication.broadcastTransaction(cftx)
        }
    }

    /**
     * Updates invitation status
     */
    suspend fun updateInvitations() {
        val invitations = invitationsDao.loadAll()
        for (invitation in invitations) {
            if (invitation.acceptedAt == 0L) {
                val identity = platform.identities.get(invitation.userId)
                if (identity != null) {
                    updateDashPayProfile(identity.id.toString())
                    invitation.acceptedAt = System.currentTimeMillis()
                    updateInvitation(invitation)
                }
            }
        }
    }
}<|MERGE_RESOLUTION|>--- conflicted
+++ resolved
@@ -549,15 +549,8 @@
     suspend fun addWalletAuthenticationKeysAsync(seed: DeterministicSeed, keyParameter: KeyParameter?) {
         withContext(Dispatchers.IO) {
             val wallet = walletApplication.wallet
-<<<<<<< HEAD
             // this will initialize any missing key chains
             wallet.initializeAuthenticationKeyChains(seed, keyParameter)
-=======
-            //val hasKeys = wallet.hasAuthenticationKeyChains()
-            //if (!hasKeys) {
-            wallet.initializeAuthenticationKeyChains(seed, keyParameter)
-            //}
->>>>>>> b71f6e64
         }
     }
 
