/*
 * Copyright 2021 Dash Core Group.
 *
 * This program is free software: you can redistribute it and/or modify
 * it under the terms of the GNU General Public License as published by
 * the Free Software Foundation, either version 3 of the License, or
 * (at your option) any later version.
 *
 * This program is distributed in the hope that it will be useful,
 * but WITHOUT ANY WARRANTY; without even the implied warranty of
 * MERCHANTABILITY or FITNESS FOR A PARTICULAR PURPOSE.  See the
 * GNU General Public License for more details.
 *
 * You should have received a copy of the GNU General Public License
 * along with this program.  If not, see <http://www.gnu.org/licenses/>.
 */

package de.schildbach.wallet.ui.invite

import androidx.lifecycle.ViewModel
<<<<<<< HEAD
import dagger.hilt.android.lifecycle.HiltViewModel
import de.schildbach.wallet.database.dao.InvitationsDaoAsync
import org.dash.wallet.common.data.SingleLiveEvent
=======
import androidx.lifecycle.asLiveData
import dagger.hilt.android.lifecycle.HiltViewModel
import de.schildbach.wallet.data.InvitationsDao
import de.schildbach.wallet.ui.SingleLiveEvent
>>>>>>> b3679eba
import org.slf4j.LoggerFactory
import javax.inject.Inject

@HiltViewModel
class InvitesHistoryViewModel @Inject constructor(
<<<<<<< HEAD
    invitationsDaoAsync: InvitationsDaoAsync
=======
    invitationsDao: InvitationsDao
>>>>>>> b3679eba
) : ViewModel() {
    companion object {
        val log = LoggerFactory.getLogger(InvitesHistoryViewModel::class.java)
    }

<<<<<<< HEAD
    val invitationHistory = invitationsDaoAsync.loadAll()
=======
    val invitationHistory = invitationsDao.observe().asLiveData()
>>>>>>> b3679eba

    enum class Filter {
        ALL,
        CLAIMED,
        PENDING
    }

    val filter = Filter.ALL

    val filterClick = SingleLiveEvent<Filter>()
}<|MERGE_RESOLUTION|>--- conflicted
+++ resolved
@@ -18,36 +18,22 @@
 package de.schildbach.wallet.ui.invite
 
 import androidx.lifecycle.ViewModel
-<<<<<<< HEAD
-import dagger.hilt.android.lifecycle.HiltViewModel
-import de.schildbach.wallet.database.dao.InvitationsDaoAsync
-import org.dash.wallet.common.data.SingleLiveEvent
-=======
 import androidx.lifecycle.asLiveData
 import dagger.hilt.android.lifecycle.HiltViewModel
-import de.schildbach.wallet.data.InvitationsDao
-import de.schildbach.wallet.ui.SingleLiveEvent
->>>>>>> b3679eba
+import de.schildbach.wallet.database.dao.InvitationsDao
+import de.schildbach.wallet.ui.util.SingleLiveEvent
 import org.slf4j.LoggerFactory
 import javax.inject.Inject
 
 @HiltViewModel
 class InvitesHistoryViewModel @Inject constructor(
-<<<<<<< HEAD
-    invitationsDaoAsync: InvitationsDaoAsync
-=======
     invitationsDao: InvitationsDao
->>>>>>> b3679eba
 ) : ViewModel() {
     companion object {
         val log = LoggerFactory.getLogger(InvitesHistoryViewModel::class.java)
     }
 
-<<<<<<< HEAD
-    val invitationHistory = invitationsDaoAsync.loadAll()
-=======
     val invitationHistory = invitationsDao.observe().asLiveData()
->>>>>>> b3679eba
 
     enum class Filter {
         ALL,
