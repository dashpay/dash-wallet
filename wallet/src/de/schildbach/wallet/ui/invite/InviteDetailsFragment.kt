--- conflicted
+++ resolved
@@ -104,23 +104,6 @@
             }
         }
         profile_button.setOnClickListener {
-<<<<<<< HEAD
-            viewModel.invitedUserProfile.observeOnce(
-                requireActivity(),
-                Observer {
-                    if (it != null) {
-                        startActivity(DashPayUserActivity.createIntent(requireContext(), it))
-                    } else {
-                        /*not sure why this is happening*/
-                        val errorDialog = FancyAlertDialog.newProgress(
-                            R.string.invitation_creating_error_message_not_synced,
-                            R.string.invitation_verifying_progress_title,
-                        )
-                        errorDialog.show(childFragmentManager, null)
-                    }
-                },
-            )
-=======
             lifecycleScope.launch {
                 val profile = viewModel.getInvitedUserProfile()
 
@@ -136,7 +119,6 @@
                     ).show(requireActivity())
                 }
             }
->>>>>>> 50dc0f28
         }
 
         pending_view.isVisible = false
