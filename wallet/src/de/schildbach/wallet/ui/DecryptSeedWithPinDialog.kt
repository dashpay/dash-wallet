--- conflicted
+++ resolved
@@ -71,23 +71,16 @@
                 }
                 Status.SUCCESS -> {
                     dismiss(it.data!!.first!!)
-<<<<<<< HEAD
                 }
                 else -> {
                     // ignore
-=======
->>>>>>> 6686d291
                 }
             }
         }
     }
 
     private fun dismiss(seed: DeterministicSeed) {
-<<<<<<< HEAD
-        if (pinRetryController.isLocked) {
-=======
         if (viewModel.isWalletLocked) {
->>>>>>> 6686d291
             return
         }
         val requestCode = requireArguments().getInt(ARG_REQUEST_CODE)
