package de.schildbach.wallet.ui

import android.content.DialogInterface
import androidx.fragment.app.FragmentActivity
import androidx.fragment.app.viewModels
import androidx.lifecycle.lifecycleScope
import dagger.hilt.android.AndroidEntryPoint
import kotlinx.coroutines.launch
import org.slf4j.LoggerFactory

/**
 * @author:  Eric Britten
 *
 * DecryptSeedWithPinDialog is derived from CheckPinDialog
 * but uses its own onSuccessOrDismiss callback
 */
@AndroidEntryPoint
class DecryptSeedWithPinDialog(
    private var onSuccessOrDismiss: ((Array<String>) -> Unit)?
) : CheckPinDialog() {

    companion object {
        private val log = LoggerFactory.getLogger(DecryptSeedWithPinDialog::class.java)
        private val FRAGMENT_TAG = DecryptSeedWithPinDialog::class.java.simpleName

        @JvmStatic
        fun show(activity: FragmentActivity, onSuccessOrDismiss: (Array<String>) -> Unit) {
            val checkPinDialog = DecryptSeedWithPinDialog(onSuccessOrDismiss)
            checkPinDialog.show(activity.supportFragmentManager, FRAGMENT_TAG)
        }
    }

    override val viewModel by viewModels<DecryptSeedViewModel>()

    override fun checkPin(pin: String) {
        lifecycleScope.launch {
            setState(State.DECRYPTING)

            try {
                val seed = viewModel.decryptSeed(pin)
                dismiss(seed)
            } catch (ex: Exception) {
                log.error("Failed to decrypt seed", ex)

                if (viewModel.isLockedAfterAttempt(pin)) {
                    restartService.performRestart(requireActivity(), true)
                    return@launch
                }

                if (viewModel.isWalletLocked) {
                    val message = viewModel.getLockedMessage(requireContext().resources)
                    showLockedAlert(requireActivity(), message)
                    dismiss()
                    return@launch
                }
<<<<<<< HEAD
                else -> {
                    // ignore
                }
=======

                setState(State.INVALID_PIN)
>>>>>>> 7c9f39e0
            }
        }
    }

    private fun dismiss(seed: Array<String>) {
        if (viewModel.isWalletLocked) {
            return
        }

        onSuccessOrDismiss?.invoke(seed)
        onSuccessOrDismiss = null
        viewModel.resetFailedPinAttempts()
        dismiss()
    }

    override fun onDismiss(dialog: DialogInterface) {
        onSuccessOrDismiss?.invoke(arrayOf())
        onSuccessOrDismiss = null
        super.onDismiss(dialog)
    }
}<|MERGE_RESOLUTION|>--- conflicted
+++ resolved
@@ -53,14 +53,8 @@
                     dismiss()
                     return@launch
                 }
-<<<<<<< HEAD
-                else -> {
-                    // ignore
-                }
-=======
 
                 setState(State.INVALID_PIN)
->>>>>>> 7c9f39e0
             }
         }
     }
