package de.schildbach.wallet.ui

import android.os.Bundle
import androidx.appcompat.app.AppCompatActivity
import androidx.fragment.app.activityViewModels
import androidx.fragment.app.viewModels
import dagger.hilt.android.AndroidEntryPoint
import de.schildbach.wallet.livedata.Status
import de.schildbach.wallet.ui.preference.PinRetryController
import org.bitcoinj.wallet.DeterministicSeed

/**
 * @author:  Eric Britten
 *
 * DecryptSeedWithPinDialog uses DecryptSeedSharedModel which is derived
 * from CheckPinShared model but does not call the onCorrectPinCallback
 * event
 */
@AndroidEntryPoint
class DecryptSeedWithPinDialog : CheckPinDialog() {

    companion object {

        private val FRAGMENT_TAG = DecryptSeedWithPinDialog::class.java.simpleName

        private const val ARG_REQUEST_CODE = "arg_request_code"
        private const val ARG_PIN_ONLY = "arg_pin_only"

        @JvmStatic
        fun show(activity: AppCompatActivity, requestCode: Int = 0, pinOnly: Boolean = false) {
            val checkPinDialog = DecryptSeedWithPinDialog()
            val controller = PinRetryController.getInstance()

            if (controller.isLocked) {
                val message = controller.getWalletTemporaryLockedMessage(activity.resources)
                checkPinDialog.showLockedAlert(activity, message)
            } else {
                val args = Bundle()
                args.putInt(ARG_REQUEST_CODE, requestCode)
                args.putBoolean(ARG_PIN_ONLY, pinOnly)
                checkPinDialog.arguments = args
                checkPinDialog.show(activity.supportFragmentManager, FRAGMENT_TAG)
            }
        }

        @JvmStatic
        fun show(activity: AppCompatActivity, requestCode: Int = 0) {
            show(activity, requestCode, false)
        }

    }

    override val viewModel by viewModels<DecryptSeedViewModel>()
    override val sharedModel by activityViewModels<DecryptSeedSharedModel>()

    override fun initViewModel() {
        viewModel.decryptSeedLiveData.observe(viewLifecycleOwner) {
            when (it.status) {
                Status.ERROR -> {
<<<<<<< HEAD
                    if (pinRetryController.failedAttempt(it.data!!.second!!)) {
                        restartService.performRestart(requireActivity(), true)
                        return@Observer
                    }
                    if (pinRetryController.isLocked) {
                        showLockedAlert(requireContext())
=======
                    viewModel.registerFailedAttempt(it.data!!.second!!)
                    if (viewModel.isWalletLocked) {
                        val message = viewModel.getLockedMessage(requireContext().resources)
                        showLockedAlert(requireActivity(), message)
>>>>>>> 6686d291
                        dismiss()
                        return@observe
                    }
                    setState(State.INVALID_PIN)
                }
                Status.LOADING -> {
                    setState(State.DECRYPTING)
                }
                Status.SUCCESS -> {
                    dismiss(it.data!!.first!!)
                }
            }
        }
    }

    private fun dismiss(seed: DeterministicSeed) {
        if (viewModel.isWalletLocked) {
            return
        }
        val requestCode = requireArguments().getInt(ARG_REQUEST_CODE)
        sharedModel.onDecryptSeedCallback.value = Pair(requestCode, seed)
        viewModel.resetFailedPinAttempts()
        dismiss()
    }

    override fun onFingerprintSuccess(savedPass : String) {
        viewModel.checkPin(savedPass)
    }
}<|MERGE_RESOLUTION|>--- conflicted
+++ resolved
@@ -57,19 +57,14 @@
         viewModel.decryptSeedLiveData.observe(viewLifecycleOwner) {
             when (it.status) {
                 Status.ERROR -> {
-<<<<<<< HEAD
-                    if (pinRetryController.failedAttempt(it.data!!.second!!)) {
+                    if (viewModel.isLockedAfterAttempt(it.data!!.second!!)) {
                         restartService.performRestart(requireActivity(), true)
-                        return@Observer
+                        return@observe
                     }
-                    if (pinRetryController.isLocked) {
-                        showLockedAlert(requireContext())
-=======
-                    viewModel.registerFailedAttempt(it.data!!.second!!)
+
                     if (viewModel.isWalletLocked) {
                         val message = viewModel.getLockedMessage(requireContext().resources)
                         showLockedAlert(requireActivity(), message)
->>>>>>> 6686d291
                         dismiss()
                         return@observe
                     }
