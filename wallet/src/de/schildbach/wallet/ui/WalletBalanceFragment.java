--- conflicted
+++ resolved
@@ -81,11 +81,7 @@
 	private static final int ID_BLOCKCHAIN_STATE_LOADER = 2;
 
 	private static final long BLOCKCHAIN_UPTODATE_THRESHOLD_MS = DateUtils.HOUR_IN_MILLIS;
-<<<<<<< HEAD
-	private static final Coin TOO_MUCH_BALANCE_THRESHOLD = Coin.COIN.multiply(10);
-=======
 	private static final Coin TOO_MUCH_BALANCE_THRESHOLD = Coin.COIN.multiply(350);
->>>>>>> 55f523a5
 
 	@Override
 	public void onAttach(final Activity activity)
