--- conflicted
+++ resolved
@@ -76,12 +76,8 @@
     }
 
     fun initWallet() {
-<<<<<<< HEAD
         walletApplication.saveWalletAndFinalizeInitialization()
-        startNextActivity.call(walletApplication.configuration.getRemindBackupSeed())
-=======
         startNextActivity.call(walletApplication.configuration.remindBackupSeed)
->>>>>>> 9ebd8ea7
     }
 
     fun checkPin() {
