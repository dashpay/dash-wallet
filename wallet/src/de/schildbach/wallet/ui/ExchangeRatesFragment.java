/*
 * Copyright 2011-2015 the original author or authors.
 *
 * This program is free software: you can redistribute it and/or modify
 * it under the terms of the GNU General Public License as published by
 * the Free Software Foundation, either version 3 of the License, or
 * (at your option) any later version.
 *
 * This program is distributed in the hope that it will be useful,
 * but WITHOUT ANY WARRANTY; without even the implied warranty of
 * MERCHANTABILITY or FITNESS FOR A PARTICULAR PURPOSE.  See the
 * GNU General Public License for more details.
 *
 * You should have received a copy of the GNU General Public License
 * along with this program.  If not, see <http://www.gnu.org/licenses/>.
 */

package de.schildbach.wallet.ui;

import javax.annotation.Nullable;

import org.bitcoinj.core.Coin;
import org.bitcoinj.utils.ExchangeRate;
import org.bitcoinj.wallet.Wallet;
import org.dash.wallet.common.ui.CurrencyTextView;

import com.google.common.base.Strings;

import org.dash.wallet.common.Configuration;
import de.schildbach.wallet.Constants;
import de.schildbach.wallet.WalletApplication;
import de.schildbach.wallet.WalletBalanceWidgetProvider;
import de.schildbach.wallet.data.WalletLock;
import de.schildbach.wallet.rates.ExchangeRatesViewModel;
import de.schildbach.wallet.service.BlockchainState;
import de.schildbach.wallet.service.BlockchainStateLoader;
import de.schildbach.wallet_test.R;
import android.app.Activity;
import android.content.Context;
import android.arch.lifecycle.Observer;
import android.arch.lifecycle.ViewModelProviders;
import android.content.SharedPreferences;
import android.content.SharedPreferences.OnSharedPreferenceChangeListener;
import android.graphics.Color;
import android.os.Bundle;
import android.support.v4.app.Fragment;
import android.support.v4.app.LoaderManager;
import android.support.v4.content.Loader;
import android.support.v7.widget.LinearLayoutManager;
import android.support.v7.widget.RecyclerView;
import android.view.ContextThemeWrapper;
import android.view.LayoutInflater;
import android.view.Menu;
import android.view.MenuInflater;
import android.view.MenuItem;
import android.view.View;
import android.view.ViewGroup;
import android.widget.EditText;
import android.widget.ImageButton;
import android.widget.PopupMenu;
import android.support.v7.widget.SearchView;
import android.support.v7.widget.SearchView.OnQueryTextListener;
import android.widget.TextView;
import android.widget.ViewAnimator;

import java.util.List;

/**
 * @author Andreas Schildbach
 */
public final class ExchangeRatesFragment extends Fragment implements OnSharedPreferenceChangeListener {
    private AbstractBindServiceActivity activity;
    private WalletApplication application;
    private Configuration config;
    private Wallet wallet;
    private LoaderManager loaderManager;

    private View loading;
    private View loadingErrorView;
    private View emptySearchView;
    private ViewAnimator viewGroup;
    private RecyclerView recyclerView;
    private ExchangeRatesAdapter adapter;
    private ExchangeRatesViewModel exchangeRatesViewModel;

    private String query = null;
    @Nullable
    private BlockchainState blockchainState = null;

    private static final int ID_BALANCE_LOADER = 0;
    private static final int ID_RATE_LOADER = 1;
    private static final int ID_BLOCKCHAIN_STATE_LOADER = 2;

    @Override
    public void onAttach(final Activity activity) {
        super.onAttach(activity);

        this.activity = (AbstractBindServiceActivity) activity;
        this.application = (WalletApplication) activity.getApplication();
        this.config = application.getConfiguration();
        this.wallet = application.getWallet();
        this.loaderManager = getLoaderManager();
    }

    @Override
    public void onCreate(final Bundle savedInstanceState) {
        super.onCreate(savedInstanceState);

        setRetainInstance(true);
        setHasOptionsMenu(true);

        adapter = new ExchangeRatesAdapter();
        adapter.setRateBase(config.getBtcBase());
        adapter.setDefaultCurrency(config.getExchangeCurrencyCode());

        exchangeRatesViewModel = ViewModelProviders.of(this)
                .get(ExchangeRatesViewModel.class);
        exchangeRatesViewModel.isLoading().observe(this, new Observer<Boolean>() {
            @Override
            public void onChanged(Boolean isLoading) {
                loading.setVisibility(Boolean.TRUE.equals(isLoading) ? View.VISIBLE : View.GONE);
            }
        });
        exchangeRatesViewModel.hasError().observe(this, new Observer<Boolean>() {
            @Override
            public void onChanged(Boolean hasError) {
                if (Boolean.TRUE.equals(hasError)) {
                    showOnly(loadingErrorView);
                }
            }
        });
        exchangeRatesViewModel.getRates().observe(this,
                new Observer<List<de.schildbach.wallet.rates.ExchangeRate>>() {
                    @Override
                    public void onChanged(List<de.schildbach.wallet.rates.ExchangeRate> exchangeRates) {
                        updateView(exchangeRates);
                    }
                });
        config.registerOnSharedPreferenceChangeListener(this);
    }

    @Override
    public View onCreateView(final LayoutInflater inflater, final ViewGroup container,
            final Bundle savedInstanceState) {
        final View view = inflater.inflate(R.layout.exchange_rates_fragment, container, false);
        viewGroup = (ViewAnimator) view.findViewById(R.id.exchange_rates_list_group);

        loading = view.findViewById(R.id.exchange_rates_loading);
        emptySearchView = view.findViewById(R.id.exchange_rates_empty_search);
        loadingErrorView = view.findViewById(R.id.exchange_rates_loading_error);

        recyclerView = (RecyclerView) view.findViewById(R.id.exchange_rates_list);
        recyclerView.setLayoutManager(new LinearLayoutManager(activity));
        recyclerView.setAdapter(adapter);
        recyclerView.addItemDecoration(new DividerItemDecoration(getActivity(), DividerItemDecoration.VERTICAL_LIST));
        return view;
    }

    @Override
    public void onResume() {
        super.onResume();

        exchangeRatesViewModel.getRates();
        loaderManager.initLoader(ID_BALANCE_LOADER, null, balanceLoaderCallbacks);
        loaderManager.initLoader(ID_BLOCKCHAIN_STATE_LOADER, null, blockchainStateLoaderCallbacks);
    }

    @Override
    public void onPause() {
        loaderManager.destroyLoader(ID_BALANCE_LOADER);
        loaderManager.destroyLoader(ID_BLOCKCHAIN_STATE_LOADER);

        super.onPause();
    }

    @Override
    public void onDestroy() {
        config.unregisterOnSharedPreferenceChangeListener(this);

        //loaderManager.destroyLoader(ID_RATE_LOADER);

        super.onDestroy();
    }

    @Override
    public void onCreateOptionsMenu(final Menu menu, final MenuInflater inflater) {
        inflater.inflate(R.menu.exchange_rates_fragment_options, menu);

        MenuItem walletLockMenuItem = menu.findItem(R.id.wallet_options_lock);
        walletLockMenuItem.setVisible(WalletLock.getInstance().isWalletLocked(wallet));

        final SearchView searchView = (SearchView) menu.findItem(R.id.exchange_rates_options_search).getActionView();
        searchView.setOnQueryTextListener(new OnQueryTextListener() {
            @Override
            public boolean onQueryTextChange(final String newText) {
                query = Strings.emptyToNull(newText.trim());
                exchangeRatesViewModel.searchRates(query).observe(ExchangeRatesFragment.this,
                        new Observer<List<de.schildbach.wallet.rates.ExchangeRate>>() {
                    @Override
                    public void onChanged(List<de.schildbach.wallet.rates.ExchangeRate> exchangeRates) {
                        updateView(exchangeRates);
                    }
                });
                return true;
            }

            @Override
            public boolean onQueryTextSubmit(final String query) {
                searchView.clearFocus();

                return true;
            }
        });

        // Workaround for not being able to style the SearchView
        final int id = searchView.getContext().getResources().getIdentifier("android:id/search_src_text", null, null);
        final View searchInput = searchView.findViewById(id);
        if (searchInput instanceof EditText)
            ((EditText) searchInput).setTextColor(Color.WHITE);

        super.onCreateOptionsMenu(menu, inflater);
    }

    @Override
    public void onSharedPreferenceChanged(final SharedPreferences sharedPreferences, final String key) {
        if (Configuration.PREFS_KEY_EXCHANGE_CURRENCY.equals(key))
            adapter.setDefaultCurrency(config.getExchangeCurrencyCode());
        else if (Configuration.PREFS_KEY_BTC_PRECISION.equals(key))
            adapter.setRateBase(config.getBtcBase());
    }

    private void showOnly(View view) {
        loading.setVisibility(View.GONE);
        loadingErrorView.setVisibility(View.GONE);
        emptySearchView.setVisibility(View.GONE);
        recyclerView.setVisibility(View.GONE);

        view.setVisibility(View.VISIBLE);
    }

    private void updateView(List<de.schildbach.wallet.rates.ExchangeRate> exchangeRates) {
        adapter.setExchangeRates(exchangeRates);

        if (adapter.getItemCount() == 0 && query == null) {
            showOnly(loadingErrorView);
        } else if (adapter.getItemCount() == 0 && query != null) {
            viewGroup.getHandler().post(new Runnable() {
                @Override
                public void run() {
                    showOnly(emptySearchView);
                }
            });
        } else {
            showOnly(recyclerView);
        }

        final int positionToScrollTo = adapter.getDefaultCurrencyPosition();
        if (positionToScrollTo != RecyclerView.NO_POSITION) {
            recyclerView.scrollToPosition(positionToScrollTo);
        }
    }

    private final LoaderManager.LoaderCallbacks<Coin> balanceLoaderCallbacks = new LoaderManager.LoaderCallbacks<Coin>() {
        @Override
        public Loader<Coin> onCreateLoader(final int id, final Bundle args) {
            return new WalletBalanceLoader(activity, wallet);
        }

        @Override
        public void onLoadFinished(final Loader<Coin> loader, final Coin balance) {
            adapter.setBalance(balance);
        }

        @Override
        public void onLoaderReset(final Loader<Coin> loader) {
        }
    };

    private final LoaderManager.LoaderCallbacks<BlockchainState> blockchainStateLoaderCallbacks = new LoaderManager.LoaderCallbacks<BlockchainState>() {
        @Override
        public Loader<BlockchainState> onCreateLoader(final int id, final Bundle args) {
            return new BlockchainStateLoader(activity);
        }

        @Override
        public void onLoadFinished(final Loader<BlockchainState> loader, final BlockchainState blockchainState) {
            adapter.setBlockchainState(blockchainState);
        }

        @Override
        public void onLoaderReset(final Loader<BlockchainState> loader) {
        }
    };

    private final class ExchangeRatesAdapter extends RecyclerView.Adapter<ExchangeRateViewHolder> {
        private final LayoutInflater inflater = LayoutInflater.from(activity);

        //private Cursor cursor = null;
        private List<de.schildbach.wallet.rates.ExchangeRate> exchangeRates;
        private Coin rateBase = Coin.COIN;
        @Nullable
        private String defaultCurrency = null;
        @Nullable
        private Coin balance = null;
        @Nullable
        private BlockchainState blockchainState = null;

        private ExchangeRatesAdapter() {
            setHasStableIds(true);
        }

        public void setDefaultCurrency(final String defaultCurrency) {
            this.defaultCurrency = defaultCurrency;
            notifyDataSetChanged();
        }

        public void setRateBase(final Coin rateBase) {
            this.rateBase = rateBase;
            notifyDataSetChanged();
        }

        public void setBalance(final Coin balance) {
            this.balance = balance;
            notifyDataSetChanged();
        }

        public void setBlockchainState(final BlockchainState blockchainState) {
            this.blockchainState = blockchainState;
            notifyDataSetChanged();
        }

        public int getDefaultCurrencyPosition() {
            if (exchangeRates == null || defaultCurrency == null) {
                return RecyclerView.NO_POSITION;
            }

            int i = 0;
            for (de.schildbach.wallet.rates.ExchangeRate rate : exchangeRates) {
                if (rate.getCurrencyCode().equalsIgnoreCase(defaultCurrency)) {
                    return i;
                }
                i++;
            }

            return RecyclerView.NO_POSITION;
        }

        @Override
        public int getItemCount() {
            return exchangeRates != null ? exchangeRates.size() : 0;
        }

        @Override
        public long getItemId(final int position) {
            return exchangeRates.get(position).getCurrencyCode().hashCode();
        }

        @Override
        public ExchangeRateViewHolder onCreateViewHolder(final ViewGroup parent, final int viewType) {
            return new ExchangeRateViewHolder(inflater.inflate(R.layout.exchange_rate_row, parent, false));
        }

        @Override
        public void onBindViewHolder(final ExchangeRateViewHolder holder, final int position) {
            final de.schildbach.wallet.rates.ExchangeRate exchangeRate = exchangeRates.get(position);

            //TODO: Try to remove it from here (?) Maybe cache the creation in exchangeRate?
            ExchangeRate rate = new org.bitcoinj.utils.ExchangeRate(
                    Coin.COIN, exchangeRate.getFiat());

            final boolean isDefaultCurrency = exchangeRate.getCurrencyCode().equals(defaultCurrency);

            holder.itemView.setBackgroundResource(isDefaultCurrency ? R.color.bg_list_selected : R.color.bg_list);

            int colorPrimary = getActivity().getResources().getColor(R.color.colorPrimary);
            int colorDarkestBlue = getActivity().getResources().getColor(R.color.darkest_blue);

            holder.currencyCodeView.setTextColor(isDefaultCurrency ? colorPrimary : colorDarkestBlue);
            holder.rateLabel.setTextColor(isDefaultCurrency ? colorPrimary : colorDarkestBlue);
            holder.rateView.setTextColor(isDefaultCurrency ? colorPrimary : colorDarkestBlue);

            holder.currencyCodeView.setText(exchangeRate.getCurrencyCode());

            holder.rateView.setFormat(!rateBase.isLessThan(Coin.COIN) ? Constants.LOCAL_FORMAT.minDecimals(2)
                    : Constants.LOCAL_FORMAT.minDecimals(4));
            holder.rateView.setAmount(rate.coinToFiat(rateBase));

            holder.walletView.setFormat(Constants.LOCAL_FORMAT);
            if (balance != null && (blockchainState == null || !blockchainState.replaying)) {
<<<<<<< HEAD
                holder.walletView.setAmount(exchangeRate.rate.coinToFiat(balance));
                holder.walletView.setStrikeThru(!Constants.IS_PROD_BUILD);
=======
                holder.walletView.setAmount(rate.coinToFiat(balance));
                holder.walletView.setStrikeThru(Constants.TEST);
>>>>>>> df8bfba8
            } else {
                holder.walletView.setText("n/a");
                holder.walletView.setStrikeThru(false);
            }

            holder.menuView.setOnClickListener(new View.OnClickListener() {
                @Override
                public void onClick(final View v) {
                    Context wrapper = new ContextThemeWrapper(activity, R.style.My_PopupOverlay);
                    final PopupMenu popupMenu = new PopupMenu(wrapper, v);
                    popupMenu.inflate(R.menu.exchange_rates_context);
                    popupMenu.setOnMenuItemClickListener(new PopupMenu.OnMenuItemClickListener() {
                        @Override
                        public boolean onMenuItemClick(final MenuItem item) {
                            if (item.getItemId() == R.id.exchange_rates_context_set_as_default) {
                                setDefaultCurrency(exchangeRate.getCurrencyCode());
                                config.setExchangeCurrencyCode(exchangeRate.getCurrencyCode());
                                WalletBalanceWidgetProvider.updateWidgets(activity, wallet);
                                return true;
                            } else {
                                return false;
                            }
                        }
                    });
                    popupMenu.show();
                }
            });
        }

        public void setExchangeRates(List<de.schildbach.wallet.rates.ExchangeRate> exchangeRates) {
            this.exchangeRates = exchangeRates;
            notifyDataSetChanged();
        }
    }

    private final class ExchangeRateViewHolder extends RecyclerView.ViewHolder {
        private final TextView currencyCodeView;
        private final TextView rateLabel;
        private final CurrencyTextView rateView;
        private final CurrencyTextView walletView;
        private final ImageButton menuView;

        public ExchangeRateViewHolder(final View itemView) {
            super(itemView);
            currencyCodeView = (TextView) itemView.findViewById(R.id.exchange_rate_row_currency_code);
            rateLabel = (TextView) itemView.findViewById(R.id.exchange_rate_label);
            rateView = (CurrencyTextView) itemView.findViewById(R.id.exchange_rate_row_rate);
            walletView = (CurrencyTextView) itemView.findViewById(R.id.exchange_rate_row_balance);
            menuView = (ImageButton) itemView.findViewById(R.id.exchange_rate_row_menu);
        }
    }
}<|MERGE_RESOLUTION|>--- conflicted
+++ resolved
@@ -387,13 +387,8 @@
 
             holder.walletView.setFormat(Constants.LOCAL_FORMAT);
             if (balance != null && (blockchainState == null || !blockchainState.replaying)) {
-<<<<<<< HEAD
-                holder.walletView.setAmount(exchangeRate.rate.coinToFiat(balance));
+                holder.walletView.setAmount(rate.coinToFiat(balance));
                 holder.walletView.setStrikeThru(!Constants.IS_PROD_BUILD);
-=======
-                holder.walletView.setAmount(rate.coinToFiat(balance));
-                holder.walletView.setStrikeThru(Constants.TEST);
->>>>>>> df8bfba8
             } else {
                 holder.walletView.setText("n/a");
                 holder.walletView.setStrikeThru(false);
