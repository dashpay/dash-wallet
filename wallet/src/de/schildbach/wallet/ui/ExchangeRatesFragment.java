/*
 * Copyright 2011-2015 the original author or authors.
 *
 * This program is free software: you can redistribute it and/or modify
 * it under the terms of the GNU General Public License as published by
 * the Free Software Foundation, either version 3 of the License, or
 * (at your option) any later version.
 *
 * This program is distributed in the hope that it will be useful,
 * but WITHOUT ANY WARRANTY; without even the implied warranty of
 * MERCHANTABILITY or FITNESS FOR A PARTICULAR PURPOSE.  See the
 * GNU General Public License for more details.
 *
 * You should have received a copy of the GNU General Public License
 * along with this program.  If not, see <http://www.gnu.org/licenses/>.
 */

package de.schildbach.wallet.ui;

import javax.annotation.Nullable;

import org.bitcoinj.core.Coin;
import org.bitcoinj.wallet.Wallet;

import com.google.common.base.Strings;

import de.schildbach.wallet.Configuration;
import de.schildbach.wallet.Constants;
import de.schildbach.wallet.WalletApplication;
import de.schildbach.wallet.WalletBalanceWidgetProvider;
import de.schildbach.wallet.data.ExchangeRate;
import de.schildbach.wallet.data.ExchangeRatesProvider;
import de.schildbach.wallet.service.BlockchainState;
import de.schildbach.wallet.service.BlockchainStateLoader;
import de.schildbach.wallet_test.R;

<<<<<<< HEAD
import android.content.Context;
=======
import android.app.Activity;
import android.app.Fragment;
import android.app.LoaderManager;
import android.app.LoaderManager.LoaderCallbacks;
import android.content.CursorLoader;
import android.content.Loader;
>>>>>>> e7829a15
import android.content.SharedPreferences;
import android.content.SharedPreferences.OnSharedPreferenceChangeListener;
import android.database.Cursor;
import android.graphics.Color;
import android.net.Uri;
import android.os.Bundle;
<<<<<<< HEAD
import android.support.v4.app.LoaderManager;
import android.support.v4.content.CursorLoader;
import android.support.v4.content.Loader;
import android.support.v4.view.MenuItemCompat;
import android.support.v7.widget.SearchView;
import android.view.ActionMode;
=======
import android.provider.BaseColumns;
import android.support.v7.widget.LinearLayoutManager;
import android.support.v7.widget.RecyclerView;
import android.view.LayoutInflater;
>>>>>>> e7829a15
import android.view.Menu;
import android.view.MenuInflater;
import android.view.MenuItem;
import android.view.View;
<<<<<<< HEAD
import android.widget.ListView;
import android.widget.ResourceCursorAdapter;
import android.widget.TextView;
import de.schildbach.wallet.Configuration;
import de.schildbach.wallet.Constants;
import de.schildbach.wallet.ExchangeRatesProvider;
import de.schildbach.wallet.ExchangeRatesProvider.ExchangeRate;
import de.schildbach.wallet.WalletApplication;
import hashengineering.darkcoin.wallet.R;
import de.schildbach.wallet.WalletBalanceWidgetProvider;
import de.schildbach.wallet.service.BlockchainState;
import de.schildbach.wallet.service.BlockchainStateLoader;
import de.schildbach.wallet.util.WholeStringBuilder;
=======
import android.view.ViewGroup;
import android.widget.EditText;
import android.widget.ImageButton;
import android.widget.PopupMenu;
import android.widget.SearchView;
import android.widget.SearchView.OnQueryTextListener;
import android.widget.TextView;
import android.widget.ViewAnimator;
>>>>>>> e7829a15

/**
 * @author Andreas Schildbach
 */
<<<<<<< HEAD
public final class ExchangeRatesFragment extends FancyListFragment implements OnSharedPreferenceChangeListener
{
	private AbstractWalletActivity activity;
	private WalletApplication application;
	private Configuration config;
	private Wallet wallet;
	private Uri contentUri;
	private android.support.v4.app.LoaderManager loaderManager;

	private ExchangeRatesAdapter adapter;
	private String query = null;

	private Coin balance = null;
	@Nullable
	private BlockchainState blockchainState = null;
	@Nullable
	private String defaultCurrency = null;

	private static final int ID_BALANCE_LOADER = 0;
	private static final int ID_RATE_LOADER = 1;
	private static final int ID_BLOCKCHAIN_STATE_LOADER = 2;

	@Override
	public void onAttach(final Context context)
	{
		super.onAttach(context);

		this.activity = (AbstractWalletActivity) context;
		this.application = (WalletApplication) activity.getApplication();
		this.config = application.getConfiguration();
		this.wallet = application.getWallet();
		this.contentUri = ExchangeRatesProvider.contentUri(context.getPackageName(), false);
		this.loaderManager = getLoaderManager();
	}

	@Override
	public void onCreate(final Bundle savedInstanceState)
	{
		super.onCreate(savedInstanceState);

		setRetainInstance(true);
		setHasOptionsMenu(true);

		adapter = new ExchangeRatesAdapter(activity);
		setListAdapter(adapter);

		loaderManager.initLoader(ID_RATE_LOADER, null, rateLoaderCallbacks);

		defaultCurrency = config.getExchangeCurrencyCode();
		config.registerOnSharedPreferenceChangeListener(this);
	}

	@Override
	public void onViewCreated(final View view, final Bundle savedInstanceState)
	{
		super.onViewCreated(view, savedInstanceState);

		getListView().setFastScrollEnabled(true);
	}

	@Override
	public void onResume()
	{
		super.onResume();

		loaderManager.initLoader(ID_BALANCE_LOADER, null, balanceLoaderCallbacks);
		loaderManager.initLoader(ID_BLOCKCHAIN_STATE_LOADER, null, blockchainStateLoaderCallbacks);

		updateView();
	}

	@Override
	public void onPause()
	{
		loaderManager.destroyLoader(ID_BALANCE_LOADER);
		loaderManager.destroyLoader(ID_BLOCKCHAIN_STATE_LOADER);

		super.onPause();
	}

	@Override
	public void onDestroy()
	{
		config.unregisterOnSharedPreferenceChangeListener(this);

		loaderManager.destroyLoader(ID_RATE_LOADER);

		super.onDestroy();
	}

	@Override
	public void onCreateOptionsMenu(final Menu menu, final MenuInflater inflater)
	{
		inflater.inflate(R.menu.exchange_rates_fragment_options, menu);

		MenuItem item = menu.findItem(R.id.exchange_rates_options_search);
		final SearchView searchView = (SearchView) MenuItemCompat.getActionView(item);
		searchView.setOnQueryTextListener(new SearchView.OnQueryTextListener()
		{
			@Override
			public boolean onQueryTextChange(final String newText)
			{
				query = newText.trim();
				if (query.isEmpty())
					query = null;

				getLoaderManager().restartLoader(ID_RATE_LOADER, null, rateLoaderCallbacks);

				return true;
			}

			@Override
			public boolean onQueryTextSubmit(final String query)
			{
				searchView.clearFocus();

				return true;
			}
		});

		super.onCreateOptionsMenu(menu, inflater);
	}

	@Override
	public void onListItemClick(final ListView l, final View v, final int position, final long id)
	{
		final Cursor cursor = (Cursor) adapter.getItem(position);
		final ExchangeRate exchangeRate = ExchangeRatesProvider.getExchangeRate(cursor);

		activity.startActionMode(new ActionMode.Callback()
		{
			@Override
			public boolean onCreateActionMode(final ActionMode mode, final Menu menu)
			{
				final MenuInflater inflater = mode.getMenuInflater();
				inflater.inflate(R.menu.exchange_rates_context, menu);

				return true;
			}

			@Override
			public boolean onPrepareActionMode(final ActionMode mode, final Menu menu)
			{
				mode.setTitle(exchangeRate.getCurrencyCode());
				mode.setSubtitle(getString(R.string.exchange_rates_fragment_source, exchangeRate.source));

				return true;
			}

			@Override
			public boolean onActionItemClicked(final ActionMode mode, final MenuItem item)
			{
				switch (item.getItemId())
				{
					case R.id.exchange_rates_context_set_as_default:
						handleSetAsDefault(exchangeRate.getCurrencyCode());

						mode.finish();
						return true;
				}

				return false;
			}

			@Override
			public void onDestroyActionMode(final ActionMode mode)
			{
			}

			private void handleSetAsDefault(final String currencyCode)
			{
				config.setExchangeCurrencyCode(currencyCode);

				WalletBalanceWidgetProvider.updateWidgets(activity, wallet);
			}
		});
	}

	@Override
	public void onSharedPreferenceChanged(final SharedPreferences sharedPreferences, final String key)
	{
		if (Configuration.PREFS_KEY_EXCHANGE_CURRENCY.equals(key) || Configuration.PREFS_KEY_BTC_PRECISION.equals(key))
		{
			defaultCurrency = config.getExchangeCurrencyCode();

			updateView();
		}
	}

	private void updateView()
	{
		balance = application.getWallet().getBalance(BalanceType.ESTIMATED);

		if (adapter != null)
			adapter.setRateBase(config.getBtcBase());
	}

	private final LoaderManager.LoaderCallbacks<Cursor> rateLoaderCallbacks = new LoaderManager.LoaderCallbacks<Cursor>()
	{
		@Override
		public Loader<Cursor> onCreateLoader(final int id, final Bundle args)
		{
			if (query == null)
				return new CursorLoader(activity, contentUri, null, null, null, null);
			else
				return new CursorLoader(activity, contentUri, null, ExchangeRatesProvider.QUERY_PARAM_Q, new String[] { query }, null);
		}

		@Override
		public void onLoadFinished(final Loader<Cursor> loader, final Cursor data)
		{
			final Cursor oldCursor = adapter.swapCursor(data);

			if (data != null && oldCursor == null && defaultCurrency != null)
			{
				final int defaultCurrencyPosition = findCurrencyCode(data, defaultCurrency);
				if (defaultCurrencyPosition >= 0)
					getListView().setSelection(defaultCurrencyPosition); // scroll to selection
			}

			setEmptyText(WholeStringBuilder.bold(getString(query != null ? R.string.exchange_rates_fragment_empty_search
					: R.string.exchange_rates_fragment_empty_text)));
		}

		@Override
		public void onLoaderReset(final Loader<Cursor> loader)
		{
		}

		private int findCurrencyCode(final Cursor cursor, final String currencyCode)
		{
			final int currencyCodeColumn = cursor.getColumnIndexOrThrow(ExchangeRatesProvider.KEY_CURRENCY_CODE);

			cursor.moveToPosition(-1);
			while (cursor.moveToNext())
			{
				if (cursor.getString(currencyCodeColumn).equals(currencyCode))
					return cursor.getPosition();
			}

			return -1;
		}
	};

	private final LoaderManager.LoaderCallbacks<Coin> balanceLoaderCallbacks = new LoaderManager.LoaderCallbacks<Coin>()
	{
		@Override
		public Loader<Coin> onCreateLoader(final int id, final Bundle args)
		{
			return new WalletBalanceLoader(activity, wallet);
		}

		@Override
		public void onLoadFinished(final Loader<Coin> loader, final Coin balance)
		{
			ExchangeRatesFragment.this.balance = balance;

			updateView();
		}

		@Override
		public void onLoaderReset(final Loader<Coin> loader)
		{
		}
	};

	private final LoaderManager.LoaderCallbacks<BlockchainState> blockchainStateLoaderCallbacks = new LoaderManager.LoaderCallbacks<BlockchainState>()
	{
		@Override
		public Loader<BlockchainState> onCreateLoader(final int id, final Bundle args)
		{
			return new BlockchainStateLoader(activity);
		}

		@Override
		public void onLoadFinished(final Loader<BlockchainState> loader, final BlockchainState blockchainState)
		{
			ExchangeRatesFragment.this.blockchainState = blockchainState;

			updateView();
		}

		@Override
		public void onLoaderReset(final Loader<BlockchainState> loader)
		{
		}
	};

	private final class ExchangeRatesAdapter extends ResourceCursorAdapter
	{
		private Coin rateBase = Coin.COIN;

		private ExchangeRatesAdapter(final Context context)
		{
			super(context, R.layout.exchange_rate_row, null, true);
		}

		public void setRateBase(final Coin rateBase)
		{
			this.rateBase = rateBase;

			notifyDataSetChanged();
		}

		@Override
		public void bindView(final View view, final Context context, final Cursor cursor)
		{
			final ExchangeRate exchangeRate = ExchangeRatesProvider.getExchangeRate(cursor);
			final boolean isDefaultCurrency = exchangeRate.getCurrencyCode().equals(defaultCurrency);

			view.setBackgroundResource(isDefaultCurrency ? R.color.bg_list_selected : R.color.bg_list);

			final View defaultView = view.findViewById(R.id.exchange_rate_row_default);
			defaultView.setVisibility(isDefaultCurrency ? View.VISIBLE : View.INVISIBLE);

			final TextView currencyCodeView = (TextView) view.findViewById(R.id.exchange_rate_row_currency_code);
			currencyCodeView.setText(exchangeRate.getCurrencyCode());

			final CurrencyTextView rateView = (CurrencyTextView) view.findViewById(R.id.exchange_rate_row_rate);
			rateView.setFormat(!rateBase.isLessThan(Coin.COIN) ? Constants.LOCAL_FORMAT.minDecimals(2) : Constants.LOCAL_FORMAT.minDecimals(4));
			rateView.setAmount(exchangeRate.rate.coinToFiat(rateBase));

			final CurrencyTextView walletView = (CurrencyTextView) view.findViewById(R.id.exchange_rate_row_balance);
			walletView.setFormat(Constants.LOCAL_FORMAT);
			if (blockchainState == null || !blockchainState.replaying)
			{
				walletView.setAmount(exchangeRate.rate.coinToFiat(balance));
				walletView.setStrikeThru(Constants.TEST);
			}
			else
			{
				walletView.setText("n/a");
				walletView.setStrikeThru(false);
			}
			walletView.setTextColor(getResources().getColor(R.color.fg_less_significant));
		}
	}
=======
public final class ExchangeRatesFragment extends Fragment implements OnSharedPreferenceChangeListener {
    private AbstractWalletActivity activity;
    private WalletApplication application;
    private Configuration config;
    private Wallet wallet;
    private Uri contentUri;
    private LoaderManager loaderManager;

    private ViewAnimator viewGroup;
    private RecyclerView recyclerView;
    private ExchangeRatesAdapter adapter;

    private String query = null;
    @Nullable
    private BlockchainState blockchainState = null;

    private static final int ID_BALANCE_LOADER = 0;
    private static final int ID_RATE_LOADER = 1;
    private static final int ID_BLOCKCHAIN_STATE_LOADER = 2;

    @Override
    public void onAttach(final Activity activity) {
        super.onAttach(activity);

        this.activity = (AbstractWalletActivity) activity;
        this.application = (WalletApplication) activity.getApplication();
        this.config = application.getConfiguration();
        this.wallet = application.getWallet();
        this.contentUri = ExchangeRatesProvider.contentUri(activity.getPackageName(), false);
        this.loaderManager = getLoaderManager();
    }

    @Override
    public void onCreate(final Bundle savedInstanceState) {
        super.onCreate(savedInstanceState);

        setRetainInstance(true);
        setHasOptionsMenu(true);

        adapter = new ExchangeRatesAdapter();
        adapter.setRateBase(config.getBtcBase());
        adapter.setDefaultCurrency(config.getExchangeCurrencyCode());

        loaderManager.initLoader(ID_RATE_LOADER, null, rateLoaderCallbacks);
        config.registerOnSharedPreferenceChangeListener(this);
    }

    @Override
    public View onCreateView(final LayoutInflater inflater, final ViewGroup container,
            final Bundle savedInstanceState) {
        final View view = inflater.inflate(R.layout.exchange_rates_fragment, container, false);
        viewGroup = (ViewAnimator) view.findViewById(R.id.exchange_rates_list_group);
        recyclerView = (RecyclerView) view.findViewById(R.id.exchange_rates_list);
        recyclerView.setLayoutManager(new LinearLayoutManager(activity));
        recyclerView.setAdapter(adapter);
        recyclerView.addItemDecoration(new DividerItemDecoration(getActivity(), DividerItemDecoration.VERTICAL_LIST));
        return view;
    }

    @Override
    public void onResume() {
        super.onResume();

        loaderManager.initLoader(ID_BALANCE_LOADER, null, balanceLoaderCallbacks);
        loaderManager.initLoader(ID_BLOCKCHAIN_STATE_LOADER, null, blockchainStateLoaderCallbacks);
    }

    @Override
    public void onPause() {
        loaderManager.destroyLoader(ID_BALANCE_LOADER);
        loaderManager.destroyLoader(ID_BLOCKCHAIN_STATE_LOADER);

        super.onPause();
    }

    @Override
    public void onDestroy() {
        config.unregisterOnSharedPreferenceChangeListener(this);

        loaderManager.destroyLoader(ID_RATE_LOADER);

        super.onDestroy();
    }

    @Override
    public void onCreateOptionsMenu(final Menu menu, final MenuInflater inflater) {
        inflater.inflate(R.menu.exchange_rates_fragment_options, menu);

        final SearchView searchView = (SearchView) menu.findItem(R.id.exchange_rates_options_search).getActionView();
        searchView.setOnQueryTextListener(new OnQueryTextListener() {
            @Override
            public boolean onQueryTextChange(final String newText) {
                query = Strings.emptyToNull(newText.trim());
                getLoaderManager().restartLoader(ID_RATE_LOADER, null, rateLoaderCallbacks);

                return true;
            }

            @Override
            public boolean onQueryTextSubmit(final String query) {
                searchView.clearFocus();

                return true;
            }
        });

        // Workaround for not being able to style the SearchView
        final int id = searchView.getContext().getResources().getIdentifier("android:id/search_src_text", null, null);
        final View searchInput = searchView.findViewById(id);
        if (searchInput instanceof EditText)
            ((EditText) searchInput).setTextColor(Color.WHITE);

        super.onCreateOptionsMenu(menu, inflater);
    }

    @Override
    public void onSharedPreferenceChanged(final SharedPreferences sharedPreferences, final String key) {
        if (Configuration.PREFS_KEY_EXCHANGE_CURRENCY.equals(key))
            adapter.setDefaultCurrency(config.getExchangeCurrencyCode());
        else if (Configuration.PREFS_KEY_BTC_PRECISION.equals(key))
            adapter.setRateBase(config.getBtcBase());
    }

    private final LoaderCallbacks<Cursor> rateLoaderCallbacks = new LoaderManager.LoaderCallbacks<Cursor>() {
        @Override
        public Loader<Cursor> onCreateLoader(final int id, final Bundle args) {
            if (query == null)
                return new CursorLoader(activity, contentUri, null, null, null, null);
            else
                return new CursorLoader(activity, contentUri, null, ExchangeRatesProvider.QUERY_PARAM_Q,
                        new String[] { query }, null);
        }

        @Override
        public void onLoadFinished(final Loader<Cursor> loader, final Cursor data) {
            adapter.setCursor(data);
            if (adapter.getItemCount() == 0 && query == null) {
                viewGroup.setDisplayedChild(1);
            } else if (adapter.getItemCount() == 0 && query != null) {
                viewGroup.setDisplayedChild(2);
            } else {
                viewGroup.setDisplayedChild(3);
                final int positionToScrollTo = adapter.getDefaultCurrencyPosition();
                if (positionToScrollTo != RecyclerView.NO_POSITION)
                    recyclerView.scrollToPosition(positionToScrollTo);
                if (activity instanceof ExchangeRatesActivity) {
                    data.moveToPosition(0);
                    final String source = ExchangeRatesProvider.getExchangeRate(data).source;
                    activity.getActionBar().setSubtitle(
                            source != null ? getString(R.string.exchange_rates_fragment_source, source) : null);
                }
            }
        }

        @Override
        public void onLoaderReset(final Loader<Cursor> loader) {
        }
    };

    private final LoaderCallbacks<Coin> balanceLoaderCallbacks = new LoaderManager.LoaderCallbacks<Coin>() {
        @Override
        public Loader<Coin> onCreateLoader(final int id, final Bundle args) {
            return new WalletBalanceLoader(activity, wallet);
        }

        @Override
        public void onLoadFinished(final Loader<Coin> loader, final Coin balance) {
            adapter.setBalance(balance);
        }

        @Override
        public void onLoaderReset(final Loader<Coin> loader) {
        }
    };

    private final LoaderCallbacks<BlockchainState> blockchainStateLoaderCallbacks = new LoaderManager.LoaderCallbacks<BlockchainState>() {
        @Override
        public Loader<BlockchainState> onCreateLoader(final int id, final Bundle args) {
            return new BlockchainStateLoader(activity);
        }

        @Override
        public void onLoadFinished(final Loader<BlockchainState> loader, final BlockchainState blockchainState) {
            adapter.setBlockchainState(blockchainState);
        }

        @Override
        public void onLoaderReset(final Loader<BlockchainState> loader) {
        }
    };

    private final class ExchangeRatesAdapter extends RecyclerView.Adapter<ExchangeRateViewHolder> {
        private final LayoutInflater inflater = LayoutInflater.from(activity);

        private Cursor cursor = null;
        private Coin rateBase = Coin.COIN;
        @Nullable
        private String defaultCurrency = null;
        @Nullable
        private Coin balance = null;
        @Nullable
        private BlockchainState blockchainState = null;

        private ExchangeRatesAdapter() {
            setHasStableIds(true);
        }

        public void setCursor(final Cursor cursor) {
            this.cursor = cursor;
            notifyDataSetChanged();
        }

        public void setDefaultCurrency(final String defaultCurrency) {
            this.defaultCurrency = defaultCurrency;
            notifyDataSetChanged();
        }

        public void setRateBase(final Coin rateBase) {
            this.rateBase = rateBase;
            notifyDataSetChanged();
        }

        public void setBalance(final Coin balance) {
            this.balance = balance;
            notifyDataSetChanged();
        }

        public void setBlockchainState(final BlockchainState blockchainState) {
            this.blockchainState = blockchainState;
            notifyDataSetChanged();
        }

        public int getDefaultCurrencyPosition() {
            if (cursor == null || defaultCurrency == null)
                return RecyclerView.NO_POSITION;

            cursor.moveToPosition(-1);
            while (cursor.moveToNext())
                if (cursor.getString(cursor.getColumnIndexOrThrow(ExchangeRatesProvider.KEY_CURRENCY_CODE))
                        .equals(defaultCurrency))
                    return cursor.getPosition();
            return RecyclerView.NO_POSITION;
        }

        @Override
        public int getItemCount() {
            return cursor != null ? cursor.getCount() : 0;
        }

        @Override
        public long getItemId(final int position) {
            cursor.moveToPosition(position);
            return cursor.getLong(cursor.getColumnIndexOrThrow(BaseColumns._ID));
        }

        @Override
        public ExchangeRateViewHolder onCreateViewHolder(final ViewGroup parent, final int viewType) {
            return new ExchangeRateViewHolder(inflater.inflate(R.layout.exchange_rate_row, parent, false));
        }

        @Override
        public void onBindViewHolder(final ExchangeRateViewHolder holder, final int position) {
            cursor.moveToPosition(position);
            final ExchangeRate exchangeRate = ExchangeRatesProvider.getExchangeRate(cursor);
            final boolean isDefaultCurrency = exchangeRate.getCurrencyCode().equals(defaultCurrency);

            holder.itemView.setBackgroundResource(isDefaultCurrency ? R.color.bg_list_selected : R.color.bg_list);

            holder.defaultView.setVisibility(isDefaultCurrency ? View.VISIBLE : View.INVISIBLE);

            holder.currencyCodeView.setText(exchangeRate.getCurrencyCode());

            holder.rateView.setFormat(!rateBase.isLessThan(Coin.COIN) ? Constants.LOCAL_FORMAT.minDecimals(2)
                    : Constants.LOCAL_FORMAT.minDecimals(4));
            holder.rateView.setAmount(exchangeRate.rate.coinToFiat(rateBase));

            holder.walletView.setFormat(Constants.LOCAL_FORMAT);
            if (balance != null && (blockchainState == null || !blockchainState.replaying)) {
                holder.walletView.setAmount(exchangeRate.rate.coinToFiat(balance));
                holder.walletView.setStrikeThru(Constants.TEST);
            } else {
                holder.walletView.setText("n/a");
                holder.walletView.setStrikeThru(false);
            }

            holder.menuView.setOnClickListener(new View.OnClickListener() {
                @Override
                public void onClick(final View v) {
                    final PopupMenu popupMenu = new PopupMenu(activity, v);
                    popupMenu.inflate(R.menu.exchange_rates_context);
                    popupMenu.setOnMenuItemClickListener(new PopupMenu.OnMenuItemClickListener() {
                        @Override
                        public boolean onMenuItemClick(final MenuItem item) {
                            if (item.getItemId() == R.id.exchange_rates_context_set_as_default) {
                                setDefaultCurrency(exchangeRate.getCurrencyCode());
                                config.setExchangeCurrencyCode(exchangeRate.getCurrencyCode());
                                WalletBalanceWidgetProvider.updateWidgets(activity, wallet);
                                return true;
                            } else {
                                return false;
                            }
                        }
                    });
                    popupMenu.show();
                }
            });
        }
    }

    private final class ExchangeRateViewHolder extends RecyclerView.ViewHolder {
        private final View defaultView;
        private final TextView currencyCodeView;
        private final CurrencyTextView rateView;
        private final CurrencyTextView walletView;
        private final ImageButton menuView;

        public ExchangeRateViewHolder(final View itemView) {
            super(itemView);
            defaultView = itemView.findViewById(R.id.exchange_rate_row_default);
            currencyCodeView = (TextView) itemView.findViewById(R.id.exchange_rate_row_currency_code);
            rateView = (CurrencyTextView) itemView.findViewById(R.id.exchange_rate_row_rate);
            walletView = (CurrencyTextView) itemView.findViewById(R.id.exchange_rate_row_balance);
            menuView = (ImageButton) itemView.findViewById(R.id.exchange_rate_row_menu);
        }
    }
>>>>>>> e7829a15
}<|MERGE_RESOLUTION|>--- conflicted
+++ resolved
@@ -34,406 +34,38 @@
 import de.schildbach.wallet.service.BlockchainStateLoader;
 import de.schildbach.wallet_test.R;
 
-<<<<<<< HEAD
-import android.content.Context;
-=======
 import android.app.Activity;
 import android.app.Fragment;
 import android.app.LoaderManager;
 import android.app.LoaderManager.LoaderCallbacks;
 import android.content.CursorLoader;
 import android.content.Loader;
->>>>>>> e7829a15
 import android.content.SharedPreferences;
 import android.content.SharedPreferences.OnSharedPreferenceChangeListener;
 import android.database.Cursor;
 import android.graphics.Color;
 import android.net.Uri;
 import android.os.Bundle;
-<<<<<<< HEAD
-import android.support.v4.app.LoaderManager;
-import android.support.v4.content.CursorLoader;
-import android.support.v4.content.Loader;
-import android.support.v4.view.MenuItemCompat;
-import android.support.v7.widget.SearchView;
-import android.view.ActionMode;
-=======
 import android.provider.BaseColumns;
 import android.support.v7.widget.LinearLayoutManager;
 import android.support.v7.widget.RecyclerView;
 import android.view.LayoutInflater;
->>>>>>> e7829a15
 import android.view.Menu;
 import android.view.MenuInflater;
 import android.view.MenuItem;
 import android.view.View;
-<<<<<<< HEAD
-import android.widget.ListView;
-import android.widget.ResourceCursorAdapter;
-import android.widget.TextView;
-import de.schildbach.wallet.Configuration;
-import de.schildbach.wallet.Constants;
-import de.schildbach.wallet.ExchangeRatesProvider;
-import de.schildbach.wallet.ExchangeRatesProvider.ExchangeRate;
-import de.schildbach.wallet.WalletApplication;
-import hashengineering.darkcoin.wallet.R;
-import de.schildbach.wallet.WalletBalanceWidgetProvider;
-import de.schildbach.wallet.service.BlockchainState;
-import de.schildbach.wallet.service.BlockchainStateLoader;
-import de.schildbach.wallet.util.WholeStringBuilder;
-=======
 import android.view.ViewGroup;
 import android.widget.EditText;
 import android.widget.ImageButton;
 import android.widget.PopupMenu;
-import android.widget.SearchView;
-import android.widget.SearchView.OnQueryTextListener;
+import android.support.v7.widget.SearchView;
+import android.support.v7.widget.SearchView.OnQueryTextListener;
 import android.widget.TextView;
 import android.widget.ViewAnimator;
->>>>>>> e7829a15
 
 /**
  * @author Andreas Schildbach
  */
-<<<<<<< HEAD
-public final class ExchangeRatesFragment extends FancyListFragment implements OnSharedPreferenceChangeListener
-{
-	private AbstractWalletActivity activity;
-	private WalletApplication application;
-	private Configuration config;
-	private Wallet wallet;
-	private Uri contentUri;
-	private android.support.v4.app.LoaderManager loaderManager;
-
-	private ExchangeRatesAdapter adapter;
-	private String query = null;
-
-	private Coin balance = null;
-	@Nullable
-	private BlockchainState blockchainState = null;
-	@Nullable
-	private String defaultCurrency = null;
-
-	private static final int ID_BALANCE_LOADER = 0;
-	private static final int ID_RATE_LOADER = 1;
-	private static final int ID_BLOCKCHAIN_STATE_LOADER = 2;
-
-	@Override
-	public void onAttach(final Context context)
-	{
-		super.onAttach(context);
-
-		this.activity = (AbstractWalletActivity) context;
-		this.application = (WalletApplication) activity.getApplication();
-		this.config = application.getConfiguration();
-		this.wallet = application.getWallet();
-		this.contentUri = ExchangeRatesProvider.contentUri(context.getPackageName(), false);
-		this.loaderManager = getLoaderManager();
-	}
-
-	@Override
-	public void onCreate(final Bundle savedInstanceState)
-	{
-		super.onCreate(savedInstanceState);
-
-		setRetainInstance(true);
-		setHasOptionsMenu(true);
-
-		adapter = new ExchangeRatesAdapter(activity);
-		setListAdapter(adapter);
-
-		loaderManager.initLoader(ID_RATE_LOADER, null, rateLoaderCallbacks);
-
-		defaultCurrency = config.getExchangeCurrencyCode();
-		config.registerOnSharedPreferenceChangeListener(this);
-	}
-
-	@Override
-	public void onViewCreated(final View view, final Bundle savedInstanceState)
-	{
-		super.onViewCreated(view, savedInstanceState);
-
-		getListView().setFastScrollEnabled(true);
-	}
-
-	@Override
-	public void onResume()
-	{
-		super.onResume();
-
-		loaderManager.initLoader(ID_BALANCE_LOADER, null, balanceLoaderCallbacks);
-		loaderManager.initLoader(ID_BLOCKCHAIN_STATE_LOADER, null, blockchainStateLoaderCallbacks);
-
-		updateView();
-	}
-
-	@Override
-	public void onPause()
-	{
-		loaderManager.destroyLoader(ID_BALANCE_LOADER);
-		loaderManager.destroyLoader(ID_BLOCKCHAIN_STATE_LOADER);
-
-		super.onPause();
-	}
-
-	@Override
-	public void onDestroy()
-	{
-		config.unregisterOnSharedPreferenceChangeListener(this);
-
-		loaderManager.destroyLoader(ID_RATE_LOADER);
-
-		super.onDestroy();
-	}
-
-	@Override
-	public void onCreateOptionsMenu(final Menu menu, final MenuInflater inflater)
-	{
-		inflater.inflate(R.menu.exchange_rates_fragment_options, menu);
-
-		MenuItem item = menu.findItem(R.id.exchange_rates_options_search);
-		final SearchView searchView = (SearchView) MenuItemCompat.getActionView(item);
-		searchView.setOnQueryTextListener(new SearchView.OnQueryTextListener()
-		{
-			@Override
-			public boolean onQueryTextChange(final String newText)
-			{
-				query = newText.trim();
-				if (query.isEmpty())
-					query = null;
-
-				getLoaderManager().restartLoader(ID_RATE_LOADER, null, rateLoaderCallbacks);
-
-				return true;
-			}
-
-			@Override
-			public boolean onQueryTextSubmit(final String query)
-			{
-				searchView.clearFocus();
-
-				return true;
-			}
-		});
-
-		super.onCreateOptionsMenu(menu, inflater);
-	}
-
-	@Override
-	public void onListItemClick(final ListView l, final View v, final int position, final long id)
-	{
-		final Cursor cursor = (Cursor) adapter.getItem(position);
-		final ExchangeRate exchangeRate = ExchangeRatesProvider.getExchangeRate(cursor);
-
-		activity.startActionMode(new ActionMode.Callback()
-		{
-			@Override
-			public boolean onCreateActionMode(final ActionMode mode, final Menu menu)
-			{
-				final MenuInflater inflater = mode.getMenuInflater();
-				inflater.inflate(R.menu.exchange_rates_context, menu);
-
-				return true;
-			}
-
-			@Override
-			public boolean onPrepareActionMode(final ActionMode mode, final Menu menu)
-			{
-				mode.setTitle(exchangeRate.getCurrencyCode());
-				mode.setSubtitle(getString(R.string.exchange_rates_fragment_source, exchangeRate.source));
-
-				return true;
-			}
-
-			@Override
-			public boolean onActionItemClicked(final ActionMode mode, final MenuItem item)
-			{
-				switch (item.getItemId())
-				{
-					case R.id.exchange_rates_context_set_as_default:
-						handleSetAsDefault(exchangeRate.getCurrencyCode());
-
-						mode.finish();
-						return true;
-				}
-
-				return false;
-			}
-
-			@Override
-			public void onDestroyActionMode(final ActionMode mode)
-			{
-			}
-
-			private void handleSetAsDefault(final String currencyCode)
-			{
-				config.setExchangeCurrencyCode(currencyCode);
-
-				WalletBalanceWidgetProvider.updateWidgets(activity, wallet);
-			}
-		});
-	}
-
-	@Override
-	public void onSharedPreferenceChanged(final SharedPreferences sharedPreferences, final String key)
-	{
-		if (Configuration.PREFS_KEY_EXCHANGE_CURRENCY.equals(key) || Configuration.PREFS_KEY_BTC_PRECISION.equals(key))
-		{
-			defaultCurrency = config.getExchangeCurrencyCode();
-
-			updateView();
-		}
-	}
-
-	private void updateView()
-	{
-		balance = application.getWallet().getBalance(BalanceType.ESTIMATED);
-
-		if (adapter != null)
-			adapter.setRateBase(config.getBtcBase());
-	}
-
-	private final LoaderManager.LoaderCallbacks<Cursor> rateLoaderCallbacks = new LoaderManager.LoaderCallbacks<Cursor>()
-	{
-		@Override
-		public Loader<Cursor> onCreateLoader(final int id, final Bundle args)
-		{
-			if (query == null)
-				return new CursorLoader(activity, contentUri, null, null, null, null);
-			else
-				return new CursorLoader(activity, contentUri, null, ExchangeRatesProvider.QUERY_PARAM_Q, new String[] { query }, null);
-		}
-
-		@Override
-		public void onLoadFinished(final Loader<Cursor> loader, final Cursor data)
-		{
-			final Cursor oldCursor = adapter.swapCursor(data);
-
-			if (data != null && oldCursor == null && defaultCurrency != null)
-			{
-				final int defaultCurrencyPosition = findCurrencyCode(data, defaultCurrency);
-				if (defaultCurrencyPosition >= 0)
-					getListView().setSelection(defaultCurrencyPosition); // scroll to selection
-			}
-
-			setEmptyText(WholeStringBuilder.bold(getString(query != null ? R.string.exchange_rates_fragment_empty_search
-					: R.string.exchange_rates_fragment_empty_text)));
-		}
-
-		@Override
-		public void onLoaderReset(final Loader<Cursor> loader)
-		{
-		}
-
-		private int findCurrencyCode(final Cursor cursor, final String currencyCode)
-		{
-			final int currencyCodeColumn = cursor.getColumnIndexOrThrow(ExchangeRatesProvider.KEY_CURRENCY_CODE);
-
-			cursor.moveToPosition(-1);
-			while (cursor.moveToNext())
-			{
-				if (cursor.getString(currencyCodeColumn).equals(currencyCode))
-					return cursor.getPosition();
-			}
-
-			return -1;
-		}
-	};
-
-	private final LoaderManager.LoaderCallbacks<Coin> balanceLoaderCallbacks = new LoaderManager.LoaderCallbacks<Coin>()
-	{
-		@Override
-		public Loader<Coin> onCreateLoader(final int id, final Bundle args)
-		{
-			return new WalletBalanceLoader(activity, wallet);
-		}
-
-		@Override
-		public void onLoadFinished(final Loader<Coin> loader, final Coin balance)
-		{
-			ExchangeRatesFragment.this.balance = balance;
-
-			updateView();
-		}
-
-		@Override
-		public void onLoaderReset(final Loader<Coin> loader)
-		{
-		}
-	};
-
-	private final LoaderManager.LoaderCallbacks<BlockchainState> blockchainStateLoaderCallbacks = new LoaderManager.LoaderCallbacks<BlockchainState>()
-	{
-		@Override
-		public Loader<BlockchainState> onCreateLoader(final int id, final Bundle args)
-		{
-			return new BlockchainStateLoader(activity);
-		}
-
-		@Override
-		public void onLoadFinished(final Loader<BlockchainState> loader, final BlockchainState blockchainState)
-		{
-			ExchangeRatesFragment.this.blockchainState = blockchainState;
-
-			updateView();
-		}
-
-		@Override
-		public void onLoaderReset(final Loader<BlockchainState> loader)
-		{
-		}
-	};
-
-	private final class ExchangeRatesAdapter extends ResourceCursorAdapter
-	{
-		private Coin rateBase = Coin.COIN;
-
-		private ExchangeRatesAdapter(final Context context)
-		{
-			super(context, R.layout.exchange_rate_row, null, true);
-		}
-
-		public void setRateBase(final Coin rateBase)
-		{
-			this.rateBase = rateBase;
-
-			notifyDataSetChanged();
-		}
-
-		@Override
-		public void bindView(final View view, final Context context, final Cursor cursor)
-		{
-			final ExchangeRate exchangeRate = ExchangeRatesProvider.getExchangeRate(cursor);
-			final boolean isDefaultCurrency = exchangeRate.getCurrencyCode().equals(defaultCurrency);
-
-			view.setBackgroundResource(isDefaultCurrency ? R.color.bg_list_selected : R.color.bg_list);
-
-			final View defaultView = view.findViewById(R.id.exchange_rate_row_default);
-			defaultView.setVisibility(isDefaultCurrency ? View.VISIBLE : View.INVISIBLE);
-
-			final TextView currencyCodeView = (TextView) view.findViewById(R.id.exchange_rate_row_currency_code);
-			currencyCodeView.setText(exchangeRate.getCurrencyCode());
-
-			final CurrencyTextView rateView = (CurrencyTextView) view.findViewById(R.id.exchange_rate_row_rate);
-			rateView.setFormat(!rateBase.isLessThan(Coin.COIN) ? Constants.LOCAL_FORMAT.minDecimals(2) : Constants.LOCAL_FORMAT.minDecimals(4));
-			rateView.setAmount(exchangeRate.rate.coinToFiat(rateBase));
-
-			final CurrencyTextView walletView = (CurrencyTextView) view.findViewById(R.id.exchange_rate_row_balance);
-			walletView.setFormat(Constants.LOCAL_FORMAT);
-			if (blockchainState == null || !blockchainState.replaying)
-			{
-				walletView.setAmount(exchangeRate.rate.coinToFiat(balance));
-				walletView.setStrikeThru(Constants.TEST);
-			}
-			else
-			{
-				walletView.setText("n/a");
-				walletView.setStrikeThru(false);
-			}
-			walletView.setTextColor(getResources().getColor(R.color.fg_less_significant));
-		}
-	}
-=======
 public final class ExchangeRatesFragment extends Fragment implements OnSharedPreferenceChangeListener {
     private AbstractWalletActivity activity;
     private WalletApplication application;
@@ -581,12 +213,28 @@
                     recyclerView.scrollToPosition(positionToScrollTo);
                 if (activity instanceof ExchangeRatesActivity) {
                     data.moveToPosition(0);
-                    final String source = ExchangeRatesProvider.getExchangeRate(data).source;
-                    activity.getActionBar().setSubtitle(
-                            source != null ? getString(R.string.exchange_rates_fragment_source, source) : null);
+                    //final String source = ExchangeRatesProvider.getExchangeRate(data).source;
+                    //activity.getActionBar().setSubtitle(
+                    //         source != null ? getString(R.string.exchange_rates_fragment_source, source) : null);
                 }
             }
         }
+
+       /*@Override
+        public void onLoadFinished(final Loader<Cursor> loader, final Cursor data)
+        {
+            final Cursor oldCursor = adapter.swapCursor(data);
+
+            if (data != null && oldCursor == null && defaultCurrency != null)
+            {
+                final int defaultCurrencyPosition = findCurrencyCode(data, defaultCurrency);
+                if (defaultCurrencyPosition >= 0)
+                    getListView().setSelection(defaultCurrencyPosition); // scroll to selection
+            }
+
+            setEmptyText(WholeStringBuilder.bold(getString(query != null ? R.string.exchange_rates_fragment_empty_search
+                    : R.string.exchange_rates_fragment_empty_text)));
+        }*/
 
         @Override
         public void onLoaderReset(final Loader<Cursor> loader) {
@@ -759,5 +407,4 @@
             menuView = (ImageButton) itemView.findViewById(R.id.exchange_rate_row_menu);
         }
     }
->>>>>>> e7829a15
 }