--- conflicted
+++ resolved
@@ -398,11 +398,7 @@
 
             final PaymentIntent paymentIntent = new PaymentIntent(PaymentIntent.Standard.BIP70, pkiName, pkiCaName,
                     outputs.toArray(new PaymentIntent.Output[0]), memo, paymentUrl, merchantData, null,
-<<<<<<< HEAD
-                    paymentRequestHash, null, null);
-=======
-                    paymentRequestHash, paymentSession.getExpires());
->>>>>>> 702c87bf
+                    paymentRequestHash, paymentSession.getExpires(), null, null);
 
             if (paymentIntent.hasPaymentUrl() && !paymentIntent.isSupportedPaymentUrl())
                 throw new PaymentProtocolException.InvalidPaymentURL(
