--- conflicted
+++ resolved
@@ -57,7 +57,7 @@
     internal val startActivityAction = SingleLiveEvent<Intent>()
 
     fun createNewWallet(onboardingInvite: InvitationLinkData?) {
-<<<<<<< HEAD
+        analytics.logEvent(AnalyticsConstants.Onboarding.NEW_WALLET, mapOf())
         viewModelScope.launch {
             withContext(Dispatchers.IO) {
                 walletApplication.initEnvironmentIfNeeded()
@@ -74,20 +74,6 @@
             } else {
                 finishCreateNewWalletAction.call(Unit)
             }
-=======
-        analytics.logEvent(AnalyticsConstants.Onboarding.NEW_WALLET, mapOf())
-        walletApplication.initEnvironmentIfNeeded()
-        val wallet = walletFactory.create(Constants.NETWORK_PARAMETERS)
-        log.info("successfully created new wallet")
-        walletApplication.setWallet(wallet)
-        configuration.armBackupSeedReminder()
-
-        if (onboardingInvite != null) {
-            analytics.logEvent(AnalyticsConstants.Invites.NEW_WALLET, mapOf())
-            startActivityAction.call(AcceptInviteActivity.createIntent(walletApplication, onboardingInvite, true))
-        } else {
-            finishCreateNewWalletAction.call(Unit)
->>>>>>> 9da6e023
         }
     }
 
