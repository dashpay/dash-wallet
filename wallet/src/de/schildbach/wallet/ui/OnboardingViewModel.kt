/*
 * Copyright 2019 Dash Core Group.
 *
 * This program is free software: you can redistribute it and/or modify
 * it under the terms of the GNU General Public License as published by
 * the Free Software Foundation, either version 3 of the License, or
 * (at your option) any later version.
 *
 * This program is distributed in the hope that it will be useful,
 * but WITHOUT ANY WARRANTY; without even the implied warranty of
 * MERCHANTABILITY or FITNESS FOR A PARTICULAR PURPOSE.  See the
 * GNU General Public License for more details.
 *
 * You should have received a copy of the GNU General Public License
 * along with this program.  If not, see <http://www.gnu.org/licenses/>.
 */

package de.schildbach.wallet.ui

import androidx.lifecycle.ViewModel
import android.content.Intent
import dagger.hilt.android.lifecycle.HiltViewModel
import de.schildbach.wallet.data.InvitationLinkData
import de.schildbach.wallet.ui.dashpay.PlatformRepo
import de.schildbach.wallet.ui.invite.AcceptInviteActivity
import androidx.lifecycle.viewModelScope
import de.schildbach.wallet.Constants
import de.schildbach.wallet.WalletApplication
import de.schildbach.wallet.service.WalletFactory
import de.schildbach.wallet.ui.util.SingleLiveEvent
import kotlinx.coroutines.launch
import org.bitcoinj.crypto.MnemonicException
import org.bitcoinj.script.Script
import org.bitcoinj.wallet.WalletEx
import org.dash.wallet.common.services.analytics.AnalyticsConstants
import org.dash.wallet.common.services.analytics.AnalyticsService
import org.dash.wallet.common.Configuration
import org.slf4j.LoggerFactory
import javax.inject.Inject

@HiltViewModel
class OnboardingViewModel @Inject constructor(
    private val walletApplication: WalletApplication,
    private val walletFactory: WalletFactory,
    private val configuration: Configuration,
    val analytics: AnalyticsService,
    val platformRepo: PlatformRepo
) : ViewModel() {
    private val log = LoggerFactory.getLogger(OnboardingViewModel::class.java)

    internal val showToastAction = SingleLiveEvent<String>()
    internal val showRestoreWalletFailureAction = SingleLiveEvent<MnemonicException>()
    internal val finishCreateNewWalletAction = SingleLiveEvent<Unit>()
    internal val finishUnecryptedWalletUpgradeAction = SingleLiveEvent<Unit>()
    internal val startActivityAction = SingleLiveEvent<Intent>()

<<<<<<< HEAD
    fun createNewWallet(onboardingInvite: InvitationLinkData?, seedWordCount: Int) {
=======
    fun createNewWallet(onboardingInvite: InvitationLinkData?) {
        analytics.logEvent(AnalyticsConstants.Onboarding.NEW_WALLET, mapOf())
>>>>>>> 4e4f0640
        walletApplication.initEnvironmentIfNeeded()
        val wallet = walletFactory.create(Constants.NETWORK_PARAMETERS, seedWordCount)
        log.info("successfully created new wallet")
        walletApplication.setWallet(wallet)
        configuration.armBackupSeedReminder()

        if (onboardingInvite != null) {
            analytics.logEvent(AnalyticsConstants.Invites.NEW_WALLET, mapOf())
            startActivityAction.call(AcceptInviteActivity.createIntent(walletApplication, onboardingInvite, true))
        } else {
            finishCreateNewWalletAction.call(Unit)
        }
    }

    fun upgradeUnencryptedWallet() {
        log.info("upgrading previously created wallet from version 6 or before")
        viewModelScope.launch {
            // Does this wallet use BIP44
            if (!walletApplication.isWalletUpgradedToBIP44) {
                walletApplication.wallet!!.addKeyChain(Constants.BIP44_PATH)
            }
            (walletApplication.wallet as WalletEx).initializeCoinJoin(0)
            configuration.armBackupSeedReminder()

            finishUnecryptedWalletUpgradeAction.call(Unit)
        }
    }

    fun logEvent(eventName: String) {
        analytics.logEvent(eventName, mapOf())
    }
}<|MERGE_RESOLUTION|>--- conflicted
+++ resolved
@@ -54,12 +54,8 @@
     internal val finishUnecryptedWalletUpgradeAction = SingleLiveEvent<Unit>()
     internal val startActivityAction = SingleLiveEvent<Intent>()
 
-<<<<<<< HEAD
     fun createNewWallet(onboardingInvite: InvitationLinkData?, seedWordCount: Int) {
-=======
-    fun createNewWallet(onboardingInvite: InvitationLinkData?) {
         analytics.logEvent(AnalyticsConstants.Onboarding.NEW_WALLET, mapOf())
->>>>>>> 4e4f0640
         walletApplication.initEnvironmentIfNeeded()
         val wallet = walletFactory.create(Constants.NETWORK_PARAMETERS, seedWordCount)
         log.info("successfully created new wallet")
