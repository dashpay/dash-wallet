/*
 * Copyright 2019 Dash Core Group.
 *
 * This program is free software: you can redistribute it and/or modify
 * it under the terms of the GNU General Public License as published by
 * the Free Software Foundation, either version 3 of the License, or
 * (at your option) any later version.
 *
 * This program is distributed in the hope that it will be useful,
 * but WITHOUT ANY WARRANTY; without even the implied warranty of
 * MERCHANTABILITY or FITNESS FOR A PARTICULAR PURPOSE.  See the
 * GNU General Public License for more details.
 *
 * You should have received a copy of the GNU General Public License
 * along with this program.  If not, see <http://www.gnu.org/licenses/>.
 */

package de.schildbach.wallet.ui

import android.app.Application
import android.content.Intent
import androidx.lifecycle.AndroidViewModel
import dagger.hilt.android.lifecycle.HiltViewModel
import de.schildbach.wallet.data.InvitationLinkData
import de.schildbach.wallet.ui.dashpay.PlatformRepo
import de.schildbach.wallet.ui.invite.AcceptInviteActivity
import androidx.lifecycle.viewModelScope
import de.schildbach.wallet.Constants
import de.schildbach.wallet.WalletApplication
import de.schildbach.wallet.ui.util.SingleLiveEvent
import kotlinx.coroutines.launch
import org.bitcoinj.crypto.MnemonicException
import org.bitcoinj.script.Script
import org.bitcoinj.wallet.WalletEx
import org.dash.wallet.common.services.analytics.AnalyticsConstants
import org.dash.wallet.common.services.analytics.AnalyticsService
import org.slf4j.LoggerFactory
import javax.inject.Inject

@HiltViewModel
class OnboardingViewModel @Inject constructor(
    application: Application,
    val analytics: AnalyticsService
) : AndroidViewModel(application) {

    private val log = LoggerFactory.getLogger(OnboardingViewModel::class.java)

    private val walletApplication = application as WalletApplication

    internal val showToastAction = SingleLiveEvent<String>()
    internal val showRestoreWalletFailureAction = SingleLiveEvent<MnemonicException>()
    internal val finishCreateNewWalletAction = SingleLiveEvent<Unit>()
    internal val finishUnecryptedWalletUpgradeAction = SingleLiveEvent<Unit>()
    internal val startActivityAction = SingleLiveEvent<Intent>()

    val platformRepo by lazy {
        PlatformRepo.getInstance()
    }

    fun createNewWallet(onboardingInvite: InvitationLinkData?) {
        walletApplication.initEnvironmentIfNeeded()
<<<<<<< HEAD
        val wallet = WalletEx.createDeterministic(Constants.NETWORK_PARAMETERS, Script.ScriptType.P2PKH)
=======
        val wallet = Wallet(Constants.NETWORK_PARAMETERS)
        for (extension in walletApplication.getWalletExtensions()) {
            wallet.addExtension(extension)
        }
>>>>>>> 50dc0f28
        log.info("successfully created new wallet")
        walletApplication.setWallet(wallet)
        walletApplication.configuration.armBackupSeedReminder()

        if (onboardingInvite != null) {
            analytics.logEvent(AnalyticsConstants.Invites.NEW_WALLET, mapOf())
            startActivityAction.call(AcceptInviteActivity.createIntent(getApplication(), onboardingInvite, true))
        } else {
            finishCreateNewWalletAction.call(Unit)
        }
    }

    fun upgradeUnencryptedWallet() {
        log.info("upgrading previously created wallet from version 6 or before")
        viewModelScope.launch {
            // Does this wallet use BIP44
            if (!walletApplication.isWalletUpgradedToBIP44) {
                walletApplication.wallet!!.addKeyChain(Constants.BIP44_PATH)
            }
            walletApplication.configuration.armBackupSeedReminder()

            finishUnecryptedWalletUpgradeAction.call(Unit)
        }
    }
}<|MERGE_RESOLUTION|>--- conflicted
+++ resolved
@@ -59,14 +59,10 @@
 
     fun createNewWallet(onboardingInvite: InvitationLinkData?) {
         walletApplication.initEnvironmentIfNeeded()
-<<<<<<< HEAD
         val wallet = WalletEx.createDeterministic(Constants.NETWORK_PARAMETERS, Script.ScriptType.P2PKH)
-=======
-        val wallet = Wallet(Constants.NETWORK_PARAMETERS)
         for (extension in walletApplication.getWalletExtensions()) {
             wallet.addExtension(extension)
         }
->>>>>>> 50dc0f28
         log.info("successfully created new wallet")
         walletApplication.setWallet(wallet)
         walletApplication.configuration.armBackupSeedReminder()
