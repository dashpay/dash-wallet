--- conflicted
+++ resolved
@@ -18,11 +18,8 @@
 package de.schildbach.wallet.ui
 
 import android.app.Application
-<<<<<<< HEAD
 import android.content.Intent
 import androidx.core.os.bundleOf
-=======
->>>>>>> 7c9f39e0
 import androidx.lifecycle.AndroidViewModel
 import dagger.hilt.android.lifecycle.HiltViewModel
 import de.schildbach.wallet.data.InvitationLinkData
@@ -68,7 +65,7 @@
         walletApplication.configuration.armBackupSeedReminder()
 
         if (onboardingInvite != null) {
-            analytics.logEvent(AnalyticsConstants.Invites.NEW_WALLET, bundleOf())
+            analytics.logEvent(AnalyticsConstants.Invites.NEW_WALLET, mapOf())
             startActivityAction.call(AcceptInviteActivity.createIntent(getApplication(), onboardingInvite, true))
         } else {
             finishCreateNewWalletAction.call(Unit)
