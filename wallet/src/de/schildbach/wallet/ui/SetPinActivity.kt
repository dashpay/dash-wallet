--- conflicted
+++ resolved
@@ -452,18 +452,14 @@
     }
 
     private fun startVerifySeedActivity() {
-<<<<<<< HEAD
-        startActivity(VerifySeedActivity.createIntent(this, seed.toTypedArray()))
-        finish()
-=======
         val onboardingInvite = intent.getBooleanExtra(EXTRA_ONBOARDING_INVITE, false)
         val verifySeedActivityIntent = VerifySeedActivity.createIntent(this, seed.toTypedArray())
         if (onboardingInvite) {
-            startActivityNewTask(OnboardFromInviteActivity.createIntent(this, OnboardFromInviteActivity.Mode.STEP_3, verifySeedActivityIntent))
+            startActivity(OnboardFromInviteActivity.createIntent(this, OnboardFromInviteActivity.Mode.STEP_3, verifySeedActivityIntent))
         } else {
-            startActivityNewTask(verifySeedActivityIntent)
-        }
->>>>>>> 9d130789
+            startActivity(verifySeedActivityIntent)
+        }
+        finish()
     }
 
     private fun goHome() {
