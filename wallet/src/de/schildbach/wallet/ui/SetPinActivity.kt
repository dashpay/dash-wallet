--- conflicted
+++ resolved
@@ -30,11 +30,8 @@
 import dagger.hilt.android.AndroidEntryPoint
 import de.schildbach.wallet.WalletApplication
 import de.schildbach.wallet.livedata.Status
-<<<<<<< HEAD
+import de.schildbach.wallet.ui.main.MainActivity
 import de.schildbach.wallet.ui.invite.OnboardFromInviteActivity
-=======
-import de.schildbach.wallet.ui.main.WalletActivity
->>>>>>> 6686d291
 import de.schildbach.wallet.ui.preference.PinRetryController
 import de.schildbach.wallet.ui.widget.PinPreviewView
 import de.schildbach.wallet_test.R
@@ -100,17 +97,8 @@
         private const val EXTRA_TITLE_RES_ID = "extra_title_res_id"
         private const val EXTRA_PASSWORD = "extra_password"
         private const val CHANGE_PIN = "change_pin"
-<<<<<<< HEAD
         private const val EXTRA_ONBOARDING = "onboarding"
         private const val EXTRA_ONBOARDING_INVITE = "onboarding_invite"
-
-        @JvmOverloads
-        @JvmStatic
-        fun createIntent(context: Context, titleResId: Int,
-                         changePin: Boolean = false, pin: String? = null,
-                         onboarding: Boolean = false,
-                         onboardingInvite: Boolean = false): Intent {
-=======
         private const val UPGRADING_WALLET = "upgrading_wallet"
 
         @JvmOverloads
@@ -118,19 +106,17 @@
         fun createIntent(
             context: Context, titleResId: Int,
             changePin: Boolean = false, pin: String? = null,
+            onboarding: Boolean = false,
+            onboardingInvite: Boolean = false,
             upgradingWallet: Boolean = false
         ): Intent {
->>>>>>> 6686d291
             val intent = Intent(context, SetPinActivity::class.java)
             intent.putExtra(EXTRA_TITLE_RES_ID, titleResId)
             intent.putExtra(CHANGE_PIN, changePin)
             intent.putExtra(EXTRA_PASSWORD, pin)
-<<<<<<< HEAD
             intent.putExtra(EXTRA_ONBOARDING, onboarding || onboardingInvite)
             intent.putExtra(EXTRA_ONBOARDING_INVITE, onboardingInvite)
-=======
             intent.putExtra(UPGRADING_WALLET, upgradingWallet)
->>>>>>> 6686d291
             return intent
         }
 
@@ -538,7 +524,6 @@
     }
 
     private fun startVerifySeedActivity() {
-<<<<<<< HEAD
         val onboardingInvite = intent.getBooleanExtra(EXTRA_ONBOARDING_INVITE, false)
         val onboarding = onboardingInvite || intent.getBooleanExtra(EXTRA_ONBOARDING, false)
         val verifySeedActivityIntent = VerifySeedActivity.createIntent(this, seed.toTypedArray())
@@ -548,10 +533,6 @@
             startActivity(verifySeedActivityIntent)
         }
         finishAffinity()
-=======
-        startActivity(VerifySeedActivity.createIntent(this, seed.toTypedArray(), true))
-        finish()
->>>>>>> 6686d291
     }
 
     private fun goHome() {
