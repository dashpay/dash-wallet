/*
 * Copyright 2019 Dash Core Group
 *
 * Licensed under the Apache License, Version 2.0 (the "License");
 * you may not use this file except in compliance with the License.
 * You may obtain a copy of the License at
 *
 *    http://www.apache.org/licenses/LICENSE-2.0
 *
 * Unless required by applicable law or agreed to in writing, software
 * distributed under the License is distributed on an "AS IS" BASIS,
 * WITHOUT WARRANTIES OR CONDITIONS OF ANY KIND, either express or implied.
 * See the License for the specific language governing permissions and
 * limitations under the License.
 */

package de.schildbach.wallet.ui

import android.content.Context
import android.content.Intent
import android.os.Bundle
import android.os.Handler
import android.view.MenuItem
import android.view.View
import android.widget.TextView
import android.widget.ViewSwitcher
import androidx.appcompat.app.AppCompatActivity
import androidx.appcompat.widget.Toolbar
import androidx.lifecycle.Observer
import androidx.lifecycle.ViewModelProviders
import de.schildbach.wallet.WalletApplication
import de.schildbach.wallet.livedata.Status
import de.schildbach.wallet.ui.preference.PinRetryController
import de.schildbach.wallet.ui.widget.NumericKeyboardView
import de.schildbach.wallet.ui.widget.PinPreviewView
import de.schildbach.wallet_test.R

<<<<<<< HEAD
private const val FINGERPRINT_REQUEST_SEED = 1
private const val FINGERPRINT_REQUEST_WALLET = 2
private const val FINGERPRINT_REQUEST_CHANGE_PIN = 3

class SetPinActivity : AppCompatActivity() {
=======
class SetPinActivity : SessionActivity() {
>>>>>>> 60c89a01

    private lateinit var walletApplication: WalletApplication

    private lateinit var numericKeyboardView: NumericKeyboardView
    private lateinit var confirmButtonView: View
    private lateinit var viewModel: SetPinViewModel
    private lateinit var enableFingerprintViewModel: CheckPinSharedModel
    private lateinit var pinProgressSwitcherView: ViewSwitcher
    private lateinit var pinPreviewView: PinPreviewView
    private lateinit var pageTitleView: TextView
    private lateinit var pageMessageView: TextView

    private lateinit var pinRetryController: PinRetryController

    val pin = arrayListOf<Int>()
    var seed = listOf<String>()

    private var changePin = false

    private enum class State {
        DECRYPT,
        DECRYPTING,
        SET_PIN,
        CHANGE_PIN,
        CONFIRM_PIN,
        INVALID_PIN,
        ENCRYPTING,
        LOCKED
    }

    private var state = State.SET_PIN

    companion object {

        private const val EXTRA_TITLE_RES_ID = "extra_title_res_id"
        private const val EXTRA_PASSWORD = "extra_password"
        private const val CHANGE_PIN = "change_pin"

        @JvmOverloads
        @JvmStatic
        fun createIntent(context: Context, titleResId: Int,
                         changePin: Boolean = false, password: String? = null): Intent {
            val intent = Intent(context, SetPinActivity::class.java)
            intent.putExtra(EXTRA_TITLE_RES_ID, titleResId)
            intent.putExtra(CHANGE_PIN, changePin)
            intent.putExtra(EXTRA_PASSWORD, password)
            return intent
        }

    }

    override fun onCreate(savedInstanceState: Bundle?) {
        super.onCreate(savedInstanceState)
        setContentView(R.layout.activity_set_pin)

        val toolbar = findViewById<Toolbar>(R.id.toolbar)
        setSupportActionBar(toolbar)
        val actionBar = supportActionBar
        actionBar?.apply {
            setDisplayHomeAsUpEnabled(true)
            setDisplayShowHomeEnabled(true)
        }

        setTitle(intent.getIntExtra(EXTRA_TITLE_RES_ID, R.string.set_pin_create_new_wallet))

        initView()
        initViewModel()

        pinRetryController = PinRetryController.getInstance()

        walletApplication = application as WalletApplication
        if (walletApplication.wallet.isEncrypted) {
            val password = intent.getStringExtra(EXTRA_PASSWORD)
            changePin = intent.getBooleanExtra(CHANGE_PIN, false)
            if (password != null) {
                viewModel.decryptKeys(password)
            } else {
                if (changePin) {
                    if (pinRetryController.isLocked) {
                        setState(State.LOCKED)
                    } else {
                        setState(State.CHANGE_PIN)
                    }
                } else {
                    setState(State.DECRYPT)
                }
            }
        } else {
            seed = walletApplication.wallet.keyChainSeed.mnemonicCode!!
        }
    }

    private fun initView() {
        pinProgressSwitcherView = findViewById(R.id.pin_progress_switcher)
        pinPreviewView = findViewById(R.id.pin_preview)
        pageTitleView = findViewById(R.id.page_title)
        pageMessageView = findViewById(R.id.message)
        confirmButtonView = findViewById(R.id.btn_confirm)
        numericKeyboardView = findViewById(R.id.numeric_keyboard)

        pinPreviewView.setTextColor(R.color.dash_light_gray)
        pinPreviewView.hideForgotPinAction()

        numericKeyboardView.setFunctionEnabled(false)
        numericKeyboardView.onKeyboardActionListener = object : NumericKeyboardView.OnKeyboardActionListener {

            override fun onNumber(number: Int) {
                if (pinRetryController.isLocked) {
                    return
                }

                if (pin.size < 4 || state == State.DECRYPT) {
                    pin.add(number)
                    pinPreviewView.next()
                }

                if (state == State.DECRYPT) {
                    if (pin.size == viewModel.pin.size || (state == State.CONFIRM_PIN && pin.size > viewModel.pin.size)) {
                        nextStep()
                    }
                } else {
                    if (pin.size == 4) {
                        nextStep()
                    }
                }
            }

            override fun onBack(longClick: Boolean) {
                if (pin.size > 0) {
                    pin.removeAt(pin.lastIndex)
                    pinPreviewView.prev()
                }
            }

            override fun onFunction() {

            }
        }
        confirmButtonView.setOnClickListener {
            if (pin.size == 0) {
                pinPreviewView.shake()
            } else {
                nextStep()
            }
        }
    }

    private fun nextStep() {
        if (state == State.CONFIRM_PIN) {
            if (pin == viewModel.pin) {
                Handler().postDelayed({
                    if (changePin) {
                        viewModel.changePin()
                    } else {
                        viewModel.savePinAndEncrypt()
                    }
                }, 200)
            } else {
                pinPreviewView.shake()
                setState(State.CONFIRM_PIN)
            }
        } else {
            viewModel.setPin(pin)
            if (state == State.DECRYPT || state == State.CHANGE_PIN || state == State.INVALID_PIN) {
                if (changePin) {
                    viewModel.checkPin()
                } else {
                    viewModel.decryptKeys()
                }
            } else {
                setState(State.CONFIRM_PIN)
            }
        }
    }

    private fun setState(newState: State) {
        when (newState) {
            State.DECRYPT -> {
                pinPreviewView.mode = PinPreviewView.PinType.EXTENDED
                pageTitleView.setText(R.string.set_pin_enter_pin)
                if (pinProgressSwitcherView.currentView.id == R.id.progress) {
                    pinProgressSwitcherView.showPrevious()
                }
                pageMessageView.visibility = View.GONE
                numericKeyboardView.visibility = View.VISIBLE
                supportActionBar!!.setDisplayHomeAsUpEnabled(true)
                confirmButtonView.visibility = View.VISIBLE
                viewModel.pin.clear()
                pin.clear()
            }
            State.CHANGE_PIN, State.INVALID_PIN -> {
                pinPreviewView.mode = PinPreviewView.PinType.STANDARD
                pageTitleView.setText(R.string.set_pin_enter_pin)
                if (pinProgressSwitcherView.currentView.id == R.id.progress) {
                    pinProgressSwitcherView.showPrevious()
                }
                pageMessageView.visibility = View.GONE
                numericKeyboardView.visibility = View.VISIBLE
                supportActionBar!!.setDisplayHomeAsUpEnabled(true)
                confirmButtonView.visibility = View.GONE
                viewModel.pin.clear()
                pin.clear()
                if (pinRetryController.failCount() > 0) {
                    pinPreviewView.badPin(pinRetryController.getRemainingAttemptsMessage(this))
                }
                if (newState == State.INVALID_PIN) {
                    pinPreviewView.shake()
                }
            }
            State.SET_PIN -> {
                pinPreviewView.mode = PinPreviewView.PinType.STANDARD
                pinPreviewView.clearBadPin()
                pageTitleView.setText(R.string.set_pin_set_pin)
                if (pinProgressSwitcherView.currentView.id == R.id.progress) {
                    pinProgressSwitcherView.showPrevious()
                }
                pageMessageView.visibility = View.VISIBLE
                numericKeyboardView.visibility = View.VISIBLE
                supportActionBar!!.setDisplayHomeAsUpEnabled(true)
                confirmButtonView.visibility = View.GONE
                pinPreviewView.clear()
                viewModel.pin.clear()
                pin.clear()
            }
            State.CONFIRM_PIN -> {
                if (pinProgressSwitcherView.currentView.id == R.id.progress) {
                    pinProgressSwitcherView.showPrevious()
                }
                pageMessageView.visibility = View.VISIBLE
                numericKeyboardView.visibility = View.VISIBLE
                supportActionBar!!.setDisplayHomeAsUpEnabled(true)
                confirmButtonView.visibility = View.GONE
                Handler().postDelayed({
                    pinPreviewView.clear()
                    pageTitleView.setText(R.string.set_pin_confirm_pin)
                }, 200)
                pin.clear()
            }
            State.ENCRYPTING -> {
                pageTitleView.setText(R.string.set_pin_encrypting)
                if (pinProgressSwitcherView.currentView.id == R.id.pin_preview) {
                    pinProgressSwitcherView.showNext()
                }
                pageMessageView.visibility = View.INVISIBLE
                numericKeyboardView.visibility = View.INVISIBLE
                supportActionBar!!.setDisplayHomeAsUpEnabled(false)
                confirmButtonView.visibility = View.GONE
            }
            State.DECRYPTING -> {
                pageTitleView.setText(if (changePin) R.string.set_pin_verifying_pin else R.string.set_pin_decrypting)
                if (pinProgressSwitcherView.currentView.id == R.id.pin_preview) {
                    pinProgressSwitcherView.showNext()
                }
                pageMessageView.visibility = View.INVISIBLE
                numericKeyboardView.visibility = View.INVISIBLE
                supportActionBar!!.setDisplayHomeAsUpEnabled(false)
                confirmButtonView.visibility = View.GONE
            }
            State.LOCKED -> {
                viewModel.pin.clear()
                pin.clear()
                pinPreviewView.clear()
                pageTitleView.setText(R.string.wallet_lock_wallet_disabled)
                pageMessageView.text = pinRetryController.getWalletTemporaryLockedMessage(this)
                pageMessageView.visibility = View.VISIBLE
                pinProgressSwitcherView.visibility = View.GONE
                numericKeyboardView.visibility = View.INVISIBLE
                supportActionBar!!.setDisplayHomeAsUpEnabled(true)
            }
        }
        state = newState
    }

    private fun initViewModel() {
        viewModel = ViewModelProviders.of(this).get(SetPinViewModel::class.java)
        viewModel.encryptWalletLiveData.observe(this, Observer {
            when (it.status) {
                Status.ERROR -> {
                    pinRetryController.failedAttempt(viewModel.getPinAsString())
                    if (pinRetryController.isLocked) {
                        setState(State.LOCKED)
                    } else {
                        if (state == State.DECRYPTING) {
                            setState(if (changePin) State.INVALID_PIN else State.DECRYPT)
                            if(!changePin) {
                                android.widget.Toast.makeText(this, "Incorrect PIN", android.widget.Toast.LENGTH_LONG).show()
                            }
                        } else {
                            android.widget.Toast.makeText(this, "Encrypting error", android.widget.Toast.LENGTH_LONG).show()
                            setState(State.CONFIRM_PIN)
                        }
                    }
                }
                Status.LOADING -> {
                    setState(if (state == State.CONFIRM_PIN) State.ENCRYPTING else State.DECRYPTING)
                }
                Status.SUCCESS -> {
                    if (state == State.DECRYPTING) {
                        seed = walletApplication.wallet.keyChainSeed.mnemonicCode!!
                        setState(State.SET_PIN)
                    } else {
                        if (changePin) {
<<<<<<< HEAD
                            val enableFingerprint = (application as WalletApplication).configuration.enableFingerprint
=======
                            saveSessionPin(viewModel.getPinAsString())
                            val enableFingerprint = walletApplication.configuration.enableFingerprint
>>>>>>> 60c89a01
                            if (EnableFingerprintDialog.shouldBeShown(this@SetPinActivity) && enableFingerprint) {
                                EnableFingerprintDialog.show(viewModel.getPinAsString(), supportFragmentManager)
                            } else {
                                finish()
                            }
                        } else {
                            viewModel.initWallet()
                        }
                    }
                }
            }
        })
        viewModel.checkPinLiveData.observe(this, Observer {
            when (it.status) {
                Status.ERROR -> {
                    pinRetryController.failedAttempt(viewModel.getPinAsString())
                    if (pinRetryController.isLocked) {
                        setState(State.LOCKED)
                    } else {
                        setState(if (changePin) State.INVALID_PIN else State.DECRYPT)
                    }
                }
                Status.LOADING -> {
                    setState(State.DECRYPTING)
                }
                Status.SUCCESS -> {
                    viewModel.oldPinCache = viewModel.getPinAsString()
                    pinRetryController.clearPinFailPrefs()
                    setState(State.SET_PIN)
                }
            }
        })
        viewModel.startNextActivity.observe(this, Observer {
            if (it) {
                startVerifySeedActivity()
            } else {
                goHome()
            }
            walletApplication.maybeStartAutoLogoutTimer()
        })
        enableFingerprintViewModel = ViewModelProviders.of(this).get(CheckPinSharedModel::class.java)
        enableFingerprintViewModel.onCorrectPinCallback.observe(this, Observer {
            finish()
        })
    }

    private fun startActivityNewTask(intent: Intent) {
        intent.apply {
            addFlags(Intent.FLAG_ACTIVITY_CLEAR_TOP)
            addFlags(Intent.FLAG_ACTIVITY_CLEAR_TASK)
            addFlags(Intent.FLAG_ACTIVITY_NEW_TASK)
        }
        startActivity(intent)
        finish()
    }

    override fun finish() {
        super.finish()
        overridePendingTransition(android.R.anim.fade_in, android.R.anim.fade_out)
    }

    override fun onOptionsItemSelected(item: MenuItem): Boolean {
        when (item.itemId) {
            android.R.id.home -> {
                onBackPressed()
                return true
            }
        }

        return super.onOptionsItemSelected(item)
    }

    override fun onBackPressed() {
        when {
            pin.size > 0 -> setState(state)
            state == State.CONFIRM_PIN -> setState(State.SET_PIN)
            else -> if (state != State.ENCRYPTING && state != State.DECRYPTING) {
                finish()
            }
        }
    }

    private fun startVerifySeedActivity() {
        val intent = VerifySeedActivity.createIntent(this, seed.toTypedArray(), true)
        startActivityNewTask(intent)
    }

    private fun goHome() {
        val intent = Intent(this, WalletActivity::class.java)
        startActivityNewTask(intent)
    }
}<|MERGE_RESOLUTION|>--- conflicted
+++ resolved
@@ -35,15 +35,7 @@
 import de.schildbach.wallet.ui.widget.PinPreviewView
 import de.schildbach.wallet_test.R
 
-<<<<<<< HEAD
-private const val FINGERPRINT_REQUEST_SEED = 1
-private const val FINGERPRINT_REQUEST_WALLET = 2
-private const val FINGERPRINT_REQUEST_CHANGE_PIN = 3
-
 class SetPinActivity : AppCompatActivity() {
-=======
-class SetPinActivity : SessionActivity() {
->>>>>>> 60c89a01
 
     private lateinit var walletApplication: WalletApplication
 
@@ -346,12 +338,7 @@
                         setState(State.SET_PIN)
                     } else {
                         if (changePin) {
-<<<<<<< HEAD
-                            val enableFingerprint = (application as WalletApplication).configuration.enableFingerprint
-=======
-                            saveSessionPin(viewModel.getPinAsString())
                             val enableFingerprint = walletApplication.configuration.enableFingerprint
->>>>>>> 60c89a01
                             if (EnableFingerprintDialog.shouldBeShown(this@SetPinActivity) && enableFingerprint) {
                                 EnableFingerprintDialog.show(viewModel.getPinAsString(), supportFragmentManager)
                             } else {
