--- conflicted
+++ resolved
@@ -83,10 +83,7 @@
     };
 
     private WalletTransactionsFragmentViewModel viewModel;
-<<<<<<< HEAD
-=======
     private MainActivityViewModel mainActivityViewModel;
->>>>>>> 0562d359
 
     @Override
     public void onAttach(final Activity activity) {
@@ -148,10 +145,7 @@
 
         updateView();
 
-<<<<<<< HEAD
-=======
         mainActivityViewModel = new ViewModelProvider(activity).get(MainActivityViewModel.class);
->>>>>>> 0562d359
         viewModel = new ViewModelProvider(this).get(WalletTransactionsFragmentViewModel.class);
         viewModel.getTransactionHistoryItemData().observe(getViewLifecycleOwner(), new Observer<List<TransactionsAdapter.TransactionHistoryItem>>() {
             @Override
@@ -165,15 +159,14 @@
             @Override
             public void onChanged(BlockchainIdentityBaseData blockchainIdentityData) {
                 if (blockchainIdentityData != null) {
-<<<<<<< HEAD
-=======
                     ((InteractionAwareActivity)requireActivity()).imitateUserInteraction();
->>>>>>> 0562d359
                     adapter.setBlockchainIdentityData(blockchainIdentityData);
                 }
             }
         });
-<<<<<<< HEAD
+        mainActivityViewModel.isAbleToCreateIdentityLiveData().observe(getViewLifecycleOwner(), canJoinDashPay -> {
+            adapter.setCanJoinDashPay(canJoinDashPay);
+        });
     }
 
     @Override
@@ -214,56 +207,11 @@
                 startActivity(new Intent(activity, SearchUserActivity.class));
             }
         }
-=======
-        mainActivityViewModel.isAbleToCreateIdentityLiveData().observe(getViewLifecycleOwner(), canJoinDashPay -> {
-            adapter.setCanJoinDashPay(canJoinDashPay);
-        });
-    }
-
-    @Override
-    public void onDestroy() {
-        config.unregisterOnSharedPreferenceChangeListener(this);
-
-        resolver.unregisterContentObserver(addressBookObserver);
-        super.onDestroy();
-    }
-
-    @Override
-    public View onCreateView(final LayoutInflater inflater, final ViewGroup container,
-                             final Bundle savedInstanceState) {
-        return inflater.inflate(R.layout.wallet_transactions_fragment, container, false);
-    }
-
-    @Override
-    public void onTransactionRowClicked(TransactionsAdapter.TransactionHistoryItem transactionHistoryItem) {
-        TransactionDetailsDialogFragment transactionDetailsDialogFragment =
-                TransactionDetailsDialogFragment.newInstance(transactionHistoryItem.getTransaction().getTxId());
-        requireActivity().getSupportFragmentManager().beginTransaction()
-                .add(transactionDetailsDialogFragment, null).commitAllowingStateLoss();
-    }
-
-    @Override
-    public void onProcessingIdentityRowClicked(final BlockchainIdentityBaseData blockchainIdentityData, boolean retry) {
-        if (retry) {
-            activity.startService(CreateIdentityService.createIntentForRetry(activity, false));
-        } else {
-            if (blockchainIdentityData.getCreationStateErrorMessage() != null) {
-                if (blockchainIdentityData.getCreationState() == BlockchainIdentityData.CreationState.USERNAME_REGISTERING) {
-                    startActivity(CreateUsernameActivity.createIntentReuseTransaction(activity));
-                } else {
-                    Toast.makeText(getContext(), blockchainIdentityData.getCreationStateErrorMessage(), Toast.LENGTH_LONG).show();
-                }
-            } else if (blockchainIdentityData.getCreationState() == BlockchainIdentityData.CreationState.DONE) {
-                //startActivity(CreateUsernameActivity.createIntent(activity, blockchainIdentityData.getUsername()));
-                startActivity(new Intent(activity, SearchUserActivity.class));
-            }
-        }
     }
 
     @Override
     public void onJoinDashPayClicked() {
         mainActivityViewModel.getShowCreateUsernameEvent().postValue(Unit.INSTANCE);
->>>>>>> 0562d359
     }
 
     @Override
