/*
 * Copyright 2020 Dash Core Group
 *
 * Licensed under the Apache License, Version 2.0 (the "License");
 * you may not use this file except in compliance with the License.
 * You may obtain a copy of the License at
 *
 *    http://www.apache.org/licenses/LICENSE-2.0
 *
 * Unless required by applicable law or agreed to in writing, software
 * distributed under the License is distributed on an "AS IS" BASIS,
 * WITHOUT WARRANTIES OR CONDITIONS OF ANY KIND, either express or implied.
 * See the License for the specific language governing permissions and
 * limitations under the License.
 */

package de.schildbach.wallet.ui;

import android.app.Activity;
import android.content.ContentResolver;
import android.content.Intent;
import android.content.SharedPreferences;
import android.content.SharedPreferences.OnSharedPreferenceChangeListener;
import android.database.ContentObserver;
import android.graphics.Rect;
import android.os.Bundle;
import android.os.Handler;
import android.view.LayoutInflater;
import android.view.View;
import android.view.ViewGroup;
import android.widget.Toast;

import androidx.annotation.NonNull;
import androidx.fragment.app.Fragment;
import androidx.lifecycle.Observer;
import androidx.lifecycle.ViewModelProvider;
import androidx.recyclerview.widget.LinearLayoutManager;
import androidx.recyclerview.widget.RecyclerView;

import org.bitcoinj.wallet.Wallet;
import org.dash.wallet.common.Configuration;
import org.dash.wallet.common.InteractionAwareActivity;
import org.dash.wallet.common.ui.FancyAlertDialog;
import org.slf4j.Logger;
import org.slf4j.LoggerFactory;

import java.util.List;

import de.schildbach.wallet.WalletApplication;
import de.schildbach.wallet.data.AddressBookProvider;
import de.schildbach.wallet.data.BlockchainIdentityBaseData;
import de.schildbach.wallet.data.BlockchainIdentityData;
import de.schildbach.wallet.livedata.Resource;
import de.schildbach.wallet.ui.dashpay.CreateIdentityService;
import de.schildbach.wallet.ui.dashpay.PlatformRepo;
import de.schildbach.wallet.ui.invite.InviteAlreadyClaimedDialog;
import de.schildbach.wallet.ui.invite.InvitesHandler;
import de.schildbach.wallet_test.R;
import kotlin.Unit;

/**
 * @author Andreas Schildbach
 */
public class WalletTransactionsFragment extends Fragment
        implements TransactionsAdapter.OnClickListener, OnSharedPreferenceChangeListener {

    private AbstractWalletActivity activity;

    private WalletApplication application;
    private Configuration config;
    private Wallet wallet;
    private ContentResolver resolver;

    private View loading;
    private RecyclerView recyclerView;
    private TransactionsAdapter adapter;

    private final Handler handler = new Handler();

    private static final int SHOW_QR_THRESHOLD_BYTES = 2500;
    private static final Logger log = LoggerFactory.getLogger(WalletTransactionsFragment.class);

    private final ContentObserver addressBookObserver = new ContentObserver(handler) {
        @Override
        public void onChange(final boolean selfChange) {
            adapter.clearCacheAndNotifyDataSetChanged();
        }
    };

    private WalletTransactionsFragmentViewModel viewModel;
    private MainActivityViewModel mainActivityViewModel;

    @Override
    public void onAttach(final Activity activity) {
        super.onAttach(activity);

        this.activity = (AbstractWalletActivity) activity;
        this.application = (WalletApplication) activity.getApplication();
        this.config = application.getConfiguration();
        this.wallet = application.getWallet();
        this.resolver = activity.getContentResolver();
    }

    @Override
    public void onCreate(final Bundle savedInstanceState) {
        super.onCreate(savedInstanceState);

        setRetainInstance(true);

        adapter = new TransactionsAdapter(activity, wallet, application.maxConnectedPeers(), this);
    }

    @Override
    public void onDestroyView() {
        super.onDestroyView();
        recyclerView.setAdapter(null);
    }

    @Override
    public void onViewCreated(@NonNull View view, @androidx.annotation.Nullable Bundle savedInstanceState) {
        super.onViewCreated(view, savedInstanceState);

        loading = view.findViewById(R.id.loading);

        recyclerView = view.findViewById(R.id.wallet_transactions_list);
        recyclerView.setHasFixedSize(true);
        recyclerView.setLayoutManager(new LinearLayoutManager(activity));
        recyclerView.setAdapter(adapter);
        recyclerView.addItemDecoration(new RecyclerView.ItemDecoration() {
            private final int PADDING = 2
                    * activity.getResources().getDimensionPixelOffset(R.dimen.card_padding_vertical);

            @Override
            public void getItemOffsets(final Rect outRect, final View view, final RecyclerView parent,
                                       final RecyclerView.State state) {
                super.getItemOffsets(outRect, view, parent, state);

                final int position = parent.getChildAdapterPosition(view);
                if (position == 0)
                    outRect.top += PADDING;
                else if (position == parent.getAdapter().getItemCount() - 1)
                    outRect.bottom += PADDING;
            }
        });

        resolver.registerContentObserver(AddressBookProvider.contentUri(activity.getPackageName()), true,
                addressBookObserver);

        config.registerOnSharedPreferenceChangeListener(this);

        updateView();

        mainActivityViewModel = new ViewModelProvider(activity).get(MainActivityViewModel.class);
        viewModel = new ViewModelProvider(this).get(WalletTransactionsFragmentViewModel.class);
        viewModel.getTransactionHistoryItemData().observe(getViewLifecycleOwner(), new Observer<List<TransactionsAdapter.TransactionHistoryItem>>() {
            @Override
            public void onChanged(List<TransactionsAdapter.TransactionHistoryItem> transactions) {
                loading.setVisibility(View.GONE);
                adapter.replace(transactions);
                updateView();
            }
        });
        viewModel.getBlockchainIdentityData().observe(getViewLifecycleOwner(), new Observer<BlockchainIdentityBaseData>() {
            @Override
            public void onChanged(BlockchainIdentityBaseData blockchainIdentityData) {
                if (blockchainIdentityData != null) {
                    ((InteractionAwareActivity)requireActivity()).imitateUserInteraction();
                    adapter.setBlockchainIdentityData(blockchainIdentityData);
                }
            }
        });
        mainActivityViewModel.isAbleToCreateIdentityLiveData().observe(getViewLifecycleOwner(), canJoinDashPay -> {
            adapter.setCanJoinDashPay(canJoinDashPay);
        });
    }

    @Override
    public void onDestroy() {
        config.unregisterOnSharedPreferenceChangeListener(this);

        resolver.unregisterContentObserver(addressBookObserver);
        super.onDestroy();
    }

    @Override
    public View onCreateView(final LayoutInflater inflater, final ViewGroup container,
                             final Bundle savedInstanceState) {
        return inflater.inflate(R.layout.wallet_transactions_fragment, container, false);
    }

    @Override
    public void onTransactionRowClicked(TransactionsAdapter.TransactionHistoryItem transactionHistoryItem) {
        TransactionDetailsDialogFragment transactionDetailsDialogFragment =
                TransactionDetailsDialogFragment.newInstance(transactionHistoryItem.getTransaction().getTxId());
        requireActivity().getSupportFragmentManager().beginTransaction()
                .add(transactionDetailsDialogFragment, null).commitAllowingStateLoss();
    }

    @Override
    public void onProcessingIdentityRowClicked(final BlockchainIdentityBaseData blockchainIdentityData, boolean retry) {
        if (retry) {
            // check to see if an invite was used
            if (!blockchainIdentityData.getUsingInvite()) {
                activity.startService(CreateIdentityService.createIntentForRetry(activity, false));
            } else {
                // handle errors
                String errorMessage;
                if ((errorMessage = blockchainIdentityData.getCreationStateErrorMessage()) != null) {
                    if (errorMessage.contains("IdentityAssetLockTransactionOutPointAlreadyExistsError")) {
                        FancyAlertDialog dialog = InviteAlreadyClaimedDialog.newInstance(activity, blockchainIdentityData.getInvite());
                        dialog.show(getParentFragmentManager(), null);

                        // now erase the blockchain data
                        PlatformRepo.getInstance().clearBlockchainData();
                        adapter.setBlockchainIdentityData(null);
                        return;
                    } else if (errorMessage.contains("InvalidIdentityAssetLockProofSignatureError")) {
                        InvitesHandler handler = new InvitesHandler(activity);
                        handler.handle(Resource.loading(blockchainIdentityData.getInvite(), 0));
                        handler.handle(Resource.error(errorMessage, blockchainIdentityData.getInvite()));

                        // now erase the blockchain data
                        PlatformRepo.getInstance().clearBlockchainData();
                        adapter.setBlockchainIdentityData(null);
                        return;
<<<<<<< HEAD
=======
                    } else if (errorMessage.contains("InsuffientFundsError")) {
                        InvitesHandler handler = new InvitesHandler(activity);
                        FancyAlertDialog dialog = FancyAlertDialog.Companion.newProgress(R.string.invitation_invalid_invite_title, R.string.dashpay_insuffient_credits);
                        dialog.show(getParentFragmentManager(), null);

                        // now erase the blockchain data
                        PlatformRepo.getInstance().clearBlockchainData();
                        adapter.setBlockchainIdentityData(null);
>>>>>>> 81c95486
                    }
                }
                activity.startService(CreateIdentityService.createIntentForRetryFromInvite(activity,false));
            }
        } else {
            if (blockchainIdentityData.getCreationStateErrorMessage() != null) {
                if (blockchainIdentityData.getCreationState() == BlockchainIdentityData.CreationState.USERNAME_REGISTERING) {
                    // check to see if an invite was used
                    if (!blockchainIdentityData.getUsingInvite()) {
                        startActivity(CreateUsernameActivity.createIntentReuseTransaction(activity));
                    } else {
                        startActivity(CreateUsernameActivity.createIntentFromInviteReuseTransaction(activity));
                    }
                } else {
                    Toast.makeText(getContext(), blockchainIdentityData.getCreationStateErrorMessage(), Toast.LENGTH_LONG).show();
                }
            } else if (blockchainIdentityData.getCreationState() == BlockchainIdentityData.CreationState.DONE) {
                startActivity(new Intent(activity, SearchUserActivity.class));
            }
        }
    }

    @Override
    public void onJoinDashPayClicked() {
        mainActivityViewModel.getShowCreateUsernameEvent().postValue(Unit.INSTANCE);
    }

    @Override
    public void onSharedPreferenceChanged(final SharedPreferences sharedPreferences, final String key) {
        if (Configuration.PREFS_KEY_BTC_PRECISION.equals(key) || Configuration.PREFS_KEY_REMIND_BACKUP.equals(key) ||
                Configuration.PREFS_KEY_REMIND_BACKUP_SEED.equals(key))
            updateView();
    }

    private void updateView() {
        adapter.setFormat(config.getFormat());
    }

    public boolean isHistoryEmpty() {
        return adapter.getItemCount() == 0;
    }

}<|MERGE_RESOLUTION|>--- conflicted
+++ resolved
@@ -223,8 +223,6 @@
                         PlatformRepo.getInstance().clearBlockchainData();
                         adapter.setBlockchainIdentityData(null);
                         return;
-<<<<<<< HEAD
-=======
                     } else if (errorMessage.contains("InsuffientFundsError")) {
                         InvitesHandler handler = new InvitesHandler(activity);
                         FancyAlertDialog dialog = FancyAlertDialog.Companion.newProgress(R.string.invitation_invalid_invite_title, R.string.dashpay_insuffient_credits);
@@ -233,7 +231,6 @@
                         // now erase the blockchain data
                         PlatformRepo.getInstance().clearBlockchainData();
                         adapter.setBlockchainIdentityData(null);
->>>>>>> 81c95486
                     }
                 }
                 activity.startService(CreateIdentityService.createIntentForRetryFromInvite(activity,false));
