/*
 * Copyright 2011-2015 the original author or authors.
 *
 * This program is free software: you can redistribute it and/or modify
 * it under the terms of the GNU General Public License as published by
 * the Free Software Foundation, either version 3 of the License, or
 * (at your option) any later version.
 *
 * This program is distributed in the hope that it will be useful,
 * but WITHOUT ANY WARRANTY; without even the implied warranty of
 * MERCHANTABILITY or FITNESS FOR A PARTICULAR PURPOSE.  See the
 * GNU General Public License for more details.
 *
 * You should have received a copy of the GNU General Public License
 * along with this program.  If not, see <http://www.gnu.org/licenses/>.
 */

package de.schildbach.wallet.ui;

import java.io.IOException;
import java.math.BigDecimal;
import java.util.ArrayList;
import java.util.Collections;
import java.util.Comparator;
import java.util.Date;
import java.util.List;
import java.util.Set;
import java.util.concurrent.RejectedExecutionException;

import javax.annotation.Nullable;

import org.bitcoinj.core.Address;
import org.bitcoinj.core.CoinDefinition;
import org.bitcoinj.core.ScriptException;
import org.bitcoinj.core.Transaction;
import org.bitcoinj.core.Transaction.Purpose;
import org.bitcoinj.core.TransactionConfidence.ConfidenceType;
import org.bitcoinj.utils.MonetaryFormat;
import org.bitcoinj.utils.Threading;
import org.bitcoinj.wallet.Wallet;
import org.slf4j.Logger;
import org.slf4j.LoggerFactory;

import de.schildbach.wallet.Configuration;
import de.schildbach.wallet.Constants;
import de.schildbach.wallet.WalletApplication;
import de.schildbach.wallet.data.AddressBookProvider;
import de.schildbach.wallet.data.WalletLock;
import de.schildbach.wallet.ui.TransactionsAdapter.Warning;
import de.schildbach.wallet.ui.send.RaiseFeeDialogFragment;
import de.schildbach.wallet.util.BitmapFragment;
import de.schildbach.wallet.util.CrashReporter;
import de.schildbach.wallet.util.Qr;
import de.schildbach.wallet.util.ThrottlingWalletChangeListener;
import de.schildbach.wallet.util.WalletUtils;
import de.schildbach.wallet_test.R;

import android.app.Activity;
import android.app.Fragment;
import android.app.LoaderManager;
import android.app.LoaderManager.LoaderCallbacks;
import android.app.admin.DevicePolicyManager;
import android.content.AsyncTaskLoader;
import android.content.BroadcastReceiver;
import android.content.ContentResolver;
import android.content.Context;
import android.content.Intent;
import android.content.IntentFilter;
import android.content.Loader;
import android.content.SharedPreferences;
import android.content.SharedPreferences.OnSharedPreferenceChangeListener;
import android.database.ContentObserver;
import android.graphics.Bitmap;
import android.graphics.Rect;
import android.graphics.Typeface;
import android.net.Uri;
import android.os.Build;
import android.os.Bundle;
import android.os.Handler;
import android.provider.Settings;
import android.support.v4.content.LocalBroadcastManager;
import android.support.v7.widget.LinearLayoutManager;
import android.support.v7.widget.RecyclerView;
import android.text.SpannableStringBuilder;
import android.text.format.DateUtils;
import android.text.style.StyleSpan;
import android.view.LayoutInflater;
import android.view.Menu;
import android.view.MenuInflater;
import android.view.MenuItem;
import android.view.View;
import android.view.ViewGroup;
import android.widget.PopupMenu;
import android.widget.PopupMenu.OnMenuItemClickListener;
import android.widget.TextView;
import android.widget.ViewAnimator;

import com.dash.wallet.integration.uphold.data.UpholdClient;
import com.dash.wallet.integration.uphold.ui.UpholdTransferToWalletDialog;

/**
 * @author Andreas Schildbach
 */
public class WalletTransactionsFragment extends Fragment implements LoaderCallbacks<List<Transaction>>,
        TransactionsAdapter.OnClickListener, OnSharedPreferenceChangeListener, WalletLock.OnLockChangeListener {


    public enum Direction {
        RECEIVED, SENT;
    }
    private AbstractWalletActivity activity;

    private WalletApplication application;
    private Configuration config;
    private Wallet wallet;
    private ContentResolver resolver;
    private LoaderManager loaderManager;
    private DevicePolicyManager devicePolicyManager;
    private ViewAnimator viewGroup;

    private TextView emptyView;
    private RecyclerView recyclerView;
    private TransactionsAdapter adapter;
    private MenuItem filterMenuItem;
    @Nullable
    private Direction direction;

    private final Handler handler = new Handler();

    private static final int ID_TRANSACTION_LOADER = 0;

    private static final String ARG_DIRECTION = "direction";
    private static final long THROTTLE_MS = DateUtils.SECOND_IN_MILLIS;

    private static final Uri KEY_ROTATION_URI = Uri.parse("https://bitcoin.org/en/alert/2013-08-11-android");
    private static final int SHOW_QR_THRESHOLD_BYTES = 2500;
    private static final Logger log = LoggerFactory.getLogger(WalletTransactionsFragment.class);

    private final ContentObserver addressBookObserver = new ContentObserver(handler) {
        @Override
        public void onChange(final boolean selfChange) {
            adapter.clearCacheAndNotifyDataSetChanged();
        }
    };

    @Override
    public void onAttach(final Activity activity) {
        super.onAttach(activity);

        this.activity = (AbstractWalletActivity) activity;
        this.application = (WalletApplication) activity.getApplication();
        this.config = application.getConfiguration();
        this.wallet = application.getWallet();
        this.resolver = activity.getContentResolver();
        this.loaderManager = getLoaderManager();
        this.devicePolicyManager = (DevicePolicyManager) application.getSystemService(Context.DEVICE_POLICY_SERVICE);
    }

    @Override
    public void onCreate(final Bundle savedInstanceState) {
        super.onCreate(savedInstanceState);

        setRetainInstance(true);
        setHasOptionsMenu(true);

        adapter = new TransactionsAdapter(activity, wallet, true, application.maxConnectedPeers(), this);

        this.direction = null;
    }

    @Override
    public void onDestroyView() {
        super.onDestroyView();
        recyclerView.setAdapter(null);
    }

    @Override
    public View onCreateView(final LayoutInflater inflater, final ViewGroup container,
            final Bundle savedInstanceState) {
        final View view = inflater.inflate(R.layout.wallet_transactions_fragment, container, false);

        viewGroup = (ViewAnimator) view.findViewById(R.id.wallet_transactions_group);

        emptyView = (TextView) view.findViewById(R.id.wallet_transactions_empty);

        recyclerView = (RecyclerView) view.findViewById(R.id.wallet_transactions_list);
        recyclerView.setHasFixedSize(true);
        recyclerView.setLayoutManager(new LinearLayoutManager(activity));
        recyclerView.setAdapter(adapter);
        recyclerView.addItemDecoration(new RecyclerView.ItemDecoration() {
            private final int PADDING = 2
                    * activity.getResources().getDimensionPixelOffset(R.dimen.card_padding_vertical);

            @Override
            public void getItemOffsets(final Rect outRect, final View view, final RecyclerView parent,
                    final RecyclerView.State state) {
                super.getItemOffsets(outRect, view, parent, state);

                final int position = parent.getChildAdapterPosition(view);
                if (position == 0)
                    outRect.top += PADDING;
                else if (position == parent.getAdapter().getItemCount() - 1)
                    outRect.bottom += PADDING;
            }
        });

        return view;
    }

    @Override
    public void onResume() {
        super.onResume();

        resolver.registerContentObserver(AddressBookProvider.contentUri(activity.getPackageName()), true,
                addressBookObserver);

        config.registerOnSharedPreferenceChangeListener(this);

        final Bundle args = new Bundle();
        args.putSerializable(ARG_DIRECTION, direction);
        loaderManager.initLoader(ID_TRANSACTION_LOADER, args, this);

        wallet.addCoinsReceivedEventListener(Threading.SAME_THREAD, transactionChangeListener);
        wallet.addCoinsSentEventListener(Threading.SAME_THREAD, transactionChangeListener);
        wallet.addChangeEventListener(Threading.SAME_THREAD, transactionChangeListener);
        wallet.addTransactionConfidenceEventListener(Threading.SAME_THREAD, transactionChangeListener);

        updateView();
<<<<<<< HEAD
        checkUpholdBalance();
=======

        WalletLock.getInstance().addListener(this);
>>>>>>> 25823291
    }

    @Override
    public void onPause() {
        wallet.removeTransactionConfidenceEventListener(transactionChangeListener);
        wallet.removeChangeEventListener(transactionChangeListener);
        wallet.removeCoinsSentEventListener(transactionChangeListener);
        wallet.removeCoinsReceivedEventListener(transactionChangeListener);
        transactionChangeListener.removeCallbacks();

        loaderManager.destroyLoader(ID_TRANSACTION_LOADER);

        config.unregisterOnSharedPreferenceChangeListener(this);

        resolver.unregisterContentObserver(addressBookObserver);

        WalletLock.getInstance().removeListener(this);

        super.onPause();
    }

    @Override
    public void onCreateOptionsMenu(final Menu menu, final MenuInflater inflater) {
        inflater.inflate(R.menu.wallet_transactions_fragment_options, menu);
        filterMenuItem = menu.findItem(R.id.wallet_transactions_options_filter);
        super.onCreateOptionsMenu(menu, inflater);
    }

    @Override
    public void onPrepareOptionsMenu(final Menu menu) {
        if (direction == null) {
            menu.findItem(R.id.wallet_transactions_options_filter_all).setChecked(true);
            maybeSetFilterMenuItemIcon(R.drawable.ic_filter_list_white_24dp);
        } else if (direction == Direction.RECEIVED) {
            menu.findItem(R.id.wallet_transactions_options_filter_received).setChecked(true);
            maybeSetFilterMenuItemIcon(R.drawable.transactions_list_filter_received);
        } else if (direction == Direction.SENT) {
            menu.findItem(R.id.wallet_transactions_options_filter_sent).setChecked(true);
            maybeSetFilterMenuItemIcon(R.drawable.transactions_list_filter_sent);
        }
        super.onPrepareOptionsMenu(menu);
    }

    @Override
    public boolean onOptionsItemSelected(final MenuItem item) {
        final int itemId = item.getItemId();
        if (itemId == R.id.wallet_transactions_options_filter_all) {
            direction = null;
            maybeSetFilterMenuItemIcon(R.drawable.ic_filter_list_white_24dp);
        } else if (itemId == R.id.wallet_transactions_options_filter_received) {
            direction = Direction.RECEIVED;
            maybeSetFilterMenuItemIcon(R.drawable.transactions_list_filter_received);
        } else if (itemId == R.id.wallet_transactions_options_filter_sent) {
            direction = Direction.SENT;
            maybeSetFilterMenuItemIcon(R.drawable.transactions_list_filter_sent);
        } else {
            return false;
        }
        item.setChecked(true);

        reloadTransactions();
        return true;
    }

    private void reloadTransactions() {
        final Bundle args = new Bundle();
        args.putSerializable(ARG_DIRECTION, direction);
        loaderManager.restartLoader(ID_TRANSACTION_LOADER, args, this);
    }

    private void maybeSetFilterMenuItemIcon(final int iconResId) {
        // Older Android versions can't deal with width and height in XML layer-list items.
        if (Build.VERSION.SDK_INT >= Build.VERSION_CODES.M)
            filterMenuItem.setIcon(iconResId);
    }

    @Override
    public void onTransactionMenuClick(final View view, final Transaction tx) {
        final boolean txSent = tx.getValue(wallet).signum() < 0;
        final Address txAddress = txSent ? WalletUtils.getToAddressOfSent(tx, wallet)
                : WalletUtils.getWalletAddressOfReceived(tx, wallet);
        final byte[] txSerialized = tx.unsafeBitcoinSerialize();
        final boolean txRotation = tx.getPurpose() == Purpose.KEY_ROTATION;

        final PopupMenu popupMenu = new PopupMenu(activity, view);
        popupMenu.inflate(R.menu.wallet_transactions_context);
        final MenuItem editAddressMenuItem = popupMenu.getMenu()
                .findItem(R.id.wallet_transactions_context_edit_address);
        if (!txRotation && txAddress != null) {
            editAddressMenuItem.setVisible(true);
            final boolean isAdd = AddressBookProvider.resolveLabel(activity, txAddress.toBase58()) == null;
            final boolean isOwn = wallet.isPubKeyHashMine(txAddress.getHash160());

            if (isOwn)
                editAddressMenuItem.setTitle(isAdd ? R.string.edit_address_book_entry_dialog_title_add_receive
                        : R.string.edit_address_book_entry_dialog_title_edit_receive);
            else
                editAddressMenuItem.setTitle(isAdd ? R.string.edit_address_book_entry_dialog_title_add
                        : R.string.edit_address_book_entry_dialog_title_edit);
        } else {
            editAddressMenuItem.setVisible(false);
        }

        popupMenu.getMenu().findItem(R.id.wallet_transactions_context_show_qr)
                .setVisible(!txRotation && txSerialized.length < SHOW_QR_THRESHOLD_BYTES);
        popupMenu.getMenu().findItem(R.id.wallet_transactions_context_raise_fee)
                .setVisible(RaiseFeeDialogFragment.feeCanLikelyBeRaised(wallet, tx) && CoinDefinition.feeCanBeRaised);
        popupMenu.setOnMenuItemClickListener(new OnMenuItemClickListener() {
            @Override
            public boolean onMenuItemClick(final MenuItem item) {
                switch (item.getItemId()) {
                case R.id.wallet_transactions_context_edit_address:
                    handleEditAddress(tx);
                    return true;

                case R.id.wallet_transactions_context_show_qr:
                    handleShowQr();
                    return true;

                case R.id.wallet_transactions_context_raise_fee:
                    RaiseFeeDialogFragment.show(getFragmentManager(), tx);
                    return true;

                case R.id.wallet_transactions_context_report_issue:
                    handleReportIssue(tx);
                    return true;

                case R.id.wallet_transactions_context_browse:
                    if (!txRotation)
                        startActivity(new Intent(Intent.ACTION_VIEW,
                                Uri.withAppendedPath(config.getBlockExplorer(), "tx/" + tx.getHashAsString())));
                    else
                        startActivity(new Intent(Intent.ACTION_VIEW, KEY_ROTATION_URI));
                    return true;
                }

                return false;
            }

            private void handleEditAddress(final Transaction tx) {
                EditAddressBookEntryFragment.edit(getFragmentManager(), txAddress);
            }

            private void handleShowQr() {
                final Bitmap qrCodeBitmap = Qr.bitmap(Qr.encodeCompressBinary(txSerialized));
                BitmapFragment.show(getFragmentManager(), qrCodeBitmap);
            }

            private void handleReportIssue(final Transaction tx) {
                final ReportIssueDialogBuilder dialog = new ReportIssueDialogBuilder(activity,
                        R.string.report_issue_dialog_title_transaction, R.string.report_issue_dialog_message_issue) {
                    @Override
                    protected CharSequence subject() {
                        return Constants.REPORT_SUBJECT_ISSUE + " " + application.packageInfo().versionName;
                    }

                    @Override
                    protected CharSequence collectApplicationInfo() throws IOException {
                        final StringBuilder applicationInfo = new StringBuilder();
                        CrashReporter.appendApplicationInfo(applicationInfo, application);
                        return applicationInfo;
                    }

                    @Override
                    protected CharSequence collectDeviceInfo() throws IOException {
                        final StringBuilder deviceInfo = new StringBuilder();
                        CrashReporter.appendDeviceInfo(deviceInfo, activity);
                        return deviceInfo;
                    }

                    @Override
                    protected CharSequence collectContextualData() {
                        final StringBuilder contextualData = new StringBuilder();
                        try {
                            contextualData.append(tx.getValue(wallet).toFriendlyString()).append(" total value");
                        } catch (final ScriptException x) {
                            contextualData.append(x.getMessage());
                        }
                        contextualData.append('\n');
                        if (tx.hasConfidence())
                            contextualData.append("  confidence: ").append(tx.getConfidence()).append('\n');
                        contextualData.append(tx.toString());
                        return contextualData;
                    }

                    @Override
                    protected CharSequence collectWalletDump() {
                        return application.getWallet().toString(false, true, true, null);
                    }
                };
                dialog.show();
            }
        });
        popupMenu.show();
    }

    @Override
    public void onWarningClick() {
        switch (warning()) {
        case BACKUP:
            ((WalletActivity) activity).handleBackupWallet();
            break;

        case STORAGE_ENCRYPTION:
            startActivity(new Intent(Settings.ACTION_SECURITY_SETTINGS));
            break;
        }
    }

    @Override
    public void onInfoClicked(TransactionsAdapter.Info info) {
        if (info.getData() instanceof BigDecimal) {
            showTransferFromUpholdAccountDialog(info);
        }
    }

    @Override
    public Loader<List<Transaction>> onCreateLoader(final int id, final Bundle args) {
        return new TransactionsLoader(activity, wallet, (Direction) args.getSerializable(ARG_DIRECTION));
    }

    @Override
    public void onLoadFinished(final Loader<List<Transaction>> loader, final List<Transaction> transactions) {
        final Direction direction = ((TransactionsLoader) loader).getDirection();

        adapter.replace(transactions);

<<<<<<< HEAD
        if (adapter.isEmpty()) {
            viewGroup.setDisplayedChild(1);

            final SpannableStringBuilder emptyText = new SpannableStringBuilder(
                    getString(direction == Direction.SENT ? R.string.wallet_transactions_fragment_empty_text_sent
                            : R.string.wallet_transactions_fragment_empty_text_received));
            emptyText.setSpan(new StyleSpan(Typeface.BOLD), 0, emptyText.length(),
                    SpannableStringBuilder.SPAN_POINT_MARK);
            if (direction != Direction.SENT)
                emptyText.append("\n\n").append(getString(R.string.wallet_transactions_fragment_empty_text_howto));
            emptyView.setText(emptyText);
=======
        if (WalletLock.getInstance().isWalletLocked(wallet)) {
            hideTransactions();
        } else if (transactions.isEmpty()) {
            showEmptyTransactions(direction);
>>>>>>> 25823291
        } else {
            viewGroup.setDisplayedChild(2);
        }
    }

    private void hideTransactions() {
        viewGroup.setDisplayedChild(1);

        final SpannableStringBuilder lockedWalletText = new SpannableStringBuilder(
                getString(R.string.wallet_lock_unlock_to_see_txs_title));
        lockedWalletText.setSpan(new StyleSpan(Typeface.BOLD), 0, lockedWalletText.length(),
                SpannableStringBuilder.SPAN_POINT_MARK);
        lockedWalletText.append("\n\n").append(getString(R.string.wallet_lock_unlock_to_see_txs_txt));

        emptyView.setText(lockedWalletText);
    }

    private void showEmptyTransactions(Direction direction) {
        viewGroup.setDisplayedChild(1);

        final SpannableStringBuilder emptyText = new SpannableStringBuilder(
                getString(direction == Direction.SENT ? R.string.wallet_transactions_fragment_empty_text_sent
                        : R.string.wallet_transactions_fragment_empty_text_received));
        emptyText.setSpan(new StyleSpan(Typeface.BOLD), 0, emptyText.length(),
                SpannableStringBuilder.SPAN_POINT_MARK);
        if (direction != Direction.SENT)
            emptyText.append("\n\n").append(getString(R.string.wallet_transactions_fragment_empty_text_howto));
        emptyView.setText(emptyText);
    }

    @Override
    public void onLoaderReset(final Loader<List<Transaction>> loader) {
        // don't clear the adapter, because it will confuse users
    }

    private final ThrottlingWalletChangeListener transactionChangeListener = new ThrottlingWalletChangeListener(
            THROTTLE_MS) {
        @Override
        public void onThrottledWalletChanged() {
            adapter.notifyDataSetChanged();
        }
    };

    private static class TransactionsLoader extends AsyncTaskLoader<List<Transaction>> {

        private LocalBroadcastManager broadcastManager;
        private final Wallet wallet;
        @Nullable
        private final Direction direction;
        private TransactionsLoader(final Context context, final Wallet wallet, @Nullable final Direction direction) {
            super(context);

            this.broadcastManager = LocalBroadcastManager.getInstance(context.getApplicationContext());
            this.wallet = wallet;
            this.direction = direction;
        }

        public @Nullable Direction getDirection() {
            return direction;
        }

        @Override
        protected void onStartLoading() {
            super.onStartLoading();

            wallet.addCoinsReceivedEventListener(Threading.SAME_THREAD, transactionAddRemoveListener);
            wallet.addCoinsSentEventListener(Threading.SAME_THREAD, transactionAddRemoveListener);
            wallet.addChangeEventListener(Threading.SAME_THREAD, transactionAddRemoveListener);
            broadcastManager.registerReceiver(walletChangeReceiver,
                    new IntentFilter(WalletApplication.ACTION_WALLET_REFERENCE_CHANGED));
            transactionAddRemoveListener.onReorganize(null); // trigger at least one reload

            safeForceLoad();
        }

        @Override
        protected void onStopLoading() {
            broadcastManager.unregisterReceiver(walletChangeReceiver);
            wallet.removeChangeEventListener(transactionAddRemoveListener);
            wallet.removeCoinsSentEventListener(transactionAddRemoveListener);
            wallet.removeCoinsReceivedEventListener(transactionAddRemoveListener);
            transactionAddRemoveListener.removeCallbacks();

            super.onStopLoading();
        }

        @Override
        protected void onReset() {
            broadcastManager.unregisterReceiver(walletChangeReceiver);
            wallet.removeChangeEventListener(transactionAddRemoveListener);
            wallet.removeCoinsSentEventListener(transactionAddRemoveListener);
            wallet.removeCoinsReceivedEventListener(transactionAddRemoveListener);
            transactionAddRemoveListener.removeCallbacks();

            super.onReset();
        }

        @Override
        public List<Transaction> loadInBackground() {
            org.bitcoinj.core.Context.propagate(Constants.CONTEXT);

            final Set<Transaction> transactions = wallet.getTransactions(true);
            final List<Transaction> filteredTransactions = new ArrayList<Transaction>(transactions.size());

            for (final Transaction tx : transactions) {
                final boolean sent = tx.getValue(wallet).signum() < 0;
                final boolean isInternal = tx.getPurpose() == Purpose.KEY_ROTATION;

                if ((direction == Direction.RECEIVED && !sent && !isInternal) || direction == null
                        || (direction == Direction.SENT && sent && !isInternal))
                    filteredTransactions.add(tx);
            }

            Collections.sort(filteredTransactions, TRANSACTION_COMPARATOR);

            return filteredTransactions;
        }

        private final ThrottlingWalletChangeListener transactionAddRemoveListener = new ThrottlingWalletChangeListener(
                THROTTLE_MS, true, true, false) {
            @Override
            public void onThrottledWalletChanged() {
                safeForceLoad();
            }
        };

        private final BroadcastReceiver walletChangeReceiver = new BroadcastReceiver() {
            @Override
            public void onReceive(final Context context, final Intent intent) {
                safeForceLoad();
            }
        };

        private void safeForceLoad() {
            try {
                forceLoad();
            } catch (final RejectedExecutionException x) {
                log.info("rejected execution: " + TransactionsLoader.this.toString());
            }
        }

        private static final Comparator<Transaction> TRANSACTION_COMPARATOR = new Comparator<Transaction>() {
            @Override
            public int compare(final Transaction tx1, final Transaction tx2) {
                final boolean pending1 = tx1.getConfidence().getConfidenceType() == ConfidenceType.PENDING;
                final boolean pending2 = tx2.getConfidence().getConfidenceType() == ConfidenceType.PENDING;

                if (pending1 != pending2)
                    return pending1 ? -1 : 1;

                final Date updateTime1 = tx1.getUpdateTime();
                final long time1 = updateTime1 != null ? updateTime1.getTime() : 0;
                final Date updateTime2 = tx2.getUpdateTime();
                final long time2 = updateTime2 != null ? updateTime2.getTime() : 0;

                if (time1 != time2)
                    return time1 > time2 ? -1 : 1;

                return tx1.getHash().compareTo(tx2.getHash());
            }
        };

    }
    @Override
    public void onSharedPreferenceChanged(final SharedPreferences sharedPreferences, final String key) {
        if (Configuration.PREFS_KEY_BTC_PRECISION.equals(key) || Configuration.PREFS_KEY_REMIND_BACKUP.equals(key))
            updateView();
    }

    private void updateView() {
        adapter.setFormat(config.getFormat());
        adapter.setWarning(warning());
    }

    private Warning warning() {
        final int storageEncryptionStatus = devicePolicyManager.getStorageEncryptionStatus();
        if (config.remindBackup())
            return Warning.BACKUP;
        else if (Build.VERSION.SDK_INT >= Build.VERSION_CODES.LOLLIPOP
                && (storageEncryptionStatus == DevicePolicyManager.ENCRYPTION_STATUS_INACTIVE
                        || storageEncryptionStatus == DevicePolicyManager.ENCRYPTION_STATUS_ACTIVE_DEFAULT_KEY))
            return Warning.STORAGE_ENCRYPTION;
        else
            return null;
    }

<<<<<<< HEAD
    private void checkUpholdBalance() {
        UpholdClient.getInstance(getActivity()).getDashBalance(new UpholdClient.Callback<BigDecimal>() {
            @Override
            public void onSuccess(final BigDecimal balance) {
                if (balance.compareTo(BigDecimal.ZERO) > 0) {
                    final String infoText = getString(R.string.uphold_transfer_from_external_account_message, balance);
                    adapter.addInfo(new TransactionsAdapter.Info<>(infoText, balance));
                    //Check if is displaying empty screen and show list instead
                    if (viewGroup.getDisplayedChild() == 1) {
                        viewGroup.setDisplayedChild(2);
                    }
                }
            }

            @Override
            public void onError(Exception e, boolean otpRequired) {

            }
        });
    }

    private void showTransferFromUpholdAccountDialog(final TransactionsAdapter.Info<BigDecimal> info) {
        Configuration config = ((WalletApplication) (getActivity().getApplication())).getConfiguration();
        String currencyCode = config.getFormat().code();
        MonetaryFormat inputFormat = config.getMaxPrecisionFormat();
        MonetaryFormat hintFormat = config.getFormat();

        BigDecimal balance = info.getData();
        UpholdTransferToWalletDialog.show(getFragmentManager(), balance,
                wallet.currentReceiveAddress().toString(), currencyCode, inputFormat, hintFormat,
                new UpholdTransferToWalletDialog.OnTransferListener() {
                    @Override
                    public void onTransfer() {
                        adapter.removeInfo(info);
                        checkUpholdBalance();
                    }
                });
=======
    @Override
    public void onLockChanged(boolean locked) {
        if (locked) {
            hideTransactions();
        } else {
            reloadTransactions();
        }
>>>>>>> 25823291
    }

}<|MERGE_RESOLUTION|>--- conflicted
+++ resolved
@@ -226,12 +226,8 @@
         wallet.addTransactionConfidenceEventListener(Threading.SAME_THREAD, transactionChangeListener);
 
         updateView();
-<<<<<<< HEAD
         checkUpholdBalance();
-=======
-
         WalletLock.getInstance().addListener(this);
->>>>>>> 25823291
     }
 
     @Override
@@ -459,24 +455,10 @@
 
         adapter.replace(transactions);
 
-<<<<<<< HEAD
-        if (adapter.isEmpty()) {
-            viewGroup.setDisplayedChild(1);
-
-            final SpannableStringBuilder emptyText = new SpannableStringBuilder(
-                    getString(direction == Direction.SENT ? R.string.wallet_transactions_fragment_empty_text_sent
-                            : R.string.wallet_transactions_fragment_empty_text_received));
-            emptyText.setSpan(new StyleSpan(Typeface.BOLD), 0, emptyText.length(),
-                    SpannableStringBuilder.SPAN_POINT_MARK);
-            if (direction != Direction.SENT)
-                emptyText.append("\n\n").append(getString(R.string.wallet_transactions_fragment_empty_text_howto));
-            emptyView.setText(emptyText);
-=======
         if (WalletLock.getInstance().isWalletLocked(wallet)) {
             hideTransactions();
-        } else if (transactions.isEmpty()) {
+        } else if (adapter.isEmpty()) {
             showEmptyTransactions(direction);
->>>>>>> 25823291
         } else {
             viewGroup.setDisplayedChild(2);
         }
@@ -663,7 +645,6 @@
             return null;
     }
 
-<<<<<<< HEAD
     private void checkUpholdBalance() {
         UpholdClient.getInstance(getActivity()).getDashBalance(new UpholdClient.Callback<BigDecimal>() {
             @Override
@@ -672,7 +653,7 @@
                     final String infoText = getString(R.string.uphold_transfer_from_external_account_message, balance);
                     adapter.addInfo(new TransactionsAdapter.Info<>(infoText, balance));
                     //Check if is displaying empty screen and show list instead
-                    if (viewGroup.getDisplayedChild() == 1) {
+                    if (viewGroup.getDisplayedChild() == 1 && !WalletLock.getInstance().isWalletLocked(wallet)) {
                         viewGroup.setDisplayedChild(2);
                     }
                 }
@@ -701,7 +682,8 @@
                         checkUpholdBalance();
                     }
                 });
-=======
+    }
+
     @Override
     public void onLockChanged(boolean locked) {
         if (locked) {
@@ -709,7 +691,6 @@
         } else {
             reloadTransactions();
         }
->>>>>>> 25823291
     }
 
 }