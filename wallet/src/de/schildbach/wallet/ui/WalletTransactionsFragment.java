--- conflicted
+++ resolved
@@ -17,46 +17,6 @@
 
 package de.schildbach.wallet.ui;
 
-<<<<<<< HEAD
-import java.io.IOException;
-import java.util.ArrayList;
-import java.util.Collections;
-import java.util.Comparator;
-import java.util.Date;
-import java.util.List;
-import java.util.Set;
-import java.util.concurrent.RejectedExecutionException;
-import java.util.regex.Matcher;
-import java.util.regex.Pattern;
-
-import javax.annotation.Nullable;
-
-import org.bitcoinj.core.Address;
-import org.bitcoinj.core.ScriptException;
-import org.bitcoinj.core.Transaction;
-import org.bitcoinj.core.Transaction.Purpose;
-import org.bitcoinj.core.TransactionConfidence.ConfidenceType;
-import org.bitcoinj.utils.Threading;
-import org.bitcoinj.wallet.Wallet;
-import org.dash.wallet.common.Configuration;
-import org.slf4j.Logger;
-import org.slf4j.LoggerFactory;
-
-import de.schildbach.wallet.Constants;
-import de.schildbach.wallet.WalletApplication;
-import de.schildbach.wallet.data.AddressBookProvider;
-import de.schildbach.wallet.data.TransactionResult;
-import de.schildbach.wallet.data.WalletLock;
-import de.schildbach.wallet.util.BitmapFragment;
-import de.schildbach.wallet.util.CrashReporter;
-import de.schildbach.wallet.util.FingerprintHelper;
-import de.schildbach.wallet.util.Qr;
-import de.schildbach.wallet.util.ThrottlingWalletChangeListener;
-import de.schildbach.wallet.util.WalletUtils;
-import de.schildbach.wallet_test.R;
-
-=======
->>>>>>> 84499964
 import android.app.Activity;
 import android.content.BroadcastReceiver;
 import android.content.ContentResolver;
@@ -336,26 +296,6 @@
             @Override
             public boolean onMenuItemClick(final MenuItem item) {
                 switch (item.getItemId()) {
-<<<<<<< HEAD
-                case R.id.wallet_transactions_context_edit_address:
-                    handleEditAddress(tx);
-                    return true;
-
-                case R.id.wallet_transactions_context_show_qr:
-                    handleShowQr();
-                    return true;
-
-                case R.id.wallet_transactions_context_report_issue:
-                    handleReportIssue(tx);
-                    return true;
-
-                case R.id.wallet_transactions_context_browse:
-                    if (activity instanceof WalletActivity) {
-                        WalletUtils.viewOnBlockExplorer(getActivity(), tx.getPurpose(),
-                                tx.getHashAsString());
-                    }
-                    return true;
-=======
                     case R.id.wallet_transactions_context_edit_address:
                         handleEditAddress(tx);
                         return true;
@@ -374,7 +314,6 @@
                                     tx.getHashAsString());
                         }
                         return true;
->>>>>>> 84499964
                 }
 
                 return false;
