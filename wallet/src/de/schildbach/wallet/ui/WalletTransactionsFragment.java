--- conflicted
+++ resolved
@@ -42,12 +42,9 @@
 
 import org.bitcoinj.wallet.Wallet;
 import org.dash.wallet.common.Configuration;
-<<<<<<< HEAD
-import org.dash.wallet.common.services.analytics.AnalyticsService;
-=======
 import org.dash.wallet.common.services.analytics.AnalyticsConstants;
 import org.dash.wallet.common.services.analytics.FirebaseAnalyticsServiceImpl;
->>>>>>> b3c6b4ca
+import org.dash.wallet.common.services.analytics.AnalyticsService;
 import org.slf4j.Logger;
 import org.slf4j.LoggerFactory;
 
@@ -89,8 +86,6 @@
 
     private static final int SHOW_QR_THRESHOLD_BYTES = 2500;
     private static final Logger log = LoggerFactory.getLogger(WalletTransactionsFragment.class);
-    private static final FirebaseAnalyticsServiceImpl analytics =
-            FirebaseAnalyticsServiceImpl.Companion.getInstance();
 
     private final ContentObserver addressBookObserver = new ContentObserver(handler) {
         @Override
@@ -195,7 +190,6 @@
                 updateSyncState(blockchainState);
             }
         });
-<<<<<<< HEAD
         TransactionsFilterSharedViewModel transactionsFilterSharedViewModel = new ViewModelProvider(requireActivity())
                 .get(TransactionsFilterSharedViewModel.class);
         transactionsFilterSharedViewModel.getOnAllTransactionsSelected().observe(getViewLifecycleOwner(), aVoid -> {
@@ -207,37 +201,6 @@
         transactionsFilterSharedViewModel.getOnSentTransactionsSelected().observe(getViewLifecycleOwner(), aVoid -> {
             adapter.filter(TransactionsAdapter.Filter.OUTGOING);
         });
-=======
-        popupMenu.show();
-    }
-
-    @Override
-    public void onTransactionRowClicked(Transaction tx) {
-        TransactionDetailsDialogFragment transactionDetailsDialogFragment =
-                TransactionDetailsDialogFragment.newInstance(tx.getTxId());
-        transactionDetailsDialogFragment.show(getChildFragmentManager(), null);
-        analytics.logEvent(AnalyticsConstants.Home.TRANSACTION_DETAILS, Bundle.EMPTY);
-    }
-
-    @Override
-    public Loader<List<Transaction>> onCreateLoader(final int id, final Bundle args) {
-        return new TransactionsLoader(activity, wallet, (Direction) args.getSerializable(ARG_DIRECTION));
-    }
-
-    @Override
-    public void onLoadFinished(final Loader<List<Transaction>> loader, final List<Transaction> transactions) {
-        final Direction direction = ((TransactionsLoader) loader).getDirection();
-
-        loading.setVisibility(View.GONE);
-        adapter.replace(transactions);
-        updateView();
-
-        if (transactions.isEmpty()) {
-            showEmptyView();
-        } else {
-            showTransactionList();
-        }
->>>>>>> b3c6b4ca
     }
 
     private void updateSyncState(BlockchainState blockchainState) {
