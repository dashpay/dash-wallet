/*
 * Copyright 2021 Dash Core Group.
 *
 * This program is free software: you can redistribute it and/or modify
 * it under the terms of the GNU General Public License as published by
 * the Free Software Foundation, either version 3 of the License, or
 * (at your option) any later version.
 *
 * This program is distributed in the hope that it will be useful,
 * but WITHOUT ANY WARRANTY; without even the implied warranty of
 * MERCHANTABILITY or FITNESS FOR A PARTICULAR PURPOSE.  See the
 * GNU General Public License for more details.
 *
 * You should have received a copy of the GNU General Public License
 * along with this program.  If not, see <http://www.gnu.org/licenses/>.
 */
package de.schildbach.wallet.ui.coinbase

import android.annotation.SuppressLint
import android.content.Intent
import android.net.Uri
import android.os.Bundle
import android.view.MenuItem
import android.webkit.*
import androidx.appcompat.widget.Toolbar
import de.schildbach.wallet_test.R
import org.dash.wallet.common.InteractionAwareActivity
import org.dash.wallet.integration.liquid.databinding.ActivityLoginWebviewBinding

class CoinBaseWebClientActivity : InteractionAwareActivity() {

    private lateinit var binding: ActivityLoginWebviewBinding

    override fun onCreate(savedInstanceState: Bundle?) {
        super.onCreate(savedInstanceState)
        binding = ActivityLoginWebviewBinding.inflate(layoutInflater)
        setContentView(binding.root)
        initUI()
    }
    @SuppressLint("SetJavaScriptEnabled")
    private fun initUI() {
        val toolbar = findViewById<Toolbar>(org.dash.wallet.integration.liquid.R.id.toolbar)
        setSupportActionBar(toolbar)
        val actionBar = supportActionBar
        actionBar?.apply {
            setDisplayHomeAsUpEnabled(true)
            setDisplayShowHomeEnabled(true)
        }
        setTitle(R.string.coinbase)
        // Clear all the Application Cache, Web SQL Database and the HTML5 Web Storage
        WebStorage.getInstance().deleteAllData()

        // Clear all the cookies
        CookieManager.getInstance().removeAllCookies(null)
        CookieManager.getInstance().flush()

        binding.webView.clearCache(true)
        binding.webView.clearFormData()
        binding.webView.clearHistory()
        binding.webView.clearSslPreferences()

        binding.webView.webViewClient = MyWebViewClient()
        binding.webView.webChromeClient = WebChromeClient()
        binding.webView.settings.javaScriptEnabled = true
        binding.webView.settings.allowFileAccess = false
        WebStorage.getInstance().deleteAllData()

        val loginUrl =
<<<<<<< HEAD
            "https://www.coinbase.com/oauth/authorize?client_id=1ca2946d789bf6d986f26df03f4a52a8c6f1fe80e469eb1d3477e7c90768559a&redirect_uri=https://coin.base.test/callback&response_type=code&account=all&" +
                    "scope=wallet:accounts:read,wallet:user:read,wallet:payment-methods:read,wallet:buys:read,wallet:buys:create,wallet:transactions:transfer,wallet:transactions:request,wallet:transactions:read,wallet:transactions:send&"+
                    "meta[send_limit_amount]=1"

=======
           "https://www.coinbase.com/oauth/authorize?client_id=1ca2946d789bf6d986f26df03f4a52a8c6f1" +
                   "fe80e469eb1d3477e7c90768559a&redirect_uri=https://coin.base.test/callback&response_type" +
                   "=code&scope=wallet:accounts:read,wallet:user:read,wallet:payment-methods:read," +
                   "wallet:buys:read,wallet:buys:create,wallet:transactions:transfer,wallet:" +
                   "transactions:request,wallet:transactions:read,wallet:transactions:" +
                   "send&meta[send_limit_amount]=1&account=all"
>>>>>>> caaf6d9b

        binding.webView.loadUrl(loginUrl)
    }

    override fun onPause() {
        super.onPause()
        binding.webView.onPause()
    }

    override fun onResume() {
        super.onResume()
        binding.webView.onResume()
    }

    private fun setActivityResult(code: String) {
        val intent = Intent()
        intent.putExtra(RESULT_TEXT, code)
        setResult(RESULT_OK, intent)
        finish()
    }

    private inner class MyWebViewClient : WebViewClient() {

        override fun shouldOverrideUrlLoading(view: WebView?, url: String?): Boolean {
            val uri = Uri.parse(url)
            val host = uri.host
            if (Uri.parse(url).host == "coin.base.test") {
                // This is my web site, so do not override; let my WebView load the page
                val code = uri.getQueryParameter("code")?.let {
                    // viewModel.setLoginToken(it)
                    setActivityResult(it)
                }

                return false
            }

            url?.let { view?.loadUrl(it) }
            return true
        }
    }

    override fun onOptionsItemSelected(item: MenuItem): Boolean {
        when (item.itemId) {
            android.R.id.home -> {
                onBackPressed()
                return true
            }
        }
        return super.onOptionsItemSelected(item)
    }

    companion object {
        val RESULT_TEXT = "RESULT_TEXT"
    }
}<|MERGE_RESOLUTION|>--- conflicted
+++ resolved
@@ -66,19 +66,12 @@
         WebStorage.getInstance().deleteAllData()
 
         val loginUrl =
-<<<<<<< HEAD
-            "https://www.coinbase.com/oauth/authorize?client_id=1ca2946d789bf6d986f26df03f4a52a8c6f1fe80e469eb1d3477e7c90768559a&redirect_uri=https://coin.base.test/callback&response_type=code&account=all&" +
-                    "scope=wallet:accounts:read,wallet:user:read,wallet:payment-methods:read,wallet:buys:read,wallet:buys:create,wallet:transactions:transfer,wallet:transactions:request,wallet:transactions:read,wallet:transactions:send&"+
-                    "meta[send_limit_amount]=1"
-
-=======
            "https://www.coinbase.com/oauth/authorize?client_id=1ca2946d789bf6d986f26df03f4a52a8c6f1" +
                    "fe80e469eb1d3477e7c90768559a&redirect_uri=https://coin.base.test/callback&response_type" +
                    "=code&scope=wallet:accounts:read,wallet:user:read,wallet:payment-methods:read," +
                    "wallet:buys:read,wallet:buys:create,wallet:transactions:transfer,wallet:" +
                    "transactions:request,wallet:transactions:read,wallet:transactions:" +
                    "send&meta[send_limit_amount]=1&account=all"
->>>>>>> caaf6d9b
 
         binding.webView.loadUrl(loginUrl)
     }
