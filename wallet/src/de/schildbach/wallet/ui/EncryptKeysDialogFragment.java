--- conflicted
+++ resolved
@@ -47,11 +47,8 @@
 import org.dash.wallet.common.Configuration;
 import org.dash.wallet.common.WalletDataProvider;
 import org.dash.wallet.common.ui.BaseAlertDialogBuilder;
-<<<<<<< HEAD
 import org.dash.wallet.common.ui.BaseDialogFragment;
 import org.dash.wallet.common.util.KeyboardUtil;
-=======
->>>>>>> cc2bf09f
 import org.slf4j.Logger;
 import org.slf4j.LoggerFactory;
 
@@ -63,10 +60,6 @@
 import de.schildbach.wallet.security.BiometricHelper;
 import de.schildbach.wallet.service.RestartService;
 import de.schildbach.wallet.ui.preference.PinRetryController;
-<<<<<<< HEAD
-import de.schildbach.wallet.util.FingerprintHelper;
-=======
->>>>>>> cc2bf09f
 import de.schildbach.wallet_test.R;
 import kotlin.Unit;
 
@@ -239,16 +232,13 @@
     }
 
     @Override
-<<<<<<< HEAD
-    public void onDismiss(final DialogInterface dialog) {
-        KeyboardUtil.Companion.hideKeyboard(getActivity(), oldPasswordView);
-=======
     public void onDismiss(@NonNull final DialogInterface dialog) {
         if (this.dialog != null && this.dialog.isShowing()) {
             this.dialog.dismiss();
         }
 
->>>>>>> cc2bf09f
+        KeyboardUtil.Companion.hideKeyboard(getActivity(), oldPasswordView);
+
         this.dialog = null;
 
         oldPasswordView.removeTextChangedListener(textWatcher);
