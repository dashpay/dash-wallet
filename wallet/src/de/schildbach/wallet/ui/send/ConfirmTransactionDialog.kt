--- conflicted
+++ resolved
@@ -106,18 +106,11 @@
 
     override fun onViewCreated(view: View, savedInstanceState: Bundle?) {
         super.onViewCreated(view, savedInstanceState)
-<<<<<<< HEAD
         maybeCleanUpPrefs()
         requireArguments().apply {
             dash_amount_view.text = getString(ARG_AMOUNT)
             fiat_symbol_view.text = getString(ARG_FIAT_SYMBOL)
             fiat_amount_view.text = getString(ARG_AMOUNT_FIAT)
-=======
-        requireArguments().apply {
-            input_value.text = getString(ARG_AMOUNT)
-            fiat_symbol.text = getString(ARG_FIAT_SYMBOL)
-            fiat_value.text = getString(ARG_AMOUNT_FIAT)
->>>>>>> fa53cced
             transaction_fee.text = getString(ARG_FEE)
             total_amount.text = getString(ARG_TOTAL)
             val displayNameText = getString(ARG_PAYEE_DISPLAYNAME)
