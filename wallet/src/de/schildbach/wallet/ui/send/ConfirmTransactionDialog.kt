/*
 * Copyright 2019 Dash Core Group
 *
 * Licensed under the Apache License, Version 2.0 (the "License");
 * you may not use this file except in compliance with the License.
 * You may obtain a copy of the License at
 *
 *    http://www.apache.org/licenses/LICENSE-2.0
 *
 * Unless required by applicable law or agreed to in writing, software
 * distributed under the License is distributed on an "AS IS" BASIS,
 * WITHOUT WARRANTIES OR CONDITIONS OF ANY KIND, either express or implied.
 * See the License for the specific language governing permissions and
 * limitations under the License.
 */

package de.schildbach.wallet.ui.send

import android.content.SharedPreferences
import android.os.Bundle
import android.text.TextUtils
import android.view.View
import androidx.fragment.app.FragmentActivity
<<<<<<< HEAD
import androidx.preference.PreferenceManager
import androidx.fragment.app.activityViewModels
=======
>>>>>>> 7c9f39e0
import dagger.hilt.android.AndroidEntryPoint
import de.schildbach.wallet_test.R
import de.schildbach.wallet_test.databinding.DialogConfirmTransactionBinding
import kotlinx.coroutines.suspendCancellableCoroutine
import org.dash.wallet.common.ui.avatar.ProfilePictureDisplay
import org.dash.wallet.common.ui.dialogs.OffsetDialogFragment
import org.dash.wallet.common.ui.viewBinding
import kotlin.coroutines.resume
import kotlin.coroutines.resumeWithException

@AndroidEntryPoint
class ConfirmTransactionDialog(
    private val onTransactionConfirmed: ((Boolean) -> Unit)? = null
) : OffsetDialogFragment(R.layout.dialog_confirm_transaction) {

    companion object {
        private val TAG = ConfirmTransactionDialog::class.java.simpleName
        private const val ARG_ADDRESS = "arg_address"
        private const val ARG_AMOUNT = "arg_amount"
        private const val ARG_AMOUNT_FIAT = "arg_amount_fiat"
        private const val ARG_FIAT_SYMBOL = "arg_fiat_symbol"
        private const val ARG_FEE = "arg_fee"
        private const val ARG_TOTAL = "arg_total"
        private const val ARG_BUTTON_TEXT = "arg_button_text"
        private const val ARG_PAYEE_NAME = "arg_payee_name"
        private const val ARG_PAYEE_VERIFIED_BY = "arg_payee_verified_by"
        private const val ARG_PAYEE_USERNAME = "arg_payee_username"
        private const val ARG_PAYEE_DISPLAYNAME = "arg_payee_displayname"
        private const val ARG_PAYEE_AVATAR_URL = "arg_payee_avatar_url"
        private const val ARG_PAYEE_PENDING_CONTACT_REQUEST = "arg_payee_contact_request"

        @JvmStatic
        fun showDialog(
            activity: FragmentActivity,
            address: String, amount: String, amountFiat: String, fiatSymbol: String, fee: String, total: String,
            payeeName: String? = null, payeeVerifiedBy: String? = null, buttonText: String? = null,
            username: String? = null, displayName: String? = null, avatarUrl: String? = null,
            pendingContactRequest: Boolean = false
        ) {
            val dialog = ConfirmTransactionDialog()
            val bundle = setBundle(
                address, amount, amountFiat, fiatSymbol, fee, total,
                payeeName, payeeVerifiedBy, buttonText,
                username, displayName, avatarUrl, pendingContactRequest
            )
            show(dialog, bundle, activity)
        }

        private fun setBundle(
            address: String, amount: String, amountFiat: String, fiatSymbol: String, fee: String, total: String,
            payeeName: String? = null, payeeVerifiedBy: String? = null, buttonText: String? = null,
            username: String? = null, displayName: String? = null, avatarUrl: String? = null,
            pendingContactRequest: Boolean = false
        ): Bundle {
            return Bundle().apply {
                putString(ARG_ADDRESS, address)
                putString(ARG_AMOUNT, amount)
                putString(ARG_AMOUNT_FIAT, amountFiat)
                putString(ARG_FIAT_SYMBOL, fiatSymbol)
                putString(ARG_FEE, fee)
                putString(ARG_TOTAL, total)
                putString(ARG_PAYEE_NAME, payeeName)
                putString(ARG_PAYEE_VERIFIED_BY, payeeVerifiedBy)
                putString(ARG_BUTTON_TEXT, buttonText)

                if (displayName != null) {
                    putString(ARG_PAYEE_DISPLAYNAME, displayName)
                    putString(ARG_PAYEE_AVATAR_URL, avatarUrl)
                    putString(ARG_PAYEE_USERNAME, username)
                }

                putBoolean(ARG_PAYEE_PENDING_CONTACT_REQUEST, pendingContactRequest)
            }
        }

        private fun show(confirmTransactionDialog: ConfirmTransactionDialog,
                         bundle: Bundle,
                         activity: FragmentActivity) {
            confirmTransactionDialog.arguments = bundle
            confirmTransactionDialog.show(activity.supportFragmentManager, TAG)
        }

        suspend fun showDialogAsync(activity: FragmentActivity,
                                    address: String, amount: String, amountFiat: String, fiatSymbol: String,
                                    fee: String, total: String) = suspendCancellableCoroutine<Boolean> { coroutine ->
            val confirmTransactionDialog = ConfirmTransactionDialog {
                if (coroutine.isActive){
                    coroutine.resume(it)
                }
            }
            try {
                val bundle = setBundle(address, amount, amountFiat, fiatSymbol, fee, total)
                show(confirmTransactionDialog, bundle, activity)
            } catch (e: Exception){
                if (coroutine.isActive){
                    coroutine.resumeWithException(e)
                }
            }
        }
    }

    private val binding by viewBinding(DialogConfirmTransactionBinding::bind)
<<<<<<< HEAD
    private val sharedViewModel by activityViewModels<SharedViewModel>()

    private val autoAcceptPrefsKey by lazy {
        "auto_accept:$username"
    }

    private val prefs: SharedPreferences by lazy {
        PreferenceManager.getDefaultSharedPreferences(activity)
    }

    private val username by lazy {
        requireArguments().getString(ARG_PAYEE_USERNAME)
    }

    private val pendingContactRequest by lazy {
        requireArguments().getBoolean(ARG_PAYEE_PENDING_CONTACT_REQUEST, false)
    }

    override fun onCreateView(inflater: LayoutInflater, container: ViewGroup?, savedInstanceState: Bundle?): View? {
        return inflater.inflate(R.layout.dialog_confirm_transaction, container, false)
    }
=======
>>>>>>> 7c9f39e0

    override fun onViewCreated(view: View, savedInstanceState: Bundle?) {
        super.onViewCreated(view, savedInstanceState)
        maybeCleanUpPrefs()
        requireArguments().apply {
            binding.inputValue.text = getString(ARG_AMOUNT)
            binding.fiatSymbol.text = getString(ARG_FIAT_SYMBOL)
            binding.fiatValue.text = getString(ARG_AMOUNT_FIAT)
            binding.transactionFee.text = getString(ARG_FEE)
            binding.totalAmount.text = getString(ARG_TOTAL)
            val displayNameText = getString(ARG_PAYEE_DISPLAYNAME)
            val avatarUrl = getString(ARG_PAYEE_AVATAR_URL)
            val payeeName = getString(ARG_PAYEE_NAME)
            val payeeVerifiedBy = getString(ARG_PAYEE_VERIFIED_BY)
            if (payeeName != null && payeeVerifiedBy != null) {
                binding.address.text = payeeName
                binding.payeeSecuredBy.text = payeeVerifiedBy
                binding.payeeVerifiedByPane.visibility = View.VISIBLE
                val forceMarqueeOnClickListener = View.OnClickListener {
                    it.isSelected = false
                    it.isSelected = true
                }
                binding.address.setOnClickListener(forceMarqueeOnClickListener)
                binding.payeeSecuredBy.setOnClickListener(forceMarqueeOnClickListener)
            } else if (displayNameText != null) {
                binding.sendtoaddress.visibility = View.GONE
                binding.displayname.text = displayNameText

                ProfilePictureDisplay.display(binding.avatar, avatarUrl!!, null, username!!)
                binding.confirmAutoAccept.isChecked = autoAcceptLastValue
                if (pendingContactRequest) {
                    binding.confirmAutoAccept.visibility = View.VISIBLE
                } else {
                    binding.confirmAutoAccept.visibility = View.GONE
                }
            } else {
                binding.sendtouser.visibility = View.GONE
                binding.confirmAutoAccept.visibility = View.GONE
                binding.address.ellipsize = TextUtils.TruncateAt.MIDDLE
                binding.address.text = getString(ARG_ADDRESS)
            }
            getString(ARG_BUTTON_TEXT)?.run {
                binding.confirmPayment.text = this
            }
        }
        binding.collapseButton.setOnClickListener {
            dismiss()
        }
        binding.confirmPayment.setOnClickListener {
<<<<<<< HEAD
            autoAcceptLastValue = binding.confirmAutoAccept.isChecked
            sharedViewModel.autoAcceptContactRequest = pendingContactRequest && binding.confirmAutoAccept.isChecked
            sharedViewModel.clickConfirmButtonEvent.call()
=======
>>>>>>> 7c9f39e0
            onTransactionConfirmed?.invoke(true)
            dismiss()
        }
    }

    private var autoAcceptLastValue: Boolean
        get() = if (username != null) {
            prefs.getBoolean(autoAcceptPrefsKey, true)
        } else {
            true
        }
        set(value) {
            prefs.edit().putBoolean(autoAcceptPrefsKey, value).apply()
        }

    private fun maybeCleanUpPrefs() {
        if (username != null && !pendingContactRequest && prefs.contains(autoAcceptPrefsKey)) {
            prefs.edit().remove(autoAcceptPrefsKey).apply()
        }
    }

    class SharedViewModel : SingleActionSharedViewModel() {

        var autoAcceptContactRequest: Boolean = false
    }
}<|MERGE_RESOLUTION|>--- conflicted
+++ resolved
@@ -21,12 +21,10 @@
 import android.text.TextUtils
 import android.view.View
 import androidx.fragment.app.FragmentActivity
-<<<<<<< HEAD
+import androidx.fragment.app.activityViewModels
 import androidx.preference.PreferenceManager
-import androidx.fragment.app.activityViewModels
-=======
->>>>>>> 7c9f39e0
 import dagger.hilt.android.AndroidEntryPoint
+import de.schildbach.wallet.ui.SingleActionSharedViewModel
 import de.schildbach.wallet_test.R
 import de.schildbach.wallet_test.databinding.DialogConfirmTransactionBinding
 import kotlinx.coroutines.suspendCancellableCoroutine
@@ -128,7 +126,6 @@
     }
 
     private val binding by viewBinding(DialogConfirmTransactionBinding::bind)
-<<<<<<< HEAD
     private val sharedViewModel by activityViewModels<SharedViewModel>()
 
     private val autoAcceptPrefsKey by lazy {
@@ -136,7 +133,7 @@
     }
 
     private val prefs: SharedPreferences by lazy {
-        PreferenceManager.getDefaultSharedPreferences(activity)
+        PreferenceManager.getDefaultSharedPreferences(requireContext())
     }
 
     private val username by lazy {
@@ -146,12 +143,7 @@
     private val pendingContactRequest by lazy {
         requireArguments().getBoolean(ARG_PAYEE_PENDING_CONTACT_REQUEST, false)
     }
-
-    override fun onCreateView(inflater: LayoutInflater, container: ViewGroup?, savedInstanceState: Bundle?): View? {
-        return inflater.inflate(R.layout.dialog_confirm_transaction, container, false)
-    }
-=======
->>>>>>> 7c9f39e0
+    
 
     override fun onViewCreated(view: View, savedInstanceState: Bundle?) {
         super.onViewCreated(view, savedInstanceState)
@@ -201,12 +193,9 @@
             dismiss()
         }
         binding.confirmPayment.setOnClickListener {
-<<<<<<< HEAD
             autoAcceptLastValue = binding.confirmAutoAccept.isChecked
             sharedViewModel.autoAcceptContactRequest = pendingContactRequest && binding.confirmAutoAccept.isChecked
-            sharedViewModel.clickConfirmButtonEvent.call()
-=======
->>>>>>> 7c9f39e0
+            sharedViewModel.clickConfirmButtonEvent.call() // TODO: check if needed
             onTransactionConfirmed?.invoke(true)
             dismiss()
         }
