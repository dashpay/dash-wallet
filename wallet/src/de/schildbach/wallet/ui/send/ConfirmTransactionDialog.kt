/*
 * Copyright 2019 Dash Core Group
 *
 * Licensed under the Apache License, Version 2.0 (the "License");
 * you may not use this file except in compliance with the License.
 * You may obtain a copy of the License at
 *
 *    http://www.apache.org/licenses/LICENSE-2.0
 *
 * Unless required by applicable law or agreed to in writing, software
 * distributed under the License is distributed on an "AS IS" BASIS,
 * WITHOUT WARRANTIES OR CONDITIONS OF ANY KIND, either express or implied.
 * See the License for the specific language governing permissions and
 * limitations under the License.
 */

package de.schildbach.wallet.ui.send

<<<<<<< HEAD
import android.content.SharedPreferences
=======
>>>>>>> 4aca9b04
import android.os.Bundle
import android.text.TextUtils
import android.view.View
import androidx.fragment.app.FragmentActivity
import androidx.lifecycle.Lifecycle
import androidx.preference.PreferenceManager
import dagger.hilt.android.AndroidEntryPoint
import de.schildbach.wallet_test.R
import de.schildbach.wallet_test.databinding.DialogConfirmTransactionBinding
import kotlinx.coroutines.suspendCancellableCoroutine
<<<<<<< HEAD
import org.dash.wallet.common.ui.avatar.ProfilePictureDisplay
=======
import org.bitcoinj.utils.ExchangeRate
>>>>>>> 4aca9b04
import org.dash.wallet.common.ui.dialogs.OffsetDialogFragment
import org.dash.wallet.common.ui.viewBinding
import kotlin.coroutines.resume
import kotlin.coroutines.resumeWithException

@AndroidEntryPoint
class ConfirmTransactionDialog(
    private var onTransactionConfirmed: ((Boolean) -> Unit)? = null
) : OffsetDialogFragment(R.layout.dialog_confirm_transaction) {

    companion object {
        private val TAG = ConfirmTransactionDialog::class.java.simpleName
        private const val ARG_ADDRESS = "arg_address"
        private const val ARG_AMOUNT = "arg_amount"
        private const val ARG_EXCHANGE_RATE = "arg_exchange_rate"
        private const val ARG_FEE = "arg_fee"
        private const val ARG_TOTAL = "arg_total"
        private const val ARG_BUTTON_TEXT = "arg_button_text"
        private const val ARG_PAYEE_NAME = "arg_payee_name"
        private const val ARG_PAYEE_VERIFIED_BY = "arg_payee_verified_by"
        private const val ARG_PAYEE_USERNAME = "arg_payee_username"
        private const val ARG_PAYEE_DISPLAYNAME = "arg_payee_displayname"
        private const val ARG_PAYEE_AVATAR_URL = "arg_payee_avatar_url"
        private const val ARG_PAYEE_PENDING_CONTACT_REQUEST = "arg_payee_contact_request"

<<<<<<< HEAD
        @JvmStatic
        fun showDialog(
            activity: FragmentActivity,
            address: String, amount: String, amountFiat: String, fiatSymbol: String, fee: String, total: String,
            payeeName: String? = null, payeeVerifiedBy: String? = null, buttonText: String? = null,
            username: String? = null, displayName: String? = null, avatarUrl: String? = null,
            pendingContactRequest: Boolean = false
        ) {
            val dialog = ConfirmTransactionDialog()
            val bundle = setBundle(
                address, amount, amountFiat, fiatSymbol, fee, total,
                payeeName, payeeVerifiedBy, buttonText,
                username, displayName, avatarUrl, pendingContactRequest
            )
            show(dialog, bundle, activity)
        }

        private fun setBundle(
            address: String, amount: String, amountFiat: String, fiatSymbol: String, fee: String, total: String,
            payeeName: String? = null, payeeVerifiedBy: String? = null, buttonText: String? = null,
            username: String? = null, displayName: String? = null, avatarUrl: String? = null,
            pendingContactRequest: Boolean = false
=======
        private fun setBundle(
            address: String,
            amount: String,
            exchangeRate: ExchangeRate?,
            fee: String,
            total: String,
            payeeName: String? = null,
            payeeVerifiedBy: String? = null,
            buttonText: String? = null
>>>>>>> 4aca9b04
        ): Bundle {
            return Bundle().apply {
                putString(ARG_ADDRESS, address)
                putString(ARG_AMOUNT, amount)
                putSerializable(ARG_EXCHANGE_RATE, exchangeRate)
                putString(ARG_FEE, fee)
                putString(ARG_TOTAL, total)
                putString(ARG_PAYEE_NAME, payeeName)
                putString(ARG_PAYEE_VERIFIED_BY, payeeVerifiedBy)
                putString(ARG_BUTTON_TEXT, buttonText)

                if (displayName != null) {
                    putString(ARG_PAYEE_DISPLAYNAME, displayName)
                    putString(ARG_PAYEE_AVATAR_URL, avatarUrl)
                    putString(ARG_PAYEE_USERNAME, username)
                }

                putBoolean(ARG_PAYEE_PENDING_CONTACT_REQUEST, pendingContactRequest)
            }
        }

        private fun show(
            confirmTransactionDialog: ConfirmTransactionDialog,
            bundle: Bundle,
            activity: FragmentActivity
        ) {
            confirmTransactionDialog.arguments = bundle
            confirmTransactionDialog.show(activity.supportFragmentManager, TAG)
        }

        suspend fun showDialogAsync(
            activity: FragmentActivity,
            address: String,
            amount: String,
            exchangeRate: ExchangeRate?,
            fee: String,
            total: String
        ) = suspendCancellableCoroutine<Boolean> { coroutine ->
            val confirmTransactionDialog = ConfirmTransactionDialog {
                if (coroutine.isActive) {
                    coroutine.resume(it)
                }
            }
            try {
                val bundle = setBundle(address, amount, exchangeRate, fee, total)
                show(confirmTransactionDialog, bundle, activity)
            } catch (e: Exception) {
                if (coroutine.isActive) {
                    coroutine.resumeWithException(e)
                }
            }
        }
    }

    private val binding by viewBinding(DialogConfirmTransactionBinding::bind)
    override val backgroundStyle = R.style.PrimaryBackground

    private val autoAcceptPrefsKey by lazy {
        "auto_accept:$username"
    }

    private val prefs: SharedPreferences by lazy {
        PreferenceManager.getDefaultSharedPreferences(requireContext())
    }

    private val username by lazy {
        requireArguments().getString(ARG_PAYEE_USERNAME)
    }

    private val pendingContactRequest by lazy {
        requireArguments().getBoolean(ARG_PAYEE_PENDING_CONTACT_REQUEST, false)
    }

    var autoAcceptContactRequest: Boolean = false
        private set

    override fun onViewCreated(view: View, savedInstanceState: Bundle?) {
        super.onViewCreated(view, savedInstanceState)
<<<<<<< HEAD
        maybeCleanUpPrefs()
=======

        binding.amountView.dashToFiat = true
        binding.amountView.showCurrencySelector = false

>>>>>>> 4aca9b04
        requireArguments().apply {
            val exchangeRate = getSerializable(ARG_EXCHANGE_RATE) as? ExchangeRate

            binding.amountView.input = getString(ARG_AMOUNT) ?: ""
            binding.amountView.exchangeRate = exchangeRate
            binding.transactionFee.text = getString(ARG_FEE)
            binding.totalAmount.text = getString(ARG_TOTAL)
<<<<<<< HEAD
            val displayNameText = getString(ARG_PAYEE_DISPLAYNAME)
            val avatarUrl = getString(ARG_PAYEE_AVATAR_URL)
=======

>>>>>>> 4aca9b04
            val payeeName = getString(ARG_PAYEE_NAME)
            val payeeVerifiedBy = getString(ARG_PAYEE_VERIFIED_BY)

            if (payeeName != null && payeeVerifiedBy != null) {
                binding.address.text = payeeName
                binding.payeeSecuredBy.text = payeeVerifiedBy
                binding.payeeVerifiedByPane.visibility = View.VISIBLE
                val forceMarqueeOnClickListener = View.OnClickListener {
                    it.isSelected = false
                    it.isSelected = true
                }
                binding.address.setOnClickListener(forceMarqueeOnClickListener)
                binding.payeeSecuredBy.setOnClickListener(forceMarqueeOnClickListener)
            } else if (displayNameText != null) {
                binding.sendtoaddress.visibility = View.GONE
                binding.displayname.text = displayNameText

                ProfilePictureDisplay.display(binding.avatar, avatarUrl!!, null, username!!)
                binding.confirmAutoAccept.isChecked = autoAcceptLastValue
                if (pendingContactRequest) {
                    binding.confirmAutoAccept.visibility = View.VISIBLE
                } else {
                    binding.confirmAutoAccept.visibility = View.GONE
                }
            } else {
                binding.sendtouser.visibility = View.GONE
                binding.confirmAutoAccept.visibility = View.GONE
                binding.address.ellipsize = TextUtils.TruncateAt.MIDDLE
                binding.address.text = getString(ARG_ADDRESS)
            }
            getString(ARG_BUTTON_TEXT)?.run {
                binding.confirmPayment.text = this
            }
        }

        binding.confirmPayment.setOnClickListener {
            autoAcceptLastValue = binding.confirmAutoAccept.isChecked
            autoAcceptContactRequest = pendingContactRequest && binding.confirmAutoAccept.isChecked
            onTransactionConfirmed?.invoke(true)
            dismiss()
        }

        binding.dismissBtn.setOnClickListener {
            dismiss()
        }
    }

    suspend fun show(
        activity: FragmentActivity,
        address: String,
        amount: String,
        amountFiat: String,
        fiatSymbol: String,
        fee: String,
        total: String,
        payeeName: String? = null,
        payeeVerifiedBy: String? = null,
        buttonText: String? = null,
        username: String? = null,
        displayName: String? = null,
        avatarUrl: String? = null,
        pendingContactRequest: Boolean = false
    ): Boolean? {
        if (!activity.lifecycle.currentState.isAtLeast(Lifecycle.State.RESUMED)) {
            return null
        }

        return suspendCancellableCoroutine { coroutine ->
            this.onTransactionConfirmed = { result ->
                if (coroutine.isActive) {
                    coroutine.resume(result)
                }
            }

            try {
                val bundle = setBundle(
                    address, amount, amountFiat, fiatSymbol, fee, total,
                    payeeName, payeeVerifiedBy, buttonText,
                    username, displayName, avatarUrl, pendingContactRequest
                )
                show(this, bundle, activity)
            } catch (ex: Exception) {
                if (coroutine.isActive) {
                    coroutine.resumeWithException(ex)
                }
            }
        }
    }

    private var autoAcceptLastValue: Boolean
        get() = if (username != null) {
            prefs.getBoolean(autoAcceptPrefsKey, true)
        } else {
            true
        }
        set(value) {
            prefs.edit().putBoolean(autoAcceptPrefsKey, value).apply()
        }

    private fun maybeCleanUpPrefs() {
        if (username != null && !pendingContactRequest && prefs.contains(autoAcceptPrefsKey)) {
            prefs.edit().remove(autoAcceptPrefsKey).apply()
        }
    }
}<|MERGE_RESOLUTION|>--- conflicted
+++ resolved
@@ -16,10 +16,6 @@
 
 package de.schildbach.wallet.ui.send
 
-<<<<<<< HEAD
-import android.content.SharedPreferences
-=======
->>>>>>> 4aca9b04
 import android.os.Bundle
 import android.text.TextUtils
 import android.view.View
@@ -30,11 +26,8 @@
 import de.schildbach.wallet_test.R
 import de.schildbach.wallet_test.databinding.DialogConfirmTransactionBinding
 import kotlinx.coroutines.suspendCancellableCoroutine
-<<<<<<< HEAD
+import org.bitcoinj.utils.ExchangeRate
 import org.dash.wallet.common.ui.avatar.ProfilePictureDisplay
-=======
-import org.bitcoinj.utils.ExchangeRate
->>>>>>> 4aca9b04
 import org.dash.wallet.common.ui.dialogs.OffsetDialogFragment
 import org.dash.wallet.common.ui.viewBinding
 import kotlin.coroutines.resume
@@ -60,30 +53,6 @@
         private const val ARG_PAYEE_AVATAR_URL = "arg_payee_avatar_url"
         private const val ARG_PAYEE_PENDING_CONTACT_REQUEST = "arg_payee_contact_request"
 
-<<<<<<< HEAD
-        @JvmStatic
-        fun showDialog(
-            activity: FragmentActivity,
-            address: String, amount: String, amountFiat: String, fiatSymbol: String, fee: String, total: String,
-            payeeName: String? = null, payeeVerifiedBy: String? = null, buttonText: String? = null,
-            username: String? = null, displayName: String? = null, avatarUrl: String? = null,
-            pendingContactRequest: Boolean = false
-        ) {
-            val dialog = ConfirmTransactionDialog()
-            val bundle = setBundle(
-                address, amount, amountFiat, fiatSymbol, fee, total,
-                payeeName, payeeVerifiedBy, buttonText,
-                username, displayName, avatarUrl, pendingContactRequest
-            )
-            show(dialog, bundle, activity)
-        }
-
-        private fun setBundle(
-            address: String, amount: String, amountFiat: String, fiatSymbol: String, fee: String, total: String,
-            payeeName: String? = null, payeeVerifiedBy: String? = null, buttonText: String? = null,
-            username: String? = null, displayName: String? = null, avatarUrl: String? = null,
-            pendingContactRequest: Boolean = false
-=======
         private fun setBundle(
             address: String,
             amount: String,
@@ -92,8 +61,11 @@
             total: String,
             payeeName: String? = null,
             payeeVerifiedBy: String? = null,
-            buttonText: String? = null
->>>>>>> 4aca9b04
+            buttonText: String? = null,
+            username: String? = null,
+            displayName: String? = null,
+            avatarUrl: String? = null,
+            pendingContactRequest: Boolean = false
         ): Bundle {
             return Bundle().apply {
                 putString(ARG_ADDRESS, address)
@@ -172,14 +144,11 @@
 
     override fun onViewCreated(view: View, savedInstanceState: Bundle?) {
         super.onViewCreated(view, savedInstanceState)
-<<<<<<< HEAD
-        maybeCleanUpPrefs()
-=======
 
         binding.amountView.dashToFiat = true
         binding.amountView.showCurrencySelector = false
 
->>>>>>> 4aca9b04
+        maybeCleanUpPrefs()
         requireArguments().apply {
             val exchangeRate = getSerializable(ARG_EXCHANGE_RATE) as? ExchangeRate
 
@@ -187,12 +156,9 @@
             binding.amountView.exchangeRate = exchangeRate
             binding.transactionFee.text = getString(ARG_FEE)
             binding.totalAmount.text = getString(ARG_TOTAL)
-<<<<<<< HEAD
+
             val displayNameText = getString(ARG_PAYEE_DISPLAYNAME)
             val avatarUrl = getString(ARG_PAYEE_AVATAR_URL)
-=======
-
->>>>>>> 4aca9b04
             val payeeName = getString(ARG_PAYEE_NAME)
             val payeeVerifiedBy = getString(ARG_PAYEE_VERIFIED_BY)
 
