/*
 * Copyright 2019 Dash Core Group
 *
 * Licensed under the Apache License, Version 2.0 (the "License");
 * you may not use this file except in compliance with the License.
 * You may obtain a copy of the License at
 *
 *    http://www.apache.org/licenses/LICENSE-2.0
 *
 * Unless required by applicable law or agreed to in writing, software
 * distributed under the License is distributed on an "AS IS" BASIS,
 * WITHOUT WARRANTIES OR CONDITIONS OF ANY KIND, either express or implied.
 * See the License for the specific language governing permissions and
 * limitations under the License.
 */
package de.schildbach.wallet.ui.send

import android.app.Application
import androidx.lifecycle.MutableLiveData
import androidx.lifecycle.liveData
import androidx.lifecycle.viewModelScope
<<<<<<< HEAD
=======
import com.google.firebase.crashlytics.FirebaseCrashlytics
>>>>>>> 0562d359
import de.schildbach.wallet.data.DashPayProfile
import de.schildbach.wallet.data.PaymentIntent
import de.schildbach.wallet.data.UsernameSearchResult
import de.schildbach.wallet.livedata.Resource
import de.schildbach.wallet.ui.dashpay.PlatformRepo
import kotlinx.coroutines.Dispatchers
import kotlinx.coroutines.launch
import org.bitcoinj.core.Coin
import org.bitcoinj.utils.ExchangeRate
import org.bitcoinj.wallet.SendRequest

class SendCoinsViewModel(application: Application) : SendCoinsBaseViewModel(application) {

    enum class State {
        INPUT,  // asks for confirmation
        DECRYPTING, SIGNING, SENDING, SENT, FAILED // sending states
    }

    private val platformRepo = PlatformRepo.getInstance()

    @JvmField
    val state = MutableLiveData<State>()

    @JvmField
    var finalPaymentIntent: PaymentIntent? = null

    @JvmField
    var dryrunSendRequest: SendRequest? = null

    @JvmField
    var dryrunException: Exception? = null

    var userData: UsernameSearchResult? = null

    fun createSendRequest(finalPaymentIntent: PaymentIntent, signInputs: Boolean, forceEnsureMinRequiredFee: Boolean): SendRequest {
        return createSendRequest(wallet, basePaymentIntentValue.mayEditAmount(), finalPaymentIntent, signInputs, forceEnsureMinRequiredFee)
    }

    fun signAndSendPayment(editedAmount: Coin, exchangeRate: ExchangeRate?) {
        state.value = State.DECRYPTING
        finalPaymentIntent = basePaymentIntentValue.mergeWithEditedValues(editedAmount, null)
        super.signAndSendPayment(finalPaymentIntent!!, dryrunSendRequest!!.ensureMinRequiredFee, exchangeRate, basePaymentIntentValue.memo)
    }

    override fun signAndSendPayment(sendRequest: SendRequest, txAlreadyCompleted: Boolean) {
        state.value = State.SIGNING
        super.signAndSendPayment(sendRequest, false)
    }

    fun loadUserDataByUsername(username: String) = liveData(Dispatchers.IO) {
        platformRepo.getLocalUserDataByUsername(username)?.run {
            emit(Resource.success(this))
        } ?: try {
            val userData = platformRepo.searchUsernames(username, true).firstOrNull()
            emit(Resource.success(userData))
        } catch (ex: Exception) {
<<<<<<< HEAD
=======
            FirebaseCrashlytics.getInstance().log("Failed to load user")
            FirebaseCrashlytics.getInstance().recordException(ex)
>>>>>>> 0562d359
            emit(Resource.error(ex, null))
        }
    }

    fun loadUserDataByUserId(userId: String) = liveData(Dispatchers.IO) {
        platformRepo.getLocalUserDataByUserId(userId)?.run {
            emit(Resource.success(this))
        } ?: emit(Resource.error(Exception(), null))
    }
}<|MERGE_RESOLUTION|>--- conflicted
+++ resolved
@@ -19,10 +19,7 @@
 import androidx.lifecycle.MutableLiveData
 import androidx.lifecycle.liveData
 import androidx.lifecycle.viewModelScope
-<<<<<<< HEAD
-=======
 import com.google.firebase.crashlytics.FirebaseCrashlytics
->>>>>>> 0562d359
 import de.schildbach.wallet.data.DashPayProfile
 import de.schildbach.wallet.data.PaymentIntent
 import de.schildbach.wallet.data.UsernameSearchResult
@@ -79,11 +76,8 @@
             val userData = platformRepo.searchUsernames(username, true).firstOrNull()
             emit(Resource.success(userData))
         } catch (ex: Exception) {
-<<<<<<< HEAD
-=======
             FirebaseCrashlytics.getInstance().log("Failed to load user")
             FirebaseCrashlytics.getInstance().recordException(ex)
->>>>>>> 0562d359
             emit(Resource.error(ex, null))
         }
     }
