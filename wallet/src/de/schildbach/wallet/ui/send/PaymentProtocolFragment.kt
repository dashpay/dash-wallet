/*
 * Copyright 2020 Dash Core Group
 *
 * Licensed under the Apache License, Version 2.0 (the "License");
 * you may not use this file except in compliance with the License.
 * You may obtain a copy of the License at
 *
 *    http://www.apache.org/licenses/LICENSE-2.0
 *
 * Unless required by applicable law or agreed to in writing, software
 * distributed under the License is distributed on an "AS IS" BASIS,
 * WITHOUT WARRANTIES OR CONDITIONS OF ANY KIND, either express or implied.
 * See the License for the specific language governing permissions and
 * limitations under the License.
 */

package de.schildbach.wallet.ui.send

import android.os.Bundle
import android.view.LayoutInflater
import android.view.View
import android.view.ViewGroup
import android.view.animation.AnimationUtils
import androidx.appcompat.app.AlertDialog
import androidx.fragment.app.Fragment
import androidx.lifecycle.Observer
import androidx.lifecycle.ViewModelProviders
import de.schildbach.wallet.Constants
import de.schildbach.wallet.data.PaymentIntent
import de.schildbach.wallet.livedata.Resource
import de.schildbach.wallet.livedata.Status
import de.schildbach.wallet.ui.CheckPinDialog
import de.schildbach.wallet.ui.CheckPinSharedModel
import de.schildbach.wallet.ui.InputParser
import de.schildbach.wallet.ui.TransactionResultActivity
import de.schildbach.wallet_test.R
import kotlinx.android.synthetic.main.fragment_payment_protocol.*
import kotlinx.android.synthetic.main.view_payment_request_details.*
import org.bitcoinj.core.Coin
import org.bitcoinj.core.InsufficientMoneyException
import org.bitcoinj.core.Transaction
import org.bitcoinj.protocols.payments.PaymentProtocolException
import org.bitcoinj.utils.MonetaryFormat
import org.bitcoinj.wallet.SendRequest
import org.dash.wallet.common.util.GenericUtils
import org.slf4j.LoggerFactory

class PaymentProtocolFragment : Fragment() {

    // enhance bleak pony smart never vivid abandon aerobic flight lake brain goddess

    companion object {

        private val log = LoggerFactory.getLogger(PaymentProtocolFragment::class.java)

        private const val ARGS_PAYMENT_INTENT = "payment_intent"

        private const val VIEW_LOADING = 0
        private const val VIEW_PAYMENT = 1
        private const val VIEW_ERROR = 2

        @JvmStatic
        fun newInstance(paymentIntent: PaymentIntent?): Fragment {
            val args = Bundle().apply {
                putParcelable(ARGS_PAYMENT_INTENT, paymentIntent)
            }
            val fragment = PaymentProtocolFragment()
            fragment.arguments = args
            return fragment
        }
    }

    private lateinit var paymentProtocolModel: PaymentProtocolViewModel

    override fun onCreateView(inflater: LayoutInflater, container: ViewGroup?, savedInstanceState: Bundle?): View? {
        return inflater.inflate(R.layout.fragment_payment_protocol, container, false)
    }

    override fun onViewCreated(view: View, savedInstanceState: Bundle?) {
        super.onViewCreated(view, savedInstanceState)
        view_flipper.inAnimation = AnimationUtils.loadAnimation(context, android.R.anim.fade_in)

        val closeActivityOnClickListener = View.OnClickListener {
            activity!!.finish()
        }
        close_button.setOnClickListener(closeActivityOnClickListener)
        error_view.setOnCloseClickListener(closeActivityOnClickListener)
        error_view.setOnCancelClickListener(closeActivityOnClickListener)
        confirm_payment.setOnClickListener {
            authenticateOrConfirm()
        }
    }

    private fun authenticateOrConfirm() {
        val config = paymentProtocolModel.walletApplication.configuration
        if (isUserAuthorized() && (!config.spendingConfirmationEnabled || paymentProtocolModel.baseSendRequest == null)) {
            confirmWhenAuthorizedAndNoException()
        } else {
            val thresholdAmount = Coin.parseCoin(config.biometricLimit.toString())
            val amount = paymentProtocolModel.finalPaymentIntent!!.amount
            if (amount.isLessThan(thresholdAmount)) {
                CheckPinDialog.show(activity!!, 0, false)
            } else {
                CheckPinDialog.show(activity!!, 0, true)
            }
            val checkPinSharedModel = ViewModelProviders.of(activity!!)[CheckPinSharedModel::class.java]
            checkPinSharedModel.onCorrectPinCallback.observe(this, Observer<Pair<Int?, String?>> { (_, _) ->
                confirmWhenAuthorizedAndNoException()
            })
        }
    }

    private fun confirmWhenAuthorizedAndNoException() {
        if (paymentProtocolModel.baseSendRequest != null) {
            paymentProtocolModel.signAndSendPayment()
        } else {
            handleSendRequestException()
        }
    }

    override fun onActivityCreated(savedInstanceState: Bundle?) {
        super.onActivityCreated(savedInstanceState)
        initModel()

        if (savedInstanceState == null) {
            val paymentIntent = arguments!!.getParcelable<PaymentIntent>(ARGS_PAYMENT_INTENT)
            paymentProtocolModel.basePaymentIntent.value = Resource.success(paymentIntent)
        }
    }

    private fun initModel() {
        paymentProtocolModel = ViewModelProviders.of(this).get(PaymentProtocolViewModel::class.java)
        paymentProtocolModel.exchangeRateData.observe(viewLifecycleOwner, Observer {})
        paymentProtocolModel.basePaymentIntent.observe(viewLifecycleOwner, Observer {
            when (it.status) {
                Status.LOADING -> {
                    view_flipper.displayedChild = VIEW_LOADING
                }
                Status.SUCCESS -> {
                    val paymentIntent: PaymentIntent = it.data!!
                    if (!paymentIntent.hasPaymentRequestUrl()) {
                        throw UnsupportedOperationException(PaymentProtocolFragment::class.java.simpleName
                                + "class should be used to handle Payment requests (BIP70 and BIP270)")
                    }
                    when {
                        paymentIntent.isHttpPaymentRequestUrl -> {
                            paymentProtocolModel.requestPaymentRequest(paymentIntent)
                        }
                        paymentIntent.isBluetoothPaymentRequestUrl -> {
                            log.warn("PaymentRequest via Bluetooth is not supported anymore")
                            throw UnsupportedOperationException(SendCoinsFragment::class.java.simpleName
                                    + "class should be used to handle this type of payment $paymentIntent")
                        }
                        else -> {
                            log.warn("Incorrect payment type $paymentIntent")
                            throw UnsupportedOperationException(SendCoinsFragment::class.java.simpleName
                                    + "class should be used to handle this type of payment $paymentIntent")

                        }
                    }
                }
                Status.ERROR -> {
                    InputParser.dialog(activity, { _, _ -> activity!!.finish() }, 0, it.message!!)
                }
            }
        })
        paymentProtocolModel.sendRequestLiveData.observe(viewLifecycleOwner, Observer {
            when (it.status) {
                Status.LOADING -> {
                    view_flipper.displayedChild = VIEW_LOADING
                }
                Status.SUCCESS -> {
                    displayRequest(paymentProtocolModel.finalPaymentIntent!!, it!!.data!!)
                    view_flipper.displayedChild = VIEW_PAYMENT
                }
                Status.ERROR -> {
                    if (it.exception is PaymentProtocolException.Expired) {
                        error_view.title = R.string.payment_request_expired_title
                        error_view.setMessage(null)
                        error_view.hideConfirmButton()
                        view_flipper.displayedChild = VIEW_ERROR
                    } else if (paymentProtocolModel.finalPaymentIntent == null) {
                        // server error
                        error_view.title = R.string.payment_request_unable_to_connect
                        error_view.message = R.string.payment_request_please_try_again
                        error_view.details = it.message
                        error_view.setOnConfirmClickListener(R.string.payment_request_try_again, View.OnClickListener {
                            paymentProtocolModel.requestPaymentRequest(paymentProtocolModel.basePaymentIntentValue)
                        })
                        view_flipper.displayedChild = VIEW_ERROR
                    } else {
                        // sendRequest creating error (eg InsufficientMoneyException)
                        displayRequest(paymentProtocolModel.finalPaymentIntent!!, null)
                        view_flipper.displayedChild = VIEW_PAYMENT
                        if (isUserAuthorized() && (paymentProtocolModel.baseSendRequest == null)) {
                            handleSendRequestException()
                        }
                    }
                }
            }
        })
        paymentProtocolModel.onSendCoinsOffline.observe(viewLifecycleOwner,
                Observer<Pair<SendCoinsBaseViewModel.SendCoinsOfflineStatus, Any?>> { (status, data) ->
                    when (status) {
                        SendCoinsBaseViewModel.SendCoinsOfflineStatus.SENDING -> {
                            view_flipper.displayedChild = VIEW_LOADING
                        }
                        SendCoinsBaseViewModel.SendCoinsOfflineStatus.SUCCESS -> {
                            if (paymentProtocolModel.finalPaymentIntent!!.hasPaymentUrl()) {
                                paymentProtocolModel.directPay(data as Transaction)
                            } else {
                                showTransactionResult(data as Transaction)
                            }
                        }
                        else -> {
                            view_flipper.displayedChild = VIEW_ERROR
                            error_view.title = R.string.payment_request_unable_to_send
                            error_view.message = R.string.payment_request_please_try_again
                            error_view.setOnConfirmClickListener(R.string.payment_request_try_again, View.OnClickListener {
                                paymentProtocolModel.signAndSendPayment()
                            })
                        }
                    }
                })
        paymentProtocolModel.directPaymentAckLiveData.observe(viewLifecycleOwner, Observer {
            when (it.status) {
                Status.LOADING -> {
                    view_flipper.displayedChild = VIEW_LOADING
                }
                Status.SUCCESS -> {
                    showTransactionResult(it.data!!.first)
                }
                Status.ERROR -> {
                    if (isAdded) {
                        view_flipper.displayedChild = VIEW_ERROR
                        error_view.title = R.string.payment_request_problem_title
                        error_view.setMessage(it.message)
                        error_view.setOnConfirmClickListener(R.string.payment_request_try_again, View.OnClickListener { _ ->
                            paymentProtocolModel.directPay(it.data!!.first)
                        })
                        error_view.setOnCancelClickListener(R.string.payment_request_skip, View.OnClickListener { _ ->
                            showTransactionResult(it.data!!.first)
                        })
                    } else {
                        showTransactionResult(it.data!!.first)
                    }
                }
            }
        })
    }

    private fun showTransactionResult(transaction: Transaction) {
        val paymentMemo = paymentProtocolModel.finalPaymentIntent!!.memo
        val payeeVerifiedBy = paymentProtocolModel.finalPaymentIntent!!.payeeVerifiedBy
<<<<<<< HEAD
        val transactionResultIntent = TransactionResultActivity.createIntent(
                activity!!, transaction, isUserAuthorized(), paymentMemo, payeeVerifiedBy)
        startActivity(transactionResultIntent)
        activity!!.finish()
=======
        activity!!.run {
            val transactionResultIntent = TransactionResultActivity.createIntent(
                    this, intent.action, transaction, isUserAuthorized(), payeeName, payeeVerifiedBy)
            startActivity(transactionResultIntent)
            finish()
        }
>>>>>>> 8f902ce3
    }

    private fun handleSendRequestException() {
        val exception = paymentProtocolModel.sendRequestLiveData.value!!.exception!!
        log.error("unable to handle payment request $exception")
        when (exception) {
            is InsufficientMoneyException -> {
                showInsufficientMoneyDialog()
            }
            else -> {
                showErrorDialog(exception)
            }
        }
    }

    private fun showInsufficientMoneyDialog() {
        val dialogBuilder = AlertDialog.Builder(context!!)
        dialogBuilder.setTitle(R.string.payment_protocol_insufficient_funds_error_title)
        dialogBuilder.setMessage(R.string.payment_protocol_insufficient_funds_error_message)
        dialogBuilder.setPositiveButton(android.R.string.ok, null)
        dialogBuilder.create().show()
    }

    private fun showErrorDialog(exception: Exception) {
        val dialogBuilder = AlertDialog.Builder(context!!)
        dialogBuilder.setTitle(R.string.payment_protocol_default_error_title)
        if (exception.message != null) {
            dialogBuilder.setMessage(exception.message)
        } else {
            dialogBuilder.setMessage(exception.toString())
        }
        dialogBuilder.setPositiveButton(android.R.string.ok, null)
        dialogBuilder.create().show()
    }

    private fun displayRequest(paymentIntent: PaymentIntent, sendRequest: SendRequest?) {

        val amount = paymentIntent.amount
        val amountStr = MonetaryFormat.BTC.noCode().format(amount).toString()

        val fiatAmount = paymentProtocolModel.exchangeRate?.coinToFiat(amount)
        val fiatAmountStr: String
        val fiatSymbol: String
        if (fiatAmount != null) {
            fiatAmountStr = Constants.LOCAL_FORMAT.format(fiatAmount).toString()
            fiatSymbol = GenericUtils.currencySymbol(fiatAmount.currencyCode)
        } else {
            fiatAmountStr = getString(R.string.transaction_row_rate_not_available)
            fiatSymbol = ""
        }
        val txFee = if (sendRequest != null) sendRequest.tx.fee else PaymentProtocolViewModel.FAKE_FEE_FOR_EXCEPTIONS

        input_value.text = amountStr
        fiat_value.text = fiatAmountStr
        fiat_symbol.text = fiatSymbol
        transaction_fee.text = txFee.toPlainString()
        total_amount.text = amount.add(txFee).toPlainString()

        memo.text = paymentIntent.memo
        payee_secured_by.text = paymentIntent.payeeVerifiedBy
                ?: getString(R.string.send_coins_fragment_payee_verified_by_unknown)

        val forceMarqueeOnClickListener = View.OnClickListener {
            it.isSelected = false
            it.isSelected = true
        }
        payee_secured_by.setOnClickListener(forceMarqueeOnClickListener)
    }

    private fun isUserAuthorized(): Boolean {
        return (activity as SendCoinsActivity).isUserAuthorized
    }
}<|MERGE_RESOLUTION|>--- conflicted
+++ resolved
@@ -252,19 +252,12 @@
     private fun showTransactionResult(transaction: Transaction) {
         val paymentMemo = paymentProtocolModel.finalPaymentIntent!!.memo
         val payeeVerifiedBy = paymentProtocolModel.finalPaymentIntent!!.payeeVerifiedBy
-<<<<<<< HEAD
-        val transactionResultIntent = TransactionResultActivity.createIntent(
-                activity!!, transaction, isUserAuthorized(), paymentMemo, payeeVerifiedBy)
-        startActivity(transactionResultIntent)
-        activity!!.finish()
-=======
         activity!!.run {
             val transactionResultIntent = TransactionResultActivity.createIntent(
-                    this, intent.action, transaction, isUserAuthorized(), payeeName, payeeVerifiedBy)
+                    this, intent.action, transaction, isUserAuthorized(), paymentMemo, payeeVerifiedBy)
             startActivity(transactionResultIntent)
             finish()
         }
->>>>>>> 8f902ce3
     }
 
     private fun handleSendRequestException() {
