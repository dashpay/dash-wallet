--- conflicted
+++ resolved
@@ -17,16 +17,6 @@
 
 package de.schildbach.wallet.ui.send;
 
-<<<<<<< HEAD
-import javax.annotation.Nullable;
-
-import de.schildbach.wallet.data.PaymentIntent;
-import de.schildbach.wallet.ui.AbstractBindServiceActivity;
-import de.schildbach.wallet.ui.HelpDialogFragment;
-import de.schildbach.wallet_test.R;
-
-=======
->>>>>>> b8221dd0
 import android.app.Activity;
 import android.content.Context;
 import android.content.Intent;
@@ -42,79 +32,8 @@
 /**
  * @author Andreas Schildbach
  */
-<<<<<<< HEAD
 public final class SendCoinsActivity extends AbstractBindServiceActivity implements ConfirmTransactionDialog.OnDialogActionListener {
 
-	public static final String INTENT_EXTRA_PAYMENT_INTENT = "payment_intent";
-	public static final String INTENT_EXTRA_FEE_CATEGORY = "fee_category";
-	public static final String INTENT_EXTRA_FORCE_INSTANT_SEND = "force_instant_send";
-
-	public static final String ACTION_SEND_FROM_WALLET_URI = "de.schildbach.wallet.action.SEND_FROM_WALLET_URI";
-
-	public static void start(final Context context, final PaymentIntent paymentIntent,
-							 final @Nullable FeeCategory feeCategory, final int intentFlags) {
-		final Intent intent = new Intent(context, SendCoinsActivity.class);
-		intent.putExtra(INTENT_EXTRA_PAYMENT_INTENT, paymentIntent);
-		if (feeCategory != null)
-			intent.putExtra(INTENT_EXTRA_FEE_CATEGORY, feeCategory);
-		if (intentFlags != 0)
-			intent.setFlags(intentFlags);
-		context.startActivity(intent);
-	}
-
-	public static void start(final Context context, final PaymentIntent paymentIntent) {
-		start(context, paymentIntent, null, 0);
-	}
-
-	public static void sendFromWalletUri(final Activity callingActivity, int requestCode,
-									  final PaymentIntent paymentIntent, boolean forceInstantSend) {
-		final Intent intent = new Intent(callingActivity, SendCoinsActivity.class);
-		intent.setAction(ACTION_SEND_FROM_WALLET_URI);
-		intent.putExtra(INTENT_EXTRA_PAYMENT_INTENT, paymentIntent);
-		intent.putExtra(INTENT_EXTRA_FORCE_INSTANT_SEND, forceInstantSend);
-		callingActivity.startActivityForResult(intent, requestCode);
-	}
-
-	@Override
-	protected void onCreate(final Bundle savedInstanceState) {
-		super.onCreate(savedInstanceState);
-
-		setContentView(R.layout.send_coins_content);
-
-		getWalletApplication().startBlockchainService(false);
-	}
-
-	@Override
-	public boolean onCreateOptionsMenu(final Menu menu) {
-		getMenuInflater().inflate(R.menu.send_coins_activity_options, menu);
-
-		return super.onCreateOptionsMenu(menu);
-	}
-
-	@Override
-	public boolean onOptionsItemSelected(final MenuItem item) {
-		switch (item.getItemId()) {
-			case android.R.id.home:
-				finish();
-				return true;
-
-			case R.id.send_coins_options_help:
-				HelpDialogFragment.page(getSupportFragmentManager(), R.string.help_send_coins);
-				return true;
-		}
-
-		return super.onOptionsItemSelected(item);
-	}
-
-	@Override
-	public void onConfirmPaymentClick() {
-		SendCoinsFragment sendCoinsFragment = (SendCoinsFragment) getSupportFragmentManager().findFragmentById(R.id.send_coins_fragment);
-		if (sendCoinsFragment != null) {
-			sendCoinsFragment.confirmPayment();
-		}
-	}
-=======
-public final class SendCoinsActivity extends AbstractBindServiceActivity {
     public static final String INTENT_EXTRA_PAYMENT_INTENT = "payment_intent";
     public static final String INTENT_EXTRA_FEE_CATEGORY = "fee_category";
     public static final String INTENT_EXTRA_FORCE_INSTANT_SEND = "force_instant_send";
@@ -164,5 +83,12 @@
 
         return super.onOptionsItemSelected(item);
     }
->>>>>>> b8221dd0
+
+	@Override
+	public void onConfirmPaymentClick() {
+		SendCoinsFragment sendCoinsFragment = (SendCoinsFragment) getSupportFragmentManager().findFragmentById(R.id.send_coins_fragment);
+		if (sendCoinsFragment != null) {
+			sendCoinsFragment.confirmPayment();
+		}
+	}
 }