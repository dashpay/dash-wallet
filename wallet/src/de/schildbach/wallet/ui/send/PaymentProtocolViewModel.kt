/*
 * Copyright 2020 Dash Core Group.
 *
 * This program is free software: you can redistribute it and/or modify
 * it under the terms of the GNU General Public License as published by
 * the Free Software Foundation, either version 3 of the License, or
 * (at your option) any later version.
 *
 * This program is distributed in the hope that it will be useful,
 * but WITHOUT ANY WARRANTY; without even the implied warranty of
 * MERCHANTABILITY or FITNESS FOR A PARTICULAR PURPOSE.  See the
 * GNU General Public License for more details.
 *
 * You should have received a copy of the GNU General Public License
 * along with this program.  If not, see <http://www.gnu.org/licenses/>.
 */
package de.schildbach.wallet.ui.send

import android.net.Uri
import android.os.Handler
import android.os.HandlerThread
import android.os.Looper
import android.os.Process
import androidx.lifecycle.LiveData
import androidx.lifecycle.MutableLiveData
import androidx.lifecycle.viewModelScope
import dagger.hilt.android.lifecycle.HiltViewModel
import de.schildbach.wallet.Constants
import de.schildbach.wallet.WalletApplication
import de.schildbach.wallet.data.PaymentIntent
import de.schildbach.wallet.livedata.Resource
import de.schildbach.wallet.offline.DirectPaymentTask
import de.schildbach.wallet.offline.DirectPaymentTask.HttpPaymentTask
import de.schildbach.wallet.payments.RequestPaymentRequestTask
import de.schildbach.wallet.payments.RequestPaymentRequestTask.HttpRequestTask
import de.schildbach.wallet.payments.SendCoinsTaskRunner
import de.schildbach.wallet.service.PackageInfoProvider
import de.schildbach.wallet_test.BuildConfig
import de.schildbach.wallet_test.R
import kotlinx.coroutines.flow.distinctUntilChanged
import kotlinx.coroutines.flow.launchIn
import kotlinx.coroutines.flow.onEach
import org.bitcoinj.core.Coin
import org.bitcoinj.core.Context
import org.bitcoinj.core.Transaction
import org.bitcoinj.protocols.payments.PaymentProtocol
import org.bitcoinj.wallet.KeyChain.KeyPurpose
import org.bitcoinj.wallet.SendRequest
import org.dash.wallet.common.Configuration
import org.dash.wallet.common.WalletDataProvider
import org.dash.wallet.common.data.entity.ExchangeRate
import org.dash.wallet.common.services.ExchangeRatesProvider
import org.slf4j.LoggerFactory
import javax.inject.Inject

@HiltViewModel
class PaymentProtocolViewModel @Inject constructor(
    walletData: WalletDataProvider,
    configuration: Configuration,
    exchangeRates: ExchangeRatesProvider,
    private val walletApplication: WalletApplication,
    private val packageInfoProvider: PackageInfoProvider,
    private val sendCoinsTaskRunner: SendCoinsTaskRunner
) : SendCoinsBaseViewModel(walletData, configuration) {

    companion object {
        val FAKE_FEE_FOR_EXCEPTIONS: Coin =
            org.dash.wallet.common.util.Constants.ECONOMIC_FEE.multiply(261).divide(1000)
    }

    private val log = LoggerFactory.getLogger(PaymentProtocolFragment::class.java)

    private val backgroundHandler: Handler
    private var callbackHandler: Handler? = null

    var baseSendRequest: SendRequest? = null
    var finalPaymentIntent: PaymentIntent? = null

    private val _sendRequestLiveData = MutableLiveData<Resource<SendRequest?>>()
    val sendRequestLiveData: LiveData<Resource<SendRequest?>>
        get() = _sendRequestLiveData

    private val _exchangeRateData = MutableLiveData<ExchangeRate?>()
    val exchangeRateData: LiveData<ExchangeRate?>
        get() = _exchangeRateData

    val directPaymentAckLiveData = MutableLiveData<Resource<Pair<SendRequest, Boolean>>>()

    val exchangeRate: org.bitcoinj.utils.ExchangeRate?
        get() = exchangeRateData.value?.run {
            org.bitcoinj.utils.ExchangeRate(Coin.COIN, fiat)
        }

    init {
        exchangeRates.observeExchangeRate(configuration.exchangeCurrencyCode!!)
            .distinctUntilChanged()
            .onEach(_exchangeRateData::postValue)
            .launchIn(viewModelScope)

        val backgroundThread = HandlerThread("backgroundThread", Process.THREAD_PRIORITY_BACKGROUND)
        backgroundThread.start()
        backgroundHandler = Handler(backgroundThread.looper)
        Looper.myLooper()?.let { callbackHandler = Handler(it) }
    }

    override fun initPaymentIntent(paymentIntent: PaymentIntent) {
        super.initPaymentIntent(paymentIntent)

        if (!paymentIntent.hasPaymentRequestUrl()) {
            throw UnsupportedOperationException(
                PaymentProtocolFragment::class.java.simpleName +
                    "class should be used to handle Payment requests (BIP70 and BIP270)"
            )
        }

        when {
            paymentIntent.isHttpPaymentRequestUrl -> requestPaymentRequest(paymentIntent)
            paymentIntent.isBluetoothPaymentRequestUrl -> {
                log.warn("PaymentRequest via Bluetooth is not supported anymore")
                throw UnsupportedOperationException(
                    SendCoinsFragment::class.java.simpleName +
                        "class should be used to handle this type of payment $paymentIntent"
                )
            }
            else -> {
                log.warn("Incorrect payment type $paymentIntent")
                throw UnsupportedOperationException(
                    SendCoinsFragment::class.java.simpleName +
                        "class should be used to handle this type of payment $paymentIntent"
                )
            }
        }
    }

    fun requestPaymentRequest(basePaymentIntent: PaymentIntent) {
        _sendRequestLiveData.value = Resource.loading(null)

        val requestCallback = object : RequestPaymentRequestTask.ResultCallback {
            override fun onPaymentIntent(paymentIntent: PaymentIntent) {
                if (basePaymentIntent.isExtendedBy(paymentIntent, true)) {
                    finalPaymentIntent = paymentIntent
                    createBaseSendRequest(paymentIntent)
                } else {
                    finalPaymentIntent = null
                    _sendRequestLiveData.value = Resource.error("isn't extension of basePaymentIntent")
                    log.info("BIP72 trust check failed")
                }
            }

            override fun onFail(ex: Exception?, messageResId: Int, vararg messageArgs: Any) {
                finalPaymentIntent = null
                if (ex != null) {
                    val errorMessage =
                        if (messageResId > 0) {
                            walletApplication.getString(messageResId, *messageArgs)
                        } else {
                            ex.message!!
                        }
                    _sendRequestLiveData.value = Resource.error(ex, errorMessage)
                } else {
                    val errorMessage = walletApplication.getString(messageResId, *messageArgs)
                    _sendRequestLiveData.value = Resource.error(errorMessage)
                }
            }
        }

<<<<<<< HEAD
        HttpRequestTask(backgroundHandler, requestCallback, packageInfoProvider.httpUserAgent())
=======
        HttpRequestTask(backgroundHandler, requestCallback, walletApplication.httpUserAgent())
>>>>>>> 13ddb251
            .requestPaymentRequest(basePaymentIntent.paymentRequestUrl)
    }

    fun createBaseSendRequest(paymentIntent: PaymentIntent) {
        backgroundHandler.post {
            Context.propagate(Constants.CONTEXT)
            try {
<<<<<<< HEAD
                var sendRequest = sendCoinsTaskRunner.createSendRequest(
=======
                var sendRequest = createSendRequest(
>>>>>>> 13ddb251
                    false,
                    paymentIntent,
                    signInputs = false,
                    forceEnsureMinRequiredFee = false
                )

                wallet.completeTx(sendRequest)
                if (checkDust(sendRequest)) {
<<<<<<< HEAD
                    sendRequest = sendCoinsTaskRunner.createSendRequest(
=======
                    sendRequest = createSendRequest(
>>>>>>> 13ddb251
                        false,
                        paymentIntent,
                        signInputs = false,
                        forceEnsureMinRequiredFee = true
                    )
                    wallet.completeTx(sendRequest)
                }
                callbackHandler?.post {
                    baseSendRequest = sendRequest
                    _sendRequestLiveData.value = Resource.success(sendRequest)
                }
            } catch (x: Exception) {
                callbackHandler?.post {
                    baseSendRequest = null
                    _sendRequestLiveData.value = Resource.error(x)
                }
            }
        }
    }

    fun sendPayment() {
        val finalSendRequest = sendCoinsTaskRunner.createSendRequest(
            basePaymentIntent.mayEditAmount(),
            finalPaymentIntent!!,
            true,
            baseSendRequest!!.ensureMinRequiredFee
        )
        sendCoinsTaskRunner.signSendRequest(finalSendRequest)
        directPay(finalSendRequest)
    }

    fun directPay(sendRequest: SendRequest) {
        wallet.completeTx(sendRequest)
        val refundAddress = wallet.freshAddress(KeyPurpose.REFUND)
        val payment = PaymentProtocol.createPaymentMessage(
            listOf(sendRequest.tx),
            finalPaymentIntent!!.amount,
            refundAddress,
            null,
            finalPaymentIntent!!.payeeData
        )

        val callback: DirectPaymentTask.ResultCallback = object : DirectPaymentTask.ResultCallback {
            override fun onResult(ack: Boolean) {
                directPaymentAckLiveData.value = Resource.success(Pair(sendRequest, ack))
            }

            override fun onFail(messageResId: Int, vararg messageArgs: Any) {
                val message = StringBuilder().apply {
                    if (BuildConfig.DEBUG && messageArgs[0] == 415) {
                        val host = Uri.parse(finalPaymentIntent!!.paymentUrl).host
                        appendLine(host)
                        appendLine(walletApplication.getString(messageResId, *messageArgs))
                        appendLine(PaymentProtocol.MIMETYPE_PAYMENT)
                        appendLine()
                    }
                    appendLine(walletApplication.getString(R.string.payment_request_problem_message))
                }

                directPaymentAckLiveData.value = Resource.error(message.toString(), Pair(sendRequest, false))
            }
        }

<<<<<<< HEAD
        HttpPaymentTask(
            backgroundHandler,
            callback,
            finalPaymentIntent!!.paymentUrl,
            packageInfoProvider.httpUserAgent()
        )
=======
        HttpPaymentTask(backgroundHandler, callback, finalPaymentIntent!!.paymentUrl, walletApplication.httpUserAgent())
>>>>>>> 13ddb251
            .send(payment)
    }

    suspend fun commitAndBroadcast(sendRequest: SendRequest): Transaction {
        return sendCoinsTaskRunner.sendCoins(
            sendRequest,
            txCompleted = true,
            checkBalanceConditions = true
        )
    }

    override fun onCleared() {
        backgroundHandler.looper.quit()
        callbackHandler?.removeCallbacksAndMessages(null)
        super.onCleared()
    }
}<|MERGE_RESOLUTION|>--- conflicted
+++ resolved
@@ -164,11 +164,7 @@
             }
         }
 
-<<<<<<< HEAD
         HttpRequestTask(backgroundHandler, requestCallback, packageInfoProvider.httpUserAgent())
-=======
-        HttpRequestTask(backgroundHandler, requestCallback, walletApplication.httpUserAgent())
->>>>>>> 13ddb251
             .requestPaymentRequest(basePaymentIntent.paymentRequestUrl)
     }
 
@@ -176,11 +172,7 @@
         backgroundHandler.post {
             Context.propagate(Constants.CONTEXT)
             try {
-<<<<<<< HEAD
                 var sendRequest = sendCoinsTaskRunner.createSendRequest(
-=======
-                var sendRequest = createSendRequest(
->>>>>>> 13ddb251
                     false,
                     paymentIntent,
                     signInputs = false,
@@ -189,11 +181,7 @@
 
                 wallet.completeTx(sendRequest)
                 if (checkDust(sendRequest)) {
-<<<<<<< HEAD
                     sendRequest = sendCoinsTaskRunner.createSendRequest(
-=======
-                    sendRequest = createSendRequest(
->>>>>>> 13ddb251
                         false,
                         paymentIntent,
                         signInputs = false,
@@ -257,17 +245,12 @@
             }
         }
 
-<<<<<<< HEAD
         HttpPaymentTask(
             backgroundHandler,
             callback,
             finalPaymentIntent!!.paymentUrl,
             packageInfoProvider.httpUserAgent()
-        )
-=======
-        HttpPaymentTask(backgroundHandler, callback, finalPaymentIntent!!.paymentUrl, walletApplication.httpUserAgent())
->>>>>>> 13ddb251
-            .send(payment)
+        ).send(payment)
     }
 
     suspend fun commitAndBroadcast(sendRequest: SendRequest): Transaction {
