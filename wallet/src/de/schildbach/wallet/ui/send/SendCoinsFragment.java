/*
 * Copyright 2020 Dash Core Group
 *
 * Licensed under the Apache License, Version 2.0 (the "License");
 * you may not use this file except in compliance with the License.
 * You may obtain a copy of the License at
 *
 *    http://www.apache.org/licenses/LICENSE-2.0
 *
 * Unless required by applicable law or agreed to in writing, software
 * distributed under the License is distributed on an "AS IS" BASIS,
 * WITHOUT WARRANTIES OR CONDITIONS OF ANY KIND, either express or implied.
 * See the License for the specific language governing permissions and
 * limitations under the License.
 */

package de.schildbach.wallet.ui.send;

import android.annotation.SuppressLint;
import android.app.Activity;
import android.content.ComponentName;
import android.content.Context;
import android.content.DialogInterface;
import android.content.Intent;
import android.graphics.Typeface;
import android.media.RingtoneManager;
import android.net.Uri;
import android.os.Bundle;
import android.os.Handler;
import android.text.Spannable;
import android.text.SpannableString;
import android.text.style.ForegroundColorSpan;
import android.text.style.StyleSpan;
import android.view.LayoutInflater;
import android.view.View;
import android.view.ViewGroup;
import android.widget.Toast;

import androidx.fragment.app.DialogFragment;
import androidx.fragment.app.Fragment;
import androidx.lifecycle.Observer;
import androidx.lifecycle.ViewModelProvider;
import androidx.lifecycle.ViewModelProviders;

import org.bitcoinj.core.Address;
import org.bitcoinj.core.Coin;
import org.bitcoinj.core.InsufficientMoneyException;
import org.bitcoinj.core.Transaction;
import org.bitcoinj.utils.ExchangeRate;
import org.bitcoinj.utils.Fiat;
import org.bitcoinj.utils.MonetaryFormat;
import org.bitcoinj.wallet.SendRequest;
import org.bitcoinj.wallet.Wallet;
import org.bitcoinj.wallet.Wallet.BalanceType;
import org.bitcoinj.wallet.Wallet.CouldNotAdjustDownwards;
import org.bitcoinj.wallet.Wallet.DustySendRequested;
import org.dash.wallet.common.Configuration;
import org.dash.wallet.common.ui.DialogBuilder;
import org.dash.wallet.common.util.GenericUtils;
import org.jetbrains.annotations.NotNull;
import org.slf4j.Logger;
import org.slf4j.LoggerFactory;

import java.util.HashMap;
import java.util.List;
import java.util.Objects;

import de.schildbach.wallet.AppDatabase;
import de.schildbach.wallet.Constants;
import de.schildbach.wallet.WalletApplication;
import de.schildbach.wallet.data.BlockchainState;
<<<<<<< HEAD
=======
import de.schildbach.wallet.data.DashPayContactRequest;
>>>>>>> 0562d359
import de.schildbach.wallet.data.DashPayProfile;
import de.schildbach.wallet.data.PaymentIntent;
import de.schildbach.wallet.data.UsernameSearchResult;
import de.schildbach.wallet.integration.android.BitcoinIntegration;
import de.schildbach.wallet.livedata.Resource;
import de.schildbach.wallet.livedata.Status;
import de.schildbach.wallet.ui.CheckPinDialog;
import de.schildbach.wallet.ui.CheckPinSharedModel;
import de.schildbach.wallet.ui.InputParser;
import de.schildbach.wallet.ui.SingleActionSharedViewModel;
import de.schildbach.wallet.ui.TransactionResultActivity;
import de.schildbach.wallet.ui.dashpay.DashPayViewModel;
<<<<<<< HEAD
=======
import de.schildbach.wallet.ui.dashpay.PlatformRepo;
>>>>>>> 0562d359
import de.schildbach.wallet_test.R;

import static java.lang.Math.max;
import static java.lang.Math.min;

public class SendCoinsFragment extends Fragment {

    protected SendCoinsActivity activity;
    private Configuration config;

    protected final Handler handler = new Handler();

    private static final int AUTH_REQUEST_CODE_MAX = 1;
    private static final int AUTH_REQUEST_CODE_SEND = 2;

    private static final Logger log = LoggerFactory.getLogger(SendCoinsFragment.class);

    private SendCoinsViewModel viewModel;
    private EnterAmountSharedViewModel enterAmountSharedViewModel;
    private DashPayViewModel dashPayViewModel;

    private boolean wasAmountChangedByTheUser = false;

    private boolean userAuthorizedDuring = false;

    private BlockchainState blockchainState;

    private boolean autoAcceptContactRequest = false;

    private boolean isUserAuthorized() {
        return activity.isUserAuthorized() || userAuthorizedDuring;
    }

    private final DialogInterface.OnClickListener activityDismissListener = new DialogInterface.OnClickListener() {
        @Override
        public void onClick(final DialogInterface dialog, final int which) {
            activity.finish();
        }
    };

    @Override
    public void onAttach(@NotNull final Context context) {
        super.onAttach(context);

        this.activity = (SendCoinsActivity) context;
        WalletApplication walletApplication = (WalletApplication) activity.getApplication();
        this.config = walletApplication.getConfiguration();
    }

    @Override
    public void onActivityCreated(@androidx.annotation.Nullable Bundle savedInstanceState) {
        super.onActivityCreated(savedInstanceState);

        viewModel = ViewModelProviders.of(this).get(SendCoinsViewModel.class);
        viewModel.getBasePaymentIntent().observe(getViewLifecycleOwner(), new Observer<Resource<PaymentIntent>>() {
            @Override
            public void onChanged(Resource<PaymentIntent> paymentIntentResource) {
                switch (paymentIntentResource.getStatus()) {
                    case LOADING: {
                        break;
                    }
                    case SUCCESS: {
                        PaymentIntent paymentIntent = Objects.requireNonNull(paymentIntentResource.getData());
                        if (paymentIntent.hasPaymentRequestUrl()) {
                            throw new IllegalArgumentException(PaymentProtocolFragment.class.getSimpleName()
                                    + "class should be used to handle Payment requests (BIP70 and BIP270)");
                        } else {
                            updateStateFrom(paymentIntent);
                        }
                        break;
                    }
                    case ERROR: {
                        String errorMessage = paymentIntentResource.getMessage();
                        InputParser.dialog(activity, activityDismissListener, 0, errorMessage);
                        break;
                    }
                }
            }
        });

        AppDatabase.getAppDatabase().blockchainStateDao().load().observe(getViewLifecycleOwner(), new Observer<BlockchainState>() {
            @Override
            public void onChanged(BlockchainState blockchainState) {
                SendCoinsFragment.this.blockchainState = blockchainState;
                updateView();
            }
        });

        CheckPinSharedModel checkPinSharedModel = ViewModelProviders.of(activity).get(CheckPinSharedModel.class);
        checkPinSharedModel.getOnCorrectPinCallback().observe(activity, new Observer<kotlin.Pair<Integer, String>>() {
            @Override
            public void onChanged(kotlin.Pair<Integer, String> data) {
                userAuthorizedDuring = true;
                switch (data.getFirst()) {
                    case AUTH_REQUEST_CODE_MAX:
                        handleEmpty();
                        break;
                    case AUTH_REQUEST_CODE_SEND:
                        if (everythingPlausible() && viewModel.dryrunSendRequest != null) {
                            showPaymentConfirmation();
                        } else {
                            updateView();
                        }
                        break;
                }
            }
        });

        enterAmountSharedViewModel = ViewModelProviders.of(activity).get(EnterAmountSharedViewModel.class);
        enterAmountSharedViewModel.getDashAmountData().observe(getViewLifecycleOwner(), new Observer<Coin>() {
            @Override
            public void onChanged(Coin amount) {
                if (!wasAmountChangedByTheUser) {
                    wasAmountChangedByTheUser = Coin.ZERO.isLessThan(amount);
                }
                handler.post(dryrunRunnable);
            }
        });
        enterAmountSharedViewModel.getButtonClickEvent().observe(getViewLifecycleOwner(), new Observer<Coin>() {
            @Override
            public void onChanged(Coin coin) {
                authenticateOrConfirm();
            }
        });
        enterAmountSharedViewModel.getMaxButtonClickEvent().observe(getViewLifecycleOwner(), new Observer<Boolean>() {
            @Override
            public void onChanged(Boolean unused) {
                if (isUserAuthorized()) {
                    handleEmpty();
                } else {
                    CheckPinDialog.show(activity, AUTH_REQUEST_CODE_MAX);
                }
            }
        });
        final SingleActionSharedViewModel confirmTransactionSharedViewModel = new ViewModelProvider(activity).get(SingleActionSharedViewModel.class);
        confirmTransactionSharedViewModel.getClickConfirmButtonEvent().observe(getViewLifecycleOwner(), new Observer<Boolean>() {
            @Override
            public void onChanged(Boolean aBoolean) {
                autoAcceptContactRequest = confirmTransactionSharedViewModel.getAutoAcceptContactRequest();
                handleGo();
            }
        });
        viewModel.state.observe(getViewLifecycleOwner(), new Observer<SendCoinsViewModel.State>() {
            @Override
            public void onChanged(SendCoinsViewModel.State state) {
                updateView();
            }
        });
        viewModel.getOnSendCoinsOffline().observe(getViewLifecycleOwner(), new Observer<kotlin.Pair<SendCoinsViewModel.SendCoinsOfflineStatus, Object>>() {
            @Override
            public void onChanged(kotlin.Pair<SendCoinsViewModel.SendCoinsOfflineStatus, Object> sendCoinsData) {

                SendCoinsViewModel.SendCoinsOfflineStatus status = sendCoinsData.getFirst();
                switch (status) {
                    case SUCCESS: {
                        viewModel.state.setValue(SendCoinsViewModel.State.SENDING);
                        SendRequest sendRequest = (SendRequest) sendCoinsData.getSecond();
                        onSignAndSendPaymentSuccess(sendRequest.tx);
                        break;
                    }
                    case INSUFFICIENT_MONEY: {
                        viewModel.state.setValue(SendCoinsViewModel.State.INPUT);
                        Coin missing = (Coin) sendCoinsData.getSecond();
                        showInsufficientMoneyDialog(missing);
                        break;
                    }
                    case INVALID_ENCRYPTION_KEY: {
                        viewModel.state.setValue(SendCoinsViewModel.State.INPUT);
                        break;
                    }
                    case EMPTY_WALLET_FAILED: {
                        viewModel.state.setValue(SendCoinsViewModel.State.INPUT);
                        showEmptyWalletFailedDialog();
                        break;
                    }
                    case FAILURE: {
                        viewModel.state.setValue(SendCoinsViewModel.State.FAILED);
                        Exception exception = (Exception) sendCoinsData.getSecond();
                        showFailureDialog(exception);
                        break;
                    }
                }
            }
        });

        dashPayViewModel = new ViewModelProvider(activity).get(DashPayViewModel.class);

        if (savedInstanceState == null) {
            final Intent intent = activity.getIntent();

            Bundle extras = Objects.requireNonNull(intent.getExtras());
            final PaymentIntent paymentIntent = extras.getParcelable(SendCoinsActivity.INTENT_EXTRA_PAYMENT_INTENT);
            if (paymentIntent == null || paymentIntent.hasPaymentRequestUrl()) {
                throw new IllegalArgumentException();
            }

<<<<<<< HEAD
            if (paymentIntent.isIdentityPaymentRequest()) {
=======
            boolean isDashPayUser = PlatformRepo.getInstance().getBlockchainIdentity() != null;
            if (isDashPayUser && paymentIntent.isIdentityPaymentRequest()) {
>>>>>>> 0562d359
                if (paymentIntent.payeeUsername != null) {
                    viewModel.loadUserDataByUsername(paymentIntent.payeeUsername).observe(getViewLifecycleOwner(), new Observer<Resource<UsernameSearchResult>>() {
                        @Override
                        public void onChanged(Resource<UsernameSearchResult> result) {
                            if (result.getStatus() == Status.SUCCESS && result.getData() != null) {
                                handleDashIdentity(result.getData(), paymentIntent);
                            } else {
<<<<<<< HEAD
                                log.error("error loading load identity for username {}", paymentIntent.payeeUsername);
                                Toast.makeText(getContext(), "error loading load identity", Toast.LENGTH_LONG).show();
=======
                                log.error("error loading identity for username {}", paymentIntent.payeeUsername);
                                Toast.makeText(getContext(), "error loading identity", Toast.LENGTH_LONG).show();
>>>>>>> 0562d359
                            }
                        }
                    });
                } else if (paymentIntent.payeeUserId != null) {
                    viewModel.loadUserDataByUserId(paymentIntent.payeeUserId).observe(getViewLifecycleOwner(), new Observer<Resource<UsernameSearchResult>>() {
                        @Override
                        public void onChanged(Resource<UsernameSearchResult> result) {
                            if (result.getStatus() == Status.SUCCESS && result.getData() != null) {
                                handleDashIdentity(result.getData(), paymentIntent);
                            } else {
<<<<<<< HEAD
                                log.error("error loading load identity for userId {}", paymentIntent.payeeUserId);
                                Toast.makeText(getContext(), "error loading load identity", Toast.LENGTH_LONG).show();
=======
                                log.error("error loading identity for userId {}", paymentIntent.payeeUserId);
                                Toast.makeText(getContext(), "error loading identity", Toast.LENGTH_LONG).show();
>>>>>>> 0562d359
                            }
                        }
                    });
                } else {
                    throw new IllegalStateException("not identity payment request");
                }
            } else {
                viewModel.getBasePaymentIntent().setValue(Resource.success(paymentIntent));
            }
        }
    }

    private void handleDashIdentity(UsernameSearchResult userData, PaymentIntent paymentIntent) {
        viewModel.setUserData(userData);
        if (userData.getRequestReceived()) {
<<<<<<< HEAD
            DashPayProfile dashPayProfile = userData.getDashPayProfile();
            Address address = dashPayViewModel.getNextContactAddress(dashPayProfile.getUserId());
            PaymentIntent payToAddress = PaymentIntent.fromAddressWithIdentity(
                    Address.fromBase58(Constants.NETWORK_PARAMETERS, address.toBase58()),
                    dashPayProfile.getUserId(), paymentIntent.getAmount());
            viewModel.getBasePaymentIntent().setValue(Resource.success(payToAddress));
            enterAmountSharedViewModel.getDashPayProfileData().setValue(dashPayProfile);

            if (paymentIntent.getAmount() != null && paymentIntent.getAmount().isGreaterThan(Coin.ZERO)) {
                if (blockchainState != null && !blockchainState.getReplaying()) {
                    authenticateOrConfirm();
                }
            }
=======
            final DashPayProfile dashPayProfile = userData.getDashPayProfile();
            AppDatabase.getAppDatabase().dashPayContactRequestDaoAsync()
                    .loadDistinctToOthers(dashPayProfile.getUserId())
                    .observe(getViewLifecycleOwner(), new Observer<List<DashPayContactRequest>>() {
                        @Override
                        public void onChanged(List<DashPayContactRequest> dashPayContactRequests) {
                            if (dashPayContactRequests != null && dashPayContactRequests.size() > 0) {
                                HashMap<Long, DashPayContactRequest> map = new HashMap<>(dashPayContactRequests.size());

                                // This is currently using the first version, but it should use the version specified
                                // in the ContactInfo.accountRef related to this contact.  Ideally the user should
                                // approve of a change to the "accountReference" that is used.
                                long firstTimestamp = System.currentTimeMillis();
                                for (DashPayContactRequest contactRequest: dashPayContactRequests) {
                                    map.put(contactRequest.getTimestamp(), contactRequest);
                                    firstTimestamp = min(firstTimestamp, contactRequest.getTimestamp());
                                }
                                DashPayContactRequest mostRecentContactRequest = map.get(firstTimestamp);
                                Address address = dashPayViewModel.getNextContactAddress(dashPayProfile.getUserId(), (int)mostRecentContactRequest.getAccountReference());
                                PaymentIntent payToAddress = PaymentIntent.fromAddressWithIdentity(
                                        Address.fromBase58(Constants.NETWORK_PARAMETERS, address.toBase58()),
                                        dashPayProfile.getUserId(), paymentIntent.getAmount());
                                viewModel.getBasePaymentIntent().setValue(Resource.success(payToAddress));
                                enterAmountSharedViewModel.getDashPayProfileData().setValue(dashPayProfile);

                                if (paymentIntent.getAmount() != null && paymentIntent.getAmount().isGreaterThan(Coin.ZERO)) {
                                    if (blockchainState != null && !blockchainState.getReplaying()) {
                                        authenticateOrConfirm();
                                    }
                                }
                            }
                        }
                    });

>>>>>>> 0562d359
        } else {
            viewModel.getBasePaymentIntent().setValue(Resource.success(paymentIntent));
        }
    }

    private void updateStateFrom(final PaymentIntent paymentIntent) {
        log.info("got {}", paymentIntent);

        // delay these actions until fragment is resumed
        handler.post(new Runnable() {
            @Override
            public void run() {
                enterAmountSharedViewModel.getChangeDashAmountEvent().setValue(paymentIntent.getAmount());
                viewModel.state.setValue(SendCoinsViewModel.State.INPUT);
                handler.post(dryrunRunnable);
            }
        });
    }

    private void authenticateOrConfirm() {
        if (everythingPlausible()) {
            if (!isUserAuthorized() || config.getSpendingConfirmationEnabled()) {
                Coin thresholdAmount = Coin.parseCoin(
                        Float.valueOf(config.getBiometricLimit()).toString());
                if (enterAmountSharedViewModel.getDashAmount().isLessThan(thresholdAmount)) {
                    CheckPinDialog.show(activity, AUTH_REQUEST_CODE_SEND);
                } else {
                    CheckPinDialog.show(activity, AUTH_REQUEST_CODE_SEND, true);
                }
            } else if (viewModel.dryrunException == null) {
                showPaymentConfirmation();
            }
        }
        updateView();
    }

    private SendCoinsViewModel.State getState() {
        return viewModel.state.getValue();
    }

    @Override
    public View onCreateView(final LayoutInflater inflater, final ViewGroup container, final Bundle savedInstanceState) {
        return inflater.inflate(R.layout.send_coins_fragment, container);
    }

    @Override
    public void onResume() {
        super.onResume();

        handler.post(dryrunRunnable);
    }

    @Override
    public void onDetach() {
        handler.removeCallbacksAndMessages(null);

        super.onDetach();
    }

    private boolean isPayeePlausible() {
        return viewModel.getBasePaymentIntentValue().hasOutputs();
    }

    private boolean isAmountPlausible() {
        if (viewModel.getBasePaymentIntentValue().mayEditAmount()) {
            return enterAmountSharedViewModel.hasAmount();
        } else {
            return viewModel.getBasePaymentIntentValue().hasAmount();
        }
    }

    private boolean everythingPlausible() {
        return getState() == SendCoinsViewModel.State.INPUT && isPayeePlausible() && isAmountPlausible();
    }

    private void handleGo() {
        if (viewModel.dryrunSendRequest == null) {
            log.error("illegal state dryrunSendRequest == null");
            return;
        }
        Coin editedAmount = enterAmountSharedViewModel.getDashAmount();
        ExchangeRate exchangeRate = enterAmountSharedViewModel.getExchangeRate();

        viewModel.signAndSendPayment(editedAmount, exchangeRate);
    }

    private void onSignAndSendPaymentSuccess(Transaction transaction) {
        final ComponentName callingActivity = activity.getCallingActivity();
        if (callingActivity != null) {
            log.info("returning result to calling activity: {}", callingActivity.flattenToString());
            Intent resultIntent = new Intent();
            BitcoinIntegration.transactionHashToResult(resultIntent, viewModel.sentTransaction.getTxId().toString());
            activity.setResult(Activity.RESULT_OK, resultIntent);
        }
        showTransactionResult(viewModel.sentTransaction, viewModel.getWallet());
        playSentSound();
        activity.finish();
    }

    private void showInsufficientMoneyDialog(Coin missing) {

        final Wallet wallet = viewModel.getWallet();
        final Coin estimated = wallet.getBalance(BalanceType.ESTIMATED);
        final Coin available = wallet.getBalance(BalanceType.AVAILABLE);
        final Coin pending = estimated.subtract(available);

        final MonetaryFormat dashFormat = config.getFormat();

        final DialogBuilder dialog = DialogBuilder.warn(activity,
                R.string.send_coins_fragment_insufficient_money_title);
        final StringBuilder msg = new StringBuilder();
        msg.append(getString(R.string.send_coins_fragment_insufficient_money_msg1, dashFormat.format(missing)));

        if (pending.signum() > 0)
            msg.append("\n\n")
                    .append(getString(R.string.send_coins_fragment_pending, dashFormat.format(pending)));
        if (viewModel.getBasePaymentIntentValue().mayEditAmount())
            msg.append("\n\n").append(getString(R.string.send_coins_fragment_insufficient_money_msg2));
        dialog.setMessage(msg);
        if (viewModel.getBasePaymentIntentValue().mayEditAmount()) {
            dialog.setPositiveButton(R.string.send_coins_options_empty, new DialogInterface.OnClickListener() {
                @Override
                public void onClick(final DialogInterface dialog, final int which) {
                    handleEmpty();
                }
            });
            dialog.setNegativeButton(R.string.button_cancel, null);
        } else {
            dialog.setNeutralButton(R.string.button_dismiss, null);
        }
        dialog.show();
    }

    private void showEmptyWalletFailedDialog() {
        final DialogBuilder dialog = DialogBuilder.warn(activity,
                R.string.send_coins_fragment_empty_wallet_failed_title);
        dialog.setMessage(R.string.send_coins_fragment_hint_empty_wallet_failed);
        dialog.setNeutralButton(R.string.button_dismiss, null);
        dialog.show();
    }

    private void showFailureDialog(Exception exception) {
        final DialogBuilder dialog = DialogBuilder.warn(activity, R.string.send_coins_error_msg);
        dialog.setMessage(exception.toString());
        dialog.setNeutralButton(R.string.button_dismiss, null);
        dialog.show();
    }

    private void showTransactionResult(Transaction transaction, Wallet wallet) {
        if (!isAdded()) {
            return;
        }

        if (autoAcceptContactRequest && viewModel.getUserData() != null) {
            dashPayViewModel.sendContactRequest(viewModel.getUserData().getDashPayProfile().getUserId());
        }
        Intent transactionResultIntent = TransactionResultActivity.createIntent(activity,
                activity.getIntent().getAction(), transaction, activity.isUserAuthorized(),
                viewModel.getUserData());
        startActivity(transactionResultIntent);
    }

    private void handleEmpty() {
        final Coin available = viewModel.getWallet().getBalance(BalanceType.ESTIMATED);
        enterAmountSharedViewModel.getApplyMaxAmountEvent().setValue(available);

        handler.post(dryrunRunnable);
    }

    private Runnable dryrunRunnable = new Runnable() {
        @Override
        public void run() {
            if (getState() == SendCoinsViewModel.State.INPUT)
                executeDryrun();

            updateView();
        }

        private void executeDryrun() {

            viewModel.dryrunSendRequest = null;
            viewModel.dryrunException = null;

            final Coin amount = enterAmountSharedViewModel.getDashAmount();
            final Wallet wallet = viewModel.getWallet();
            final Address dummyAddress = wallet.currentReceiveAddress(); // won't be used, tx is never committed

            if (Coin.ZERO.equals(amount)) {
                return;
            }

            final PaymentIntent finalPaymentIntent = viewModel.getBasePaymentIntentValue().mergeWithEditedValues(amount, dummyAddress);

            try {
                // check regular payment
                SendRequest sendRequest = viewModel.createSendRequest(finalPaymentIntent, false, false);

                wallet.completeTx(sendRequest);
                if (viewModel.checkDust(sendRequest)) {
                    sendRequest = viewModel.createSendRequest(finalPaymentIntent, false, true);
                    wallet.completeTx(sendRequest);
                }
                viewModel.dryrunSendRequest = sendRequest;
            } catch (final Exception x) {
                viewModel.dryrunException = x;
            }
        }
    };

    @SuppressLint("SetTextI18n")
    protected void updateView() {

        if (!viewModel.getBasePaymentIntentReady()) {
            return;
        }

        enterAmountSharedViewModel.getDirectionChangeEnabledData().setValue(
                getState() == SendCoinsViewModel.State.INPUT && viewModel.getBasePaymentIntentValue().mayEditAmount());

        enterAmountSharedViewModel.getMessageTextStringData().setValue(null);
        if (getState() == SendCoinsViewModel.State.INPUT) {
            CharSequence message = null;
            if (blockchainState != null && blockchainState.getReplaying()) {
                message = coloredString(getString(R.string.send_coins_fragment_hint_replaying), R.color.dash_red, true);
                enterAmountSharedViewModel.getMessageTextStringData().setValue(message);
            } else {
                if (Coin.ZERO.equals(enterAmountSharedViewModel.getDashAmount()) && wasAmountChangedByTheUser) {
                    message = coloredString(getString(R.string.send_coins_fragment_hint_dusty_send), R.color.dash_red, true);
                } else if (viewModel.dryrunException != null) {
                    if (viewModel.dryrunException instanceof DustySendRequested)
                        message = coloredString(getString(R.string.send_coins_fragment_hint_dusty_send), R.color.dash_red, true);
                    else if (viewModel.dryrunException instanceof InsufficientMoneyException) {
                        message = coloredString(getString(R.string.send_coins_fragment_hint_insufficient_money), R.color.dash_red, true);
                    } else if (viewModel.dryrunException instanceof CouldNotAdjustDownwards) {
                        message = coloredString(getString(R.string.send_coins_fragment_hint_dusty_send), R.color.dash_red, true);
                    } else {
                        message = coloredString(viewModel.dryrunException.toString(), R.color.dash_red, true);
                    }
                }
                if (isUserAuthorized()) {
                    enterAmountSharedViewModel.getMessageTextStringData().setValue(message);
                }
            }
        }

        enterAmountSharedViewModel.getButtonEnabledData().setValue(everythingPlausible()
                && (!isUserAuthorized() || viewModel.dryrunSendRequest != null)
                && (blockchainState == null || !blockchainState.getReplaying()));

        SendCoinsViewModel.State state = getState();
        if (state == null) {
            enterAmountSharedViewModel.getButtonTextData().call(0);
        } else if (state == SendCoinsViewModel.State.INPUT) {
            enterAmountSharedViewModel.getButtonTextData().call(R.string.send_coins_fragment_button_send);
        } else if (state == SendCoinsViewModel.State.DECRYPTING) {
            enterAmountSharedViewModel.getButtonTextData().call(R.string.send_coins_fragment_state_decrypting);
        } else if (state == SendCoinsViewModel.State.SIGNING) {
            enterAmountSharedViewModel.getButtonTextData().call(R.string.send_coins_preparation_msg);
        } else if (state == SendCoinsViewModel.State.SENDING) {
            enterAmountSharedViewModel.getButtonTextData().call(R.string.send_coins_sending_msg);
        } else if (state == SendCoinsViewModel.State.SENT) {
            enterAmountSharedViewModel.getButtonTextData().call(R.string.send_coins_sent_msg);
        } else if (state == SendCoinsViewModel.State.FAILED) {
            enterAmountSharedViewModel.getButtonTextData().call(R.string.send_coins_failed_msg);
        }
    }

    private Spannable coloredString(String text, int color, Boolean bold) {
        Spannable spannable = new SpannableString(text);
        ForegroundColorSpan colorSpan = new ForegroundColorSpan(getResources().getColor(color));
        spannable.setSpan(colorSpan, 0, spannable.length(), Spannable.SPAN_EXCLUSIVE_EXCLUSIVE);
        if (bold) {
            StyleSpan styleSpan = new StyleSpan(Typeface.BOLD);
            spannable.setSpan(styleSpan, 0, spannable.length(), Spannable.SPAN_EXCLUSIVE_EXCLUSIVE);
        }
        return spannable;
    }

    private void showPaymentConfirmation() {
        if (viewModel.dryrunSendRequest == null) {
            log.error("illegal state dryrunSendRequest == null");
            return;
        }

        Coin txFee = viewModel.dryrunSendRequest.tx.getFee();
        Coin amount;
        String total;
        if (viewModel.dryrunSendRequest.emptyWallet) {
            amount = enterAmountSharedViewModel.getDashAmount().minus(txFee);
            total = enterAmountSharedViewModel.getDashAmount().toPlainString();
        } else {
            amount = enterAmountSharedViewModel.getDashAmount();
            total = amount.add(txFee).toPlainString();
        }

        String address = viewModel.getBasePaymentIntentValue().getAddress().toBase58();
        ExchangeRate rate = enterAmountSharedViewModel.getExchangeRate();
        // prevent crash if the exchange rate is null
        Fiat fiatAmount = rate != null ? rate.coinToFiat(amount) : null;

        String amountStr = MonetaryFormat.BTC.noCode().format(amount).toString();
        // if the exchange rate is not available, then show "Not Available"
        String amountFiat = fiatAmount != null ? Constants.LOCAL_FORMAT.format(fiatAmount).toString() : getString(R.string.transaction_row_rate_not_available);
        String fiatSymbol = fiatAmount != null ? GenericUtils.currencySymbol(fiatAmount.currencyCode) : "";
        String fee = txFee.toPlainString();

        DashPayProfile dashPayProfile = null;
        if (viewModel.getUserData() != null && viewModel.getUserData().getRequestReceived()) {
            dashPayProfile = viewModel.getUserData().getDashPayProfile();
        }
        boolean isPendingContactRequest = viewModel.getUserData() != null && viewModel.getUserData().isPendingRequest();
        String username = dashPayProfile != null ? dashPayProfile.getUsername() : null;
        String displayName = dashPayProfile == null || dashPayProfile.getDisplayName().isEmpty() ? username : dashPayProfile.getDisplayName();
        String avatarUrl = dashPayProfile != null ? dashPayProfile.getAvatarUrl() : null;

        DialogFragment dialog = ConfirmTransactionDialog.createDialog(address, amountStr, amountFiat,
                fiatSymbol, fee, total, null, null, null,
                username, displayName, avatarUrl, isPendingContactRequest);
        dialog.show(getParentFragmentManager(), "ConfirmTransactionDialog");
    }


    private void playSentSound() {
        // play sound effect
        final int soundResId = getResources().getIdentifier("send_coins_broadcast_1",
                "raw", activity.getPackageName());
        if (soundResId > 0)
            RingtoneManager
                    .getRingtone(activity, Uri.parse(
                            "android.resource://" + activity.getPackageName() + "/" + soundResId))
                    .play();
    }
}<|MERGE_RESOLUTION|>--- conflicted
+++ resolved
@@ -69,10 +69,7 @@
 import de.schildbach.wallet.Constants;
 import de.schildbach.wallet.WalletApplication;
 import de.schildbach.wallet.data.BlockchainState;
-<<<<<<< HEAD
-=======
 import de.schildbach.wallet.data.DashPayContactRequest;
->>>>>>> 0562d359
 import de.schildbach.wallet.data.DashPayProfile;
 import de.schildbach.wallet.data.PaymentIntent;
 import de.schildbach.wallet.data.UsernameSearchResult;
@@ -85,10 +82,7 @@
 import de.schildbach.wallet.ui.SingleActionSharedViewModel;
 import de.schildbach.wallet.ui.TransactionResultActivity;
 import de.schildbach.wallet.ui.dashpay.DashPayViewModel;
-<<<<<<< HEAD
-=======
 import de.schildbach.wallet.ui.dashpay.PlatformRepo;
->>>>>>> 0562d359
 import de.schildbach.wallet_test.R;
 
 import static java.lang.Math.max;
@@ -285,12 +279,8 @@
                 throw new IllegalArgumentException();
             }
 
-<<<<<<< HEAD
-            if (paymentIntent.isIdentityPaymentRequest()) {
-=======
             boolean isDashPayUser = PlatformRepo.getInstance().getBlockchainIdentity() != null;
             if (isDashPayUser && paymentIntent.isIdentityPaymentRequest()) {
->>>>>>> 0562d359
                 if (paymentIntent.payeeUsername != null) {
                     viewModel.loadUserDataByUsername(paymentIntent.payeeUsername).observe(getViewLifecycleOwner(), new Observer<Resource<UsernameSearchResult>>() {
                         @Override
@@ -298,13 +288,8 @@
                             if (result.getStatus() == Status.SUCCESS && result.getData() != null) {
                                 handleDashIdentity(result.getData(), paymentIntent);
                             } else {
-<<<<<<< HEAD
-                                log.error("error loading load identity for username {}", paymentIntent.payeeUsername);
-                                Toast.makeText(getContext(), "error loading load identity", Toast.LENGTH_LONG).show();
-=======
                                 log.error("error loading identity for username {}", paymentIntent.payeeUsername);
                                 Toast.makeText(getContext(), "error loading identity", Toast.LENGTH_LONG).show();
->>>>>>> 0562d359
                             }
                         }
                     });
@@ -315,13 +300,8 @@
                             if (result.getStatus() == Status.SUCCESS && result.getData() != null) {
                                 handleDashIdentity(result.getData(), paymentIntent);
                             } else {
-<<<<<<< HEAD
-                                log.error("error loading load identity for userId {}", paymentIntent.payeeUserId);
-                                Toast.makeText(getContext(), "error loading load identity", Toast.LENGTH_LONG).show();
-=======
                                 log.error("error loading identity for userId {}", paymentIntent.payeeUserId);
                                 Toast.makeText(getContext(), "error loading identity", Toast.LENGTH_LONG).show();
->>>>>>> 0562d359
                             }
                         }
                     });
@@ -337,21 +317,6 @@
     private void handleDashIdentity(UsernameSearchResult userData, PaymentIntent paymentIntent) {
         viewModel.setUserData(userData);
         if (userData.getRequestReceived()) {
-<<<<<<< HEAD
-            DashPayProfile dashPayProfile = userData.getDashPayProfile();
-            Address address = dashPayViewModel.getNextContactAddress(dashPayProfile.getUserId());
-            PaymentIntent payToAddress = PaymentIntent.fromAddressWithIdentity(
-                    Address.fromBase58(Constants.NETWORK_PARAMETERS, address.toBase58()),
-                    dashPayProfile.getUserId(), paymentIntent.getAmount());
-            viewModel.getBasePaymentIntent().setValue(Resource.success(payToAddress));
-            enterAmountSharedViewModel.getDashPayProfileData().setValue(dashPayProfile);
-
-            if (paymentIntent.getAmount() != null && paymentIntent.getAmount().isGreaterThan(Coin.ZERO)) {
-                if (blockchainState != null && !blockchainState.getReplaying()) {
-                    authenticateOrConfirm();
-                }
-            }
-=======
             final DashPayProfile dashPayProfile = userData.getDashPayProfile();
             AppDatabase.getAppDatabase().dashPayContactRequestDaoAsync()
                     .loadDistinctToOthers(dashPayProfile.getUserId())
@@ -386,7 +351,6 @@
                         }
                     });
 
->>>>>>> 0562d359
         } else {
             viewModel.getBasePaymentIntent().setValue(Resource.success(paymentIntent));
         }
