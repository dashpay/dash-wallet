/*
 * Copyright 2011-2015 the original author or authors.
 *
 * This program is free software: you can redistribute it and/or modify
 * it under the terms of the GNU General Public License as published by
 * the Free Software Foundation, either version 3 of the License, or
 * (at your option) any later version.
 *
 * This program is distributed in the hope that it will be useful,
 * but WITHOUT ANY WARRANTY; without even the implied warranty of
 * MERCHANTABILITY or FITNESS FOR A PARTICULAR PURPOSE.  See the
 * GNU General Public License for more details.
 *
 * You should have received a copy of the GNU General Public License
 * along with this program.  If not, see <http://www.gnu.org/licenses/>.
 */

package de.schildbach.wallet.ui.send;

import static com.google.common.base.Preconditions.checkNotNull;
import static org.dash.wallet.common.Constants.CHAR_CHECKMARK;

import java.io.FileNotFoundException;
import java.io.InputStream;
import java.util.Arrays;
import java.util.Map;
import java.util.concurrent.RejectedExecutionException;

import javax.annotation.Nullable;

import org.bitcoin.protocols.payments.Protos.Payment;
import org.bitcoinj.core.Address;
import org.bitcoinj.core.AddressFormatException;
import org.bitcoinj.core.Coin;
import org.bitcoinj.core.InsufficientMoneyException;
import org.bitcoinj.core.Sha256Hash;
import org.bitcoinj.core.SporkManager;
import org.bitcoinj.core.Transaction;
import org.bitcoinj.core.TransactionConfidence;
import org.bitcoinj.core.TransactionConfidence.ConfidenceType;
import org.bitcoinj.core.TransactionLockRequest;
import org.bitcoinj.core.VerificationException;
import org.bitcoinj.core.VersionedChecksummedBytes;
import org.bitcoinj.protocols.payments.PaymentProtocol;
import org.bitcoinj.uri.BitcoinURI;
import org.bitcoinj.utils.Fiat;
import org.bitcoinj.utils.MonetaryFormat;
import org.bitcoinj.wallet.InstantXCoinSelector;
import org.bitcoinj.wallet.KeyChain.KeyPurpose;
import org.bitcoinj.wallet.SendRequest;
import org.bitcoinj.wallet.Wallet;
import org.bitcoinj.wallet.Wallet.BalanceType;
import org.bitcoinj.wallet.Wallet.CouldNotAdjustDownwards;
import org.bitcoinj.wallet.Wallet.DustySendRequested;
import org.bitcoinj.wallet.ZeroConfCoinSelector;
<<<<<<< HEAD
import org.darkcoinj.InstantSend;
import org.dash.wallet.common.Configuration;
import org.dash.wallet.common.data.ExchangeRate;
import org.dash.wallet.common.ui.CurrencyAmountView;
import org.dash.wallet.common.ui.DialogBuilder;
import org.dash.wallet.common.util.MonetarySpannable;
=======
>>>>>>> 2cb08a10
import org.slf4j.Logger;
import org.slf4j.LoggerFactory;
import org.spongycastle.crypto.params.KeyParameter;

import com.google.common.base.Strings;
import com.netki.WalletNameResolver;
import com.netki.dns.DNSBootstrapService;
import com.netki.dnssec.DNSSECResolver;
import com.netki.exceptions.WalletNameCurrencyUnavailableException;
import com.netki.exceptions.WalletNameLookupException;
import com.netki.tlsa.CACertService;
import com.netki.tlsa.CertChainValidator;
import com.netki.tlsa.TLSAValidator;

import de.schildbach.wallet.Constants;
import de.schildbach.wallet.WalletApplication;
import de.schildbach.wallet.data.AddressBookProvider;
import de.schildbach.wallet.data.DynamicFeeLoader;
<<<<<<< HEAD
import de.schildbach.wallet.data.ExchangeRatesLoader;
import de.schildbach.wallet.data.ExchangeRatesProvider;
=======
>>>>>>> 2cb08a10
import de.schildbach.wallet.data.PaymentIntent;
import de.schildbach.wallet.data.PaymentIntent.Standard;
import de.schildbach.wallet.data.WalletLock;
import de.schildbach.wallet.integration.android.BitcoinIntegration;
import de.schildbach.wallet.offline.DirectPaymentTask;
import de.schildbach.wallet.rates.ExchangeRatesViewModel;
import de.schildbach.wallet.service.BlockchainState;
import de.schildbach.wallet.service.BlockchainStateLoader;
import de.schildbach.wallet.ui.AbstractBindServiceActivity;
import de.schildbach.wallet.ui.AddressAndLabel;

import de.schildbach.wallet.ui.CurrencyCalculatorLink;

import de.schildbach.wallet.ui.InputParser.BinaryInputParser;
import de.schildbach.wallet.ui.InputParser.StreamInputParser;
import de.schildbach.wallet.ui.InputParser.StringInputParser;
import de.schildbach.wallet.ui.ProgressDialogFragment;
import de.schildbach.wallet.ui.ScanActivity;
import de.schildbach.wallet.ui.TransactionsAdapter;
import de.schildbach.wallet.ui.UnlockWalletDialogFragment;
import de.schildbach.wallet.ui.preference.PinRetryController;
import de.schildbach.wallet.util.Bluetooth;
<<<<<<< HEAD

=======
import org.dash.wallet.common.util.MonetarySpannable;

import de.schildbach.wallet.util.FingerprintHelper;
>>>>>>> 2cb08a10
import de.schildbach.wallet.util.Nfc;
import de.schildbach.wallet.util.WalletUtils;
import de.schildbach.wallet_test.R;

import android.app.Activity;
import android.arch.lifecycle.Observer;
import android.arch.lifecycle.ViewModelProviders;
import android.bluetooth.BluetoothAdapter;
import android.content.ComponentName;
import android.content.ContentResolver;
import android.content.Context;
import android.content.DialogInterface;
import android.content.Intent;
import android.content.pm.PackageManager;
import android.database.ContentObserver;
import android.database.Cursor;
import android.database.MatrixCursor;
import android.database.MergeCursor;
import android.media.RingtoneManager;
import android.net.Uri;
import android.nfc.NdefMessage;
import android.nfc.NfcAdapter;
import android.os.Build;
import android.os.Bundle;
import android.os.Handler;
import android.os.HandlerThread;
import android.os.Process;
import android.support.annotation.RequiresApi;
import android.support.design.widget.FloatingActionButton;
import android.support.v4.content.ContextCompat;
import android.support.v4.app.Fragment;
import android.support.v4.app.FragmentManager;
import android.support.v4.app.LoaderManager;
import android.support.v4.content.AsyncTaskLoader;
import android.support.v4.content.CursorLoader;
import android.support.v4.content.Loader;
import android.support.v4.content.res.ResourcesCompat;
import android.support.v4.os.CancellationSignal;
import android.support.v7.widget.RecyclerView;
import android.text.Editable;
import android.text.Html;
import android.text.Spannable;
import android.text.Spanned;
import android.text.TextWatcher;
import android.view.LayoutInflater;
import android.view.Menu;
import android.view.MenuInflater;
import android.view.MenuItem;
import android.view.View;
import android.view.View.OnClickListener;
import android.view.View.OnFocusChangeListener;
import android.view.ViewGroup;
import android.view.WindowManager;
import android.view.animation.Animation;
import android.view.animation.AnimationUtils;
import android.widget.AdapterView;
import android.widget.AutoCompleteTextView;
import android.widget.Button;
import android.widget.CheckBox;
import android.widget.CompoundButton;
import android.widget.CompoundButton.OnCheckedChangeListener;
import android.widget.CursorAdapter;
import android.widget.EditText;
import android.widget.FrameLayout;
import android.widget.ImageView;
import android.widget.TextView;

/**
 * @author Andreas Schildbach
 */
public final class SendCoinsFragment extends Fragment {
    private AbstractBindServiceActivity activity;
    private WalletApplication application;
    private Configuration config;
    private Wallet wallet;
    private ContentResolver contentResolver;
    private LoaderManager loaderManager;
    private FragmentManager fragmentManager;
    @Nullable
    private BluetoothAdapter bluetoothAdapter;

    private final Handler handler = new Handler();
    private HandlerThread backgroundThread;
    private Handler backgroundHandler;

    private View payeeGroup;
    private TextView payeeNameView;
    private TextView payeeVerifiedByView;
    private AutoCompleteTextView receivingAddressView;
    private ReceivingAddressViewAdapter receivingAddressViewAdapter;
    private ReceivingAddressLoaderCallbacks receivingAddressLoaderCallbacks;
    private View receivingStaticView;
    private TextView receivingStaticAddressView;
    private TextView receivingStaticLabelView;
    private CurrencyCalculatorLink amountCalculatorLink;
    private CheckBox directPaymentEnableView;

    private TextView hintView;
    private TextView directPaymentMessageView;
    private FrameLayout sentTransactionView;
    private TransactionsAdapter sentTransactionAdapter;
    private RecyclerView.ViewHolder sentTransactionViewHolder;
    private EditText privateKeyPasswordView;
    private TextView privateKeyBadPasswordView;
    private ImageView fingerprintIcon;
    private TextView attemptsRemainingTextView;
    private Button viewGo;

    @Nullable
    private State state = null;

    private PaymentIntent paymentIntent = null;
    private FeeCategory feeCategory = FeeCategory.NORMAL;
    private AddressAndLabel validatedAddress = null;

    @Nullable
    private Map<FeeCategory, Coin> fees = null;
    @Nullable
    private BlockchainState blockchainState = null;
    private Transaction sentTransaction = null;
    private Boolean directPaymentAck = null;

    private SendRequest dryrunSendRequest;
    private Exception dryrunException;
    private PinRetryController pinRetryController;
    private CancellationSignal fingerprintCancellationSignal;

    private boolean forceInstantSend = false;

    private static final int ID_DYNAMIC_FEES_LOADER = 0;
    private static final int ID_BLOCKCHAIN_STATE_LOADER = 1;
    private static final int ID_RECEIVING_ADDRESS_BOOK_LOADER = 2;
    private static final int ID_RECEIVING_ADDRESS_NAME_LOADER = 3;

    private static final int REQUEST_CODE_SCAN = 0;
    private static final int REQUEST_CODE_ENABLE_BLUETOOTH_FOR_PAYMENT_REQUEST = 1;
    private static final int REQUEST_CODE_ENABLE_BLUETOOTH_FOR_DIRECT_PAYMENT = 2;

    private static final Logger log = LoggerFactory.getLogger(SendCoinsFragment.class);

    private enum State {
        REQUEST_PAYMENT_REQUEST, //
        INPUT, // asks for confirmation
        DECRYPTING, SIGNING, SENDING, SENT, FAILED // sending states
    }

    private final class ReceivingAddressListener
            implements OnFocusChangeListener, TextWatcher, AdapterView.OnItemClickListener {
        @Override
        public void onFocusChange(final View v, final boolean hasFocus) {
            if (!hasFocus) {
                validateReceivingAddress();
                updateView();
            }
        }

        @Override
        public void afterTextChanged(final Editable s) {
            if (s.length() > 0)
                validateReceivingAddress();
            else
                updateView();

            final Bundle args = new Bundle();
            args.putString(ReceivingAddressLoaderCallbacks.ARG_CONSTRAINT, s.toString());

            loaderManager.restartLoader(ID_RECEIVING_ADDRESS_BOOK_LOADER, args, receivingAddressLoaderCallbacks);
            if (config.getLookUpWalletNames())
                loaderManager.restartLoader(ID_RECEIVING_ADDRESS_NAME_LOADER, args, receivingAddressLoaderCallbacks);
        }

        @Override
        public void beforeTextChanged(final CharSequence s, final int start, final int count, final int after) {
        }

        @Override
        public void onTextChanged(final CharSequence s, final int start, final int before, final int count) {
        }

        @Override
        public void onItemClick(final AdapterView<?> parent, final View view, final int position, final long id) {
            final Cursor cursor = receivingAddressViewAdapter.getCursor();
            cursor.moveToPosition(position);
            final String address = cursor.getString(cursor.getColumnIndexOrThrow(AddressBookProvider.KEY_ADDRESS));
            final String label = cursor.getString(cursor.getColumnIndexOrThrow(AddressBookProvider.KEY_LABEL));
            try {
                validatedAddress = new AddressAndLabel(Constants.NETWORK_PARAMETERS, address, label);
                receivingAddressView.setText(null);
            } catch (final AddressFormatException x) {
                // swallow
            }
        }
    }

    private final ReceivingAddressListener receivingAddressListener = new ReceivingAddressListener();

    private final CurrencyAmountView.Listener amountsListener = new CurrencyAmountView.Listener() {
        @Override
        public void changed() {
            updateView();
            handler.post(dryrunRunnable);
        }

        @Override
        public void focusChanged(final boolean hasFocus) {
        }
    };

    private final TextWatcher privateKeyPasswordListener = new TextWatcher() {
        @Override
        public void onTextChanged(final CharSequence s, final int start, final int before, final int count) {
            privateKeyBadPasswordView.setVisibility(View.INVISIBLE);
            attemptsRemainingTextView.setVisibility(View.GONE);
            updateView();
        }

        @Override
        public void beforeTextChanged(final CharSequence s, final int start, final int count, final int after) {
        }

        @Override
        public void afterTextChanged(final Editable s) {
        }
    };

    private final ContentObserver contentObserver = new ContentObserver(handler) {
        @Override
        public void onChange(final boolean selfChange) {
            updateView();
        }
    };

    private final TransactionConfidence.Listener sentTransactionConfidenceListener = new TransactionConfidence.Listener() {
        @Override
        public void onConfidenceChanged(final TransactionConfidence confidence,
                                        final TransactionConfidence.Listener.ChangeReason reason) {
            activity.runOnUiThread(new Runnable() {
                @Override
                public void run() {
                    if (!isResumed())
                        return;

                    final TransactionConfidence confidence = sentTransaction.getConfidence();
                    final ConfidenceType confidenceType = confidence.getConfidenceType();
                    final TransactionConfidence.IXType ixType = confidence.getIXType();
                    final int numBroadcastPeers = confidence.numBroadcastPeers();

                    if (state == State.SENDING) {
                        if (confidenceType == ConfidenceType.DEAD) {
                            setState(State.FAILED);
                        } else if (numBroadcastPeers >= 1 || confidenceType == ConfidenceType.BUILDING ||
                                ixType == TransactionConfidence.IXType.IX_LOCKED ||
                                (confidence.getPeerCount() == 1 && confidence.isSent())) {
                            setState(State.SENT);

                            // Auto-close the dialog after a short delay
                            if (config.getSendCoinsAutoclose()) {
                                handler.postDelayed(new Runnable() {
                                    @Override
                                    public void run() {
                                        activity.finish();
                                    }
                                }, 500);
                            }
                        }
                    }

                    if (reason == ChangeReason.SEEN_PEERS && confidenceType == ConfidenceType.PENDING ||
                            reason == ChangeReason.IX_TYPE && ixType == TransactionConfidence.IXType.IX_LOCKED||
                            (confidence.getPeerCount() == 1 && confidence.isSent())) {
                        // play sound effect
                        final int soundResId = getResources().getIdentifier("send_coins_broadcast_" + numBroadcastPeers,
                                "raw", activity.getPackageName());
                        if (soundResId > 0)
                            RingtoneManager
                                    .getRingtone(activity, Uri.parse(
                                            "android.resource://" + activity.getPackageName() + "/" + soundResId))
                                    .play();
                    }

                    updateView();
                }
            });
        }
    };

    private final LoaderManager.LoaderCallbacks<Map<FeeCategory, Coin>> dynamicFeesLoaderCallbacks = new LoaderManager.LoaderCallbacks<Map<FeeCategory, Coin>>() {
        @Override
        public Loader<Map<FeeCategory, Coin>> onCreateLoader(final int id, final Bundle args) {
            return new DynamicFeeLoader(activity);
        }

        @Override
        public void onLoadFinished(final Loader<Map<FeeCategory, Coin>> loader, final Map<FeeCategory, Coin> data) {
            fees = data;
            updateView();
            handler.post(dryrunRunnable);
        }

        @Override
        public void onLoaderReset(final Loader<Map<FeeCategory, Coin>> loader) {
        }
    };

    private final LoaderManager.LoaderCallbacks<BlockchainState> blockchainStateLoaderCallbacks = new LoaderManager.LoaderCallbacks<BlockchainState>() {
        @Override
        public Loader<BlockchainState> onCreateLoader(final int id, final Bundle args) {
            return new BlockchainStateLoader(activity);
        }

        @Override
        public void onLoadFinished(final Loader<BlockchainState> loader, final BlockchainState blockchainState) {
            SendCoinsFragment.this.blockchainState = blockchainState;
            updateView();
        }

        @Override
        public void onLoaderReset(final Loader<BlockchainState> loader) {
        }
    };

    private static class ReceivingAddressLoaderCallbacks implements LoaderManager.LoaderCallbacks<Cursor> {
        private final static String ARG_CONSTRAINT = "constraint";

        private final Context context;
        private final CursorAdapter targetAdapter;
        private Cursor receivingAddressBookCursor, receivingAddressNameCursor;

        public ReceivingAddressLoaderCallbacks(final Context context, final CursorAdapter targetAdapter) {
            this.context = checkNotNull(context);
            this.targetAdapter = checkNotNull(targetAdapter);
        }

        @Override
        public Loader<Cursor> onCreateLoader(final int id, final Bundle args) {
            final String constraint = Strings.nullToEmpty(args != null ? args.getString(ARG_CONSTRAINT) : null);

            if (id == ID_RECEIVING_ADDRESS_BOOK_LOADER)
                return new CursorLoader(context, AddressBookProvider.contentUri(context.getPackageName()), null,
                        AddressBookProvider.SELECTION_QUERY, new String[] { constraint }, null);
            else if (id == ID_RECEIVING_ADDRESS_NAME_LOADER)
                return new ReceivingAddressNameLoader(context, constraint);
            else
                throw new IllegalArgumentException();
        }

        @Override
        public void onLoadFinished(final Loader<Cursor> loader, Cursor data) {
            if (data.getCount() == 0)
                data = null;
            if (loader instanceof CursorLoader)
                receivingAddressBookCursor = data;
            else
                receivingAddressNameCursor = data;
            swapTargetCursor();
        }

        @Override
        public void onLoaderReset(final Loader<Cursor> loader) {
            if (loader instanceof CursorLoader)
                receivingAddressBookCursor = null;
            else
                receivingAddressNameCursor = null;
            swapTargetCursor();
        }

        private void swapTargetCursor() {
            if (receivingAddressBookCursor == null && receivingAddressNameCursor == null)
                targetAdapter.swapCursor(null);
            else if (receivingAddressBookCursor != null && receivingAddressNameCursor == null)
                targetAdapter.swapCursor(receivingAddressBookCursor);
            else if (receivingAddressBookCursor == null && receivingAddressNameCursor != null)
                targetAdapter.swapCursor(receivingAddressNameCursor);
            else
                targetAdapter.swapCursor(
                        new MergeCursor(new Cursor[] { receivingAddressBookCursor, receivingAddressNameCursor }));
        }
    }

    private static class ReceivingAddressNameLoader extends AsyncTaskLoader<Cursor> {
        private String constraint;

        public ReceivingAddressNameLoader(final Context context, final String constraint) {
            super(context);
            this.constraint = constraint;
        }

        @Override
        protected void onStartLoading() {
            super.onStartLoading();
            safeForceLoad();
        }

        @Override
        public Cursor loadInBackground() {
            final MatrixCursor cursor = new MatrixCursor(new String[] { AddressBookProvider.KEY_ROWID,
                    AddressBookProvider.KEY_LABEL, AddressBookProvider.KEY_ADDRESS }, 1);

            if (constraint.indexOf('.') >= 0 || constraint.indexOf('@') >= 0) {
                try {
                    final WalletNameResolver resolver = new WalletNameResolver(
                            new DNSSECResolver(new DNSBootstrapService()),
                            new TLSAValidator(new DNSSECResolver(new DNSBootstrapService()),
                                    CACertService.getInstance(), new CertChainValidator()));
                    final BitcoinURI resolvedUri = resolver.resolve(constraint, Constants.WALLET_NAME_CURRENCY_CODE,
                            true);
                    if (resolvedUri != null) {
                        final Address resolvedAddress = resolvedUri.getAddress();
                        if (resolvedAddress != null
                                && resolvedAddress.getParameters().equals(Constants.NETWORK_PARAMETERS)) {
                            final String resolvedLabel = Strings.emptyToNull(resolvedUri.getLabel());
                            cursor.addRow(new Object[] { -1, resolvedLabel != null ? resolvedLabel : constraint,
                                    resolvedAddress.toString() });
                            log.info("looked up wallet name: " + resolvedUri);
                        }
                    }
                } catch (final WalletNameCurrencyUnavailableException x) {
                    // swallow
                } catch (final WalletNameLookupException x) {
                    log.info("error looking up wallet name '" + constraint + "': " + x.getMessage());
                } catch (final Throwable x) {
                    log.info("error looking up wallet name", x);
                }
            }

            return cursor;
        }

        private void safeForceLoad() {
            try {
                forceLoad();
            } catch (final RejectedExecutionException x) {
                log.info("rejected execution: " + ReceivingAddressNameLoader.this.toString());
            }
        }
    }

    private final class ReceivingAddressViewAdapter extends CursorAdapter {
        public ReceivingAddressViewAdapter(final Context context) {
            super(context, null, false);
        }

        @Override
        public View newView(final Context context, final Cursor cursor, final ViewGroup parent) {
            final LayoutInflater inflater = LayoutInflater.from(context);
            return inflater.inflate(R.layout.address_book_row, parent, false);
        }

        @Override
        public void bindView(final View view, final Context context, final Cursor cursor) {
            final String label = cursor.getString(cursor.getColumnIndexOrThrow(AddressBookProvider.KEY_LABEL));
            final String address = cursor.getString(cursor.getColumnIndexOrThrow(AddressBookProvider.KEY_ADDRESS));

            final ViewGroup viewGroup = (ViewGroup) view;
            final TextView labelView = (TextView) viewGroup.findViewById(R.id.address_book_row_label);
            labelView.setText(label);
            final TextView addressView = (TextView) viewGroup.findViewById(R.id.address_book_row_address);
            addressView.setText(WalletUtils.formatHash(address, Constants.ADDRESS_FORMAT_GROUP_SIZE,
                    Constants.ADDRESS_FORMAT_LINE_SIZE));
        }

        @Override
        public CharSequence convertToString(final Cursor cursor) {
            return cursor.getString(cursor.getColumnIndexOrThrow(AddressBookProvider.KEY_ADDRESS));
        }
    }

    private final DialogInterface.OnClickListener activityDismissListener = new DialogInterface.OnClickListener() {
        @Override
        public void onClick(final DialogInterface dialog, final int which) {
            activity.finish();
        }
    };

    @Override
    public void onAttach(final Activity activity) {
        super.onAttach(activity);

        this.activity = (AbstractBindServiceActivity) activity;
        this.application = (WalletApplication) activity.getApplication();
        this.config = application.getConfiguration();
        this.wallet = application.getWallet();
        this.contentResolver = activity.getContentResolver();
        this.loaderManager = getLoaderManager();
        this.fragmentManager = getFragmentManager();
        this.pinRetryController = new PinRetryController(activity);
    }

    @Override
    public void onActivityCreated(@android.support.annotation.Nullable Bundle savedInstanceState) {
        super.onActivityCreated(savedInstanceState);
        initFloatingButton();
    }

    private void initFloatingButton() {
        FloatingActionButton viewFabScanQr = this.activity.findViewById(R.id.fab_scan_qr);
        final PackageManager pm = this.activity.getPackageManager();
        boolean hasCamera = pm.hasSystemFeature(PackageManager.FEATURE_CAMERA) || pm.hasSystemFeature(PackageManager.FEATURE_CAMERA_FRONT);
        viewFabScanQr.setVisibility(hasCamera ? View.VISIBLE : View.GONE);
        viewFabScanQr.setOnClickListener(new View.OnClickListener() {
            @Override
            public void onClick(View view) {
                handleScan();
            }
        });
    }

    @Override
    public void onCreate(final Bundle savedInstanceState) {
        super.onCreate(savedInstanceState);

        setRetainInstance(true);
        setHasOptionsMenu(true);

        bluetoothAdapter = BluetoothAdapter.getDefaultAdapter();

        backgroundThread = new HandlerThread("backgroundThread", Process.THREAD_PRIORITY_BACKGROUND);
        backgroundThread.start();
        backgroundHandler = new Handler(backgroundThread.getLooper());

        if (savedInstanceState != null) {
            restoreInstanceState(savedInstanceState);
        } else {
            final Intent intent = activity.getIntent();
            final String action = intent.getAction();
            final Uri intentUri = intent.getData();
            final String scheme = intentUri != null ? intentUri.getScheme() : null;
            final String mimeType = intent.getType();

            if ((Intent.ACTION_VIEW.equals(action) || NfcAdapter.ACTION_NDEF_DISCOVERED.equals(action))
                    && intentUri != null && "dash".equals(scheme)) {
                initStateFromBitcoinUri(intentUri);
            } else if ((NfcAdapter.ACTION_NDEF_DISCOVERED.equals(action))
                    && PaymentProtocol.MIMETYPE_PAYMENTREQUEST.equals(mimeType)) {
                final NdefMessage ndefMessage = (NdefMessage) intent
                        .getParcelableArrayExtra(NfcAdapter.EXTRA_NDEF_MESSAGES)[0];
                final byte[] ndefMessagePayload = Nfc.extractMimePayload(PaymentProtocol.MIMETYPE_PAYMENTREQUEST,
                        ndefMessage);
                initStateFromPaymentRequest(mimeType, ndefMessagePayload);
            } else if ((Intent.ACTION_VIEW.equals(action))
                    && PaymentProtocol.MIMETYPE_PAYMENTREQUEST.equals(mimeType)) {
                final byte[] paymentRequest = BitcoinIntegration.paymentRequestFromIntent(intent);

                if (intentUri != null)
                    initStateFromIntentUri(mimeType, intentUri);
                else if (paymentRequest != null)
                    initStateFromPaymentRequest(mimeType, paymentRequest);
                else
                    throw new IllegalArgumentException();
            } else if (intent.hasExtra(SendCoinsActivity.INTENT_EXTRA_PAYMENT_INTENT)) {
                initStateFromIntentExtras(intent.getExtras());
            } else {
                updateStateFrom(PaymentIntent.blank());
            }
        }
    }

    @Override
    public View onCreateView(final LayoutInflater inflater, final ViewGroup container,
                             final Bundle savedInstanceState) {
        final View view = inflater.inflate(R.layout.send_coins_fragment, container);

        payeeGroup = view.findViewById(R.id.send_coins_payee_group);

        payeeNameView = (TextView) view.findViewById(R.id.send_coins_payee_name);
        payeeVerifiedByView = (TextView) view.findViewById(R.id.send_coins_payee_verified_by);

        receivingAddressView = (AutoCompleteTextView) view.findViewById(R.id.send_coins_receiving_address);
        receivingAddressViewAdapter = new ReceivingAddressViewAdapter(activity);
        receivingAddressLoaderCallbacks = new ReceivingAddressLoaderCallbacks(activity, receivingAddressViewAdapter);
        receivingAddressView.setAdapter(receivingAddressViewAdapter);
        receivingAddressView.setOnFocusChangeListener(receivingAddressListener);
        receivingAddressView.addTextChangedListener(receivingAddressListener);
        receivingAddressView.setOnItemClickListener(receivingAddressListener);

        receivingStaticView = view.findViewById(R.id.send_coins_receiving_static);
        receivingStaticAddressView = (TextView) view.findViewById(R.id.send_coins_receiving_static_address);
        receivingStaticLabelView = (TextView) view.findViewById(R.id.send_coins_receiving_static_label);

        final CurrencyAmountView btcAmountView = (CurrencyAmountView) view.findViewById(R.id.send_coins_amount_dash);
        btcAmountView.setCurrencySymbol(config.getFormat().code());
        btcAmountView.setInputFormat(config.getMaxPrecisionFormat());
        btcAmountView.setHintFormat(config.getFormat());

        final CurrencyAmountView localAmountView = (CurrencyAmountView) view.findViewById(R.id.send_coins_amount_local);
        localAmountView.setInputFormat(Constants.LOCAL_FORMAT);
        localAmountView.setHintFormat(Constants.LOCAL_FORMAT);
        amountCalculatorLink = new CurrencyCalculatorLink(btcAmountView, localAmountView);
        amountCalculatorLink.setExchangeDirection(config.getLastExchangeDirection());

        directPaymentEnableView = (CheckBox) view.findViewById(R.id.send_coins_direct_payment_enable);
        directPaymentEnableView.setTypeface(ResourcesCompat.getFont(getActivity(), R.font.montserrat_medium));
        directPaymentEnableView.setOnCheckedChangeListener(new OnCheckedChangeListener() {
            @Override
            public void onCheckedChanged(final CompoundButton buttonView, final boolean isChecked) {
                if (paymentIntent.isBluetoothPaymentUrl() && isChecked && !bluetoothAdapter.isEnabled()) {
                    // ask for permission to enable bluetooth
                    startActivityForResult(new Intent(BluetoothAdapter.ACTION_REQUEST_ENABLE),
                            REQUEST_CODE_ENABLE_BLUETOOTH_FOR_DIRECT_PAYMENT);
                }
            }
        });

        hintView = (TextView) view.findViewById(R.id.send_coins_hint);

        directPaymentMessageView = (TextView) view.findViewById(R.id.send_coins_direct_payment_message);

        sentTransactionView = (FrameLayout) view.findViewById(R.id.send_coins_sent_transaction);
        sentTransactionAdapter = new TransactionsAdapter(activity, wallet, application.maxConnectedPeers(),
                null);
        sentTransactionViewHolder = sentTransactionAdapter.createTransactionViewHolder(sentTransactionView);
        sentTransactionView.addView(sentTransactionViewHolder.itemView,
                new FrameLayout.LayoutParams(ViewGroup.LayoutParams.MATCH_PARENT, ViewGroup.LayoutParams.WRAP_CONTENT));

        privateKeyPasswordView = (EditText) view.findViewById(R.id.send_coins_private_key_password);
        privateKeyBadPasswordView = view.findViewById(R.id.send_coins_private_key_bad_password);
        attemptsRemainingTextView = (TextView) view.findViewById(R.id.pin_attempts);
        fingerprintIcon = view.findViewById(R.id.fingerprint_icon);

        TextView instantSendEnabledByDefaultView = view.findViewById(R.id.instant_send_enabled_by_default);
        instantSendEnabledByDefaultView.setVisibility(InstantSend.canAutoLock() ? View.VISIBLE : View.GONE);

        viewGo = (Button) view.findViewById(R.id.send_coins_go);
        viewGo.setOnClickListener(new OnClickListener() {
            @Override
            public void onClick(final View v) {
                validateReceivingAddress();

                if (everythingPlausible()) {
                    handleGo();
                }

                updateView();
            }
        });


        ExchangeRatesViewModel exchangeRatesViewModel = ViewModelProviders.of(this)
                .get(ExchangeRatesViewModel.class);
        exchangeRatesViewModel.getRate(config.getExchangeCurrencyCode()).observe(this,
                new Observer<de.schildbach.wallet.rates.ExchangeRate>() {
            @Override
            public void onChanged(de.schildbach.wallet.rates.ExchangeRate exchangeRate) {
                if (exchangeRate != null) {
                    amountCalculatorLink.setExchangeRate(new org.bitcoinj.utils.ExchangeRate(
                            Coin.COIN, exchangeRate.getFiat()));
                }
            }
        });

        return view;
    }

    @Override
    public void onDestroyView() {
        super.onDestroyView();

        config.setLastExchangeDirection(amountCalculatorLink.getExchangeDirection());
    }

    @Override
    public void onResume() {
        super.onResume();

        contentResolver.registerContentObserver(AddressBookProvider.contentUri(activity.getPackageName()), true,
                contentObserver);

        amountCalculatorLink.setListener(amountsListener);
        privateKeyPasswordView.addTextChangedListener(privateKeyPasswordListener);

        loaderManager.initLoader(ID_DYNAMIC_FEES_LOADER, null, dynamicFeesLoaderCallbacks);
        loaderManager.initLoader(ID_BLOCKCHAIN_STATE_LOADER, null, blockchainStateLoaderCallbacks);
        loaderManager.initLoader(ID_RECEIVING_ADDRESS_BOOK_LOADER, null, receivingAddressLoaderCallbacks);
        loaderManager.initLoader(ID_RECEIVING_ADDRESS_NAME_LOADER, null, receivingAddressLoaderCallbacks);

        updateView();
        handler.post(dryrunRunnable);

        if (Build.VERSION.SDK_INT >= Build.VERSION_CODES.M) {
            initFingerprintHelper();
        }
    }

    @Override
    public void onPause() {
        loaderManager.destroyLoader(ID_RECEIVING_ADDRESS_NAME_LOADER);
        loaderManager.destroyLoader(ID_RECEIVING_ADDRESS_BOOK_LOADER);
        loaderManager.destroyLoader(ID_BLOCKCHAIN_STATE_LOADER);
        loaderManager.destroyLoader(ID_DYNAMIC_FEES_LOADER);

        privateKeyPasswordView.removeTextChangedListener(privateKeyPasswordListener);
        amountCalculatorLink.setListener(null);

        contentResolver.unregisterContentObserver(contentObserver);

        if (fingerprintCancellationSignal != null) {
            fingerprintCancellationSignal.cancel();
        }
        super.onPause();
    }

    @Override
    public void onDetach() {
        handler.removeCallbacksAndMessages(null);

        super.onDetach();
    }

    @Override
    public void onDestroy() {
        backgroundThread.getLooper().quit();

        if (sentTransaction != null)
            sentTransaction.getConfidence().removeEventListener(sentTransactionConfidenceListener);

        super.onDestroy();
    }

    @Override
    public void onSaveInstanceState(final Bundle outState) {
        super.onSaveInstanceState(outState);

        saveInstanceState(outState);
    }

    private void saveInstanceState(final Bundle outState) {
        outState.putSerializable("state", state);

        outState.putParcelable("payment_intent", paymentIntent);
        outState.putSerializable("fee_category", feeCategory);
        if (validatedAddress != null)
            outState.putParcelable("validated_address", validatedAddress);

        if (sentTransaction != null)
            outState.putSerializable("sent_transaction_hash", sentTransaction.getHash());
        if (directPaymentAck != null)
            outState.putBoolean("direct_payment_ack", directPaymentAck);
    }

    private void restoreInstanceState(final Bundle savedInstanceState) {
        state = (State) savedInstanceState.getSerializable("state");

        paymentIntent = (PaymentIntent) savedInstanceState.getParcelable("payment_intent");
        feeCategory = (FeeCategory) savedInstanceState.getSerializable("fee_category");
        validatedAddress = savedInstanceState.getParcelable("validated_address");

        if (savedInstanceState.containsKey("sent_transaction_hash")) {
            sentTransaction = wallet
                    .getTransaction((Sha256Hash) savedInstanceState.getSerializable("sent_transaction_hash"));
            sentTransaction.getConfidence().addEventListener(sentTransactionConfidenceListener);
        }
        if (savedInstanceState.containsKey("direct_payment_ack"))
            directPaymentAck = savedInstanceState.getBoolean("direct_payment_ack");
    }

    @Override
    public void onActivityResult(final int requestCode, final int resultCode, final Intent intent) {
        handler.post(new Runnable() {
            @Override
            public void run() {
                onActivityResultResumed(requestCode, resultCode, intent);
            }
        });
    }

    private void onActivityResultResumed(final int requestCode, final int resultCode, final Intent intent) {
        if (requestCode == REQUEST_CODE_SCAN) {
            if (resultCode == Activity.RESULT_OK) {
                final String input = intent.getStringExtra(ScanActivity.INTENT_EXTRA_RESULT);

                new StringInputParser(input) {
                    @Override
                    protected void handlePaymentIntent(final PaymentIntent paymentIntent) {
                        setState(null);

                        updateStateFrom(paymentIntent);
                    }

                    @Override
                    protected void handleDirectTransaction(final Transaction transaction) throws VerificationException {
                        cannotClassify(input);
                    }

                    @Override
                    protected void error(final int messageResId, final Object... messageArgs) {
                        dialog(activity, null, R.string.button_scan, messageResId, messageArgs);
                    }
                }.parse();
            }
        } else if (requestCode == REQUEST_CODE_ENABLE_BLUETOOTH_FOR_PAYMENT_REQUEST) {
            if (paymentIntent.isBluetoothPaymentRequestUrl())
                requestPaymentRequest();
        } else if (requestCode == REQUEST_CODE_ENABLE_BLUETOOTH_FOR_DIRECT_PAYMENT) {
            if (paymentIntent.isBluetoothPaymentUrl())
                directPaymentEnableView.setChecked(resultCode == Activity.RESULT_OK);
        }
    }

    @Override
    public void onCreateOptionsMenu(final Menu menu, final MenuInflater inflater) {
        inflater.inflate(R.menu.send_coins_fragment_options, menu);

        super.onCreateOptionsMenu(menu, inflater);
    }

    @Override
    public void onPrepareOptionsMenu(final Menu menu) {
        final MenuItem emptyAction = menu.findItem(R.id.send_coins_options_empty);
        emptyAction.setEnabled(state == State.INPUT && paymentIntent.mayEditAmount());

        final MenuItem feeCategoryAction = menu.findItem(R.id.send_coins_options_fee_category);
        feeCategoryAction.setEnabled(state == State.INPUT);
        if (feeCategory == FeeCategory.ZERO)
            menu.findItem(R.id.send_coins_options_fee_category_zero).setChecked(true);
        if (feeCategory == FeeCategory.ECONOMIC)
            menu.findItem(R.id.send_coins_options_fee_category_economic).setChecked(true);
        else if (feeCategory == FeeCategory.NORMAL)
            menu.findItem(R.id.send_coins_options_fee_category_normal).setChecked(true);
        else if (feeCategory == FeeCategory.PRIORITY)
            menu.findItem(R.id.send_coins_options_fee_category_priority).setChecked(true);

        menu.findItem(R.id.send_coins_options_fee_category_zero).setVisible(Constants.ENABLE_ZERO_FEES);

        super.onPrepareOptionsMenu(menu);
    }

    @Override
    public boolean onOptionsItemSelected(final MenuItem item) {
        switch (item.getItemId()) {
            //case R.id.send_coins_options_scan:
            //	handleScan();
        //		return true;
            case R.id.send_coins_options_fee_category_zero:
                handleFeeCategory(FeeCategory.ZERO);
                return true;
            case R.id.send_coins_options_fee_category_economic:
                handleFeeCategory(FeeCategory.ECONOMIC);
                return true;
            case R.id.send_coins_options_fee_category_normal:
                handleFeeCategory(FeeCategory.NORMAL);
                return true;
            case R.id.send_coins_options_fee_category_priority:
                handleFeeCategory(FeeCategory.PRIORITY);
                return true;

            case R.id.send_coins_options_empty:
                handleEmpty();
                return true;
        }

        return super.onOptionsItemSelected(item);
    }

    @RequiresApi(api = Build.VERSION_CODES.M)
    private void initFingerprintHelper() {
        FingerprintHelper fingerprintHelper = new FingerprintHelper(getActivity());
        if (fingerprintHelper.init() && fingerprintHelper.isFingerprintEnabled()) {
            fingerprintIcon.setVisibility(View.VISIBLE);
            fingerprintCancellationSignal = new CancellationSignal();
            fingerprintHelper.getPassword(fingerprintCancellationSignal, new FingerprintHelper.Callback() {
                @Override
                public void onSuccess(String savedPass) {
                    privateKeyPasswordView.setText(savedPass);
                    removeFingerprintError();
                }

                @Override
                public void onFailure(String message, boolean canceled, boolean exceededMaxAttempts) {
                    if (!canceled) {
                        showFingerprintError(exceededMaxAttempts);
                    }
                }

                @Override
                public void onHelp(int helpCode, String helpString) {
                    showFingerprintError(false);
                }
            });
        }
    }

    private void validateReceivingAddress() {
        try {
            final String addressStr = receivingAddressView.getText().toString().trim();
            if (!addressStr.isEmpty()
                    && Constants.NETWORK_PARAMETERS.equals(Address.getParametersFromAddress(addressStr))) {
                final String label = AddressBookProvider.resolveLabel(activity, addressStr);
                validatedAddress = new AddressAndLabel(Constants.NETWORK_PARAMETERS, addressStr, label);
                receivingAddressView.setText(null);
            }
        } catch (final AddressFormatException x) {
            // swallow
        }
    }

    private void handleCancel() {
        if (state == null || state.compareTo(State.INPUT) <= 0)
            activity.setResult(Activity.RESULT_CANCELED);

        activity.finish();
    }

    private boolean isPayeePlausible() {
        if (paymentIntent.hasOutputs())
            return true;

        if (validatedAddress != null)
            return true;

        return false;
    }

    private boolean isAmountPlausible() {
        if (dryrunSendRequest != null)
            return dryrunException == null;
        else if (paymentIntent.mayEditAmount())
            return amountCalculatorLink.hasAmount();
        else
            return paymentIntent.hasAmount();
    }

    private boolean isPasswordPlausible() {
        if (!wallet.isEncrypted())
            return true;

        return !privateKeyPasswordView.getText().toString().trim().isEmpty();
    }

    private boolean everythingPlausible() {
        return state == State.INPUT && isPayeePlausible() && isAmountPlausible() && isPasswordPlausible();
    }

    private void requestFocusFirst() {
        if (!isPayeePlausible())
            return;
        else if (!isAmountPlausible()) {
            amountCalculatorLink.requestFocus();
            getActivity().getWindow().setSoftInputMode(WindowManager.LayoutParams.SOFT_INPUT_STATE_UNCHANGED);
        } else if (!isPasswordPlausible())
            privateKeyPasswordView.requestFocus();
        else if (everythingPlausible())
            viewGo.requestFocus();
        else
            log.warn("unclear focus");
    }

    private void handleGo() {
        privateKeyBadPasswordView.setVisibility(View.INVISIBLE);
        attemptsRemainingTextView.setVisibility(View.GONE);
        final String pin = privateKeyPasswordView.getText().toString().trim();

        if (pinRetryController.isLocked()) {
            return;
        }

        if (wallet.isEncrypted()) {
            new DeriveKeyTask(backgroundHandler, application.scryptIterationsTarget()) {
                @Override
                protected void onSuccess(final KeyParameter encryptionKey, final boolean wasChanged) {
                    if (wasChanged)
                        application.backupWallet();
                    signAndSendPayment(encryptionKey, pin);
                }
            }.deriveKey(wallet, pin);

            setState(State.DECRYPTING);
        } else {
            signAndSendPayment(null, pin);
        }
    }

    private void signAndSendPayment(final KeyParameter encryptionKey, final String pin) {
        RequestType requestType = RequestType.from(dryrunSendRequest);
        switch (requestType) {
            case INSTANT_SEND: {
                showUpgradeToInstantSendDialog(encryptionKey, pin, dryrunSendRequest.tx.getFee());
                break;
            }
            case INSTANT_SEND_AUTO_LOCK:
            case REGULAR_PAYMENT: {
                signAndSendPayment(encryptionKey, pin, requestType);
                break;
            }
            default: {
                throw new IllegalArgumentException("Unsupported request type " + requestType);
            }
        }
    }

    private void signAndSendPayment(final KeyParameter encryptionKey, final String pin, RequestType requestType) {
        setState(State.SIGNING);

        // final payment intent
        final PaymentIntent finalPaymentIntent = paymentIntent.mergeWithEditedValues(amountCalculatorLink.getAmount(),
                validatedAddress != null ? validatedAddress.address : null);

        SendRequest sendRequest = createSendRequest(finalPaymentIntent, requestType, true);

        final Coin finalAmount = finalPaymentIntent.getAmount();

<<<<<<< HEAD
=======
        boolean usingInstantSend = instantXenable.isChecked();

        // prepare send request
        finalPaymentIntent.setInstantX(usingInstantSend);
        final SendRequest sendRequest = finalPaymentIntent.toSendRequest();
        sendRequest.useInstantSend = usingInstantSend;
        sendRequest.coinSelector = sendRequest.useInstantSend ? InstantXCoinSelector.get() : ZeroConfCoinSelector.get();
        sendRequest.emptyWallet = paymentIntent.mayEditAmount()
                && finalAmount.equals(wallet.getBalance(BalanceType.ESTIMATED));
        sendRequest.feePerKb = fees.get(feeCategory);
        sendRequest.feePerKb = sendRequest.useInstantSend ? TransactionLockRequest.MIN_FEE: sendRequest.feePerKb;
>>>>>>> 2cb08a10
        sendRequest.memo = paymentIntent.memo;
        sendRequest.exchangeRate = amountCalculatorLink.getExchangeRate();
        sendRequest.aesKey = encryptionKey;

        new SendCoinsOfflineTask(wallet, backgroundHandler) {
            @Override
            protected void onSuccess(final Transaction transaction) {
                if (pin != null) {
                    pinRetryController.successfulAttempt();
                }
                sentTransaction = transaction;

                setState(State.SENDING);

                sentTransaction.getConfidence().addEventListener(sentTransactionConfidenceListener);

                final Address refundAddress = paymentIntent.standard == Standard.BIP70
                        ? wallet.freshAddress(KeyPurpose.REFUND) : null;
                final Payment payment = PaymentProtocol.createPaymentMessage(
                        Arrays.asList(new Transaction[] { sentTransaction }), finalAmount, refundAddress, null,
                        paymentIntent.payeeData);

                if (directPaymentEnableView.isChecked())
                    directPay(payment);

                application.broadcastTransaction(sentTransaction);

                final ComponentName callingActivity = activity.getCallingActivity();
                if (callingActivity != null) {
                    log.info("returning result to calling activity: {}", callingActivity.flattenToString());

                    final Intent result = new Intent();
                    BitcoinIntegration.transactionHashToResult(result, sentTransaction.getHashAsString());
                    if (paymentIntent.standard == Standard.BIP70)
                        BitcoinIntegration.paymentToResult(result, payment.toByteArray());
                    activity.setResult(Activity.RESULT_OK, result);
                }
            }

            private void directPay(final Payment payment) {
                final DirectPaymentTask.ResultCallback callback = new DirectPaymentTask.ResultCallback() {
                    @Override
                    public void onResult(final boolean ack) {
                        directPaymentAck = ack;

                        if (state == State.SENDING)
                            setState(State.SENT);

                        updateView();
                    }

                    @Override
                    public void onFail(final int messageResId, final Object... messageArgs) {
                        final DialogBuilder dialog = DialogBuilder.warn(activity,
                                R.string.send_coins_fragment_direct_payment_failed_title);
                        dialog.setMessage(paymentIntent.paymentUrl + "\n" + getString(messageResId, messageArgs)
                                + "\n\n" + getString(R.string.send_coins_fragment_direct_payment_failed_msg));
                        dialog.setPositiveButton(R.string.button_retry, new DialogInterface.OnClickListener() {
                            @Override
                            public void onClick(final DialogInterface dialog, final int which) {
                                directPay(payment);
                            }
                        });
                        dialog.setNegativeButton(R.string.button_dismiss, null);
                        dialog.show();
                    }
                };

                if (paymentIntent.isHttpPaymentUrl()) {
                    new DirectPaymentTask.HttpPaymentTask(backgroundHandler, callback, paymentIntent.paymentUrl,
                            application.httpUserAgent()).send(payment);
                } else if (paymentIntent.isBluetoothPaymentUrl() && bluetoothAdapter != null
                        && bluetoothAdapter.isEnabled()) {
                    new DirectPaymentTask.BluetoothPaymentTask(backgroundHandler, callback, bluetoothAdapter,
                            Bluetooth.getBluetoothMac(paymentIntent.paymentUrl)).send(payment);
                }
            }

            @Override
            protected void onInsufficientMoney(final Coin missing) {
                setState(State.INPUT);

                final Coin estimated = wallet.getBalance(BalanceType.ESTIMATED);
                final Coin available = wallet.getBalance(BalanceType.AVAILABLE);
                final Coin pending = estimated.subtract(available);

                final MonetaryFormat btcFormat = config.getFormat();

                final DialogBuilder dialog = DialogBuilder.warn(activity,
                        R.string.send_coins_fragment_insufficient_money_title);
                final StringBuilder msg = new StringBuilder();
                msg.append(getString(R.string.send_coins_fragment_insufficient_money_msg1, btcFormat.format(missing)));

                if (pending.signum() > 0)
                    msg.append("\n\n")
                            .append(getString(R.string.send_coins_fragment_pending, btcFormat.format(pending)));
                if (paymentIntent.mayEditAmount())
                    msg.append("\n\n").append(getString(R.string.send_coins_fragment_insufficient_money_msg2));
                dialog.setMessage(msg);
                if (paymentIntent.mayEditAmount()) {
                    dialog.setPositiveButton(R.string.send_coins_options_empty, new DialogInterface.OnClickListener() {
                        @Override
                        public void onClick(final DialogInterface dialog, final int which) {
                            handleEmpty();
                        }
                    });
                    dialog.setNegativeButton(R.string.button_cancel, null);
                } else {
                    dialog.setNeutralButton(R.string.button_dismiss, null);
                }
                dialog.show();
            }

            @Override
            protected void onInvalidEncryptionKey() {
                setState(State.INPUT);

                pinRetryController.failedAttempt(pin);
                privateKeyBadPasswordView.setText(R.string.private_key_bad_password);
                privateKeyBadPasswordView.setVisibility(View.VISIBLE);
                attemptsRemainingTextView.setVisibility(View.VISIBLE);
                attemptsRemainingTextView.setText(pinRetryController.getRemainingAttemptsMessage());
                privateKeyPasswordView.requestFocus();
            }

            @Override
            protected void onEmptyWalletFailed() {
                setState(State.INPUT);

                final DialogBuilder dialog = DialogBuilder.warn(activity,
                        R.string.send_coins_fragment_empty_wallet_failed_title);
                dialog.setMessage(R.string.send_coins_fragment_hint_empty_wallet_failed);
                dialog.setNeutralButton(R.string.button_dismiss, null);
                dialog.show();
            }

            @Override
            protected void onFailure(Exception exception) {
                setState(State.FAILED);

                final DialogBuilder dialog = DialogBuilder.warn(activity, R.string.send_coins_error_msg);
                dialog.setMessage(exception.toString());
                dialog.setNeutralButton(R.string.button_dismiss, null);
                dialog.show();
            }
        }.sendCoinsOffline(sendRequest); // send asynchronously
    }

    private void handleScan() {
        startActivityForResult(new Intent(activity, ScanActivity.class), REQUEST_CODE_SCAN);
    }

    private void handleFeeCategory(final FeeCategory feeCategory) {
        this.feeCategory = feeCategory;

        updateView();
        handler.post(dryrunRunnable);
    }

    private void handleEmpty() {
        final WalletLock walletLock = WalletLock.getInstance();
        if (walletLock.isWalletLocked(wallet)) {
            UnlockWalletDialogFragment.show(getFragmentManager(), new DialogInterface.OnDismissListener() {
                @Override
                public void onDismiss(DialogInterface dialog) {
                    if (!walletLock.isWalletLocked(wallet)) {
                        if (Build.VERSION.SDK_INT >= Build.VERSION_CODES.M) {
                            initFingerprintHelper();
                        }
                        handleEmpty();
                    }
                }
            });
        } else {
            final Coin available = wallet.getBalance(BalanceType.ESTIMATED);
            amountCalculatorLink.setBtcAmount(available);

            updateView();
            handler.post(dryrunRunnable);
        }
    }

    private Runnable dryrunRunnable = new Runnable() {
        @Override
        public void run() {
            if (state == State.INPUT)
                executeDryrun();

            updateView();
        }

        private void executeDryrun() {

            dryrunSendRequest = null;
            dryrunException = null;

            final Coin amount = amountCalculatorLink.getAmount();
            final Address dummyAddress = wallet.currentReceiveAddress(); // won't be used, tx is never committed

            if (amount == null || fees == null) {
                return;
            }

            final PaymentIntent finalPaymentIntent = paymentIntent.mergeWithEditedValues(amount, dummyAddress);

            boolean instantSendActive = wallet.getContext().sporkManager.isSporkActive(SporkManager.SPORK_2_INSTANTSEND_ENABLED);
            if (instantSendActive) {

                boolean autoLocksActive = InstantSend.canAutoLock();
                if (autoLocksActive) {

                    try {
                        // initially check the preferred way (Instant Send auto lock)
                        final SendRequest sendRequest = createSendRequest(finalPaymentIntent, RequestType.INSTANT_SEND_AUTO_LOCK, false);

                        wallet.completeTx(sendRequest);
                        if (sendRequest.tx.isSimple()) {
                            dryrunSendRequest = sendRequest;
                            return;
                        }

                    } catch (final Exception x) {
                        // ignore at that point
                        // this exception doesn't mean we are unable to perform the payment,
                        // it only means we are unable to do this using INSTANT_SEND_AUTO_LOCK
                    }
                }

                try {
<<<<<<< HEAD
                    // if Instant Send auto lock can't be performed check standard Instant Send (higher fee)
                    final SendRequest sendRequest = createSendRequest(finalPaymentIntent, RequestType.INSTANT_SEND, false);
=======
                    final Address dummy = wallet.currentReceiveAddress(); // won't be used, tx is never
                    // committed
                    final SendRequest sendRequest = paymentIntent.mergeWithEditedValues(amount, dummy).toSendRequest();
                    sendRequest.useInstantSend = (instantXenable.isChecked());
                    sendRequest.coinSelector = sendRequest.useInstantSend ? InstantXCoinSelector.get() : ZeroConfCoinSelector.get();
                    sendRequest.signInputs = false;
                    sendRequest.emptyWallet = paymentIntent.mayEditAmount()
                            && amount.equals(wallet.getBalance(BalanceType.ESTIMATED));
                    sendRequest.feePerKb = fees.get(feeCategory);
                    sendRequest.feePerKb = sendRequest.useInstantSend ? TransactionLockRequest.MIN_FEE: sendRequest.feePerKb;

                    if(sendRequest.useInstantSend)
                        sendRequest.ensureMinRequiredFee = true;
                    else sendRequest.ensureMinRequiredFee = false;
>>>>>>> 2cb08a10

                    wallet.completeTx(sendRequest);
                    dryrunSendRequest = sendRequest;
                    return;

                } catch (final Exception x) {
                    // ignore once again
                    // also this exception doesn't meas we are not able to perform payment,
                    // it just means we are not able to do this using INSTANT_SEND
                }
            }

            try {
                // check regular payment
                final SendRequest sendRequest = createSendRequest(finalPaymentIntent, RequestType.REGULAR_PAYMENT, false);

                wallet.completeTx(sendRequest);
                dryrunSendRequest = sendRequest;

            } catch (final Exception x) {
                // finally, at this point the exception means we are unable to perform payment
                // using the less restrictive method (REGULAR_PAYMENT), which means we are unable
                // to do it at all
                dryrunException = x;
            }
        }
    };

    private enum RequestType {

        INSTANT_SEND_AUTO_LOCK,
        INSTANT_SEND,
        REGULAR_PAYMENT;

        public static RequestType from(SendRequest sendRequest) {
            if (sendRequest.coinSelector == ZeroConfCoinSelector.get()) {
                return REGULAR_PAYMENT;
            } else if (sendRequest.coinSelector == InstantXCoinSelector.get()) {
                return sendRequest.useInstantSend ? INSTANT_SEND : INSTANT_SEND_AUTO_LOCK;
            } else {
                throw new IllegalArgumentException();
            }
        }
    }

    private SendRequest createSendRequest(PaymentIntent paymentIntent, RequestType requestType, boolean signInputs) {
        if (fees == null) {
            throw new IllegalStateException();
        }
        paymentIntent.setInstantX(requestType == RequestType.INSTANT_SEND); //to make sure the correct instance of Transaction class is used in toSendRequest() method
        final SendRequest sendRequest = paymentIntent.toSendRequest();
        switch (requestType) {
            case INSTANT_SEND_AUTO_LOCK: {
                sendRequest.coinSelector = InstantXCoinSelector.get();
                sendRequest.useInstantSend = false;
                sendRequest.feePerKb = fees.get(feeCategory);
                break;
            }
            case INSTANT_SEND: {
                sendRequest.coinSelector = InstantXCoinSelector.get();
                sendRequest.useInstantSend = true;
                sendRequest.feePerKb = TransactionLockRequest.MIN_FEE;
                break;
            }
            case REGULAR_PAYMENT: {
                sendRequest.coinSelector = ZeroConfCoinSelector.get();
                sendRequest.useInstantSend = false;
                sendRequest.feePerKb = fees.get(feeCategory);
                break;
            }
        }

        sendRequest.ensureMinRequiredFee = sendRequest.useInstantSend;
        sendRequest.signInputs = signInputs;

        Coin walletBalance = wallet.getBalance(BalanceType.ESTIMATED);
        sendRequest.emptyWallet = this.paymentIntent.mayEditAmount() && walletBalance.equals(paymentIntent.getAmount());

        return sendRequest;
    }

    private void setState(final State state) {
        this.state = state;

        activity.invalidateOptionsMenu();
        updateView();
    }

    private void updateView() {
        if (!isResumed())
            return;

        if (paymentIntent != null) {
            final MonetaryFormat btcFormat = config.getFormat();

            getView().setVisibility(View.VISIBLE);

            if (paymentIntent.hasPayee()) {
                payeeNameView.setVisibility(View.VISIBLE);
                payeeNameView.setText(paymentIntent.payeeName);

                payeeVerifiedByView.setVisibility(View.VISIBLE);
                final String verifiedBy = paymentIntent.payeeVerifiedBy != null ? paymentIntent.payeeVerifiedBy
                        : getString(R.string.send_coins_fragment_payee_verified_by_unknown);
                payeeVerifiedByView.setText(CHAR_CHECKMARK + String.format(getString(R.string.send_coins_fragment_payee_verified_by), verifiedBy));
            } else {
                payeeNameView.setVisibility(View.GONE);
                payeeVerifiedByView.setVisibility(View.GONE);
            }

            if (paymentIntent.hasOutputs()) {
                payeeGroup.setVisibility(View.VISIBLE);
                receivingAddressView.setVisibility(View.GONE);
                receivingStaticView.setVisibility(
                        !paymentIntent.hasPayee() || paymentIntent.payeeVerifiedBy == null ? View.VISIBLE : View.GONE);

                if (paymentIntent.memo != null) {
                    receivingStaticLabelView.setText(paymentIntent.memo);
                }

                if (paymentIntent.hasAddress())
                    receivingStaticAddressView.setText(WalletUtils.formatAddress(paymentIntent.getAddress(),
                            Constants.ADDRESS_FORMAT_GROUP_SIZE, Constants.ADDRESS_FORMAT_LINE_SIZE));
                else
                    receivingStaticAddressView.setText(R.string.send_coins_fragment_receiving_address_complex);
            } else if (validatedAddress != null) {
                payeeGroup.setVisibility(View.VISIBLE);
                receivingAddressView.setVisibility(View.GONE);
                receivingStaticView.setVisibility(View.VISIBLE);

                receivingStaticAddressView.setText(WalletUtils.formatAddress(validatedAddress.address,
                        Constants.ADDRESS_FORMAT_GROUP_SIZE, Constants.ADDRESS_FORMAT_LINE_SIZE));
                final String addressBookLabel = AddressBookProvider.resolveLabel(activity,
                        validatedAddress.address.toBase58());
                final String staticLabel;
                if (addressBookLabel != null)
                    staticLabel = addressBookLabel;
                else if (validatedAddress.label != null)
                    staticLabel = validatedAddress.label;
                else
                    staticLabel = getString(R.string.address_unlabeled);
                receivingStaticLabelView.setText(staticLabel);
                receivingStaticLabelView.setTextColor(getResources()
                        .getColor(validatedAddress.label != null ? R.color.fg_significant : R.color.fg_less_significant));
            } else if (paymentIntent.standard == null) {
                payeeGroup.setVisibility(View.VISIBLE);
                receivingStaticView.setVisibility(View.GONE);
                receivingAddressView.setVisibility(View.VISIBLE);
            } else {
                payeeGroup.setVisibility(View.GONE);
            }

            receivingAddressView.setEnabled(state == State.INPUT);
            amountCalculatorLink.setEnabled(state == State.INPUT && paymentIntent.mayEditAmount());

            final boolean directPaymentVisible;
            if (paymentIntent.hasPaymentUrl()) {
                if (paymentIntent.isBluetoothPaymentUrl())
                    directPaymentVisible = bluetoothAdapter != null;
                else
                    directPaymentVisible = !Constants.BUG_OPENSSL_HEARTBLEED;
            } else {
                directPaymentVisible = false;
            }
            directPaymentEnableView.setVisibility(directPaymentVisible ? View.VISIBLE : View.GONE);
            directPaymentEnableView.setEnabled(state == State.INPUT);

            hintView.setVisibility(View.GONE);
            if (state == State.INPUT) {
                if (paymentIntent.mayEditAddress() && validatedAddress == null
                        && !receivingAddressView.getText().toString().trim().isEmpty()) {
                    hintView.setTextColor(getResources().getColor(R.color.fg_error));
                    hintView.setVisibility(View.VISIBLE);
                    hintView.setText(R.string.send_coins_fragment_receiving_address_error);
                } else if (dryrunException != null) {
                    hintView.setTextColor(getResources().getColor(R.color.fg_error));
                    hintView.setVisibility(View.VISIBLE);
                    if (dryrunException instanceof DustySendRequested)
                        hintView.setText(getString(R.string.send_coins_fragment_hint_dusty_send));
                    else if (dryrunException instanceof InsufficientMoneyException)
                        hintView.setText(getString(R.string.send_coins_fragment_hint_insufficient_money,
                                btcFormat.format(((InsufficientMoneyException) dryrunException).missing)));
                    else if (dryrunException instanceof CouldNotAdjustDownwards)
                        hintView.setText(getString(R.string.send_coins_fragment_hint_empty_wallet_failed));
                    else
                        hintView.setText(dryrunException.toString());
                } else if (blockchainState != null && blockchainState.replaying) {
                    hintView.setTextColor(getResources().getColor(R.color.fg_error));
                    hintView.setVisibility(View.VISIBLE);
                    hintView.setText(R.string.send_coins_fragment_hint_replaying);
                } else if (dryrunSendRequest != null && dryrunSendRequest.tx.getFee() != null) {
                    hintView.setTextColor(getResources().getColor(R.color.fg_insignificant));
                    hintView.setVisibility(View.VISIBLE);
                    final int hintResId;
                    if (feeCategory == FeeCategory.ECONOMIC)
                        hintResId = R.string.send_coins_fragment_hint_fee_economic;
                    else if (feeCategory == FeeCategory.PRIORITY)
                        hintResId = R.string.send_coins_fragment_hint_fee_priority;
                    else if (feeCategory == FeeCategory.ZERO)
                        hintResId = R.string.send_coins_fragment_hint_fee_zero;
                    else
                        hintResId = R.string.send_coins_fragment_hint_fee;
                    try {
                        final Spannable hintLocalFee = new MonetarySpannable(Constants.LOCAL_FORMAT, amountCalculatorLink.getExchangeRate().coinToFiat(dryrunSendRequest.tx.getFee()))
                                .applyMarkup(null, MonetarySpannable.STANDARD_INSIGNIFICANT_SPANS);
                        hintView.setText(getString(hintResId, btcFormat.format(dryrunSendRequest.tx.getFee())
                                + (hintLocalFee != null ? (" (" + amountCalculatorLink.getExchangeRate().coinToFiat(dryrunSendRequest.tx.getFee()).currencyCode + " " + hintLocalFee + ")") : "")));
                    } catch (NullPointerException x)
                    {
                        //only show the fee in DASH
                        hintView.setText(getString(hintResId, btcFormat.format(dryrunSendRequest.tx.getFee())));
                    }
                } else if (paymentIntent.mayEditAddress() && validatedAddress != null
                        && wallet.isPubKeyHashMine(validatedAddress.address.getHash160())) {
                    hintView.setTextColor(getResources().getColor(R.color.fg_insignificant));
                    hintView.setVisibility(View.VISIBLE);
                    hintView.setText(R.string.send_coins_fragment_receiving_address_own);
                }
            }

            if (sentTransaction != null) {
                sentTransactionView.setVisibility(View.VISIBLE);
                sentTransactionAdapter.setFormat(btcFormat);
                sentTransactionAdapter.replace(sentTransaction);
                sentTransactionAdapter.bindViewHolder(sentTransactionViewHolder, 0);
            } else {
                sentTransactionView.setVisibility(View.GONE);
            }

            if (directPaymentAck != null) {
                directPaymentMessageView.setVisibility(View.VISIBLE);
                directPaymentMessageView.setText(directPaymentAck ? R.string.send_coins_fragment_direct_payment_ack
                        : R.string.send_coins_fragment_direct_payment_nack);
            } else {
                directPaymentMessageView.setVisibility(View.GONE);
            }

            /*viewCancel.setEnabled(
                    state != State.REQUEST_PAYMENT_REQUEST && state != State.DECRYPTING && state != State.SIGNING);*/
            viewGo.setEnabled(everythingPlausible() && dryrunSendRequest != null && fees != null
                    && (blockchainState == null || !blockchainState.replaying));

            if (state == null || state == State.REQUEST_PAYMENT_REQUEST) {
                viewGo.setText(null);
            } else if (state == State.INPUT) {
                viewGo.setText(R.string.send_coins_fragment_button_send);
            } else if (state == State.DECRYPTING) {
                viewGo.setText(R.string.send_coins_fragment_state_decrypting);
            } else if (state == State.SIGNING) {
                viewGo.setText(R.string.send_coins_preparation_msg);
            } else if (state == State.SENDING) {
                viewGo.setText(R.string.send_coins_sending_msg);
            } else if (state == State.SENT) {
                viewGo.setText(R.string.send_coins_sent_msg);
            } else if (state == State.FAILED) {
                viewGo.setText(R.string.send_coins_failed_msg);
            }

            final boolean privateKeyPasswordViewVisible = (state == State.INPUT || state == State.DECRYPTING)
                    && wallet.isEncrypted();
            privateKeyPasswordView.setEnabled(state == State.INPUT);

            // focus linking
            final int activeAmountViewId = amountCalculatorLink.activeTextView().getId();
            receivingAddressView.setNextFocusDownId(activeAmountViewId);
            receivingAddressView.setNextFocusForwardId(activeAmountViewId);
            amountCalculatorLink.setNextFocusId(
                    privateKeyPasswordViewVisible ? R.id.send_coins_private_key_password : R.id.send_coins_go);
            privateKeyPasswordView.setNextFocusUpId(activeAmountViewId);
            privateKeyPasswordView.setNextFocusDownId(R.id.send_coins_go);
            privateKeyPasswordView.setNextFocusForwardId(R.id.send_coins_go);
            viewGo.setNextFocusUpId(
                    privateKeyPasswordViewVisible ? R.id.send_coins_private_key_password : activeAmountViewId);
        } else {
            getView().setVisibility(View.GONE);
        }
    }

    protected void showFingerprintError(boolean exceededMaxAttempts) {
        fingerprintIcon.setColorFilter(ContextCompat.getColor(getActivity(), R.color.fg_error));
        Animation shakeAnimation = AnimationUtils.loadAnimation(getActivity(), R.anim.shake);
        fingerprintIcon.startAnimation(shakeAnimation);
        if (exceededMaxAttempts) {
            privateKeyBadPasswordView.setText(R.string.unlock_with_fingerprint_error_max_attempts);
        } else {
            privateKeyBadPasswordView.setText(R.string.unlock_with_fingerprint_error);
        }
        privateKeyBadPasswordView.setVisibility(View.VISIBLE);
    }

    protected void removeFingerprintError() {
        fingerprintIcon.setColorFilter(ContextCompat.getColor(getActivity(), android.R.color.transparent));
        privateKeyBadPasswordView.setVisibility(View.INVISIBLE);
    }

    private void initStateFromIntentExtras(final Bundle extras) {
        final PaymentIntent paymentIntent = extras.getParcelable(SendCoinsActivity.INTENT_EXTRA_PAYMENT_INTENT);
        final FeeCategory feeCategory = (FeeCategory) extras
                .getSerializable(SendCoinsActivity.INTENT_EXTRA_FEE_CATEGORY);
        forceInstantSend = extras.getBoolean(SendCoinsActivity.INTENT_EXTRA_FORCE_INSTANT_SEND, false);

        if (feeCategory != null) {
            log.info("got fee category {}", feeCategory);
            this.feeCategory = feeCategory;
        }

        updateStateFrom(paymentIntent);
    }

    private void initStateFromBitcoinUri(final Uri bitcoinUri) {
        final String input = bitcoinUri.toString();

        new StringInputParser(input) {
            @Override
            protected void handlePaymentIntent(final PaymentIntent paymentIntent) {
                updateStateFrom(paymentIntent);
            }

            @Override
            protected void handlePrivateKey(final VersionedChecksummedBytes key) {
                throw new UnsupportedOperationException();
            }

            @Override
            protected void handleDirectTransaction(final Transaction transaction) throws VerificationException {
                throw new UnsupportedOperationException();
            }

            @Override
            protected void error(final int messageResId, final Object... messageArgs) {
                dialog(activity, activityDismissListener, 0, messageResId, messageArgs);
            }
        }.parse();
    }

    private void initStateFromPaymentRequest(final String mimeType, final byte[] input) {
        new BinaryInputParser(mimeType, input) {
            @Override
            protected void handlePaymentIntent(final PaymentIntent paymentIntent) {
                updateStateFrom(paymentIntent);
            }

            @Override
            protected void error(final int messageResId, final Object... messageArgs) {
                dialog(activity, activityDismissListener, 0, messageResId, messageArgs);
            }
        }.parse();
    }

    private void initStateFromIntentUri(final String mimeType, final Uri bitcoinUri) {
        try {
            final InputStream is = contentResolver.openInputStream(bitcoinUri);

            new StreamInputParser(mimeType, is) {
                @Override
                protected void handlePaymentIntent(final PaymentIntent paymentIntent) {
                    updateStateFrom(paymentIntent);
                }

                @Override
                protected void error(final int messageResId, final Object... messageArgs) {
                    dialog(activity, activityDismissListener, 0, messageResId, messageArgs);
                }
            }.parse();
        } catch (final FileNotFoundException x) {
            throw new RuntimeException(x);
        }
    }

    private void updateStateFrom(final PaymentIntent paymentIntent) {
        log.info("got {}", paymentIntent);

        this.paymentIntent = paymentIntent;

        validatedAddress = null;
        directPaymentAck = null;

        // delay these actions until fragment is resumed
        handler.post(new Runnable() {
            @Override
            public void run() {
                if (paymentIntent.hasPaymentRequestUrl() && paymentIntent.isBluetoothPaymentRequestUrl()) {
                    if (bluetoothAdapter.isEnabled())
                        requestPaymentRequest();
                    else
                        // ask for permission to enable bluetooth
                        startActivityForResult(new Intent(BluetoothAdapter.ACTION_REQUEST_ENABLE),
                                REQUEST_CODE_ENABLE_BLUETOOTH_FOR_PAYMENT_REQUEST);
                } else if (paymentIntent.hasPaymentRequestUrl() && paymentIntent.isHttpPaymentRequestUrl()
                        && !Constants.BUG_OPENSSL_HEARTBLEED) {
                    requestPaymentRequest();
                } else {
                    setState(State.INPUT);

                    receivingAddressView.setText(null);
                    amountCalculatorLink.setBtcAmount(paymentIntent.getAmount());

                    if (paymentIntent.isBluetoothPaymentUrl())
                        directPaymentEnableView.setChecked(bluetoothAdapter != null && bluetoothAdapter.isEnabled());
                    else if (paymentIntent.isHttpPaymentUrl())
                        directPaymentEnableView.setChecked(!Constants.BUG_OPENSSL_HEARTBLEED);

                    requestFocusFirst();
                    updateView();
                    handler.post(dryrunRunnable);
                }
            }
        });
    }

    private void requestPaymentRequest() {
        final String host;
        if (!Bluetooth.isBluetoothUrl(paymentIntent.paymentRequestUrl))
            host = Uri.parse(paymentIntent.paymentRequestUrl).getHost();
        else
            host = Bluetooth.decompressMac(Bluetooth.getBluetoothMac(paymentIntent.paymentRequestUrl));

        ProgressDialogFragment.showProgress(fragmentManager,
                getString(R.string.send_coins_fragment_request_payment_request_progress, host));
        setState(State.REQUEST_PAYMENT_REQUEST);

        final RequestPaymentRequestTask.ResultCallback callback = new RequestPaymentRequestTask.ResultCallback() {
            @Override
            public void onPaymentIntent(final PaymentIntent paymentIntent) {
                ProgressDialogFragment.dismissProgress(fragmentManager);

                if (SendCoinsFragment.this.paymentIntent.isExtendedBy(paymentIntent)) {
                    // success
                    setState(State.INPUT);
                    updateStateFrom(paymentIntent);
                    updateView();
                    handler.post(dryrunRunnable);
                } else {
                    final StringBuilder reasons = new StringBuilder();
                    if (!SendCoinsFragment.this.paymentIntent.equalsAddress(paymentIntent))
                        reasons.append("address");
                    if (!SendCoinsFragment.this.paymentIntent.equalsAmount(paymentIntent))
                        reasons.append(reasons.length() == 0 ? "" : ", ").append("amount");
                    if (reasons.length() == 0)
                        reasons.append("unknown");

                    final DialogBuilder dialog = DialogBuilder.warn(activity,
                            R.string.send_coins_fragment_request_payment_request_failed_title);
                    dialog.setMessage(getString(R.string.send_coins_fragment_request_payment_request_wrong_signature)
                            + "\n\n" + reasons);
                    dialog.singleDismissButton(new DialogInterface.OnClickListener() {
                        @Override
                        public void onClick(final DialogInterface dialog, final int which) {
                            handleCancel();
                        }
                    });
                    dialog.show();

                    log.info("BIP72 trust check failed: {}", reasons);
                }
            }

            @Override
            public void onFail(final int messageResId, final Object... messageArgs) {
                ProgressDialogFragment.dismissProgress(fragmentManager);

                final DialogBuilder dialog = DialogBuilder.warn(activity,
                        R.string.send_coins_fragment_request_payment_request_failed_title);
                dialog.setMessage(getString(messageResId, messageArgs));
                dialog.setPositiveButton(R.string.button_retry, new DialogInterface.OnClickListener() {
                    @Override
                    public void onClick(final DialogInterface dialog, final int which) {
                        requestPaymentRequest();
                    }
                });
                dialog.setNegativeButton(R.string.button_dismiss, new DialogInterface.OnClickListener() {
                    @Override
                    public void onClick(final DialogInterface dialog, final int which) {
                        if (!paymentIntent.hasOutputs())
                            handleCancel();
                        else
                            setState(State.INPUT);
                    }
                });
                dialog.show();
            }
        };

        if (!Bluetooth.isBluetoothUrl(paymentIntent.paymentRequestUrl))
            new RequestPaymentRequestTask.HttpRequestTask(backgroundHandler, callback, application.httpUserAgent())
                    .requestPaymentRequest(paymentIntent.paymentRequestUrl);
        else
            new RequestPaymentRequestTask.BluetoothRequestTask(backgroundHandler, callback, bluetoothAdapter)
                    .requestPaymentRequest(paymentIntent.paymentRequestUrl);
    }

    private void showUpgradeToInstantSendDialog(final KeyParameter encryptionKey, final String pin, Coin fee) {

        CharSequence feeLabel;
        try {
            Fiat fiatFee = amountCalculatorLink.getExchangeRate().coinToFiat(fee);
            final Spannable hintLocalFee = new MonetarySpannable(Constants.LOCAL_FORMAT, fiatFee)
                    .applyMarkup(null, MonetarySpannable.STANDARD_INSIGNIFICANT_SPANS);
            feeLabel = fiatFee.currencyCode + " " + hintLocalFee;
        } catch (NullPointerException x) {
            //only show the fee in DASH
            final MonetaryFormat btcFormat = config.getFormat();
            feeLabel = btcFormat.format(fee);
        }

        Spanned message = Html.fromHtml(getString(R.string.send_coins_upgrade_to_instant_send_dialog_message, feeLabel));
        final DialogBuilder dialog = new DialogBuilder(getActivity());
        dialog.setTitle(R.string.send_coins_upgrade_to_instant_send_dialog_title)
                .setMessage(message)
                .setPositiveButton(R.string.send_coins_upgrade_to_instant_send_dialog_upgrade, new DialogInterface.OnClickListener() {
                    @Override
                    public void onClick(DialogInterface dialog, int which) {
                        signAndSendPayment(encryptionKey, pin, RequestType.INSTANT_SEND);
                    }
                })
                .setNegativeButton(R.string.send_coins_upgrade_to_instant_send_dialog_no, new DialogInterface.OnClickListener() {
                    @Override
                    public void onClick(DialogInterface dialog, int which) {
                        signAndSendPayment(encryptionKey, pin, RequestType.REGULAR_PAYMENT);
                    }
                })
                .setCancelable(false)
                .show();
    }

}<|MERGE_RESOLUTION|>--- conflicted
+++ resolved
@@ -53,15 +53,13 @@
 import org.bitcoinj.wallet.Wallet.CouldNotAdjustDownwards;
 import org.bitcoinj.wallet.Wallet.DustySendRequested;
 import org.bitcoinj.wallet.ZeroConfCoinSelector;
-<<<<<<< HEAD
 import org.darkcoinj.InstantSend;
 import org.dash.wallet.common.Configuration;
 import org.dash.wallet.common.data.ExchangeRate;
 import org.dash.wallet.common.ui.CurrencyAmountView;
 import org.dash.wallet.common.ui.DialogBuilder;
 import org.dash.wallet.common.util.MonetarySpannable;
-=======
->>>>>>> 2cb08a10
+import org.bitcoinj.wallet.ZeroConfCoinSelector;
 import org.slf4j.Logger;
 import org.slf4j.LoggerFactory;
 import org.spongycastle.crypto.params.KeyParameter;
@@ -80,11 +78,6 @@
 import de.schildbach.wallet.WalletApplication;
 import de.schildbach.wallet.data.AddressBookProvider;
 import de.schildbach.wallet.data.DynamicFeeLoader;
-<<<<<<< HEAD
-import de.schildbach.wallet.data.ExchangeRatesLoader;
-import de.schildbach.wallet.data.ExchangeRatesProvider;
-=======
->>>>>>> 2cb08a10
 import de.schildbach.wallet.data.PaymentIntent;
 import de.schildbach.wallet.data.PaymentIntent.Standard;
 import de.schildbach.wallet.data.WalletLock;
@@ -107,13 +100,8 @@
 import de.schildbach.wallet.ui.UnlockWalletDialogFragment;
 import de.schildbach.wallet.ui.preference.PinRetryController;
 import de.schildbach.wallet.util.Bluetooth;
-<<<<<<< HEAD
-
-=======
-import org.dash.wallet.common.util.MonetarySpannable;
 
 import de.schildbach.wallet.util.FingerprintHelper;
->>>>>>> 2cb08a10
 import de.schildbach.wallet.util.Nfc;
 import de.schildbach.wallet.util.WalletUtils;
 import de.schildbach.wallet_test.R;
@@ -1114,20 +1102,6 @@
 
         final Coin finalAmount = finalPaymentIntent.getAmount();
 
-<<<<<<< HEAD
-=======
-        boolean usingInstantSend = instantXenable.isChecked();
-
-        // prepare send request
-        finalPaymentIntent.setInstantX(usingInstantSend);
-        final SendRequest sendRequest = finalPaymentIntent.toSendRequest();
-        sendRequest.useInstantSend = usingInstantSend;
-        sendRequest.coinSelector = sendRequest.useInstantSend ? InstantXCoinSelector.get() : ZeroConfCoinSelector.get();
-        sendRequest.emptyWallet = paymentIntent.mayEditAmount()
-                && finalAmount.equals(wallet.getBalance(BalanceType.ESTIMATED));
-        sendRequest.feePerKb = fees.get(feeCategory);
-        sendRequest.feePerKb = sendRequest.useInstantSend ? TransactionLockRequest.MIN_FEE: sendRequest.feePerKb;
->>>>>>> 2cb08a10
         sendRequest.memo = paymentIntent.memo;
         sendRequest.exchangeRate = amountCalculatorLink.getExchangeRate();
         sendRequest.aesKey = encryptionKey;
@@ -1357,25 +1331,8 @@
                 }
 
                 try {
-<<<<<<< HEAD
                     // if Instant Send auto lock can't be performed check standard Instant Send (higher fee)
                     final SendRequest sendRequest = createSendRequest(finalPaymentIntent, RequestType.INSTANT_SEND, false);
-=======
-                    final Address dummy = wallet.currentReceiveAddress(); // won't be used, tx is never
-                    // committed
-                    final SendRequest sendRequest = paymentIntent.mergeWithEditedValues(amount, dummy).toSendRequest();
-                    sendRequest.useInstantSend = (instantXenable.isChecked());
-                    sendRequest.coinSelector = sendRequest.useInstantSend ? InstantXCoinSelector.get() : ZeroConfCoinSelector.get();
-                    sendRequest.signInputs = false;
-                    sendRequest.emptyWallet = paymentIntent.mayEditAmount()
-                            && amount.equals(wallet.getBalance(BalanceType.ESTIMATED));
-                    sendRequest.feePerKb = fees.get(feeCategory);
-                    sendRequest.feePerKb = sendRequest.useInstantSend ? TransactionLockRequest.MIN_FEE: sendRequest.feePerKb;
-
-                    if(sendRequest.useInstantSend)
-                        sendRequest.ensureMinRequiredFee = true;
-                    else sendRequest.ensureMinRequiredFee = false;
->>>>>>> 2cb08a10
 
                     wallet.completeTx(sendRequest);
                     dryrunSendRequest = sendRequest;
