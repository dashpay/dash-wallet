/*
 * Copyright 2020 Dash Core Group
 *
 * Licensed under the Apache License, Version 2.0 (the "License");
 * you may not use this file except in compliance with the License.
 * You may obtain a copy of the License at
 *
 *    http://www.apache.org/licenses/LICENSE-2.0
 *
 * Unless required by applicable law or agreed to in writing, software
 * distributed under the License is distributed on an "AS IS" BASIS,
 * WITHOUT WARRANTIES OR CONDITIONS OF ANY KIND, either express or implied.
 * See the License for the specific language governing permissions and
 * limitations under the License.
 */

package de.schildbach.wallet.ui.send;

import android.annotation.SuppressLint;
import android.app.Activity;
import android.content.ComponentName;
import android.content.Context;
import android.content.DialogInterface;
import android.content.Intent;
import android.graphics.Typeface;
import android.media.RingtoneManager;
import android.net.Uri;
import android.os.Bundle;
import android.os.Handler;
import android.text.Spannable;
import android.text.SpannableString;
import android.text.style.ForegroundColorSpan;
import android.text.style.StyleSpan;
import android.view.LayoutInflater;
import android.view.View;
import android.view.ViewGroup;
import android.widget.Toast;

import androidx.annotation.NonNull;
import androidx.annotation.Nullable;
import androidx.lifecycle.Observer;
import androidx.lifecycle.ViewModelProvider;
import androidx.lifecycle.ViewModelProviders;

import org.bitcoinj.core.Address;
import org.bitcoinj.core.Coin;
import org.bitcoinj.core.InsufficientMoneyException;
import org.bitcoinj.core.Transaction;
import org.bitcoinj.utils.ExchangeRate;
import org.bitcoinj.utils.Fiat;
import org.bitcoinj.utils.MonetaryFormat;
import org.bitcoinj.wallet.SendRequest;
import org.bitcoinj.wallet.Wallet;
import org.bitcoinj.wallet.Wallet.BalanceType;
import org.bitcoinj.wallet.Wallet.CouldNotAdjustDownwards;
import org.bitcoinj.wallet.Wallet.DustySendRequested;
import org.dash.wallet.common.Configuration;
import org.dash.wallet.common.util.GenericUtils;
import org.dashj.platform.dashpay.BlockchainIdentity;
import org.jetbrains.annotations.NotNull;
import org.slf4j.Logger;
import org.slf4j.LoggerFactory;

import java.util.HashMap;
import java.util.List;
import java.util.Objects;

import dagger.hilt.android.AndroidEntryPoint;
import de.schildbach.wallet.AppDatabase;
import de.schildbach.wallet.Constants;
import de.schildbach.wallet.WalletApplication;
<<<<<<< HEAD
import de.schildbach.wallet.data.BlockchainState;
import de.schildbach.wallet.data.DashPayContactRequest;
import de.schildbach.wallet.data.DashPayProfile;
=======
import org.dash.wallet.common.data.BlockchainState;
>>>>>>> b1ec0c35
import de.schildbach.wallet.data.PaymentIntent;
import de.schildbach.wallet.data.UsernameSearchResult;
import de.schildbach.wallet.integration.android.BitcoinIntegration;
import de.schildbach.wallet.livedata.Resource;
import de.schildbach.wallet.livedata.Status;
import org.dash.wallet.common.ui.BaseLockScreenFragment;
import de.schildbach.wallet.ui.CheckPinDialog;
import de.schildbach.wallet.ui.CheckPinSharedModel;
import de.schildbach.wallet.ui.dashpay.DashPayViewModel;
import de.schildbach.wallet.ui.dashpay.PlatformRepo;
import de.schildbach.wallet.ui.SingleActionSharedViewModel;
import de.schildbach.wallet.ui.transactions.TransactionResultActivity;
import de.schildbach.wallet_test.R;
import kotlin.Unit;
import static java.lang.Math.min;

@AndroidEntryPoint
public class SendCoinsFragment extends BaseLockScreenFragment {

    protected SendCoinsActivity activity;
    private Configuration config;

    protected final Handler handler = new Handler();

    private static final int AUTH_REQUEST_CODE_MAX = 1;
    private static final int AUTH_REQUEST_CODE_SEND = 2;

    private static final Logger log = LoggerFactory.getLogger(SendCoinsFragment.class);

    private SendCoinsViewModel viewModel;
    private EnterAmountSharedViewModel enterAmountSharedViewModel;
    private DashPayViewModel dashPayViewModel;

    private boolean wasAmountChangedByTheUser = false;

    private boolean userAuthorizedDuring = false;

    private BlockchainState blockchainState;

    private boolean autoAcceptContactRequest = false;

    private boolean isUserAuthorized() {
        return activity.isUserAuthorized() || userAuthorizedDuring;
    }

    private final DialogInterface.OnClickListener activityDismissListener = new DialogInterface.OnClickListener() {
        @Override
        public void onClick(final DialogInterface dialog, final int which) {
            activity.finish();
        }
    };

    @Override
    public void onAttach(@NotNull final Context context) {
        super.onAttach(context);

        this.activity = (SendCoinsActivity) context;
        WalletApplication walletApplication = (WalletApplication) activity.getApplication();
        this.config = walletApplication.getConfiguration();
    }

    @Override
    public void onViewCreated(@NonNull @NotNull View view, @Nullable @org.jetbrains.annotations.Nullable Bundle savedInstanceState) {
        super.onViewCreated(view, savedInstanceState);
        viewModel = ViewModelProviders.of(this).get(SendCoinsViewModel.class);
        viewModel.getBasePaymentIntent().observe(getViewLifecycleOwner(), new Observer<Resource<PaymentIntent>>() {
            @Override
            public void onChanged(Resource<PaymentIntent> paymentIntentResource) {
                switch (paymentIntentResource.getStatus()) {
                    case LOADING: {
                        break;
                    }
                    case SUCCESS: {
                        PaymentIntent paymentIntent = Objects.requireNonNull(paymentIntentResource.getData());
                        if (paymentIntent.hasPaymentRequestUrl()) {
                            throw new IllegalArgumentException(PaymentProtocolFragment.class.getSimpleName()
                                    + "class should be used to handle Payment requests (BIP70 and BIP270)");
                        } else {
                            updateStateFrom(paymentIntent);
                        }
                        break;
                    }
                    case ERROR: {
                        String errorMessage = paymentIntentResource.getMessage();
                        baseAlertDialogBuilder.setMessage(errorMessage);
                        baseAlertDialogBuilder.setNeutralText(getString(R.string.button_dismiss));
                        baseAlertDialogBuilder.setNeutralAction(
                                () -> {
                                    requireActivity().finish();
                                    return Unit.INSTANCE;
                                }
                        );
                        alertDialog = baseAlertDialogBuilder.buildAlertDialog();
                        alertDialog.show();
                        break;
                    }
                }
            }
        });

        AppDatabase.getAppDatabase().blockchainStateDao().load().observe(getViewLifecycleOwner(), new Observer<BlockchainState>() {
            @Override
            public void onChanged(BlockchainState blockchainState) {
                SendCoinsFragment.this.blockchainState = blockchainState;
                updateView();
            }
        });

        CheckPinSharedModel checkPinSharedModel = ViewModelProviders.of(activity).get(CheckPinSharedModel.class);
        checkPinSharedModel.getOnCorrectPinCallback().observe(activity, new Observer<kotlin.Pair<Integer, String>>() {
            @Override
            public void onChanged(kotlin.Pair<Integer, String> data) {
                userAuthorizedDuring = true;
                switch (data.getFirst()) {
                    case AUTH_REQUEST_CODE_MAX:
                        handleEmpty();
                        break;
                    case AUTH_REQUEST_CODE_SEND:
                        if (everythingPlausible() && viewModel.dryrunSendRequest != null) {
                            showPaymentConfirmation();
                        } else {
                            updateView();
                        }
                        break;
                }
            }
        });

        enterAmountSharedViewModel = ViewModelProviders.of(activity).get(EnterAmountSharedViewModel.class);
        enterAmountSharedViewModel.getDashAmountData().observe(getViewLifecycleOwner(), new Observer<Coin>() {
            @Override
            public void onChanged(Coin amount) {
                if (!wasAmountChangedByTheUser) {
                    wasAmountChangedByTheUser = Coin.ZERO.isLessThan(amount);
                }
                handler.post(dryrunRunnable);
            }
        });
        enterAmountSharedViewModel.getButtonClickEvent().observe(getViewLifecycleOwner(), new Observer<Coin>() {
            @Override
            public void onChanged(Coin coin) {
                authenticateOrConfirm();
            }
        });
        enterAmountSharedViewModel.getMaxButtonClickEvent().observe(getViewLifecycleOwner(), new Observer<Boolean>() {
            @Override
            public void onChanged(Boolean unused) {
                if (isUserAuthorized()) {
                    handleEmpty();
                } else {
                    CheckPinDialog.show(activity, AUTH_REQUEST_CODE_MAX);
                }
            }
        });
        final ConfirmTransactionDialog.SharedViewModel confirmTransactionSharedViewModel
                = new ViewModelProvider(activity).get(ConfirmTransactionDialog.SharedViewModel.class);
        confirmTransactionSharedViewModel.getClickConfirmButtonEvent().observe(getViewLifecycleOwner(), new Observer<Boolean>() {
            @Override
            public void onChanged(Boolean aBoolean) {
                autoAcceptContactRequest = confirmTransactionSharedViewModel.getAutoAcceptContactRequest();
                handleGo();
            }
        });
        viewModel.state.observe(getViewLifecycleOwner(), new Observer<SendCoinsViewModel.State>() {
            @Override
            public void onChanged(SendCoinsViewModel.State state) {
                updateView();
            }
        });
        viewModel.getOnSendCoinsOffline().observe(getViewLifecycleOwner(), new Observer<kotlin.Pair<SendCoinsViewModel.SendCoinsOfflineStatus, Object>>() {
            @Override
            public void onChanged(kotlin.Pair<SendCoinsViewModel.SendCoinsOfflineStatus, Object> sendCoinsData) {

                SendCoinsViewModel.SendCoinsOfflineStatus status = sendCoinsData.getFirst();
                switch (status) {
                    case SUCCESS: {
                        viewModel.state.setValue(SendCoinsViewModel.State.SENDING);
                        SendRequest sendRequest = (SendRequest) sendCoinsData.getSecond();
                        onSignAndSendPaymentSuccess(sendRequest.tx);
                        break;
                    }
                    case INSUFFICIENT_MONEY: {
                        viewModel.state.setValue(SendCoinsViewModel.State.INPUT);
                        Coin missing = (Coin) sendCoinsData.getSecond();
                        showInsufficientMoneyDialog(missing);
                        break;
                    }
                    case INVALID_ENCRYPTION_KEY:
                    case CANCELED: {
                        viewModel.state.setValue(SendCoinsViewModel.State.INPUT);
                        break;
                    }
                    case EMPTY_WALLET_FAILED: {
                        viewModel.state.setValue(SendCoinsViewModel.State.INPUT);
                        showEmptyWalletFailedDialog();
                        break;
                    }
                    case FAILURE: {
                        viewModel.state.setValue(SendCoinsViewModel.State.FAILED);
                        Exception exception = (Exception) sendCoinsData.getSecond();
                        showFailureDialog(exception);
                        break;
                    }
                }
            }
        });

        dashPayViewModel = new ViewModelProvider(activity).get(DashPayViewModel.class);

        if (savedInstanceState == null) {
            final Intent intent = activity.getIntent();

            Bundle extras = Objects.requireNonNull(intent.getExtras());
            final PaymentIntent paymentIntent = extras.getParcelable(SendCoinsActivity.INTENT_EXTRA_PAYMENT_INTENT);
            if (paymentIntent == null || paymentIntent.hasPaymentRequestUrl()) {
                throw new IllegalArgumentException();
            }

            BlockchainIdentity blockchainIdentity = PlatformRepo.getInstance().getBlockchainIdentity();
            boolean isDashUserOrNotMe = blockchainIdentity != null;
            // make sure that this payment intent is not to me
            if (paymentIntent.isIdentityPaymentRequest() && paymentIntent.payeeUsername != null &&
                    blockchainIdentity != null &&
                    blockchainIdentity.getCurrentUsername() != null &&
                    paymentIntent.payeeUsername.equals(blockchainIdentity.getCurrentUsername())) {
                isDashUserOrNotMe = false;
            }

            if (isDashUserOrNotMe && paymentIntent.isIdentityPaymentRequest()) {
                if (paymentIntent.payeeUsername != null) {
                    viewModel.loadUserDataByUsername(paymentIntent.payeeUsername).observe(getViewLifecycleOwner(), new Observer<Resource<UsernameSearchResult>>() {
                        @Override
                        public void onChanged(Resource<UsernameSearchResult> result) {
                            if (result.getStatus() == Status.SUCCESS && result.getData() != null) {
                                handleDashIdentity(result.getData(), paymentIntent);
                            } else {
                                log.error("error loading identity for username {}", paymentIntent.payeeUsername);
                                Toast.makeText(getContext(), "error loading identity", Toast.LENGTH_LONG).show();
                            }
                        }
                    });
                } else if (paymentIntent.payeeUserId != null) {
                    viewModel.loadUserDataByUserId(paymentIntent.payeeUserId).observe(getViewLifecycleOwner(), new Observer<Resource<UsernameSearchResult>>() {
                        @Override
                        public void onChanged(Resource<UsernameSearchResult> result) {
                            if (result.getStatus() == Status.SUCCESS && result.getData() != null) {
                                handleDashIdentity(result.getData(), paymentIntent);
                            } else {
                                log.error("error loading identity for userId {}", paymentIntent.payeeUserId);
                                Toast.makeText(getContext(), "error loading identity", Toast.LENGTH_LONG).show();
                            }
                        }
                    });
                } else {
                    throw new IllegalStateException("not identity payment request");
                }
            } else {
                viewModel.getBasePaymentIntent().setValue(Resource.success(paymentIntent));
            }
        }
    }

    private void handleDashIdentity(UsernameSearchResult userData, PaymentIntent paymentIntent) {
        viewModel.setUserData(userData);
        if (userData.getRequestReceived()) {
            final DashPayProfile dashPayProfile = userData.getDashPayProfile();
            AppDatabase.getAppDatabase().dashPayContactRequestDaoAsync()
                    .loadDistinctToOthers(dashPayProfile.getUserId())
                    .observe(getViewLifecycleOwner(), new Observer<List<DashPayContactRequest>>() {
                        @Override
                        public void onChanged(List<DashPayContactRequest> dashPayContactRequests) {
                            if (dashPayContactRequests != null && dashPayContactRequests.size() > 0) {
                                HashMap<Long, DashPayContactRequest> map = new HashMap<>(dashPayContactRequests.size());

                                // This is currently using the first version, but it should use the version specified
                                // in the ContactInfo.accountRef related to this contact.  Ideally the user should
                                // approve of a change to the "accountReference" that is used.
                                long firstTimestamp = System.currentTimeMillis();
                                for (DashPayContactRequest contactRequest: dashPayContactRequests) {
                                    map.put(contactRequest.getTimestamp(), contactRequest);
                                    firstTimestamp = min(firstTimestamp, contactRequest.getTimestamp());
                                }
                                DashPayContactRequest mostRecentContactRequest = map.get(firstTimestamp);
                                Address address = dashPayViewModel.getNextContactAddress(dashPayProfile.getUserId(), (int)mostRecentContactRequest.getAccountReference());
                                PaymentIntent payToAddress = PaymentIntent.fromAddressWithIdentity(
                                        Address.fromBase58(Constants.NETWORK_PARAMETERS, address.toBase58()),
                                        dashPayProfile.getUserId(), paymentIntent.getAmount());
                                viewModel.getBasePaymentIntent().setValue(Resource.success(payToAddress));
                                enterAmountSharedViewModel.getDashPayProfileData().setValue(dashPayProfile);

                                if (paymentIntent.getAmount() != null && paymentIntent.getAmount().isGreaterThan(Coin.ZERO)) {
                                    if (blockchainState != null && !blockchainState.getReplaying()) {
                                        authenticateOrConfirm();
                                    }
                                }
                            }
                        }
                    });

        } else {
            viewModel.getBasePaymentIntent().setValue(Resource.success(paymentIntent));
        }
    }

    private void updateStateFrom(final PaymentIntent paymentIntent) {
        log.info("got {}", paymentIntent);

        // delay these actions until fragment is resumed
        handler.post(new Runnable() {
            @Override
            public void run() {

                // If an amount is specified (in Dash), then set the active currency to Dash
                // If amount is 0 Dash or not specified, then don't change the active currency
                Coin amount = paymentIntent.getAmount();
                if (amount != null && !amount.isZero()) {
                    enterAmountSharedViewModel.setDashToFiatDirection(true);
                }
                enterAmountSharedViewModel.getChangeDashAmountEvent().setValue(paymentIntent.getAmount());
                viewModel.state.setValue(SendCoinsViewModel.State.INPUT);
                handler.post(dryrunRunnable);
            }
        });
    }

    private void authenticateOrConfirm() {
        if (everythingPlausible()) {
            if (!isUserAuthorized() || config.getSpendingConfirmationEnabled()) {
                Coin thresholdAmount = Coin.parseCoin(
                        Float.valueOf(config.getBiometricLimit()).toString());
                if (enterAmountSharedViewModel.getDashAmount().isLessThan(thresholdAmount)) {
                    CheckPinDialog.show(activity, AUTH_REQUEST_CODE_SEND);
                } else {
                    CheckPinDialog.show(activity, AUTH_REQUEST_CODE_SEND, true);
                }
            } else if (viewModel.dryrunException == null) {
                showPaymentConfirmation();
            }
        }
        updateView();
    }

    private SendCoinsViewModel.State getState() {
        return viewModel.state.getValue();
    }

    @Override
    public View onCreateView(final LayoutInflater inflater, final ViewGroup container, final Bundle savedInstanceState) {
        return inflater.inflate(R.layout.send_coins_fragment, container);
    }

    @Override
    public void onResume() {
        super.onResume();

        handler.post(dryrunRunnable);
    }

    @Override
    public void onDetach() {
        handler.removeCallbacksAndMessages(null);

        super.onDetach();
    }

    private boolean isPayeePlausible() {
        return viewModel.getBasePaymentIntentValue().hasOutputs();
    }

    private boolean isAmountPlausible() {
        if (viewModel.getBasePaymentIntentValue().mayEditAmount()) {
            return enterAmountSharedViewModel.hasAmount();
        } else {
            return viewModel.getBasePaymentIntentValue().hasAmount();
        }
    }

    private boolean everythingPlausible() {
        return getState() == SendCoinsViewModel.State.INPUT && isPayeePlausible() && isAmountPlausible();
    }

    private void handleGo() {
        if (viewModel.dryrunSendRequest == null) {
            log.error("illegal state dryrunSendRequest == null");
            return;
        }
        Coin editedAmount = enterAmountSharedViewModel.getDashAmount();
        ExchangeRate exchangeRate = enterAmountSharedViewModel.getExchangeRate();

        viewModel.signAndSendPayment(editedAmount, exchangeRate);
    }

    private void onSignAndSendPaymentSuccess(Transaction transaction) {
        final ComponentName callingActivity = activity.getCallingActivity();
        if (callingActivity != null) {
            log.info("returning result to calling activity: {}", callingActivity.flattenToString());
            Intent resultIntent = new Intent();
            BitcoinIntegration.transactionHashToResult(resultIntent, viewModel.sentTransaction.getTxId().toString());
            activity.setResult(Activity.RESULT_OK, resultIntent);
        }
        showTransactionResult(viewModel.sentTransaction, viewModel.getWallet());
        playSentSound();
        activity.finish();
    }

    private void showInsufficientMoneyDialog(Coin missing) {

        final Wallet wallet = viewModel.getWallet();
        final Coin estimated = wallet.getBalance(BalanceType.ESTIMATED);
        final Coin available = wallet.getBalance(BalanceType.AVAILABLE);
        final Coin pending = estimated.subtract(available);

        final MonetaryFormat dashFormat = config.getFormat();
        final StringBuilder msg = new StringBuilder();
        msg.append(getString(R.string.send_coins_fragment_insufficient_money_msg1, dashFormat.format(missing)));

        if (pending.signum() > 0)
            msg.append("\n\n")
                    .append(getString(R.string.send_coins_fragment_pending, dashFormat.format(pending)));
        if (viewModel.getBasePaymentIntentValue().mayEditAmount())
            msg.append("\n\n").append(getString(R.string.send_coins_fragment_insufficient_money_msg2));

        baseAlertDialogBuilder.setTitle(getString(R.string.send_coins_fragment_insufficient_money_title));
        baseAlertDialogBuilder.setMessage(msg);
        if (viewModel.getBasePaymentIntentValue().mayEditAmount()){
            baseAlertDialogBuilder.setPositiveText(getString(R.string.send_coins_options_empty));
            baseAlertDialogBuilder.setPositiveAction(
                    () -> {
                        handleEmpty();
                        return Unit.INSTANCE;
                    }
            );
            baseAlertDialogBuilder.setNegativeText(getString(R.string.button_cancel));
        } else {
            baseAlertDialogBuilder.setNeutralText(getString(R.string.button_dismiss));
        }
        baseAlertDialogBuilder.setShowIcon(true);
        alertDialog = baseAlertDialogBuilder.buildAlertDialog();
        alertDialog.show();
    }

    private void showEmptyWalletFailedDialog() {
        baseAlertDialogBuilder.setTitle(getString(R.string.send_coins_fragment_empty_wallet_failed_title));
        baseAlertDialogBuilder.setMessage(getString(R.string.send_coins_fragment_hint_empty_wallet_failed));
        baseAlertDialogBuilder.setNeutralText(getString(R.string.button_dismiss));
        baseAlertDialogBuilder.setShowIcon(true);
        alertDialog = baseAlertDialogBuilder.buildAlertDialog();
        alertDialog.show();
    }

    private void showFailureDialog(Exception exception) {
        baseAlertDialogBuilder.setTitle(getString(R.string.send_coins_error_msg));
        baseAlertDialogBuilder.setMessage(exception.toString());
        baseAlertDialogBuilder.setNeutralText(getString(R.string.button_dismiss));
        baseAlertDialogBuilder.setShowIcon(true);
        alertDialog = baseAlertDialogBuilder.buildAlertDialog();
        alertDialog.show();
    }

    private void showTransactionResult(Transaction transaction, Wallet wallet) {
        if (!isAdded()) {
            return;
        }

        if (autoAcceptContactRequest && viewModel.getUserData() != null) {
            dashPayViewModel.sendContactRequest(viewModel.getUserData().getDashPayProfile().getUserId());
        }
        Intent transactionResultIntent = TransactionResultActivity.createIntent(activity,
                activity.getIntent().getAction(), transaction, isUserAuthorized(),
                viewModel.getUserData());
        startActivity(transactionResultIntent);
    }

    private void handleEmpty() {
        final Coin available = viewModel.getWallet().getBalance(BalanceType.ESTIMATED);
        enterAmountSharedViewModel.getApplyMaxAmountEvent().setValue(available);

        handler.post(dryrunRunnable);
    }

    private Runnable dryrunRunnable = new Runnable() {
        @Override
        public void run() {
            if (getState() == SendCoinsViewModel.State.INPUT)
                executeDryrun();

            updateView();
        }

        private void executeDryrun() {

            viewModel.dryrunSendRequest = null;
            viewModel.dryrunException = null;

            final Coin amount = enterAmountSharedViewModel.getDashAmount();
            final Wallet wallet = viewModel.getWallet();
            final Address dummyAddress = wallet.currentReceiveAddress(); // won't be used, tx is never committed

            if (Coin.ZERO.equals(amount)) {
                return;
            }

            final PaymentIntent finalPaymentIntent = viewModel.getBasePaymentIntentValue().mergeWithEditedValues(amount, dummyAddress);

            try {
                // check regular payment
                SendRequest sendRequest = viewModel.createSendRequest(finalPaymentIntent, false, false);

                wallet.completeTx(sendRequest);
                if (viewModel.checkDust(sendRequest)) {
                    sendRequest = viewModel.createSendRequest(finalPaymentIntent, false, true);
                    wallet.completeTx(sendRequest);
                }
                viewModel.dryrunSendRequest = sendRequest;
            } catch (final Exception x) {
                viewModel.dryrunException = x;
            }
        }
    };

    @SuppressLint("SetTextI18n")
    protected void updateView() {

        if (!viewModel.getBasePaymentIntentReady()) {
            return;
        }

        enterAmountSharedViewModel.getDirectionChangeEnabledData().setValue(
                getState() == SendCoinsViewModel.State.INPUT && viewModel.getBasePaymentIntentValue().mayEditAmount());

        enterAmountSharedViewModel.getMessageTextStringData().setValue(null);
        if (getState() == SendCoinsViewModel.State.INPUT) {
            CharSequence message = null;
            if (blockchainState != null && blockchainState.getReplaying()) {
                message = coloredString(getString(R.string.send_coins_fragment_hint_replaying), R.color.dash_red, true);
                enterAmountSharedViewModel.getMessageTextStringData().setValue(message);
            } else {
                if (Coin.ZERO.equals(enterAmountSharedViewModel.getDashAmount()) && wasAmountChangedByTheUser) {
                    message = coloredString(getString(R.string.send_coins_error_dusty_send), R.color.dash_red, true);
                } else if (viewModel.dryrunException != null) {
                    if (viewModel.dryrunException instanceof DustySendRequested)
                        message = coloredString(getString(R.string.send_coins_error_dusty_send), R.color.dash_red, true);
                    else if (viewModel.dryrunException instanceof InsufficientMoneyException) {
                        message = coloredString(getString(R.string.send_coins_error_insufficient_money), R.color.dash_red, true);
                    } else if (viewModel.dryrunException instanceof CouldNotAdjustDownwards) {
                        message = coloredString(getString(R.string.send_coins_error_dusty_send), R.color.dash_red, true);
                    } else {
                        message = coloredString(viewModel.dryrunException.toString(), R.color.dash_red, true);
                    }
                }
                if (isUserAuthorized()) {
                    enterAmountSharedViewModel.getMessageTextStringData().setValue(message);
                }
            }
        }

        enterAmountSharedViewModel.getButtonEnabledData().setValue(everythingPlausible()
                && (!isUserAuthorized() || viewModel.dryrunSendRequest != null)
                && (blockchainState == null || !blockchainState.getReplaying()));

        SendCoinsViewModel.State state = getState();
        if (state == null) {
            enterAmountSharedViewModel.getButtonTextData().call(0);
        } else if (state == SendCoinsViewModel.State.INPUT) {
            enterAmountSharedViewModel.getButtonTextData().call(R.string.send_coins_fragment_button_send);
        } else if (state == SendCoinsViewModel.State.DECRYPTING) {
            enterAmountSharedViewModel.getButtonTextData().call(R.string.send_coins_fragment_state_decrypting);
        } else if (state == SendCoinsViewModel.State.SIGNING) {
            enterAmountSharedViewModel.getButtonTextData().call(R.string.send_coins_preparation_msg);
        } else if (state == SendCoinsViewModel.State.SENDING) {
            enterAmountSharedViewModel.getButtonTextData().call(R.string.send_coins_sending_msg);
        } else if (state == SendCoinsViewModel.State.SENT) {
            enterAmountSharedViewModel.getButtonTextData().call(R.string.send_coins_sent_msg);
        } else if (state == SendCoinsViewModel.State.FAILED) {
            enterAmountSharedViewModel.getButtonTextData().call(R.string.send_coins_failed_msg);
        }
    }

    private Spannable coloredString(String text, int color, Boolean bold) {
        Spannable spannable = new SpannableString(text);
        ForegroundColorSpan colorSpan = new ForegroundColorSpan(getResources().getColor(color));
        spannable.setSpan(colorSpan, 0, spannable.length(), Spannable.SPAN_EXCLUSIVE_EXCLUSIVE);
        if (bold) {
            StyleSpan styleSpan = new StyleSpan(Typeface.BOLD);
            spannable.setSpan(styleSpan, 0, spannable.length(), Spannable.SPAN_EXCLUSIVE_EXCLUSIVE);
        }
        return spannable;
    }

    private void showPaymentConfirmation() {
        if (viewModel.dryrunSendRequest == null) {
            log.error("illegal state dryrunSendRequest == null");
            return;
        }

        Coin txFee = viewModel.dryrunSendRequest.tx.getFee();
        Coin amount;
        String total;
        if (viewModel.dryrunSendRequest.emptyWallet) {
            amount = enterAmountSharedViewModel.getDashAmount().minus(txFee);
            total = enterAmountSharedViewModel.getDashAmount().toPlainString();
        } else {
            amount = enterAmountSharedViewModel.getDashAmount();
            total = amount.add(txFee).toPlainString();
        }

        String address = viewModel.getBasePaymentIntentValue().getAddress().toBase58();
        ExchangeRate rate = enterAmountSharedViewModel.getExchangeRate();
        // prevent crash if the exchange rate is null
        Fiat fiatAmount = rate != null ? rate.coinToFiat(amount) : null;

        String amountStr = MonetaryFormat.BTC.noCode().format(amount).toString();
        // if the exchange rate is not available, then show "Not Available"
        String amountFiat = fiatAmount != null ? Constants.LOCAL_FORMAT.format(fiatAmount).toString() : getString(R.string.transaction_row_rate_not_available);
        String fiatSymbol = fiatAmount != null ? GenericUtils.currencySymbol(fiatAmount.currencyCode) : "";
        String fee = txFee.toPlainString();

<<<<<<< HEAD
        DashPayProfile dashPayProfile = null;
        if (viewModel.getUserData() != null && viewModel.getUserData().getRequestReceived()) {
            dashPayProfile = viewModel.getUserData().getDashPayProfile();
        }
        boolean isPendingContactRequest = viewModel.getUserData() != null && viewModel.getUserData().isPendingRequest();
        String username = dashPayProfile != null ? dashPayProfile.getUsername() : null;
        String displayName = dashPayProfile == null || dashPayProfile.getDisplayName().isEmpty() ? username : dashPayProfile.getDisplayName();
        String avatarUrl = dashPayProfile != null ? dashPayProfile.getAvatarUrl() : null;

        DialogFragment dialogFragment = ConfirmTransactionDialog.createDialog(address, amountStr, amountFiat,
                fiatSymbol, fee, total, null, null, null,
                username, displayName, avatarUrl, isPendingContactRequest);
        dialogFragment.show(getParentFragmentManager(), "ConfirmTransactionDialog");
=======
        ConfirmTransactionDialog.showDialog(requireActivity(), address, amountStr, amountFiat,
                fiatSymbol, fee, total, null, null, null);
>>>>>>> b1ec0c35
    }


    private void playSentSound() {
        // play sound effect
        final int soundResId = getResources().getIdentifier("send_coins_broadcast_1",
                "raw", activity.getPackageName());
        if (soundResId > 0)
            RingtoneManager
                    .getRingtone(activity, Uri.parse(
                            "android.resource://" + activity.getPackageName() + "/" + soundResId))
                    .play();
    }
}<|MERGE_RESOLUTION|>--- conflicted
+++ resolved
@@ -69,13 +69,9 @@
 import de.schildbach.wallet.AppDatabase;
 import de.schildbach.wallet.Constants;
 import de.schildbach.wallet.WalletApplication;
-<<<<<<< HEAD
-import de.schildbach.wallet.data.BlockchainState;
 import de.schildbach.wallet.data.DashPayContactRequest;
 import de.schildbach.wallet.data.DashPayProfile;
-=======
 import org.dash.wallet.common.data.BlockchainState;
->>>>>>> b1ec0c35
 import de.schildbach.wallet.data.PaymentIntent;
 import de.schildbach.wallet.data.UsernameSearchResult;
 import de.schildbach.wallet.integration.android.BitcoinIntegration;
@@ -693,7 +689,6 @@
         String fiatSymbol = fiatAmount != null ? GenericUtils.currencySymbol(fiatAmount.currencyCode) : "";
         String fee = txFee.toPlainString();
 
-<<<<<<< HEAD
         DashPayProfile dashPayProfile = null;
         if (viewModel.getUserData() != null && viewModel.getUserData().getRequestReceived()) {
             dashPayProfile = viewModel.getUserData().getDashPayProfile();
@@ -703,14 +698,9 @@
         String displayName = dashPayProfile == null || dashPayProfile.getDisplayName().isEmpty() ? username : dashPayProfile.getDisplayName();
         String avatarUrl = dashPayProfile != null ? dashPayProfile.getAvatarUrl() : null;
 
-        DialogFragment dialogFragment = ConfirmTransactionDialog.createDialog(address, amountStr, amountFiat,
+        ConfirmTransactionDialog.showDialog(requireActivity(), address, amountStr, amountFiat,
                 fiatSymbol, fee, total, null, null, null,
                 username, displayName, avatarUrl, isPendingContactRequest);
-        dialogFragment.show(getParentFragmentManager(), "ConfirmTransactionDialog");
-=======
-        ConfirmTransactionDialog.showDialog(requireActivity(), address, amountStr, amountFiat,
-                fiatSymbol, fee, total, null, null, null);
->>>>>>> b1ec0c35
     }
 
 
