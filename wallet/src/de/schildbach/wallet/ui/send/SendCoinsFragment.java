/*
 * Copyright 2020 Dash Core Group
 *
 * Licensed under the Apache License, Version 2.0 (the "License");
 * you may not use this file except in compliance with the License.
 * You may obtain a copy of the License at
 *
 *    http://www.apache.org/licenses/LICENSE-2.0
 *
 * Unless required by applicable law or agreed to in writing, software
 * distributed under the License is distributed on an "AS IS" BASIS,
 * WITHOUT WARRANTIES OR CONDITIONS OF ANY KIND, either express or implied.
 * See the License for the specific language governing permissions and
 * limitations under the License.
 */

package de.schildbach.wallet.ui.send;

import android.annotation.SuppressLint;
import android.app.Activity;
import android.content.ComponentName;
import android.content.Intent;
import android.graphics.Typeface;
import android.media.RingtoneManager;
import android.net.Uri;
import android.os.Bundle;
import android.os.Handler;
import android.text.Spannable;
import android.text.SpannableString;
import android.text.style.ForegroundColorSpan;
import android.text.style.StyleSpan;
import android.view.LayoutInflater;
import android.view.View;
import android.view.ViewGroup;
import android.widget.Toast;

import androidx.annotation.NonNull;
import androidx.annotation.Nullable;
import androidx.fragment.app.Fragment;
import androidx.lifecycle.Observer;
import androidx.lifecycle.ViewModelProvider;
import androidx.lifecycle.ViewModelProviders;

import org.bitcoinj.core.Address;
import org.bitcoinj.core.Coin;
import org.bitcoinj.core.InsufficientMoneyException;
import org.bitcoinj.core.Transaction;
import org.bitcoinj.utils.ExchangeRate;
import org.bitcoinj.utils.Fiat;
import org.bitcoinj.utils.MonetaryFormat;
import org.bitcoinj.wallet.SendRequest;
import org.bitcoinj.wallet.Wallet;
import org.bitcoinj.wallet.Wallet.BalanceType;
import org.bitcoinj.wallet.Wallet.CouldNotAdjustDownwards;
import org.bitcoinj.wallet.Wallet.DustySendRequested;
import org.dash.wallet.common.services.AuthenticationManager;
import org.dash.wallet.common.ui.dialogs.AdaptiveDialog;
import org.dash.wallet.common.util.GenericUtils;
import org.dashj.platform.dashpay.BlockchainIdentity;
import org.jetbrains.annotations.NotNull;
import org.slf4j.Logger;
import org.slf4j.LoggerFactory;

import java.util.HashMap;
import java.util.List;
import java.util.Objects;

import dagger.hilt.android.AndroidEntryPoint;
import de.schildbach.wallet.AppDatabase;
import de.schildbach.wallet.Constants;
<<<<<<< HEAD
import de.schildbach.wallet.WalletApplication;
import de.schildbach.wallet.data.DashPayContactRequest;
import de.schildbach.wallet.data.DashPayProfile;
=======
>>>>>>> cc2bf09f
import org.dash.wallet.common.data.BlockchainState;

import javax.inject.Inject;

import de.schildbach.wallet.data.PaymentIntent;
import de.schildbach.wallet.data.UsernameSearchResult;
import de.schildbach.wallet.integration.android.BitcoinIntegration;
import de.schildbach.wallet.livedata.Resource;
<<<<<<< HEAD
import de.schildbach.wallet.livedata.Status;
import org.dash.wallet.common.ui.BaseLockScreenFragment;
import de.schildbach.wallet.ui.CheckPinDialog;
import de.schildbach.wallet.ui.CheckPinSharedModel;
import de.schildbach.wallet.ui.dashpay.DashPayViewModel;
import de.schildbach.wallet.ui.dashpay.PlatformRepo;
=======
import de.schildbach.wallet.ui.CheckPinDialog;
>>>>>>> cc2bf09f
import de.schildbach.wallet.ui.SingleActionSharedViewModel;
import de.schildbach.wallet.ui.transactions.TransactionResultActivity;
import de.schildbach.wallet_test.R;
import kotlin.Unit;
import static java.lang.Math.min;

@AndroidEntryPoint
public class SendCoinsFragment extends Fragment {

    protected final Handler handler = new Handler();

    private static final Logger log = LoggerFactory.getLogger(SendCoinsFragment.class);

    private SendCoinsViewModel viewModel;
    private EnterAmountSharedViewModel enterAmountSharedViewModel;
<<<<<<< HEAD
    private DashPayViewModel dashPayViewModel;
=======
    @Inject AuthenticationManager authManager;
>>>>>>> cc2bf09f

    private boolean wasAmountChangedByTheUser = false;

    private boolean userAuthorizedDuring = false;

    private BlockchainState blockchainState;

    private boolean autoAcceptContactRequest = false;

    private boolean isUserAuthorized() {
        return ((SendCoinsActivity)requireActivity()).isUserAuthorized() || userAuthorizedDuring;
    }

    @Override
    public void onViewCreated(@NonNull @NotNull View view, @Nullable @org.jetbrains.annotations.Nullable Bundle savedInstanceState) {
        super.onViewCreated(view, savedInstanceState);
        viewModel = ViewModelProviders.of(this).get(SendCoinsViewModel.class);
        viewModel.getBasePaymentIntent().observe(getViewLifecycleOwner(), new Observer<Resource<PaymentIntent>>() {
            @Override
            public void onChanged(Resource<PaymentIntent> paymentIntentResource) {
                switch (paymentIntentResource.getStatus()) {
                    case LOADING: {
                        break;
                    }
                    case SUCCESS: {
                        PaymentIntent paymentIntent = Objects.requireNonNull(paymentIntentResource.getData());
                        if (paymentIntent.hasPaymentRequestUrl()) {
                            throw new IllegalArgumentException(PaymentProtocolFragment.class.getSimpleName()
                                    + "class should be used to handle Payment requests (BIP70 and BIP270)");
                        } else {
                            updateStateFrom(paymentIntent);
                        }
                        break;
                    }
                    case ERROR: {
                        String errorMessage = paymentIntentResource.getMessage();

                        if (errorMessage == null) {
                            errorMessage = getString(R.string.error);
                        }

                        AdaptiveDialog.simple(
                                errorMessage,
                                getString(R.string.button_dismiss),
                                ""
                        ).show(requireActivity(), result -> {
                            requireActivity().finish();
                            return Unit.INSTANCE;
                        });
                        break;
                    }
                }
            }
        });

        AppDatabase.getAppDatabase().blockchainStateDao().load().observe(getViewLifecycleOwner(), new Observer<BlockchainState>() {
            @Override
            public void onChanged(BlockchainState blockchainState) {
                SendCoinsFragment.this.blockchainState = blockchainState;
                updateView();
            }
        });

        enterAmountSharedViewModel = ViewModelProviders.of(requireActivity()).get(EnterAmountSharedViewModel.class);
        enterAmountSharedViewModel.getDashAmountData().observe(getViewLifecycleOwner(), new Observer<Coin>() {
            @Override
            public void onChanged(Coin amount) {
                if (!wasAmountChangedByTheUser) {
                    wasAmountChangedByTheUser = Coin.ZERO.isLessThan(amount);
                }
                handler.post(dryrunRunnable);
            }
        });
        enterAmountSharedViewModel.getButtonClickEvent().observe(getViewLifecycleOwner(), coin -> authenticateOrConfirm());
        enterAmountSharedViewModel.getMaxButtonClickEvent().observe(getViewLifecycleOwner(), unused -> {
            if (isUserAuthorized()) {
                handleEmpty();
            } else {
                authManager.authenticate(requireActivity(), false, pin -> {
                    if (pin != null) {
                        userAuthorizedDuring = true;
                        handleEmpty();
                    }
                    return Unit.INSTANCE;
                });
            }
        });
<<<<<<< HEAD
        final ConfirmTransactionDialog.SharedViewModel confirmTransactionSharedViewModel
                = new ViewModelProvider(activity).get(ConfirmTransactionDialog.SharedViewModel.class);
=======
        SingleActionSharedViewModel confirmTransactionSharedViewModel = ViewModelProviders.of(requireActivity()).get(SingleActionSharedViewModel.class);
>>>>>>> cc2bf09f
        confirmTransactionSharedViewModel.getClickConfirmButtonEvent().observe(getViewLifecycleOwner(), new Observer<Boolean>() {
            @Override
            public void onChanged(Boolean aBoolean) {
                autoAcceptContactRequest = confirmTransactionSharedViewModel.getAutoAcceptContactRequest();
                handleGo();
            }
        });
        viewModel.state.observe(getViewLifecycleOwner(), new Observer<SendCoinsViewModel.State>() {
            @Override
            public void onChanged(SendCoinsViewModel.State state) {
                updateView();
            }
        });
        viewModel.getOnSendCoinsOffline().observe(getViewLifecycleOwner(), new Observer<kotlin.Pair<SendCoinsViewModel.SendCoinsOfflineStatus, Object>>() {
            @Override
            public void onChanged(kotlin.Pair<SendCoinsViewModel.SendCoinsOfflineStatus, Object> sendCoinsData) {

                SendCoinsViewModel.SendCoinsOfflineStatus status = sendCoinsData.getFirst();
                switch (status) {
                    case SUCCESS: {
                        viewModel.state.setValue(SendCoinsViewModel.State.SENDING);
                        SendRequest sendRequest = (SendRequest) sendCoinsData.getSecond();
                        onSignAndSendPaymentSuccess(sendRequest.tx);
                        break;
                    }
                    case INSUFFICIENT_MONEY: {
                        viewModel.state.setValue(SendCoinsViewModel.State.INPUT);
                        Coin missing = (Coin) sendCoinsData.getSecond();
                        showInsufficientMoneyDialog(missing);
                        break;
                    }
                    case INVALID_ENCRYPTION_KEY:
                    case CANCELED: {
                        viewModel.state.setValue(SendCoinsViewModel.State.INPUT);
                        break;
                    }
                    case EMPTY_WALLET_FAILED: {
                        viewModel.state.setValue(SendCoinsViewModel.State.INPUT);
                        showEmptyWalletFailedDialog();
                        break;
                    }
                    case FAILURE: {
                        viewModel.state.setValue(SendCoinsViewModel.State.FAILED);
                        Exception exception = (Exception) sendCoinsData.getSecond();
                        showFailureDialog(exception);
                        break;
                    }
                }
            }
        });

        dashPayViewModel = new ViewModelProvider(activity).get(DashPayViewModel.class);

        if (savedInstanceState == null) {
            final Intent intent = requireActivity().getIntent();

            Bundle extras = Objects.requireNonNull(intent.getExtras());
            final PaymentIntent paymentIntent = extras.getParcelable(SendCoinsActivity.INTENT_EXTRA_PAYMENT_INTENT);
            if (paymentIntent == null || paymentIntent.hasPaymentRequestUrl()) {
                throw new IllegalArgumentException();
            }

            BlockchainIdentity blockchainIdentity = PlatformRepo.getInstance().getBlockchainIdentity();
            boolean isDashUserOrNotMe = blockchainIdentity != null;
            // make sure that this payment intent is not to me
            if (paymentIntent.isIdentityPaymentRequest() && paymentIntent.payeeUsername != null &&
                    blockchainIdentity != null &&
                    blockchainIdentity.getCurrentUsername() != null &&
                    paymentIntent.payeeUsername.equals(blockchainIdentity.getCurrentUsername())) {
                isDashUserOrNotMe = false;
            }

            if (isDashUserOrNotMe && paymentIntent.isIdentityPaymentRequest()) {
                if (paymentIntent.payeeUsername != null) {
                    viewModel.loadUserDataByUsername(paymentIntent.payeeUsername).observe(getViewLifecycleOwner(), new Observer<Resource<UsernameSearchResult>>() {
                        @Override
                        public void onChanged(Resource<UsernameSearchResult> result) {
                            if (result.getStatus() == Status.SUCCESS && result.getData() != null) {
                                handleDashIdentity(result.getData(), paymentIntent);
                            } else {
                                log.error("error loading identity for username {}", paymentIntent.payeeUsername);
                                Toast.makeText(getContext(), "error loading identity", Toast.LENGTH_LONG).show();
                            }
                        }
                    });
                } else if (paymentIntent.payeeUserId != null) {
                    viewModel.loadUserDataByUserId(paymentIntent.payeeUserId).observe(getViewLifecycleOwner(), new Observer<Resource<UsernameSearchResult>>() {
                        @Override
                        public void onChanged(Resource<UsernameSearchResult> result) {
                            if (result.getStatus() == Status.SUCCESS && result.getData() != null) {
                                handleDashIdentity(result.getData(), paymentIntent);
                            } else {
                                log.error("error loading identity for userId {}", paymentIntent.payeeUserId);
                                Toast.makeText(getContext(), "error loading identity", Toast.LENGTH_LONG).show();
                            }
                        }
                    });
                } else {
                    throw new IllegalStateException("not identity payment request");
                }
            } else {
                viewModel.getBasePaymentIntent().setValue(Resource.success(paymentIntent));
            }
        }
    }

    private void handleDashIdentity(UsernameSearchResult userData, PaymentIntent paymentIntent) {
        viewModel.setUserData(userData);
        if (userData.getRequestReceived()) {
            final DashPayProfile dashPayProfile = userData.getDashPayProfile();
            AppDatabase.getAppDatabase().dashPayContactRequestDaoAsync()
                    .loadDistinctToOthers(dashPayProfile.getUserId())
                    .observe(getViewLifecycleOwner(), new Observer<List<DashPayContactRequest>>() {
                        @Override
                        public void onChanged(List<DashPayContactRequest> dashPayContactRequests) {
                            if (dashPayContactRequests != null && dashPayContactRequests.size() > 0) {
                                HashMap<Long, DashPayContactRequest> map = new HashMap<>(dashPayContactRequests.size());

                                // This is currently using the first version, but it should use the version specified
                                // in the ContactInfo.accountRef related to this contact.  Ideally the user should
                                // approve of a change to the "accountReference" that is used.
                                long firstTimestamp = System.currentTimeMillis();
                                for (DashPayContactRequest contactRequest: dashPayContactRequests) {
                                    map.put(contactRequest.getTimestamp(), contactRequest);
                                    firstTimestamp = min(firstTimestamp, contactRequest.getTimestamp());
                                }
                                DashPayContactRequest mostRecentContactRequest = map.get(firstTimestamp);
                                Address address = dashPayViewModel.getNextContactAddress(dashPayProfile.getUserId(), (int)mostRecentContactRequest.getAccountReference());
                                PaymentIntent payToAddress = PaymentIntent.fromAddressWithIdentity(
                                        Address.fromBase58(Constants.NETWORK_PARAMETERS, address.toBase58()),
                                        dashPayProfile.getUserId(), paymentIntent.getAmount());
                                viewModel.getBasePaymentIntent().setValue(Resource.success(payToAddress));
                                enterAmountSharedViewModel.getDashPayProfileData().setValue(dashPayProfile);

                                if (paymentIntent.getAmount() != null && paymentIntent.getAmount().isGreaterThan(Coin.ZERO)) {
                                    if (blockchainState != null && !blockchainState.getReplaying()) {
                                        authenticateOrConfirm();
                                    }
                                }
                            }
                        }
                    });

        } else {
            viewModel.getBasePaymentIntent().setValue(Resource.success(paymentIntent));
        }
    }

    private void updateStateFrom(final PaymentIntent paymentIntent) {
        log.info("got {}", paymentIntent);

        // delay these actions until fragment is resumed
        handler.post(new Runnable() {
            @Override
            public void run() {

                // If an amount is specified (in Dash), then set the active currency to Dash
                // If amount is 0 Dash or not specified, then don't change the active currency
                Coin amount = paymentIntent.getAmount();
                if (amount != null && !amount.isZero()) {
                    enterAmountSharedViewModel.setDashToFiatDirection(true);
                }
                enterAmountSharedViewModel.getChangeDashAmountEvent().setValue(paymentIntent.getAmount());
                viewModel.state.setValue(SendCoinsViewModel.State.INPUT);
                handler.post(dryrunRunnable);
            }
        });
    }

    private void authenticateOrConfirm() {
        if (everythingPlausible()) {
            if (!isUserAuthorized() || viewModel.isSpendingConfirmationEnabled()) {
                Coin thresholdAmount = Coin.parseCoin(
                        Float.valueOf(viewModel.getBiometricLimit()).toString());
                boolean withinLimit = enterAmountSharedViewModel.getDashAmount().isLessThan(thresholdAmount);

                authManager.authenticate(requireActivity(), !withinLimit, pin -> {
                    if (pin != null) {
                        userAuthorizedDuring = true;
                        if (everythingPlausible() && viewModel.dryrunSendRequest != null) {
                            showPaymentConfirmation();
                        } else {
                            updateView();
                        }
                    }

                    return Unit.INSTANCE;
                });
            } else if (viewModel.dryrunException == null) {
                showPaymentConfirmation();
            }
        }
        updateView();
    }

    private SendCoinsViewModel.State getState() {
        return viewModel.state.getValue();
    }

    @Override
    public View onCreateView(final LayoutInflater inflater, final ViewGroup container, final Bundle savedInstanceState) {
        return inflater.inflate(R.layout.send_coins_fragment, container);
    }

    @Override
    public void onResume() {
        super.onResume();

        handler.post(dryrunRunnable);
    }

    @Override
    public void onDetach() {
        handler.removeCallbacksAndMessages(null);

        super.onDetach();
    }

    private boolean isPayeePlausible() {
        return viewModel.getBasePaymentIntentValue().hasOutputs();
    }

    private boolean isAmountPlausible() {
        if (viewModel.getBasePaymentIntentValue().mayEditAmount()) {
            return enterAmountSharedViewModel.hasAmount();
        } else {
            return viewModel.getBasePaymentIntentValue().hasAmount();
        }
    }

    private boolean everythingPlausible() {
        return getState() == SendCoinsViewModel.State.INPUT && isPayeePlausible() && isAmountPlausible();
    }

    private void handleGo() {
        if (viewModel.dryrunSendRequest == null) {
            log.error("illegal state dryrunSendRequest == null");
            return;
        }
        Coin editedAmount = enterAmountSharedViewModel.getDashAmount();
        ExchangeRate exchangeRate = enterAmountSharedViewModel.getExchangeRate();

        viewModel.signAndSendPayment(editedAmount, exchangeRate);
    }

    private void onSignAndSendPaymentSuccess(Transaction transaction) {
        final ComponentName callingActivity = requireActivity().getCallingActivity();
        if (callingActivity != null) {
            log.info("returning result to calling activity: {}", callingActivity.flattenToString());
            Intent resultIntent = new Intent();
            BitcoinIntegration.transactionHashToResult(resultIntent, viewModel.sentTransaction.getTxId().toString());
            requireActivity().setResult(Activity.RESULT_OK, resultIntent);
        }
        showTransactionResult(viewModel.sentTransaction);
        playSentSound();
        requireActivity().finish();
    }

    private void showInsufficientMoneyDialog(Coin missing) {

        final Wallet wallet = viewModel.getWallet();
        final Coin estimated = wallet.getBalance(BalanceType.ESTIMATED);
        final Coin available = wallet.getBalance(BalanceType.AVAILABLE);
        final Coin pending = estimated.subtract(available);

        final MonetaryFormat dashFormat = viewModel.getDashFormat();
        final StringBuilder msg = new StringBuilder();
        msg.append(getString(R.string.send_coins_fragment_insufficient_money_msg1, dashFormat.format(missing)));

        if (pending.signum() > 0)
            msg.append("\n\n")
                    .append(getString(R.string.send_coins_fragment_pending, dashFormat.format(pending)));
        if (viewModel.getBasePaymentIntentValue().mayEditAmount())
            msg.append("\n\n").append(getString(R.string.send_coins_fragment_insufficient_money_msg2));

        boolean mayEditAmount = viewModel.getBasePaymentIntentValue().mayEditAmount();
        String positiveAction = "";
        String negativeAction = "";

        if (mayEditAmount) {
            positiveAction = getString(R.string.send_coins_options_empty);
            negativeAction = getString(R.string.button_cancel);
        } else {
            negativeAction = getString(R.string.button_dismiss);
        }

        AdaptiveDialog.create(
                R.drawable.ic_warning_filled,
                getString(R.string.send_coins_fragment_insufficient_money_title),
                msg.toString(),
                negativeAction,
                positiveAction
        ).show(requireActivity(), result -> {
            if (mayEditAmount && result != null && result) {
                handleEmpty();
            }
            return Unit.INSTANCE;
        });
    }

    private void showEmptyWalletFailedDialog() {
        AdaptiveDialog.create(
                R.drawable.ic_error,
                getString(R.string.send_coins_fragment_empty_wallet_failed_title),
                getString(R.string.send_coins_fragment_hint_empty_wallet_failed),
                getString(R.string.button_dismiss),
                null
        ).show(requireActivity(), result -> Unit.INSTANCE);
    }

    private void showFailureDialog(Exception exception) {
        AdaptiveDialog.create(
                R.drawable.ic_error,
                getString(R.string.send_coins_error_msg),
                exception.toString(),
                getString(R.string.button_dismiss),
                null
        ).show(requireActivity(), result -> Unit.INSTANCE);
    }

    private void showTransactionResult(Transaction transaction) {
        if (!isAdded()) {
            return;
        }

<<<<<<< HEAD
        if (autoAcceptContactRequest && viewModel.getUserData() != null) {
            dashPayViewModel.sendContactRequest(viewModel.getUserData().getDashPayProfile().getUserId());
        }
        Intent transactionResultIntent = TransactionResultActivity.createIntent(activity,
                activity.getIntent().getAction(), transaction, isUserAuthorized(),
                viewModel.getUserData());
=======
        Intent transactionResultIntent = TransactionResultActivity.createIntent(requireActivity(),
                requireActivity().getIntent().getAction(), transaction, isUserAuthorized());
>>>>>>> cc2bf09f
        startActivity(transactionResultIntent);
    }

    private void handleEmpty() {
        final Coin available = viewModel.getWallet().getBalance(BalanceType.ESTIMATED);
        enterAmountSharedViewModel.getApplyMaxAmountEvent().setValue(available);

        handler.post(dryrunRunnable);
    }

    private Runnable dryrunRunnable = new Runnable() {
        @Override
        public void run() {
            if (getState() == SendCoinsViewModel.State.INPUT)
                executeDryrun();

            updateView();
        }

        private void executeDryrun() {

            viewModel.dryrunSendRequest = null;
            viewModel.dryrunException = null;

            final Coin amount = enterAmountSharedViewModel.getDashAmount();
            final Wallet wallet = viewModel.getWallet();
            final Address dummyAddress = wallet.currentReceiveAddress(); // won't be used, tx is never committed

            if (Coin.ZERO.equals(amount)) {
                return;
            }

            final PaymentIntent finalPaymentIntent = viewModel.getBasePaymentIntentValue().mergeWithEditedValues(amount, dummyAddress);

            try {
                // check regular payment
                SendRequest sendRequest = viewModel.createSendRequest(finalPaymentIntent, false, false);

                wallet.completeTx(sendRequest);
                if (viewModel.checkDust(sendRequest)) {
                    sendRequest = viewModel.createSendRequest(finalPaymentIntent, false, true);
                    wallet.completeTx(sendRequest);
                }
                viewModel.dryrunSendRequest = sendRequest;
            } catch (final Exception x) {
                viewModel.dryrunException = x;
            }
<<<<<<< HEAD
=======

            if (handlePaymentRequest) {
                requireActivity().runOnUiThread(new Runnable() {
                    @Override
                    public void run() {
                        handlePaymentRequest = false;
                        authenticateOrConfirm();
                    }
                });
            }
>>>>>>> cc2bf09f
        }
    };

    @SuppressLint("SetTextI18n")
    protected void updateView() {

        if (!viewModel.getBasePaymentIntentReady()) {
            return;
        }

        enterAmountSharedViewModel.getDirectionChangeEnabledData().setValue(
                getState() == SendCoinsViewModel.State.INPUT && viewModel.getBasePaymentIntentValue().mayEditAmount());

        enterAmountSharedViewModel.getMessageTextStringData().setValue(null);
        if (getState() == SendCoinsViewModel.State.INPUT) {
            CharSequence message = null;
            if (blockchainState != null && blockchainState.getReplaying()) {
                message = coloredString(getString(R.string.send_coins_fragment_hint_replaying), R.color.dash_red, true);
                enterAmountSharedViewModel.getMessageTextStringData().setValue(message);
            } else {
                if (Coin.ZERO.equals(enterAmountSharedViewModel.getDashAmount()) && wasAmountChangedByTheUser) {
                    message = coloredString(getString(R.string.send_coins_error_dusty_send), R.color.dash_red, true);
                } else if (viewModel.dryrunException != null) {
                    if (viewModel.dryrunException instanceof DustySendRequested)
                        message = coloredString(getString(R.string.send_coins_error_dusty_send), R.color.dash_red, true);
                    else if (viewModel.dryrunException instanceof InsufficientMoneyException) {
                        message = coloredString(getString(R.string.send_coins_error_insufficient_money), R.color.dash_red, true);
                    } else if (viewModel.dryrunException instanceof CouldNotAdjustDownwards) {
                        message = coloredString(getString(R.string.send_coins_error_dusty_send), R.color.dash_red, true);
                    } else {
                        message = coloredString(viewModel.dryrunException.toString(), R.color.dash_red, true);
                    }
                }
                if (isUserAuthorized()) {
                    enterAmountSharedViewModel.getMessageTextStringData().setValue(message);
                }
            }
        }

        enterAmountSharedViewModel.getButtonEnabledData().setValue(everythingPlausible()
                && (!isUserAuthorized() || viewModel.dryrunSendRequest != null)
                && (blockchainState == null || !blockchainState.getReplaying()));

        SendCoinsViewModel.State state = getState();
        if (state == null) {
            enterAmountSharedViewModel.getButtonTextData().call(0);
        } else if (state == SendCoinsViewModel.State.INPUT) {
            enterAmountSharedViewModel.getButtonTextData().call(R.string.send_coins_fragment_button_send);
        } else if (state == SendCoinsViewModel.State.DECRYPTING) {
            enterAmountSharedViewModel.getButtonTextData().call(R.string.send_coins_fragment_state_decrypting);
        } else if (state == SendCoinsViewModel.State.SIGNING) {
            enterAmountSharedViewModel.getButtonTextData().call(R.string.send_coins_preparation_msg);
        } else if (state == SendCoinsViewModel.State.SENDING) {
            enterAmountSharedViewModel.getButtonTextData().call(R.string.send_coins_sending_msg);
        } else if (state == SendCoinsViewModel.State.SENT) {
            enterAmountSharedViewModel.getButtonTextData().call(R.string.send_coins_sent_msg);
        } else if (state == SendCoinsViewModel.State.FAILED) {
            enterAmountSharedViewModel.getButtonTextData().call(R.string.send_coins_failed_msg);
        }
    }

    private Spannable coloredString(String text, int color, Boolean bold) {
        Spannable spannable = new SpannableString(text);
        ForegroundColorSpan colorSpan = new ForegroundColorSpan(getResources().getColor(color));
        spannable.setSpan(colorSpan, 0, spannable.length(), Spannable.SPAN_EXCLUSIVE_EXCLUSIVE);
        if (bold) {
            StyleSpan styleSpan = new StyleSpan(Typeface.BOLD);
            spannable.setSpan(styleSpan, 0, spannable.length(), Spannable.SPAN_EXCLUSIVE_EXCLUSIVE);
        }
        return spannable;
    }

    private void showPaymentConfirmation() {
        if (viewModel.dryrunSendRequest == null) {
            log.error("illegal state dryrunSendRequest == null");
            return;
        }

        Coin txFee = viewModel.dryrunSendRequest.tx.getFee();
        Coin amount;
        String total;
        if (viewModel.dryrunSendRequest.emptyWallet) {
            amount = enterAmountSharedViewModel.getDashAmount().minus(txFee);
            total = enterAmountSharedViewModel.getDashAmount().toPlainString();
        } else {
            amount = enterAmountSharedViewModel.getDashAmount();
            total = amount.add(txFee).toPlainString();
        }

        String address = viewModel.getBasePaymentIntentValue().getAddress().toBase58();
        ExchangeRate rate = enterAmountSharedViewModel.getExchangeRate();
        // prevent crash if the exchange rate is null
        Fiat fiatAmount = rate != null ? rate.coinToFiat(amount) : null;

        String amountStr = MonetaryFormat.BTC.noCode().format(amount).toString();
        // if the exchange rate is not available, then show "Not Available"
        String amountFiat = fiatAmount != null ? Constants.LOCAL_FORMAT.format(fiatAmount).toString() : getString(R.string.transaction_row_rate_not_available);
        String fiatSymbol = fiatAmount != null ? GenericUtils.currencySymbol(fiatAmount.currencyCode) : "";
        String fee = txFee.toPlainString();

        DashPayProfile dashPayProfile = null;
        if (viewModel.getUserData() != null && viewModel.getUserData().getRequestReceived()) {
            dashPayProfile = viewModel.getUserData().getDashPayProfile();
        }
        boolean isPendingContactRequest = viewModel.getUserData() != null && viewModel.getUserData().isPendingRequest();
        String username = dashPayProfile != null ? dashPayProfile.getUsername() : null;
        String displayName = dashPayProfile == null || dashPayProfile.getDisplayName().isEmpty() ? username : dashPayProfile.getDisplayName();
        String avatarUrl = dashPayProfile != null ? dashPayProfile.getAvatarUrl() : null;

        ConfirmTransactionDialog.showDialog(requireActivity(), address, amountStr, amountFiat,
                fiatSymbol, fee, total, null, null, null,
                username, displayName, avatarUrl, isPendingContactRequest);
    }


    private void playSentSound() {
        // play sound effect
        final int soundResId = getResources().getIdentifier("send_coins_broadcast_1",
                "raw", requireActivity().getPackageName());
        if (soundResId > 0)
            RingtoneManager
                    .getRingtone(requireActivity(), Uri.parse(
                            "android.resource://" + requireActivity().getPackageName() + "/" + soundResId))
                    .play();
    }
}<|MERGE_RESOLUTION|>--- conflicted
+++ resolved
@@ -68,12 +68,8 @@
 import dagger.hilt.android.AndroidEntryPoint;
 import de.schildbach.wallet.AppDatabase;
 import de.schildbach.wallet.Constants;
-<<<<<<< HEAD
-import de.schildbach.wallet.WalletApplication;
 import de.schildbach.wallet.data.DashPayContactRequest;
 import de.schildbach.wallet.data.DashPayProfile;
-=======
->>>>>>> cc2bf09f
 import org.dash.wallet.common.data.BlockchainState;
 
 import javax.inject.Inject;
@@ -82,16 +78,11 @@
 import de.schildbach.wallet.data.UsernameSearchResult;
 import de.schildbach.wallet.integration.android.BitcoinIntegration;
 import de.schildbach.wallet.livedata.Resource;
-<<<<<<< HEAD
 import de.schildbach.wallet.livedata.Status;
-import org.dash.wallet.common.ui.BaseLockScreenFragment;
 import de.schildbach.wallet.ui.CheckPinDialog;
-import de.schildbach.wallet.ui.CheckPinSharedModel;
 import de.schildbach.wallet.ui.dashpay.DashPayViewModel;
 import de.schildbach.wallet.ui.dashpay.PlatformRepo;
-=======
 import de.schildbach.wallet.ui.CheckPinDialog;
->>>>>>> cc2bf09f
 import de.schildbach.wallet.ui.SingleActionSharedViewModel;
 import de.schildbach.wallet.ui.transactions.TransactionResultActivity;
 import de.schildbach.wallet_test.R;
@@ -107,11 +98,8 @@
 
     private SendCoinsViewModel viewModel;
     private EnterAmountSharedViewModel enterAmountSharedViewModel;
-<<<<<<< HEAD
     private DashPayViewModel dashPayViewModel;
-=======
     @Inject AuthenticationManager authManager;
->>>>>>> cc2bf09f
 
     private boolean wasAmountChangedByTheUser = false;
 
@@ -199,12 +187,8 @@
                 });
             }
         });
-<<<<<<< HEAD
         final ConfirmTransactionDialog.SharedViewModel confirmTransactionSharedViewModel
-                = new ViewModelProvider(activity).get(ConfirmTransactionDialog.SharedViewModel.class);
-=======
-        SingleActionSharedViewModel confirmTransactionSharedViewModel = ViewModelProviders.of(requireActivity()).get(SingleActionSharedViewModel.class);
->>>>>>> cc2bf09f
+                = new ViewModelProvider(requireActivity()).get(ConfirmTransactionDialog.SharedViewModel.class);
         confirmTransactionSharedViewModel.getClickConfirmButtonEvent().observe(getViewLifecycleOwner(), new Observer<Boolean>() {
             @Override
             public void onChanged(Boolean aBoolean) {
@@ -256,7 +240,7 @@
             }
         });
 
-        dashPayViewModel = new ViewModelProvider(activity).get(DashPayViewModel.class);
+        dashPayViewModel = new ViewModelProvider(requireActivity()).get(DashPayViewModel.class);
 
         if (savedInstanceState == null) {
             final Intent intent = requireActivity().getIntent();
@@ -530,17 +514,12 @@
             return;
         }
 
-<<<<<<< HEAD
         if (autoAcceptContactRequest && viewModel.getUserData() != null) {
             dashPayViewModel.sendContactRequest(viewModel.getUserData().getDashPayProfile().getUserId());
         }
-        Intent transactionResultIntent = TransactionResultActivity.createIntent(activity,
-                activity.getIntent().getAction(), transaction, isUserAuthorized(),
+        Intent transactionResultIntent = TransactionResultActivity.createIntent(requireActivity(),
+                requireActivity().getIntent().getAction(), transaction, isUserAuthorized(),
                 viewModel.getUserData());
-=======
-        Intent transactionResultIntent = TransactionResultActivity.createIntent(requireActivity(),
-                requireActivity().getIntent().getAction(), transaction, isUserAuthorized());
->>>>>>> cc2bf09f
         startActivity(transactionResultIntent);
     }
 
@@ -588,19 +567,6 @@
             } catch (final Exception x) {
                 viewModel.dryrunException = x;
             }
-<<<<<<< HEAD
-=======
-
-            if (handlePaymentRequest) {
-                requireActivity().runOnUiThread(new Runnable() {
-                    @Override
-                    public void run() {
-                        handlePaymentRequest = false;
-                        authenticateOrConfirm();
-                    }
-                });
-            }
->>>>>>> cc2bf09f
         }
     };
 
