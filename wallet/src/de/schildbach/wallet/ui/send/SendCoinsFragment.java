/*
 * Copyright 2011-2015 the original author or authors.
 *
 * This program is free software: you can redistribute it and/or modify
 * it under the terms of the GNU General Public License as published by
 * the Free Software Foundation, either version 3 of the License, or
 * (at your option) any later version.
 *
 * This program is distributed in the hope that it will be useful,
 * but WITHOUT ANY WARRANTY; without even the implied warranty of
 * MERCHANTABILITY or FITNESS FOR A PARTICULAR PURPOSE.  See the
 * GNU General Public License for more details.
 *
 * You should have received a copy of the GNU General Public License
 * along with this program.  If not, see <http://www.gnu.org/licenses/>.
 */

package de.schildbach.wallet.ui.send;

import static com.google.common.base.Preconditions.checkNotNull;
import static org.dash.wallet.common.Constants.CHAR_CHECKMARK;

import java.io.FileNotFoundException;
import java.io.InputStream;
import java.util.Arrays;
import java.util.Map;
import java.util.concurrent.RejectedExecutionException;

import javax.annotation.Nullable;

import org.bitcoin.protocols.payments.Protos.Payment;
import org.bitcoinj.core.Address;
import org.bitcoinj.core.AddressFormatException;
import org.bitcoinj.core.Coin;
import org.bitcoinj.core.InsufficientMoneyException;
import org.bitcoinj.core.Sha256Hash;
import org.bitcoinj.core.SporkManager;
import org.bitcoinj.core.Transaction;
import org.bitcoinj.core.TransactionConfidence;
import org.bitcoinj.core.TransactionConfidence.ConfidenceType;
import org.bitcoinj.core.TransactionLockRequest;
import org.bitcoinj.core.VerificationException;
import org.bitcoinj.core.VersionedChecksummedBytes;
import org.bitcoinj.protocols.payments.PaymentProtocol;
import org.bitcoinj.uri.BitcoinURI;
import org.bitcoinj.utils.Fiat;
import org.bitcoinj.utils.MonetaryFormat;
import org.bitcoinj.wallet.InstantXCoinSelector;
import org.bitcoinj.wallet.KeyChain.KeyPurpose;
import org.bitcoinj.wallet.SendRequest;
import org.bitcoinj.wallet.Wallet;
import org.bitcoinj.wallet.Wallet.BalanceType;
import org.bitcoinj.wallet.Wallet.CouldNotAdjustDownwards;
import org.bitcoinj.wallet.Wallet.DustySendRequested;
import org.bitcoinj.wallet.ZeroConfCoinSelector;
import org.dash.wallet.common.Configuration;
import org.dash.wallet.common.ui.CurrencyAmountView;
import org.dash.wallet.common.ui.DialogBuilder;
import org.dash.wallet.common.util.GenericUtils;
import org.dash.wallet.common.util.MonetarySpannable;
import org.slf4j.Logger;
import org.slf4j.LoggerFactory;
import org.spongycastle.crypto.params.KeyParameter;

import com.google.common.base.Strings;
import com.netki.WalletNameResolver;
import com.netki.dns.DNSBootstrapService;
import com.netki.dnssec.DNSSECResolver;
import com.netki.exceptions.WalletNameCurrencyUnavailableException;
import com.netki.exceptions.WalletNameLookupException;
import com.netki.tlsa.CACertService;
import com.netki.tlsa.CertChainValidator;
import com.netki.tlsa.TLSAValidator;

import de.schildbach.wallet.Constants;
import de.schildbach.wallet.WalletApplication;
import de.schildbach.wallet.data.AddressBookProvider;
import de.schildbach.wallet.data.DynamicFeeLoader;
import de.schildbach.wallet.data.PaymentIntent;
import de.schildbach.wallet.data.PaymentIntent.Standard;
import de.schildbach.wallet.data.WalletLock;
import de.schildbach.wallet.integration.android.BitcoinIntegration;
import de.schildbach.wallet.offline.DirectPaymentTask;
import de.schildbach.wallet.rates.ExchangeRatesViewModel;
import de.schildbach.wallet.service.BlockchainState;
import de.schildbach.wallet.service.BlockchainStateLoader;
import de.schildbach.wallet.ui.AbstractBindServiceActivity;
import de.schildbach.wallet.ui.AddressAndLabel;

import de.schildbach.wallet.ui.CanAutoLockGuard;
import de.schildbach.wallet.ui.CurrencyCalculatorLink;

import de.schildbach.wallet.ui.InputParser.BinaryInputParser;
import de.schildbach.wallet.ui.InputParser.StreamInputParser;
import de.schildbach.wallet.ui.InputParser.StringInputParser;
import de.schildbach.wallet.ui.ProgressDialogFragment;
import de.schildbach.wallet.ui.ScanActivity;
import de.schildbach.wallet.ui.TransactionsAdapter;
import de.schildbach.wallet.ui.UnlockWalletDialogFragment;
import de.schildbach.wallet.ui.preference.PinRetryController;
import de.schildbach.wallet.util.Bluetooth;

import de.schildbach.wallet.util.FingerprintHelper;
import de.schildbach.wallet.util.Nfc;
import de.schildbach.wallet.util.WalletUtils;
import de.schildbach.wallet_test.R;

import android.app.Activity;
import android.arch.lifecycle.Observer;
import android.arch.lifecycle.ViewModelProviders;
import android.bluetooth.BluetoothAdapter;
import android.content.ComponentName;
import android.content.ContentResolver;
import android.content.Context;
import android.content.DialogInterface;
import android.content.Intent;
import android.content.pm.PackageManager;
import android.database.ContentObserver;
import android.database.Cursor;
import android.database.MatrixCursor;
import android.database.MergeCursor;
import android.media.RingtoneManager;
import android.net.Uri;
import android.nfc.NdefMessage;
import android.nfc.NfcAdapter;
import android.os.Build;
import android.os.Bundle;
import android.os.Handler;
import android.os.HandlerThread;
import android.os.Process;
import android.support.annotation.RequiresApi;
import android.support.design.widget.FloatingActionButton;
import android.support.v4.content.ContextCompat;
import android.support.v4.app.Fragment;
import android.support.v4.app.FragmentManager;
import android.support.v4.app.LoaderManager;
import android.support.v4.content.AsyncTaskLoader;
import android.support.v4.content.CursorLoader;
import android.support.v4.content.Loader;
import android.support.v4.content.res.ResourcesCompat;
import android.support.v4.os.CancellationSignal;
import android.support.v7.widget.RecyclerView;
import android.text.Editable;
import android.text.Spannable;
import android.text.TextWatcher;
import android.view.LayoutInflater;
import android.view.Menu;
import android.view.MenuInflater;
import android.view.MenuItem;
import android.view.View;
import android.view.View.OnClickListener;
import android.view.View.OnFocusChangeListener;
import android.view.ViewGroup;
import android.view.WindowManager;
import android.view.animation.Animation;
import android.view.animation.AnimationUtils;
import android.widget.AdapterView;
import android.widget.AutoCompleteTextView;
import android.widget.Button;
import android.widget.CheckBox;
import android.widget.CompoundButton;
import android.widget.CompoundButton.OnCheckedChangeListener;
import android.widget.CursorAdapter;
import android.widget.EditText;
import android.widget.FrameLayout;
import android.widget.ImageView;
import android.widget.TextView;

/**
 * @author Andreas Schildbach
 */
public final class SendCoinsFragment extends Fragment {
    private AbstractBindServiceActivity activity;
    private WalletApplication application;
    private Configuration config;
    private Wallet wallet;
    private ContentResolver contentResolver;
    private LoaderManager loaderManager;
    private FragmentManager fragmentManager;
    @Nullable
    private BluetoothAdapter bluetoothAdapter;

    private final Handler handler = new Handler();
    private HandlerThread backgroundThread;
    private Handler backgroundHandler;

    private View payeeGroup;
    private TextView payeeNameView;
    private TextView payeeVerifiedByView;
    private AutoCompleteTextView receivingAddressView;
    private ReceivingAddressViewAdapter receivingAddressViewAdapter;
    private ReceivingAddressLoaderCallbacks receivingAddressLoaderCallbacks;
    private View receivingStaticView;
    private TextView receivingStaticAddressView;
    private TextView receivingStaticLabelView;
    private CurrencyCalculatorLink amountCalculatorLink;
    private CheckBox directPaymentEnableView;
    private CheckBox instantXenable;
    private TextView instantSendInfo;

    private TextView hintView;
    private TextView directPaymentMessageView;
    private FrameLayout sentTransactionView;
    private TransactionsAdapter sentTransactionAdapter;
    private RecyclerView.ViewHolder sentTransactionViewHolder;
    private EditText privateKeyPasswordView;
    private TextView privateKeyBadPasswordView;
    private ImageView fingerprintIcon;
    private TextView attemptsRemainingTextView;
    private TextView instantSendEnabledByDefaultView;
    private Button viewGo;

    @Nullable
    private State state = null;

    private PaymentIntent paymentIntent = null;
    private FeeCategory feeCategory = FeeCategory.NORMAL;
    private AddressAndLabel validatedAddress = null;

    @Nullable
    private Map<FeeCategory, Coin> fees = null;
    @Nullable
    private BlockchainState blockchainState = null;
    private Transaction sentTransaction = null;
    private Boolean directPaymentAck = null;

    private SendRequest dryrunSendRequest;
    private Exception dryrunException;
    private PinRetryController pinRetryController;
    private CancellationSignal fingerprintCancellationSignal;

    private boolean forceInstantSend = false;

    private static final int ID_DYNAMIC_FEES_LOADER = 0;
    private static final int ID_BLOCKCHAIN_STATE_LOADER = 1;
    private static final int ID_RECEIVING_ADDRESS_BOOK_LOADER = 2;
    private static final int ID_RECEIVING_ADDRESS_NAME_LOADER = 3;

    private static final int REQUEST_CODE_SCAN = 0;
    private static final int REQUEST_CODE_ENABLE_BLUETOOTH_FOR_PAYMENT_REQUEST = 1;
    private static final int REQUEST_CODE_ENABLE_BLUETOOTH_FOR_DIRECT_PAYMENT = 2;

    private static final Logger log = LoggerFactory.getLogger(SendCoinsFragment.class);

    private CanAutoLockGuard canAutoLockGuard;

    private enum State {
        REQUEST_PAYMENT_REQUEST, //
        INPUT, // asks for confirmation
        DECRYPTING, SIGNING, SENDING, SENT, FAILED // sending states
    }

    private final class ReceivingAddressListener
            implements OnFocusChangeListener, TextWatcher, AdapterView.OnItemClickListener {
        @Override
        public void onFocusChange(final View v, final boolean hasFocus) {
            if (!hasFocus) {
                validateReceivingAddress();
                updateView();
            }
        }

        @Override
        public void afterTextChanged(final Editable s) {
            if (s.length() > 0)
                validateReceivingAddress();
            else
                updateView();

            final Bundle args = new Bundle();
            args.putString(ReceivingAddressLoaderCallbacks.ARG_CONSTRAINT, s.toString());

            loaderManager.restartLoader(ID_RECEIVING_ADDRESS_BOOK_LOADER, args, receivingAddressLoaderCallbacks);
            if (config.getLookUpWalletNames())
                loaderManager.restartLoader(ID_RECEIVING_ADDRESS_NAME_LOADER, args, receivingAddressLoaderCallbacks);
        }

        @Override
        public void beforeTextChanged(final CharSequence s, final int start, final int count, final int after) {
        }

        @Override
        public void onTextChanged(final CharSequence s, final int start, final int before, final int count) {
        }

        @Override
        public void onItemClick(final AdapterView<?> parent, final View view, final int position, final long id) {
            final Cursor cursor = receivingAddressViewAdapter.getCursor();
            cursor.moveToPosition(position);
            final String address = cursor.getString(cursor.getColumnIndexOrThrow(AddressBookProvider.KEY_ADDRESS));
            final String label = cursor.getString(cursor.getColumnIndexOrThrow(AddressBookProvider.KEY_LABEL));
            try {
                validatedAddress = new AddressAndLabel(Constants.NETWORK_PARAMETERS, address, label);
                receivingAddressView.setText(null);
            } catch (final AddressFormatException x) {
                // swallow
            }
        }
    }

    private final ReceivingAddressListener receivingAddressListener = new ReceivingAddressListener();

    private final CurrencyAmountView.Listener amountsListener = new CurrencyAmountView.Listener() {
        @Override
        public void changed() {
            updateView();
            handler.post(dryrunRunnable);
        }

        @Override
        public void focusChanged(final boolean hasFocus) {
        }
    };

    private final TextWatcher privateKeyPasswordListener = new TextWatcher() {
        @Override
        public void onTextChanged(final CharSequence s, final int start, final int before, final int count) {
            privateKeyBadPasswordView.setVisibility(View.INVISIBLE);
            attemptsRemainingTextView.setVisibility(View.GONE);
            updateView();
        }

        @Override
        public void beforeTextChanged(final CharSequence s, final int start, final int count, final int after) {
        }

        @Override
        public void afterTextChanged(final Editable s) {
        }
    };

    private final ContentObserver contentObserver = new ContentObserver(handler) {
        @Override
        public void onChange(final boolean selfChange) {
            updateView();
        }
    };

    private final TransactionConfidence.Listener sentTransactionConfidenceListener = new TransactionConfidence.Listener() {
        @Override
        public void onConfidenceChanged(final TransactionConfidence confidence,
                                        final TransactionConfidence.Listener.ChangeReason reason) {
            activity.runOnUiThread(new Runnable() {
                @Override
                public void run() {
                    if (!isResumed())
                        return;

                    final TransactionConfidence confidence = sentTransaction.getConfidence();
                    final ConfidenceType confidenceType = confidence.getConfidenceType();
                    final TransactionConfidence.IXType ixType = confidence.getIXType();
                    final int numBroadcastPeers = confidence.numBroadcastPeers();

                    if (state == State.SENDING) {
                        if (confidenceType == ConfidenceType.DEAD) {
                            setState(State.FAILED);
                        } else if (numBroadcastPeers >= 1 || confidenceType == ConfidenceType.BUILDING ||
                                ixType == TransactionConfidence.IXType.IX_LOCKED ||
                                (confidence.getPeerCount() == 1 && confidence.isSent())) {
                            setState(State.SENT);

                            // Auto-close the dialog after a short delay
                            if (config.getSendCoinsAutoclose()) {
                                handler.postDelayed(new Runnable() {
                                    @Override
                                    public void run() {
                                        activity.finish();
                                    }
                                }, 500);
                            }
                        }
                    }

                    if (reason == ChangeReason.SEEN_PEERS && confidenceType == ConfidenceType.PENDING ||
                            reason == ChangeReason.IX_TYPE && ixType == TransactionConfidence.IXType.IX_LOCKED||
                            (confidence.getPeerCount() == 1 && confidence.isSent())) {
                        // play sound effect
                        final int soundResId = getResources().getIdentifier("send_coins_broadcast_" + numBroadcastPeers,
                                "raw", activity.getPackageName());
                        if (soundResId > 0)
                            RingtoneManager
                                    .getRingtone(activity, Uri.parse(
                                            "android.resource://" + activity.getPackageName() + "/" + soundResId))
                                    .play();
                    }

                    updateView();
                }
            });
        }
    };

    private final LoaderManager.LoaderCallbacks<Map<FeeCategory, Coin>> dynamicFeesLoaderCallbacks = new LoaderManager.LoaderCallbacks<Map<FeeCategory, Coin>>() {
        @Override
        public Loader<Map<FeeCategory, Coin>> onCreateLoader(final int id, final Bundle args) {
            return new DynamicFeeLoader(activity);
        }

        @Override
        public void onLoadFinished(final Loader<Map<FeeCategory, Coin>> loader, final Map<FeeCategory, Coin> data) {
            fees = data;
            updateView();
            handler.post(dryrunRunnable);
        }

        @Override
        public void onLoaderReset(final Loader<Map<FeeCategory, Coin>> loader) {
        }
    };

    private final LoaderManager.LoaderCallbacks<BlockchainState> blockchainStateLoaderCallbacks = new LoaderManager.LoaderCallbacks<BlockchainState>() {
        @Override
        public Loader<BlockchainState> onCreateLoader(final int id, final Bundle args) {
            return new BlockchainStateLoader(activity);
        }

        @Override
        public void onLoadFinished(final Loader<BlockchainState> loader, final BlockchainState blockchainState) {
            SendCoinsFragment.this.blockchainState = blockchainState;
            updateView();
        }

        @Override
        public void onLoaderReset(final Loader<BlockchainState> loader) {
        }
    };

    private static class ReceivingAddressLoaderCallbacks implements LoaderManager.LoaderCallbacks<Cursor> {
        private final static String ARG_CONSTRAINT = "constraint";

        private final Context context;
        private final CursorAdapter targetAdapter;
        private Cursor receivingAddressBookCursor, receivingAddressNameCursor;

        public ReceivingAddressLoaderCallbacks(final Context context, final CursorAdapter targetAdapter) {
            this.context = checkNotNull(context);
            this.targetAdapter = checkNotNull(targetAdapter);
        }

        @Override
        public Loader<Cursor> onCreateLoader(final int id, final Bundle args) {
            final String constraint = Strings.nullToEmpty(args != null ? args.getString(ARG_CONSTRAINT) : null);

            if (id == ID_RECEIVING_ADDRESS_BOOK_LOADER)
                return new CursorLoader(context, AddressBookProvider.contentUri(context.getPackageName()), null,
                        AddressBookProvider.SELECTION_QUERY, new String[] { constraint }, null);
            else if (id == ID_RECEIVING_ADDRESS_NAME_LOADER)
                return new ReceivingAddressNameLoader(context, constraint);
            else
                throw new IllegalArgumentException();
        }

        @Override
        public void onLoadFinished(final Loader<Cursor> loader, Cursor data) {
            if (data.getCount() == 0)
                data = null;
            if (loader instanceof CursorLoader)
                receivingAddressBookCursor = data;
            else
                receivingAddressNameCursor = data;
            swapTargetCursor();
        }

        @Override
        public void onLoaderReset(final Loader<Cursor> loader) {
            if (loader instanceof CursorLoader)
                receivingAddressBookCursor = null;
            else
                receivingAddressNameCursor = null;
            swapTargetCursor();
        }

        private void swapTargetCursor() {
            if (receivingAddressBookCursor == null && receivingAddressNameCursor == null)
                targetAdapter.swapCursor(null);
            else if (receivingAddressBookCursor != null && receivingAddressNameCursor == null)
                targetAdapter.swapCursor(receivingAddressBookCursor);
            else if (receivingAddressBookCursor == null && receivingAddressNameCursor != null)
                targetAdapter.swapCursor(receivingAddressNameCursor);
            else
                targetAdapter.swapCursor(
                        new MergeCursor(new Cursor[] { receivingAddressBookCursor, receivingAddressNameCursor }));
        }
    }

    private static class ReceivingAddressNameLoader extends AsyncTaskLoader<Cursor> {
        private String constraint;

        public ReceivingAddressNameLoader(final Context context, final String constraint) {
            super(context);
            this.constraint = constraint;
        }

        @Override
        protected void onStartLoading() {
            super.onStartLoading();
            safeForceLoad();
        }

        @Override
        public Cursor loadInBackground() {
            final MatrixCursor cursor = new MatrixCursor(new String[] { AddressBookProvider.KEY_ROWID,
                    AddressBookProvider.KEY_LABEL, AddressBookProvider.KEY_ADDRESS }, 1);

            if (constraint.indexOf('.') >= 0 || constraint.indexOf('@') >= 0) {
                try {
                    final WalletNameResolver resolver = new WalletNameResolver(
                            new DNSSECResolver(new DNSBootstrapService()),
                            new TLSAValidator(new DNSSECResolver(new DNSBootstrapService()),
                                    CACertService.getInstance(), new CertChainValidator()));
                    final BitcoinURI resolvedUri = resolver.resolve(constraint, Constants.WALLET_NAME_CURRENCY_CODE,
                            true);
                    if (resolvedUri != null) {
                        final Address resolvedAddress = resolvedUri.getAddress();
                        if (resolvedAddress != null
                                && resolvedAddress.getParameters().equals(Constants.NETWORK_PARAMETERS)) {
                            final String resolvedLabel = Strings.emptyToNull(resolvedUri.getLabel());
                            cursor.addRow(new Object[] { -1, resolvedLabel != null ? resolvedLabel : constraint,
                                    resolvedAddress.toString() });
                            log.info("looked up wallet name: " + resolvedUri);
                        }
                    }
                } catch (final WalletNameCurrencyUnavailableException x) {
                    // swallow
                } catch (final WalletNameLookupException x) {
                    log.info("error looking up wallet name '" + constraint + "': " + x.getMessage());
                } catch (final Throwable x) {
                    log.info("error looking up wallet name", x);
                }
            }

            return cursor;
        }

        private void safeForceLoad() {
            try {
                forceLoad();
            } catch (final RejectedExecutionException x) {
                log.info("rejected execution: " + ReceivingAddressNameLoader.this.toString());
            }
        }
    }

    private final class ReceivingAddressViewAdapter extends CursorAdapter {
        public ReceivingAddressViewAdapter(final Context context) {
            super(context, null, false);
        }

        @Override
        public View newView(final Context context, final Cursor cursor, final ViewGroup parent) {
            final LayoutInflater inflater = LayoutInflater.from(context);
            return inflater.inflate(R.layout.address_book_row, parent, false);
        }

        @Override
        public void bindView(final View view, final Context context, final Cursor cursor) {
            final String label = cursor.getString(cursor.getColumnIndexOrThrow(AddressBookProvider.KEY_LABEL));
            final String address = cursor.getString(cursor.getColumnIndexOrThrow(AddressBookProvider.KEY_ADDRESS));

            final ViewGroup viewGroup = (ViewGroup) view;
            final TextView labelView = (TextView) viewGroup.findViewById(R.id.address_book_row_label);
            labelView.setText(label);
            final TextView addressView = (TextView) viewGroup.findViewById(R.id.address_book_row_address);
            addressView.setText(WalletUtils.formatHash(address, Constants.ADDRESS_FORMAT_GROUP_SIZE,
                    Constants.ADDRESS_FORMAT_LINE_SIZE));
        }

        @Override
        public CharSequence convertToString(final Cursor cursor) {
            return cursor.getString(cursor.getColumnIndexOrThrow(AddressBookProvider.KEY_ADDRESS));
        }
    }

    private final DialogInterface.OnClickListener activityDismissListener = new DialogInterface.OnClickListener() {
        @Override
        public void onClick(final DialogInterface dialog, final int which) {
            activity.finish();
        }
    };

    @Override
    public void onAttach(final Activity activity) {
        super.onAttach(activity);

        this.activity = (AbstractBindServiceActivity) activity;
        this.application = (WalletApplication) activity.getApplication();
        this.config = application.getConfiguration();
        this.wallet = application.getWallet();
        this.contentResolver = activity.getContentResolver();
        this.loaderManager = getLoaderManager();
        this.fragmentManager = getFragmentManager();
        this.pinRetryController = new PinRetryController(activity);
    }

    @Override
    public void onActivityCreated(@android.support.annotation.Nullable Bundle savedInstanceState) {
        super.onActivityCreated(savedInstanceState);
        initFloatingButton();
    }

    private void initFloatingButton() {
        FloatingActionButton viewFabScanQr = this.activity.findViewById(R.id.fab_scan_qr);
        final PackageManager pm = this.activity.getPackageManager();
        boolean hasCamera = pm.hasSystemFeature(PackageManager.FEATURE_CAMERA) || pm.hasSystemFeature(PackageManager.FEATURE_CAMERA_FRONT);
        viewFabScanQr.setVisibility(hasCamera ? View.VISIBLE : View.GONE);
        viewFabScanQr.setOnClickListener(new View.OnClickListener() {
            @Override
            public void onClick(View view) {
                handleScan();
            }
        });
    }

    @Override
    public void onCreate(final Bundle savedInstanceState) {
        super.onCreate(savedInstanceState);

        setRetainInstance(true);
        setHasOptionsMenu(true);

        bluetoothAdapter = BluetoothAdapter.getDefaultAdapter();

        backgroundThread = new HandlerThread("backgroundThread", Process.THREAD_PRIORITY_BACKGROUND);
        backgroundThread.start();
        backgroundHandler = new Handler(backgroundThread.getLooper());

        if (savedInstanceState != null) {
            restoreInstanceState(savedInstanceState);
        } else {
            final Intent intent = activity.getIntent();
            final String action = intent.getAction();
            final Uri intentUri = intent.getData();
            final String scheme = intentUri != null ? intentUri.getScheme() : null;
            final String mimeType = intent.getType();

            if ((Intent.ACTION_VIEW.equals(action) || NfcAdapter.ACTION_NDEF_DISCOVERED.equals(action))
                    && intentUri != null && "dash".equals(scheme)) {
                initStateFromBitcoinUri(intentUri);
            } else if ((NfcAdapter.ACTION_NDEF_DISCOVERED.equals(action))
                    && PaymentProtocol.MIMETYPE_PAYMENTREQUEST.equals(mimeType)) {
                final NdefMessage ndefMessage = (NdefMessage) intent
                        .getParcelableArrayExtra(NfcAdapter.EXTRA_NDEF_MESSAGES)[0];
                final byte[] ndefMessagePayload = Nfc.extractMimePayload(PaymentProtocol.MIMETYPE_PAYMENTREQUEST,
                        ndefMessage);
                initStateFromPaymentRequest(mimeType, ndefMessagePayload);
            } else if ((Intent.ACTION_VIEW.equals(action))
                    && PaymentProtocol.MIMETYPE_PAYMENTREQUEST.equals(mimeType)) {
                final byte[] paymentRequest = BitcoinIntegration.paymentRequestFromIntent(intent);

                if (intentUri != null)
                    initStateFromIntentUri(mimeType, intentUri);
                else if (paymentRequest != null)
                    initStateFromPaymentRequest(mimeType, paymentRequest);
                else
                    throw new IllegalArgumentException();
            } else if (intent.hasExtra(SendCoinsActivity.INTENT_EXTRA_PAYMENT_INTENT)) {
                initStateFromIntentExtras(intent.getExtras());
            } else {
                updateStateFrom(PaymentIntent.blank());
            }
        }
    }

    @Override
    public View onCreateView(final LayoutInflater inflater, final ViewGroup container,
                             final Bundle savedInstanceState) {
        final View view = inflater.inflate(R.layout.send_coins_fragment, container);

        payeeGroup = view.findViewById(R.id.send_coins_payee_group);

        payeeNameView = (TextView) view.findViewById(R.id.send_coins_payee_name);
        payeeVerifiedByView = (TextView) view.findViewById(R.id.send_coins_payee_verified_by);

        receivingAddressView = (AutoCompleteTextView) view.findViewById(R.id.send_coins_receiving_address);
        receivingAddressViewAdapter = new ReceivingAddressViewAdapter(activity);
        receivingAddressLoaderCallbacks = new ReceivingAddressLoaderCallbacks(activity, receivingAddressViewAdapter);
        receivingAddressView.setAdapter(receivingAddressViewAdapter);
        receivingAddressView.setOnFocusChangeListener(receivingAddressListener);
        receivingAddressView.addTextChangedListener(receivingAddressListener);
        receivingAddressView.setOnItemClickListener(receivingAddressListener);

        receivingStaticView = view.findViewById(R.id.send_coins_receiving_static);
        receivingStaticAddressView = (TextView) view.findViewById(R.id.send_coins_receiving_static_address);
        receivingStaticLabelView = (TextView) view.findViewById(R.id.send_coins_receiving_static_label);

        final CurrencyAmountView btcAmountView = (CurrencyAmountView) view.findViewById(R.id.send_coins_amount_dash);
        btcAmountView.setCurrencySymbol(config.getFormat().code());
        btcAmountView.setInputFormat(config.getMaxPrecisionFormat());
        btcAmountView.setHintFormat(config.getFormat());

        final CurrencyAmountView localAmountView = (CurrencyAmountView) view.findViewById(R.id.send_coins_amount_local);
        localAmountView.setInputFormat(Constants.LOCAL_FORMAT);
        localAmountView.setHintFormat(Constants.LOCAL_FORMAT);
        amountCalculatorLink = new CurrencyCalculatorLink(btcAmountView, localAmountView);
        amountCalculatorLink.setExchangeDirection(config.getLastExchangeDirection());

        directPaymentEnableView = (CheckBox) view.findViewById(R.id.send_coins_direct_payment_enable);
        directPaymentEnableView.setTypeface(ResourcesCompat.getFont(getActivity(), R.font.montserrat_medium));
        directPaymentEnableView.setOnCheckedChangeListener(new OnCheckedChangeListener() {
            @Override
            public void onCheckedChanged(final CompoundButton buttonView, final boolean isChecked) {
                if (paymentIntent.isBluetoothPaymentUrl() && isChecked && !bluetoothAdapter.isEnabled()) {
                    // ask for permission to enable bluetooth
                    startActivityForResult(new Intent(BluetoothAdapter.ACTION_REQUEST_ENABLE),
                            REQUEST_CODE_ENABLE_BLUETOOTH_FOR_DIRECT_PAYMENT);
                }
            }
        });

        instantXenable = view.findViewById(R.id.send_coins_instantx_enable);
        if (forceInstantSend) {
            instantXenable.setChecked(true);
            instantXenable.setEnabled(false);
        }
        instantXenable.setOnCheckedChangeListener(new OnCheckedChangeListener()
        {
            @Override
            public void onCheckedChanged(final CompoundButton buttonView, final boolean isChecked)
            {
                handler.post(dryrunRunnable);
            }
        });

        instantSendInfo = view.findViewById(R.id.send_coins_instant_send_info);

        hintView = (TextView) view.findViewById(R.id.send_coins_hint);

        directPaymentMessageView = (TextView) view.findViewById(R.id.send_coins_direct_payment_message);

        sentTransactionView = (FrameLayout) view.findViewById(R.id.send_coins_sent_transaction);
        sentTransactionAdapter = new TransactionsAdapter(activity, wallet, application.maxConnectedPeers(),
                null);
        sentTransactionViewHolder = sentTransactionAdapter.createTransactionViewHolder(sentTransactionView);
        sentTransactionView.addView(sentTransactionViewHolder.itemView,
                new FrameLayout.LayoutParams(ViewGroup.LayoutParams.MATCH_PARENT, ViewGroup.LayoutParams.WRAP_CONTENT));

        privateKeyPasswordView = (EditText) view.findViewById(R.id.send_coins_private_key_password);
        privateKeyBadPasswordView = view.findViewById(R.id.send_coins_private_key_bad_password);
        attemptsRemainingTextView = (TextView) view.findViewById(R.id.pin_attempts);
        fingerprintIcon = view.findViewById(R.id.fingerprint_icon);

        instantSendEnabledByDefaultView = view.findViewById(R.id.instant_send_enabled_by_default);

        viewGo = (Button) view.findViewById(R.id.send_coins_go);
        viewGo.setOnClickListener(new OnClickListener() {
            @Override
            public void onClick(final View v) {
                validateReceivingAddress();

                if (everythingPlausible()) {
                    handleGo();
                }

                updateView();
            }
        });


        ExchangeRatesViewModel exchangeRatesViewModel = ViewModelProviders.of(this)
                .get(ExchangeRatesViewModel.class);
        exchangeRatesViewModel.getRate(config.getExchangeCurrencyCode()).observe(this,
                new Observer<de.schildbach.wallet.rates.ExchangeRate>() {
            @Override
            public void onChanged(de.schildbach.wallet.rates.ExchangeRate exchangeRate) {
                if (exchangeRate != null) {
                    amountCalculatorLink.setExchangeRate(new org.bitcoinj.utils.ExchangeRate(
                            Coin.COIN, exchangeRate.getFiat()));
                }
            }
        });

        canAutoLockGuard = new CanAutoLockGuard(config, onAutoLockStatusChangedListener);
        canAutoLockGuard.register(true);

        return view;
    }

    @Override
    public void onDestroyView() {
        super.onDestroyView();

        config.setLastExchangeDirection(amountCalculatorLink.getExchangeDirection());
        canAutoLockGuard.unregister();
    }

    @Override
    public void onResume() {
        super.onResume();

        contentResolver.registerContentObserver(AddressBookProvider.contentUri(activity.getPackageName()), true,
                contentObserver);

        amountCalculatorLink.setListener(amountsListener);
        privateKeyPasswordView.addTextChangedListener(privateKeyPasswordListener);

        loaderManager.initLoader(ID_DYNAMIC_FEES_LOADER, null, dynamicFeesLoaderCallbacks);
        loaderManager.initLoader(ID_BLOCKCHAIN_STATE_LOADER, null, blockchainStateLoaderCallbacks);
        loaderManager.initLoader(ID_RECEIVING_ADDRESS_BOOK_LOADER, null, receivingAddressLoaderCallbacks);
        loaderManager.initLoader(ID_RECEIVING_ADDRESS_NAME_LOADER, null, receivingAddressLoaderCallbacks);

        updateView();
        handler.post(dryrunRunnable);

        if (Build.VERSION.SDK_INT >= Build.VERSION_CODES.M) {
            initFingerprintHelper();
        }
    }

    @Override
    public void onPause() {
        loaderManager.destroyLoader(ID_RECEIVING_ADDRESS_NAME_LOADER);
        loaderManager.destroyLoader(ID_RECEIVING_ADDRESS_BOOK_LOADER);
        loaderManager.destroyLoader(ID_BLOCKCHAIN_STATE_LOADER);
        loaderManager.destroyLoader(ID_DYNAMIC_FEES_LOADER);

        privateKeyPasswordView.removeTextChangedListener(privateKeyPasswordListener);
        amountCalculatorLink.setListener(null);

        contentResolver.unregisterContentObserver(contentObserver);

        if (fingerprintCancellationSignal != null) {
            fingerprintCancellationSignal.cancel();
        }
        super.onPause();
    }

    @Override
    public void onDetach() {
        handler.removeCallbacksAndMessages(null);

        super.onDetach();
    }

    @Override
    public void onDestroy() {
        backgroundThread.getLooper().quit();

        if (sentTransaction != null)
            sentTransaction.getConfidence().removeEventListener(sentTransactionConfidenceListener);

        super.onDestroy();
    }

    @Override
    public void onSaveInstanceState(final Bundle outState) {
        super.onSaveInstanceState(outState);

        saveInstanceState(outState);
    }

    private void saveInstanceState(final Bundle outState) {
        outState.putSerializable("state", state);

        outState.putParcelable("payment_intent", paymentIntent);
        outState.putSerializable("fee_category", feeCategory);
        if (validatedAddress != null)
            outState.putParcelable("validated_address", validatedAddress);

        if (sentTransaction != null)
            outState.putSerializable("sent_transaction_hash", sentTransaction.getHash());
        if (directPaymentAck != null)
            outState.putBoolean("direct_payment_ack", directPaymentAck);
    }

    private void restoreInstanceState(final Bundle savedInstanceState) {
        state = (State) savedInstanceState.getSerializable("state");

        paymentIntent = (PaymentIntent) savedInstanceState.getParcelable("payment_intent");
        feeCategory = (FeeCategory) savedInstanceState.getSerializable("fee_category");
        validatedAddress = savedInstanceState.getParcelable("validated_address");

        if (savedInstanceState.containsKey("sent_transaction_hash")) {
            sentTransaction = wallet
                    .getTransaction((Sha256Hash) savedInstanceState.getSerializable("sent_transaction_hash"));
            sentTransaction.getConfidence().addEventListener(sentTransactionConfidenceListener);
        }
        if (savedInstanceState.containsKey("direct_payment_ack"))
            directPaymentAck = savedInstanceState.getBoolean("direct_payment_ack");
    }

    @Override
    public void onActivityResult(final int requestCode, final int resultCode, final Intent intent) {
        handler.post(new Runnable() {
            @Override
            public void run() {
                onActivityResultResumed(requestCode, resultCode, intent);
            }
        });
    }

    private void onActivityResultResumed(final int requestCode, final int resultCode, final Intent intent) {
        if (requestCode == REQUEST_CODE_SCAN) {
            if (resultCode == Activity.RESULT_OK) {
                final String input = intent.getStringExtra(ScanActivity.INTENT_EXTRA_RESULT);

                new StringInputParser(input) {
                    @Override
                    protected void handlePaymentIntent(final PaymentIntent paymentIntent) {
                        setState(null);

                        updateStateFrom(paymentIntent);
                    }

                    @Override
                    protected void handleDirectTransaction(final Transaction transaction) throws VerificationException {
                        cannotClassify(input);
                    }

                    @Override
                    protected void error(final int messageResId, final Object... messageArgs) {
                        dialog(activity, null, R.string.button_scan, messageResId, messageArgs);
                    }
                }.parse();
            }
        } else if (requestCode == REQUEST_CODE_ENABLE_BLUETOOTH_FOR_PAYMENT_REQUEST) {
            if (paymentIntent.isBluetoothPaymentRequestUrl())
                requestPaymentRequest();
        } else if (requestCode == REQUEST_CODE_ENABLE_BLUETOOTH_FOR_DIRECT_PAYMENT) {
            if (paymentIntent.isBluetoothPaymentUrl())
                directPaymentEnableView.setChecked(resultCode == Activity.RESULT_OK);
        }
    }

    @Override
    public void onCreateOptionsMenu(final Menu menu, final MenuInflater inflater) {
        inflater.inflate(R.menu.send_coins_fragment_options, menu);

        super.onCreateOptionsMenu(menu, inflater);
    }

    @Override
    public void onPrepareOptionsMenu(final Menu menu) {
        final MenuItem emptyAction = menu.findItem(R.id.send_coins_options_empty);
        emptyAction.setEnabled(state == State.INPUT && paymentIntent.mayEditAmount());

        final MenuItem feeCategoryAction = menu.findItem(R.id.send_coins_options_fee_category);
        feeCategoryAction.setEnabled(state == State.INPUT);
        if (feeCategory == FeeCategory.ZERO)
            menu.findItem(R.id.send_coins_options_fee_category_zero).setChecked(true);
        if (feeCategory == FeeCategory.ECONOMIC)
            menu.findItem(R.id.send_coins_options_fee_category_economic).setChecked(true);
        else if (feeCategory == FeeCategory.NORMAL)
            menu.findItem(R.id.send_coins_options_fee_category_normal).setChecked(true);
        else if (feeCategory == FeeCategory.PRIORITY)
            menu.findItem(R.id.send_coins_options_fee_category_priority).setChecked(true);

        menu.findItem(R.id.send_coins_options_fee_category_zero).setVisible(Constants.ENABLE_ZERO_FEES);

        super.onPrepareOptionsMenu(menu);
    }

    @Override
    public boolean onOptionsItemSelected(final MenuItem item) {
        switch (item.getItemId()) {
            //case R.id.send_coins_options_scan:
            //	handleScan();
        //		return true;
            case R.id.send_coins_options_fee_category_zero:
                handleFeeCategory(FeeCategory.ZERO);
                return true;
            case R.id.send_coins_options_fee_category_economic:
                handleFeeCategory(FeeCategory.ECONOMIC);
                return true;
            case R.id.send_coins_options_fee_category_normal:
                handleFeeCategory(FeeCategory.NORMAL);
                return true;
            case R.id.send_coins_options_fee_category_priority:
                handleFeeCategory(FeeCategory.PRIORITY);
                return true;

            case R.id.send_coins_options_empty:
                handleEmpty();
                return true;
        }

        return super.onOptionsItemSelected(item);
    }

    @RequiresApi(api = Build.VERSION_CODES.M)
    private void initFingerprintHelper() {
        FingerprintHelper fingerprintHelper = new FingerprintHelper(getActivity());
        if (fingerprintHelper.init() && fingerprintHelper.isFingerprintEnabled()) {
            fingerprintIcon.setVisibility(View.VISIBLE);
            fingerprintCancellationSignal = new CancellationSignal();
            fingerprintHelper.getPassword(fingerprintCancellationSignal, new FingerprintHelper.Callback() {
                @Override
                public void onSuccess(String savedPass) {
                    privateKeyPasswordView.setText(savedPass);
                    removeFingerprintError();
                }

                @Override
                public void onFailure(String message, boolean canceled, boolean exceededMaxAttempts) {
                    if (!canceled) {
                        showFingerprintError(exceededMaxAttempts);
                    }
                }

                @Override
                public void onHelp(int helpCode, String helpString) {
                    showFingerprintError(false);
                }
            });
        }
    }

    private void validateReceivingAddress() {
        try {
            final String addressStr = receivingAddressView.getText().toString().trim();
            if (!addressStr.isEmpty()
                    && Constants.NETWORK_PARAMETERS.equals(Address.getParametersFromAddress(addressStr))) {
                final String label = AddressBookProvider.resolveLabel(activity, addressStr);
                validatedAddress = new AddressAndLabel(Constants.NETWORK_PARAMETERS, addressStr, label);
                receivingAddressView.setText(null);
            }
        } catch (final AddressFormatException x) {
            // swallow
        }
    }

    private void handleCancel() {
        if (state == null || state.compareTo(State.INPUT) <= 0)
            activity.setResult(Activity.RESULT_CANCELED);

        activity.finish();
    }

    private boolean isPayeePlausible() {
        if (paymentIntent.hasOutputs())
            return true;

        if (validatedAddress != null)
            return true;

        return false;
    }

    private boolean isAmountPlausible() {
        if (dryrunSendRequest != null)
            return dryrunException == null;
        else if (paymentIntent.mayEditAmount())
            return amountCalculatorLink.hasAmount();
        else
            return paymentIntent.hasAmount();
    }

    private boolean isPasswordPlausible() {
        if (!wallet.isEncrypted())
            return true;

        return !privateKeyPasswordView.getText().toString().trim().isEmpty();
    }

    private boolean everythingPlausible() {
        return state == State.INPUT && isPayeePlausible() && isAmountPlausible() && isPasswordPlausible();
    }

    private void requestFocusFirst() {
        if (!isPayeePlausible())
            return;
        else if (!isAmountPlausible()) {
            amountCalculatorLink.requestFocus();
            getActivity().getWindow().setSoftInputMode(WindowManager.LayoutParams.SOFT_INPUT_STATE_UNCHANGED);
        } else if (!isPasswordPlausible())
            privateKeyPasswordView.requestFocus();
        else if (everythingPlausible())
            viewGo.requestFocus();
        else
            log.warn("unclear focus");
    }

    private void handleGo() {
        privateKeyBadPasswordView.setVisibility(View.INVISIBLE);
        attemptsRemainingTextView.setVisibility(View.GONE);
        final String pin = privateKeyPasswordView.getText().toString().trim();

        if (pinRetryController.isLocked()) {
            return;
        }

        if (wallet.isEncrypted()) {
            new DeriveKeyTask(backgroundHandler, application.scryptIterationsTarget()) {
                @Override
                protected void onSuccess(final KeyParameter encryptionKey, final boolean wasChanged) {
                    if (wasChanged)
                        application.backupWallet();
                    signAndSendPayment(encryptionKey, pin);
                }
            }.deriveKey(wallet, pin);

            setState(State.DECRYPTING);
        } else {
            signAndSendPayment(null, pin);
        }
    }

    private void signAndSendPayment(final KeyParameter encryptionKey, final String pin) {
        RequestType requestType = RequestType.from(dryrunSendRequest);
        switch (requestType) {
            case INSTANT_SEND: {
                if (instantXenable.isChecked()) {
                    signAndSendPayment(encryptionKey, pin, RequestType.INSTANT_SEND);
                } else {
                    signAndSendPayment(encryptionKey, pin, RequestType.REGULAR_PAYMENT);
                }
                break;
            }
            case INSTANT_SEND_AUTO_LOCK:
            case REGULAR_PAYMENT: {
                signAndSendPayment(encryptionKey, pin, requestType);
                break;
            }
            default: {
                throw new IllegalArgumentException("Unsupported request type " + requestType);
            }
        }
    }

    private void signAndSendPayment(final KeyParameter encryptionKey, final String pin, RequestType requestType) {
        setState(State.SIGNING);

        // final payment intent
        final PaymentIntent finalPaymentIntent = paymentIntent.mergeWithEditedValues(amountCalculatorLink.getAmount(),
                validatedAddress != null ? validatedAddress.address : null);

        SendRequest sendRequest = createSendRequest(finalPaymentIntent, requestType, true);

        final Coin finalAmount = finalPaymentIntent.getAmount();

        sendRequest.memo = paymentIntent.memo;
        sendRequest.exchangeRate = amountCalculatorLink.getExchangeRate();
        sendRequest.aesKey = encryptionKey;

        new SendCoinsOfflineTask(wallet, backgroundHandler) {
            @Override
            protected void onSuccess(final Transaction transaction) {
                if (pin != null) {
                    pinRetryController.successfulAttempt();
                }
                sentTransaction = transaction;

                setState(State.SENDING);

                sentTransaction.getConfidence().addEventListener(sentTransactionConfidenceListener);

                final Address refundAddress = paymentIntent.standard == Standard.BIP70
                        ? wallet.freshAddress(KeyPurpose.REFUND) : null;
                final Payment payment = PaymentProtocol.createPaymentMessage(
                        Arrays.asList(new Transaction[] { sentTransaction }), finalAmount, refundAddress, null,
                        paymentIntent.payeeData);

                if (directPaymentEnableView.isChecked())
                    directPay(payment);

                application.broadcastTransaction(sentTransaction);

                final ComponentName callingActivity = activity.getCallingActivity();
                if (callingActivity != null) {
                    log.info("returning result to calling activity: {}", callingActivity.flattenToString());

                    final Intent result = new Intent();
                    BitcoinIntegration.transactionHashToResult(result, sentTransaction.getHashAsString());
                    if (paymentIntent.standard == Standard.BIP70)
                        BitcoinIntegration.paymentToResult(result, payment.toByteArray());
                    activity.setResult(Activity.RESULT_OK, result);
                }
            }

            private void directPay(final Payment payment) {
                final DirectPaymentTask.ResultCallback callback = new DirectPaymentTask.ResultCallback() {
                    @Override
                    public void onResult(final boolean ack) {
                        directPaymentAck = ack;

                        if (state == State.SENDING)
                            setState(State.SENT);

                        updateView();
                    }

                    @Override
                    public void onFail(final int messageResId, final Object... messageArgs) {
                        final DialogBuilder dialog = DialogBuilder.warn(activity,
                                R.string.send_coins_fragment_direct_payment_failed_title);
                        dialog.setMessage(paymentIntent.paymentUrl + "\n" + getString(messageResId, messageArgs)
                                + "\n\n" + getString(R.string.send_coins_fragment_direct_payment_failed_msg));
                        dialog.setPositiveButton(R.string.button_retry, new DialogInterface.OnClickListener() {
                            @Override
                            public void onClick(final DialogInterface dialog, final int which) {
                                directPay(payment);
                            }
                        });
                        dialog.setNegativeButton(R.string.button_dismiss, null);
                        dialog.show();
                    }
                };

                if (paymentIntent.isHttpPaymentUrl()) {
                    new DirectPaymentTask.HttpPaymentTask(backgroundHandler, callback, paymentIntent.paymentUrl,
                            application.httpUserAgent()).send(payment);
                } else if (paymentIntent.isBluetoothPaymentUrl() && bluetoothAdapter != null
                        && bluetoothAdapter.isEnabled()) {
                    new DirectPaymentTask.BluetoothPaymentTask(backgroundHandler, callback, bluetoothAdapter,
                            Bluetooth.getBluetoothMac(paymentIntent.paymentUrl)).send(payment);
                }
            }

            @Override
            protected void onInsufficientMoney(final Coin missing) {
                setState(State.INPUT);

                final Coin estimated = wallet.getBalance(BalanceType.ESTIMATED);
                final Coin available = wallet.getBalance(BalanceType.AVAILABLE);
                final Coin pending = estimated.subtract(available);

                final MonetaryFormat btcFormat = config.getFormat();

                final DialogBuilder dialog = DialogBuilder.warn(activity,
                        R.string.send_coins_fragment_insufficient_money_title);
                final StringBuilder msg = new StringBuilder();
                msg.append(getString(R.string.send_coins_fragment_insufficient_money_msg1, btcFormat.format(missing)));

                if (pending.signum() > 0)
                    msg.append("\n\n")
                            .append(getString(R.string.send_coins_fragment_pending, btcFormat.format(pending)));
                if (paymentIntent.mayEditAmount())
                    msg.append("\n\n").append(getString(R.string.send_coins_fragment_insufficient_money_msg2));
                dialog.setMessage(msg);
                if (paymentIntent.mayEditAmount()) {
                    dialog.setPositiveButton(R.string.send_coins_options_empty, new DialogInterface.OnClickListener() {
                        @Override
                        public void onClick(final DialogInterface dialog, final int which) {
                            handleEmpty();
                        }
                    });
                    dialog.setNegativeButton(R.string.button_cancel, null);
                } else {
                    dialog.setNeutralButton(R.string.button_dismiss, null);
                }
                dialog.show();
            }

            @Override
            protected void onInvalidEncryptionKey() {
                setState(State.INPUT);

                pinRetryController.failedAttempt(pin);
                privateKeyBadPasswordView.setText(R.string.private_key_bad_password);
                privateKeyBadPasswordView.setVisibility(View.VISIBLE);
                attemptsRemainingTextView.setVisibility(View.VISIBLE);
                attemptsRemainingTextView.setText(pinRetryController.getRemainingAttemptsMessage());
                privateKeyPasswordView.requestFocus();
            }

            @Override
            protected void onEmptyWalletFailed() {
                setState(State.INPUT);

                final DialogBuilder dialog = DialogBuilder.warn(activity,
                        R.string.send_coins_fragment_empty_wallet_failed_title);
                dialog.setMessage(R.string.send_coins_fragment_hint_empty_wallet_failed);
                dialog.setNeutralButton(R.string.button_dismiss, null);
                dialog.show();
            }

            @Override
            protected void onFailure(Exception exception) {
                setState(State.FAILED);

                final DialogBuilder dialog = DialogBuilder.warn(activity, R.string.send_coins_error_msg);
                dialog.setMessage(exception.toString());
                dialog.setNeutralButton(R.string.button_dismiss, null);
                dialog.show();
            }
        }.sendCoinsOffline(sendRequest); // send asynchronously
    }

    private void handleScan() {
        startActivityForResult(new Intent(activity, ScanActivity.class), REQUEST_CODE_SCAN);
    }

    private void handleFeeCategory(final FeeCategory feeCategory) {
        this.feeCategory = feeCategory;

        updateView();
        handler.post(dryrunRunnable);
    }

    private void handleEmpty() {
        final WalletLock walletLock = WalletLock.getInstance();
        if (walletLock.isWalletLocked(wallet)) {
            UnlockWalletDialogFragment.show(getFragmentManager(), new DialogInterface.OnDismissListener() {
                @Override
                public void onDismiss(DialogInterface dialog) {
                    if (!walletLock.isWalletLocked(wallet)) {
                        if (Build.VERSION.SDK_INT >= Build.VERSION_CODES.M) {
                            initFingerprintHelper();
                        }
                        handleEmpty();
                    }
                }
            });
        } else {
            final Coin available = wallet.getBalance(BalanceType.ESTIMATED);
            amountCalculatorLink.setBtcAmount(available);

            updateView();
            handler.post(dryrunRunnable);
        }
    }

    private Runnable dryrunRunnable = new Runnable() {
        @Override
        public void run() {
            if (state == State.INPUT)
                executeDryrun();

            updateView();
        }

        private void executeDryrun() {

            dryrunSendRequest = null;
            dryrunException = null;

            final Coin amount = amountCalculatorLink.getAmount();
            final Address dummyAddress = wallet.currentReceiveAddress(); // won't be used, tx is never committed

            if (amount == null || fees == null) {
                return;
            }

            final PaymentIntent finalPaymentIntent = paymentIntent.mergeWithEditedValues(amount, dummyAddress);

            boolean instantSendActive = wallet.getContext().sporkManager.isSporkActive(SporkManager.SPORK_2_INSTANTSEND_ENABLED);
            if (instantSendActive) {

                boolean autoLocksActive = canAutoLockGuard.canAutoLock();
                if (autoLocksActive) {

                    try {
                        // initially check the preferred way (Instant Send auto lock)
                        final SendRequest sendRequest = createSendRequest(finalPaymentIntent, RequestType.INSTANT_SEND_AUTO_LOCK, false);

                        wallet.completeTx(sendRequest);
                        if (sendRequest.tx.isSimple()) {
                            dryrunSendRequest = sendRequest;
                            return;
                        }

                    } catch (final Exception x) {
                        // ignore at that point
                        // this exception doesn't mean we are unable to perform the payment,
                        // it only means we are unable to do this using INSTANT_SEND_AUTO_LOCK
                    }
                }

                try {
                    // if Instant Send auto lock can't be performed check standard Instant Send (higher fee)
                    final SendRequest sendRequest = createSendRequest(finalPaymentIntent, RequestType.INSTANT_SEND, false);

                    wallet.completeTx(sendRequest);
                    dryrunSendRequest = sendRequest;
                    return;

                } catch (final Exception x) {
                    // ignore once again
                    // also this exception doesn't mean we are not able to perform payment,
                    // it just means we are not able to do this using INSTANT_SEND
                }
            }

            try {
                // check regular payment
                final SendRequest sendRequest = createSendRequest(finalPaymentIntent, RequestType.REGULAR_PAYMENT, false);

                wallet.completeTx(sendRequest);
                dryrunSendRequest = sendRequest;

            } catch (final Exception x) {
                // finally, at this point the exception means we are unable to perform payment
                // using the less restrictive method (REGULAR_PAYMENT), which means we are unable
                // to do it at all
                dryrunException = x;
            }
        }
    };

    private enum RequestType {

        INSTANT_SEND_AUTO_LOCK,
        INSTANT_SEND,
        REGULAR_PAYMENT;

        public static RequestType from(SendRequest sendRequest) {
            if (sendRequest.coinSelector == ZeroConfCoinSelector.get()) {
                return REGULAR_PAYMENT;
            } else if (sendRequest.coinSelector == InstantXCoinSelector.get()) {
                return sendRequest.useInstantSend ? INSTANT_SEND : INSTANT_SEND_AUTO_LOCK;
            } else {
                throw new IllegalArgumentException();
            }
        }
    }

    private SendRequest createSendRequest(PaymentIntent paymentIntent, RequestType requestType, boolean signInputs) {
        if (fees == null) {
            throw new IllegalStateException();
        }
        paymentIntent.setInstantX(requestType == RequestType.INSTANT_SEND); //to make sure the correct instance of Transaction class is used in toSendRequest() method
        final SendRequest sendRequest = paymentIntent.toSendRequest();
        switch (requestType) {
            case INSTANT_SEND_AUTO_LOCK: {
                sendRequest.coinSelector = InstantXCoinSelector.get();
                sendRequest.useInstantSend = false;
                sendRequest.feePerKb = fees.get(feeCategory);
                break;
            }
            case INSTANT_SEND: {
                sendRequest.coinSelector = InstantXCoinSelector.get();
                sendRequest.useInstantSend = true;
                sendRequest.feePerKb = TransactionLockRequest.MIN_FEE;
                break;
            }
            case REGULAR_PAYMENT: {
                sendRequest.coinSelector = ZeroConfCoinSelector.get();
                sendRequest.useInstantSend = false;
                sendRequest.feePerKb = fees.get(feeCategory);
                break;
            }
        }

        sendRequest.ensureMinRequiredFee = sendRequest.useInstantSend;
        sendRequest.signInputs = signInputs;

        Coin walletBalance = wallet.getBalance(BalanceType.ESTIMATED);
        sendRequest.emptyWallet = this.paymentIntent.mayEditAmount() && walletBalance.equals(paymentIntent.getAmount());

        return sendRequest;
    }

    private void setState(final State state) {
        this.state = state;

        activity.invalidateOptionsMenu();
        updateView();
    }

    private void updateView() {
        if (!isResumed())
            return;

        if (paymentIntent != null) {
            final MonetaryFormat btcFormat = config.getFormat();

            getView().setVisibility(View.VISIBLE);

            if (paymentIntent.hasPayee()) {
                payeeNameView.setVisibility(View.VISIBLE);
                payeeNameView.setText(paymentIntent.payeeName);

                payeeVerifiedByView.setVisibility(View.VISIBLE);
                final String verifiedBy = paymentIntent.payeeVerifiedBy != null ? paymentIntent.payeeVerifiedBy
                        : getString(R.string.send_coins_fragment_payee_verified_by_unknown);
                payeeVerifiedByView.setText(CHAR_CHECKMARK + String.format(getString(R.string.send_coins_fragment_payee_verified_by), verifiedBy));
            } else {
                payeeNameView.setVisibility(View.GONE);
                payeeVerifiedByView.setVisibility(View.GONE);
            }

            if (paymentIntent.hasOutputs()) {
                payeeGroup.setVisibility(View.VISIBLE);
                receivingAddressView.setVisibility(View.GONE);
                receivingStaticView.setVisibility(
                        !paymentIntent.hasPayee() || paymentIntent.payeeVerifiedBy == null ? View.VISIBLE : View.GONE);

                if (paymentIntent.memo != null) {
                    receivingStaticLabelView.setText(paymentIntent.memo);
                }

                if (paymentIntent.hasAddress())
                    receivingStaticAddressView.setText(WalletUtils.formatAddress(paymentIntent.getAddress(),
                            Constants.ADDRESS_FORMAT_GROUP_SIZE, Constants.ADDRESS_FORMAT_LINE_SIZE));
                else
                    receivingStaticAddressView.setText(R.string.send_coins_fragment_receiving_address_complex);
            } else if (validatedAddress != null) {
                payeeGroup.setVisibility(View.VISIBLE);
                receivingAddressView.setVisibility(View.GONE);
                receivingStaticView.setVisibility(View.VISIBLE);

                receivingStaticAddressView.setText(WalletUtils.formatAddress(validatedAddress.address,
                        Constants.ADDRESS_FORMAT_GROUP_SIZE, Constants.ADDRESS_FORMAT_LINE_SIZE));
                final String addressBookLabel = AddressBookProvider.resolveLabel(activity,
                        validatedAddress.address.toBase58());
                final String staticLabel;
                if (addressBookLabel != null)
                    staticLabel = addressBookLabel;
                else if (validatedAddress.label != null)
                    staticLabel = validatedAddress.label;
                else
                    staticLabel = getString(R.string.address_unlabeled);
                receivingStaticLabelView.setText(staticLabel);
                receivingStaticLabelView.setTextColor(getResources()
                        .getColor(validatedAddress.label != null ? R.color.fg_significant : R.color.fg_less_significant));
            } else if (paymentIntent.standard == null) {
                payeeGroup.setVisibility(View.VISIBLE);
                receivingStaticView.setVisibility(View.GONE);
                receivingAddressView.setVisibility(View.VISIBLE);
            } else {
                payeeGroup.setVisibility(View.GONE);
            }

            receivingAddressView.setEnabled(state == State.INPUT);
            amountCalculatorLink.setEnabled(state == State.INPUT && paymentIntent.mayEditAmount());

            final boolean directPaymentVisible;
            if (paymentIntent.hasPaymentUrl()) {
                if (paymentIntent.isBluetoothPaymentUrl())
                    directPaymentVisible = bluetoothAdapter != null;
                else
                    directPaymentVisible = !Constants.BUG_OPENSSL_HEARTBLEED;
            } else {
                directPaymentVisible = false;
            }
            directPaymentEnableView.setVisibility(directPaymentVisible ? View.VISIBLE : View.GONE);
            directPaymentEnableView.setEnabled(state == State.INPUT);

            hintView.setVisibility(View.GONE);
            if (state == State.INPUT) {
                if (paymentIntent.mayEditAddress() && validatedAddress == null
                        && !receivingAddressView.getText().toString().trim().isEmpty()) {
                    hintView.setTextColor(getResources().getColor(R.color.fg_error));
                    hintView.setVisibility(View.VISIBLE);
                    hintView.setText(R.string.send_coins_fragment_receiving_address_error);
                } else if (dryrunException != null) {
                    hintView.setTextColor(getResources().getColor(R.color.fg_error));
                    hintView.setVisibility(View.VISIBLE);
                    if (dryrunException instanceof DustySendRequested)
                        hintView.setText(getString(R.string.send_coins_fragment_hint_dusty_send));
                    else if (dryrunException instanceof InsufficientMoneyException)
                        hintView.setText(getString(R.string.send_coins_fragment_hint_insufficient_money,
                                btcFormat.format(((InsufficientMoneyException) dryrunException).missing)));
                    else if (dryrunException instanceof CouldNotAdjustDownwards)
                        hintView.setText(getString(R.string.send_coins_fragment_hint_empty_wallet_failed));
                    else
                        hintView.setText(dryrunException.toString());
                } else if (blockchainState != null && blockchainState.replaying) {
                    hintView.setTextColor(getResources().getColor(R.color.fg_error));
                    hintView.setVisibility(View.VISIBLE);
                    hintView.setText(R.string.send_coins_fragment_hint_replaying);
                } else if (paymentIntent.mayEditAddress() && validatedAddress != null
                        && wallet.isPubKeyHashMine(validatedAddress.address.getHash160())) {
                    hintView.setTextColor(getResources().getColor(R.color.fg_insignificant));
                    hintView.setVisibility(View.VISIBLE);
                    hintView.setText(R.string.send_coins_fragment_receiving_address_own);
                }
            }

            if (sentTransaction != null) {
                sentTransactionView.setVisibility(View.VISIBLE);
                sentTransactionAdapter.setFormat(btcFormat);
                sentTransactionAdapter.replace(sentTransaction);
                sentTransactionAdapter.bindViewHolder(sentTransactionViewHolder, 0);
            } else {
                sentTransactionView.setVisibility(View.GONE);
            }

            if (directPaymentAck != null) {
                directPaymentMessageView.setVisibility(View.VISIBLE);
                directPaymentMessageView.setText(directPaymentAck ? R.string.send_coins_fragment_direct_payment_ack
                        : R.string.send_coins_fragment_direct_payment_nack);
            } else {
                directPaymentMessageView.setVisibility(View.GONE);
            }

            /*viewCancel.setEnabled(
                    state != State.REQUEST_PAYMENT_REQUEST && state != State.DECRYPTING && state != State.SIGNING);*/
            viewGo.setEnabled(everythingPlausible() && dryrunSendRequest != null && fees != null
                    && (blockchainState == null || !blockchainState.replaying));

            if (state == null || state == State.REQUEST_PAYMENT_REQUEST) {
                viewGo.setText(null);
            } else if (state == State.INPUT) {
                viewGo.setText(R.string.send_coins_fragment_button_send);
            } else if (state == State.DECRYPTING) {
                viewGo.setText(R.string.send_coins_fragment_state_decrypting);
            } else if (state == State.SIGNING) {
                viewGo.setText(R.string.send_coins_preparation_msg);
            } else if (state == State.SENDING) {
                viewGo.setText(R.string.send_coins_sending_msg);
            } else if (state == State.SENT) {
                viewGo.setText(R.string.send_coins_sent_msg);
            } else if (state == State.FAILED) {
                viewGo.setText(R.string.send_coins_failed_msg);
            }

            final boolean privateKeyPasswordViewVisible = (state == State.INPUT || state == State.DECRYPTING)
                    && wallet.isEncrypted();
            privateKeyPasswordView.setEnabled(state == State.INPUT);

            // focus linking
            final int activeAmountViewId = amountCalculatorLink.activeTextView().getId();
            receivingAddressView.setNextFocusDownId(activeAmountViewId);
            receivingAddressView.setNextFocusForwardId(activeAmountViewId);
            amountCalculatorLink.setNextFocusId(
                    privateKeyPasswordViewVisible ? R.id.send_coins_private_key_password : R.id.send_coins_go);
            privateKeyPasswordView.setNextFocusUpId(activeAmountViewId);
            privateKeyPasswordView.setNextFocusDownId(R.id.send_coins_go);
            privateKeyPasswordView.setNextFocusForwardId(R.id.send_coins_go);
            viewGo.setNextFocusUpId(
                    privateKeyPasswordViewVisible ? R.id.send_coins_private_key_password : activeAmountViewId);

<<<<<<< HEAD
            instantSendEnabledByDefaultView.setVisibility(canAutoLockGuard.canAutoLock() ? View.VISIBLE : View.GONE);
            if (dryrunSendRequest != null && dryrunException == null) {
                // it means there is too less funds to perform IS but enough to perform regular payment,
                // so most probably some are waiting for 6 confirmations.
                // in such a case we should hide the instantSendEnabledByDefaultView message
                if (RequestType.from(dryrunSendRequest) == RequestType.REGULAR_PAYMENT) {
                    instantSendEnabledByDefaultView.setVisibility(View.GONE);
                }
            }


=======
            if (dryrunSendRequest != null && dryrunSendRequest.tx.getFee() != null) {
                setupInstantSendInfo(btcFormat);
                instantSendEnabledByDefaultView.setVisibility(View.GONE);
            } else {
                instantSendInfo.setVisibility(View.GONE);
                instantXenable.setVisibility(View.GONE);
                instantSendEnabledByDefaultView.setVisibility(canAutoLockGuard.canAutoLock() ? View.VISIBLE : View.GONE);
            }

>>>>>>> 5cf0f028
        } else {
            getView().setVisibility(View.GONE);
        }
    }

    private void setupInstantSendInfo(MonetaryFormat btcFormat) {
        RequestType requestType = RequestType.from(dryrunSendRequest);
        switch (requestType) {
            case INSTANT_SEND_AUTO_LOCK: {
                instantSendInfo.setText(R.string.send_coins_auto_lock_feasible);
                instantSendInfo.setVisibility(View.VISIBLE);
                instantXenable.setVisibility(View.GONE);
                break;
            }
            case INSTANT_SEND: {
                int hintResId = R.string.send_coins_auto_lock_not_feasible;
                try {
                    Fiat fiatFeeValue = amountCalculatorLink.getExchangeRate().coinToFiat(dryrunSendRequest.tx.getFee());
                    final Spannable hintLocalFee = new MonetarySpannable(Constants.LOCAL_FORMAT, fiatFeeValue)
                            .applyMarkup(null, MonetarySpannable.STANDARD_INSIGNIFICANT_SPANS);
                    final String currencySymbol = GenericUtils.currencySymbol(fiatFeeValue.currencyCode);
                    instantSendInfo.setText(getString(hintResId, currencySymbol, hintLocalFee));
                } catch (NullPointerException x) {
                    //only show the fee in DASH
                    instantSendInfo.setText(getString(hintResId, btcFormat.format(dryrunSendRequest.tx.getFee()), ""));
                }
                instantSendInfo.setVisibility(View.VISIBLE);
                instantXenable.setVisibility(View.VISIBLE);
                break;
            }
            case REGULAR_PAYMENT: {
                instantSendInfo.setText(R.string.send_coins_instant_send_not_feasible);
                instantSendInfo.setVisibility(View.VISIBLE);
                instantXenable.setVisibility(View.GONE);
                break;
            }
            default: {
                throw new IllegalArgumentException("Unsupported request type " + requestType);
            }
        }
    }

    protected void showFingerprintError(boolean exceededMaxAttempts) {
        fingerprintIcon.setColorFilter(ContextCompat.getColor(getActivity(), R.color.fg_error));
        Animation shakeAnimation = AnimationUtils.loadAnimation(getActivity(), R.anim.shake);
        fingerprintIcon.startAnimation(shakeAnimation);
        if (exceededMaxAttempts) {
            privateKeyBadPasswordView.setText(R.string.unlock_with_fingerprint_error_max_attempts);
        } else {
            privateKeyBadPasswordView.setText(R.string.unlock_with_fingerprint_error);
        }
        privateKeyBadPasswordView.setVisibility(View.VISIBLE);
    }

    protected void removeFingerprintError() {
        fingerprintIcon.setColorFilter(ContextCompat.getColor(getActivity(), android.R.color.transparent));
        privateKeyBadPasswordView.setVisibility(View.INVISIBLE);
    }

    private void initStateFromIntentExtras(final Bundle extras) {
        final PaymentIntent paymentIntent = extras.getParcelable(SendCoinsActivity.INTENT_EXTRA_PAYMENT_INTENT);
        final FeeCategory feeCategory = (FeeCategory) extras
                .getSerializable(SendCoinsActivity.INTENT_EXTRA_FEE_CATEGORY);
        forceInstantSend = extras.getBoolean(SendCoinsActivity.INTENT_EXTRA_FORCE_INSTANT_SEND, false);

        if (feeCategory != null) {
            log.info("got fee category {}", feeCategory);
            this.feeCategory = feeCategory;
        }

        updateStateFrom(paymentIntent);
    }

    private void initStateFromBitcoinUri(final Uri bitcoinUri) {
        final String input = bitcoinUri.toString();

        new StringInputParser(input) {
            @Override
            protected void handlePaymentIntent(final PaymentIntent paymentIntent) {
                updateStateFrom(paymentIntent);
            }

            @Override
            protected void handlePrivateKey(final VersionedChecksummedBytes key) {
                throw new UnsupportedOperationException();
            }

            @Override
            protected void handleDirectTransaction(final Transaction transaction) throws VerificationException {
                throw new UnsupportedOperationException();
            }

            @Override
            protected void error(final int messageResId, final Object... messageArgs) {
                dialog(activity, activityDismissListener, 0, messageResId, messageArgs);
            }
        }.parse();
    }

    private void initStateFromPaymentRequest(final String mimeType, final byte[] input) {
        new BinaryInputParser(mimeType, input) {
            @Override
            protected void handlePaymentIntent(final PaymentIntent paymentIntent) {
                updateStateFrom(paymentIntent);
            }

            @Override
            protected void error(final int messageResId, final Object... messageArgs) {
                dialog(activity, activityDismissListener, 0, messageResId, messageArgs);
            }
        }.parse();
    }

    private void initStateFromIntentUri(final String mimeType, final Uri bitcoinUri) {
        try {
            final InputStream is = contentResolver.openInputStream(bitcoinUri);

            new StreamInputParser(mimeType, is) {
                @Override
                protected void handlePaymentIntent(final PaymentIntent paymentIntent) {
                    updateStateFrom(paymentIntent);
                }

                @Override
                protected void error(final int messageResId, final Object... messageArgs) {
                    dialog(activity, activityDismissListener, 0, messageResId, messageArgs);
                }
            }.parse();
        } catch (final FileNotFoundException x) {
            throw new RuntimeException(x);
        }
    }

    private void updateStateFrom(final PaymentIntent paymentIntent) {
        log.info("got {}", paymentIntent);

        this.paymentIntent = paymentIntent;

        validatedAddress = null;
        directPaymentAck = null;

        // delay these actions until fragment is resumed
        handler.post(new Runnable() {
            @Override
            public void run() {
                if (paymentIntent.hasPaymentRequestUrl() && paymentIntent.isBluetoothPaymentRequestUrl()) {
                    if (bluetoothAdapter.isEnabled())
                        requestPaymentRequest();
                    else
                        // ask for permission to enable bluetooth
                        startActivityForResult(new Intent(BluetoothAdapter.ACTION_REQUEST_ENABLE),
                                REQUEST_CODE_ENABLE_BLUETOOTH_FOR_PAYMENT_REQUEST);
                } else if (paymentIntent.hasPaymentRequestUrl() && paymentIntent.isHttpPaymentRequestUrl()
                        && !Constants.BUG_OPENSSL_HEARTBLEED) {
                    requestPaymentRequest();
                } else {
                    setState(State.INPUT);

                    receivingAddressView.setText(null);
                    amountCalculatorLink.setBtcAmount(paymentIntent.getAmount());

                    if (paymentIntent.isBluetoothPaymentUrl())
                        directPaymentEnableView.setChecked(bluetoothAdapter != null && bluetoothAdapter.isEnabled());
                    else if (paymentIntent.isHttpPaymentUrl())
                        directPaymentEnableView.setChecked(!Constants.BUG_OPENSSL_HEARTBLEED);

                    requestFocusFirst();
                    updateView();
                    handler.post(dryrunRunnable);
                }
            }
        });
    }

    private void requestPaymentRequest() {
        final String host;
        if (!Bluetooth.isBluetoothUrl(paymentIntent.paymentRequestUrl))
            host = Uri.parse(paymentIntent.paymentRequestUrl).getHost();
        else
            host = Bluetooth.decompressMac(Bluetooth.getBluetoothMac(paymentIntent.paymentRequestUrl));

        ProgressDialogFragment.showProgress(fragmentManager,
                getString(R.string.send_coins_fragment_request_payment_request_progress, host));
        setState(State.REQUEST_PAYMENT_REQUEST);

        final RequestPaymentRequestTask.ResultCallback callback = new RequestPaymentRequestTask.ResultCallback() {
            @Override
            public void onPaymentIntent(final PaymentIntent paymentIntent) {
                ProgressDialogFragment.dismissProgress(fragmentManager);

                if (SendCoinsFragment.this.paymentIntent.isExtendedBy(paymentIntent)) {
                    // success
                    setState(State.INPUT);
                    updateStateFrom(paymentIntent);
                    updateView();
                    handler.post(dryrunRunnable);
                } else {
                    final StringBuilder reasons = new StringBuilder();
                    if (!SendCoinsFragment.this.paymentIntent.equalsAddress(paymentIntent))
                        reasons.append("address");
                    if (!SendCoinsFragment.this.paymentIntent.equalsAmount(paymentIntent))
                        reasons.append(reasons.length() == 0 ? "" : ", ").append("amount");
                    if (reasons.length() == 0)
                        reasons.append("unknown");

                    final DialogBuilder dialog = DialogBuilder.warn(activity,
                            R.string.send_coins_fragment_request_payment_request_failed_title);
                    dialog.setMessage(getString(R.string.send_coins_fragment_request_payment_request_wrong_signature)
                            + "\n\n" + reasons);
                    dialog.singleDismissButton(new DialogInterface.OnClickListener() {
                        @Override
                        public void onClick(final DialogInterface dialog, final int which) {
                            handleCancel();
                        }
                    });
                    dialog.show();

                    log.info("BIP72 trust check failed: {}", reasons);
                }
            }

            @Override
            public void onFail(final int messageResId, final Object... messageArgs) {
                ProgressDialogFragment.dismissProgress(fragmentManager);

                final DialogBuilder dialog = DialogBuilder.warn(activity,
                        R.string.send_coins_fragment_request_payment_request_failed_title);
                dialog.setMessage(getString(messageResId, messageArgs));
                dialog.setPositiveButton(R.string.button_retry, new DialogInterface.OnClickListener() {
                    @Override
                    public void onClick(final DialogInterface dialog, final int which) {
                        requestPaymentRequest();
                    }
                });
                dialog.setNegativeButton(R.string.button_dismiss, new DialogInterface.OnClickListener() {
                    @Override
                    public void onClick(final DialogInterface dialog, final int which) {
                        if (!paymentIntent.hasOutputs())
                            handleCancel();
                        else
                            setState(State.INPUT);
                    }
                });
                dialog.show();
            }
        };

        if (!Bluetooth.isBluetoothUrl(paymentIntent.paymentRequestUrl))
            new RequestPaymentRequestTask.HttpRequestTask(backgroundHandler, callback, application.httpUserAgent())
                    .requestPaymentRequest(paymentIntent.paymentRequestUrl);
        else
            new RequestPaymentRequestTask.BluetoothRequestTask(backgroundHandler, callback, bluetoothAdapter)
                    .requestPaymentRequest(paymentIntent.paymentRequestUrl);
    }

    private CanAutoLockGuard.OnAutoLockStatusChangedListener onAutoLockStatusChangedListener = new CanAutoLockGuard.OnAutoLockStatusChangedListener() {
        @Override
        public void onAutoLockStatusChanged(boolean autoLocksActive) {
            handler.post(dryrunRunnable);
        }
    };
}<|MERGE_RESOLUTION|>--- conflicted
+++ resolved
@@ -1365,7 +1365,7 @@
 
                 } catch (final Exception x) {
                     // ignore once again
-                    // also this exception doesn't mean we are not able to perform payment,
+                    // also this exception doesn't meas we are not able to perform payment,
                     // it just means we are not able to do this using INSTANT_SEND
                 }
             }
@@ -1610,19 +1610,6 @@
             viewGo.setNextFocusUpId(
                     privateKeyPasswordViewVisible ? R.id.send_coins_private_key_password : activeAmountViewId);
 
-<<<<<<< HEAD
-            instantSendEnabledByDefaultView.setVisibility(canAutoLockGuard.canAutoLock() ? View.VISIBLE : View.GONE);
-            if (dryrunSendRequest != null && dryrunException == null) {
-                // it means there is too less funds to perform IS but enough to perform regular payment,
-                // so most probably some are waiting for 6 confirmations.
-                // in such a case we should hide the instantSendEnabledByDefaultView message
-                if (RequestType.from(dryrunSendRequest) == RequestType.REGULAR_PAYMENT) {
-                    instantSendEnabledByDefaultView.setVisibility(View.GONE);
-                }
-            }
-
-
-=======
             if (dryrunSendRequest != null && dryrunSendRequest.tx.getFee() != null) {
                 setupInstantSendInfo(btcFormat);
                 instantSendEnabledByDefaultView.setVisibility(View.GONE);
@@ -1632,7 +1619,6 @@
                 instantSendEnabledByDefaultView.setVisibility(canAutoLockGuard.canAutoLock() ? View.VISIBLE : View.GONE);
             }
 
->>>>>>> 5cf0f028
         } else {
             getView().setVisibility(View.GONE);
         }
