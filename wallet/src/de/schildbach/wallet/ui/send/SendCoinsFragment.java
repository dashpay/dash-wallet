/*
 * Copyright 2019 Dash Core Group
 *
 * Licensed under the Apache License, Version 2.0 (the "License");
 * you may not use this file except in compliance with the License.
 * You may obtain a copy of the License at
 *
 *    http://www.apache.org/licenses/LICENSE-2.0
 *
 * Unless required by applicable law or agreed to in writing, software
 * distributed under the License is distributed on an "AS IS" BASIS,
 * WITHOUT WARRANTIES OR CONDITIONS OF ANY KIND, either express or implied.
 * See the License for the specific language governing permissions and
 * limitations under the License.
 */

package de.schildbach.wallet.ui.send;

import android.annotation.SuppressLint;
import android.app.Activity;
import android.bluetooth.BluetoothAdapter;
import android.content.ComponentName;
import android.content.Context;
import android.content.DialogInterface;
import android.content.Intent;
import android.graphics.Typeface;
import android.media.RingtoneManager;
import android.net.Uri;
import android.nfc.NdefMessage;
import android.nfc.NfcAdapter;
import android.os.Bundle;
import android.os.Handler;
import android.os.HandlerThread;
import android.os.Process;
import android.text.Spannable;
import android.text.SpannableString;
import android.text.style.ForegroundColorSpan;
import android.text.style.StyleSpan;
import android.view.LayoutInflater;
import android.view.View;
import android.view.ViewGroup;
import android.widget.CheckBox;
import android.widget.CompoundButton;
import android.widget.CompoundButton.OnCheckedChangeListener;
import android.widget.FrameLayout;
import android.widget.TextView;

import androidx.core.content.res.ResourcesCompat;
import androidx.fragment.app.DialogFragment;
import androidx.fragment.app.Fragment;
import androidx.fragment.app.FragmentManager;
import androidx.lifecycle.Observer;
import androidx.lifecycle.ViewModelProviders;
import androidx.recyclerview.widget.RecyclerView;

import org.bitcoin.protocols.payments.Protos.Payment;
import org.bitcoinj.core.Address;
import org.bitcoinj.core.Coin;
import org.bitcoinj.core.InsufficientMoneyException;
import org.bitcoinj.core.SporkManager;
import org.bitcoinj.core.Transaction;
import org.bitcoinj.core.TransactionConfidence;
import org.bitcoinj.core.TransactionConfidence.ConfidenceType;
import org.bitcoinj.core.TransactionLockRequest;
import org.bitcoinj.core.TransactionOutput;
import org.bitcoinj.core.VerificationException;
import org.bitcoinj.core.VersionedChecksummedBytes;
import org.bitcoinj.protocols.payments.PaymentProtocol;
import org.bitcoinj.utils.Fiat;
import org.bitcoinj.utils.MonetaryFormat;
import org.bitcoinj.wallet.InstantXCoinSelector;
import org.bitcoinj.wallet.KeyChain.KeyPurpose;
import org.bitcoinj.wallet.SendRequest;
import org.bitcoinj.wallet.Wallet;
import org.bitcoinj.wallet.Wallet.BalanceType;
import org.bitcoinj.wallet.Wallet.CouldNotAdjustDownwards;
import org.bitcoinj.wallet.Wallet.DustySendRequested;
import org.bitcoinj.wallet.ZeroConfCoinSelector;
import org.dash.wallet.common.Configuration;
import org.dash.wallet.common.ui.DialogBuilder;
import org.dash.wallet.common.util.GenericUtils;
import org.slf4j.Logger;
import org.slf4j.LoggerFactory;
import org.spongycastle.crypto.params.KeyParameter;

import java.io.FileNotFoundException;
import java.io.InputStream;
import java.util.Arrays;

import javax.annotation.Nullable;

import de.schildbach.wallet.Constants;
import de.schildbach.wallet.WalletApplication;
import de.schildbach.wallet.data.PaymentIntent;
import de.schildbach.wallet.data.PaymentIntent.Standard;
import de.schildbach.wallet.data.TransactionResult;
import de.schildbach.wallet.data.WalletLock;
import de.schildbach.wallet.integration.android.BitcoinIntegration;
import de.schildbach.wallet.offline.DirectPaymentTask;
import de.schildbach.wallet.service.BlockchainState;
import de.schildbach.wallet.ui.AbstractBindServiceActivity;
import de.schildbach.wallet.ui.InputParser.BinaryInputParser;
import de.schildbach.wallet.ui.InputParser.StreamInputParser;
import de.schildbach.wallet.ui.InputParser.StringInputParser;
import de.schildbach.wallet.ui.ProgressDialogFragment;
<<<<<<< HEAD
import de.schildbach.wallet.ui.ScanActivity;
import de.schildbach.wallet.ui.TransactionResultActivity;
=======
import de.schildbach.wallet.ui.SingleActionSharedViewModel;
>>>>>>> 0920cc31
import de.schildbach.wallet.ui.TransactionsAdapter;
import de.schildbach.wallet.ui.UnlockWalletDialogFragment;
import de.schildbach.wallet.util.Bluetooth;
import de.schildbach.wallet.util.Nfc;
import de.schildbach.wallet_test.R;

import static org.dash.wallet.common.Constants.CHAR_CHECKMARK;

public final class SendCoinsFragment extends Fragment implements UnlockWalletDialogFragment.OnUnlockWalletListener {

    private static Coin ECONOMIC_FEE = Coin.valueOf(1000);

    private AbstractBindServiceActivity activity;
    private WalletApplication application;
    private Configuration config;
    private FragmentManager fragmentManager;
    @Nullable
    private BluetoothAdapter bluetoothAdapter;

    private final Handler handler = new Handler();
    private HandlerThread backgroundThread;
    private Handler backgroundHandler;

    private TextView payeeNameView;
    private TextView payeeVerifiedByView;
    private TextView receivingStaticAddressView;
    private CheckBox directPaymentEnableView;

    private TextView directPaymentMessageView;
    private FrameLayout sentTransactionView;
    private TransactionsAdapter sentTransactionAdapter;
    private RecyclerView.ViewHolder sentTransactionViewHolder;

    private static final int REQUEST_CODE_ENABLE_BLUETOOTH_FOR_PAYMENT_REQUEST = 0;
    private static final int REQUEST_CODE_ENABLE_BLUETOOTH_FOR_DIRECT_PAYMENT = 1;

    private static final Logger log = LoggerFactory.getLogger(SendCoinsFragment.class);

    private SendCoinsViewModel viewModel;
    private EnterAmountSharedViewModel enterAmountSharedViewModel;

    private boolean wasAmountChangedByTheUser = false;

    private final TransactionConfidence.Listener sentTransactionConfidenceListener = new TransactionConfidence.Listener() {
        @Override
        public void onConfidenceChanged(final TransactionConfidence confidence,
                                        final TransactionConfidence.Listener.ChangeReason reason) {
            activity.runOnUiThread(new Runnable() {
                @Override
                public void run() {
                    if (!isResumed())
                        return;

                    final TransactionConfidence confidence = viewModel.sentTransaction.getConfidence();
                    final ConfidenceType confidenceType = confidence.getConfidenceType();
                    final TransactionConfidence.IXType ixType = confidence.getIXType();
                    final int numBroadcastPeers = confidence.numBroadcastPeers();

                    if (viewModel.state == SendCoinsViewModel.State.SENDING) {
                        if (confidenceType == ConfidenceType.DEAD) {
                            setState(SendCoinsViewModel.State.FAILED);
                        } else if (numBroadcastPeers >= 1 || confidenceType == ConfidenceType.BUILDING ||
                                ixType == TransactionConfidence.IXType.IX_LOCKED ||
                                (confidence.getPeerCount() == 1 && confidence.isSent())) {
                            setState(SendCoinsViewModel.State.SENT);

                            // Auto-close the dialog after a short delay
                            if (config.getSendCoinsAutoclose()) {
                                handler.postDelayed(new Runnable() {
                                    @Override
                                    public void run() {
<<<<<<< HEAD
                                        activity.finish();
                                        //Show transaction Result
                                        showTransactionResult(sentTransaction);
=======
                                        activity.onHomeClick();
>>>>>>> 0920cc31
                                    }
                                }, 500);
                            }
                        }
                    }

                    if (reason == ChangeReason.SEEN_PEERS && confidenceType == ConfidenceType.PENDING ||
                            reason == ChangeReason.IX_TYPE && ixType == TransactionConfidence.IXType.IX_LOCKED ||
                            (confidence.getPeerCount() == 1 && confidence.isSent())) {
                        // play sound effect
                        final int soundResId = getResources().getIdentifier("send_coins_broadcast_" + numBroadcastPeers,
                                "raw", activity.getPackageName());
                        if (soundResId > 0)
                            RingtoneManager
                                    .getRingtone(activity, Uri.parse(
                                            "android.resource://" + activity.getPackageName() + "/" + soundResId))
                                    .play();
                    }

                    updateView();
                }
            });
        }
    };

    private final DialogInterface.OnClickListener activityDismissListener = new DialogInterface.OnClickListener() {
        @Override
        public void onClick(final DialogInterface dialog, final int which) {
            activity.finish();
        }
    };

    @Override
    public void onAttach(final Context context) {
        super.onAttach(context);

        this.activity = (AbstractBindServiceActivity) context;
        this.application = (WalletApplication) activity.getApplication();
        this.config = application.getConfiguration();
        this.fragmentManager = getFragmentManager();
    }

    @Override
    public void onActivityCreated(@androidx.annotation.Nullable Bundle savedInstanceState) {
        super.onActivityCreated(savedInstanceState);

        viewModel = ViewModelProviders.of(this).get(SendCoinsViewModel.class);
        viewModel.blockchainState.observe(getViewLifecycleOwner(), new Observer<BlockchainState>() {
            @Override
            public void onChanged(final BlockchainState blockchainState) {
                updateView();
            }
        });
        enterAmountSharedViewModel = ViewModelProviders.of(activity).get(EnterAmountSharedViewModel.class);
        enterAmountSharedViewModel.getDashAmountData().observe(getViewLifecycleOwner(), new Observer<Coin>() {
            @Override
            public void onChanged(Coin amount) {
                if (!wasAmountChangedByTheUser) {
                    wasAmountChangedByTheUser = Coin.ZERO.isLessThan(amount);
                }
                handler.post(dryrunRunnable);
            }
        });
        enterAmountSharedViewModel.getButtonClickEvent().observe(getViewLifecycleOwner(), new Observer<Coin>() {
            @Override
            public void onChanged(Coin coin) {
                if (everythingPlausible()) {
                    showPaymentConfirmation();
                }
                updateView();
            }
        });
        enterAmountSharedViewModel.getMaxButtonClickEvent().observe(getViewLifecycleOwner(), new Observer<Boolean>() {
            @Override
            public void onChanged(Boolean unused) {
                handleEmpty();
            }
        });
        SingleActionSharedViewModel confirmTransactionSharedViewModel = ViewModelProviders.of(activity).get(SingleActionSharedViewModel.class);
        confirmTransactionSharedViewModel.getClickConfirmButtonEvent().observe(getViewLifecycleOwner(), new Observer<Boolean>() {
            @Override
            public void onChanged(Boolean aBoolean) {
                UnlockWalletDialogFragment.show(getFragmentManager(), SendCoinsFragment.this);
            }
        });

        if (savedInstanceState == null) {
            final Intent intent = activity.getIntent();
            final String action = intent.getAction();
            final Uri intentUri = intent.getData();
            final String scheme = intentUri != null ? intentUri.getScheme() : null;
            final String mimeType = intent.getType();

            if ((Intent.ACTION_VIEW.equals(action) || NfcAdapter.ACTION_NDEF_DISCOVERED.equals(action))
                    && intentUri != null && "dash".equals(scheme)) {
                initStateFromDashUri(intentUri);
            } else if ((NfcAdapter.ACTION_NDEF_DISCOVERED.equals(action))
                    && PaymentProtocol.MIMETYPE_PAYMENTREQUEST.equals(mimeType)) {
                final NdefMessage ndefMessage = (NdefMessage) intent
                        .getParcelableArrayExtra(NfcAdapter.EXTRA_NDEF_MESSAGES)[0];
                final byte[] ndefMessagePayload = Nfc.extractMimePayload(PaymentProtocol.MIMETYPE_PAYMENTREQUEST,
                        ndefMessage);
                initStateFromPaymentRequest(mimeType, ndefMessagePayload);
            } else if ((Intent.ACTION_VIEW.equals(action))
                    && PaymentProtocol.MIMETYPE_PAYMENTREQUEST.equals(mimeType)) {
                final byte[] paymentRequest = BitcoinIntegration.paymentRequestFromIntent(intent);

                if (intentUri != null)
                    initStateFromIntentUri(mimeType, intentUri);
                else if (paymentRequest != null)
                    initStateFromPaymentRequest(mimeType, paymentRequest);
                else
                    throw new IllegalArgumentException();
            } else if (intent.hasExtra(SendCoinsActivity.INTENT_EXTRA_PAYMENT_INTENT)) {
                initStateFromIntentExtras(intent.getExtras());
            } else {
                updateStateFrom(PaymentIntent.blank());
            }
        }

        sentTransactionAdapter = new TransactionsAdapter(activity, viewModel.wallet, application.maxConnectedPeers(), null);
        sentTransactionViewHolder = sentTransactionAdapter.createTransactionViewHolder(sentTransactionView);
        sentTransactionView.addView(sentTransactionViewHolder.itemView,
                new FrameLayout.LayoutParams(ViewGroup.LayoutParams.MATCH_PARENT, ViewGroup.LayoutParams.WRAP_CONTENT));
    }

    @Override
    public void onCreate(final Bundle savedInstanceState) {
        super.onCreate(savedInstanceState);

        bluetoothAdapter = BluetoothAdapter.getDefaultAdapter();

        backgroundThread = new HandlerThread("backgroundThread", Process.THREAD_PRIORITY_BACKGROUND);
        backgroundThread.start();
        backgroundHandler = new Handler(backgroundThread.getLooper());
    }

    @Override
    public View onCreateView(final LayoutInflater inflater, final ViewGroup container,
                             final Bundle savedInstanceState) {
        final View view = inflater.inflate(R.layout.send_coins_fragment, container);

        payeeNameView = view.findViewById(R.id.send_coins_payee_name);
        payeeVerifiedByView = view.findViewById(R.id.send_coins_payee_verified_by);

        receivingStaticAddressView = view.findViewById(R.id.send_coins_receiving_static_address);

        directPaymentEnableView = view.findViewById(R.id.send_coins_direct_payment_enable);
        directPaymentEnableView.setTypeface(ResourcesCompat.getFont(getActivity(), R.font.montserrat_medium));
        directPaymentEnableView.setOnCheckedChangeListener(new OnCheckedChangeListener() {
            @Override
            public void onCheckedChanged(final CompoundButton buttonView, final boolean isChecked) {
                if (viewModel.paymentIntent.isBluetoothPaymentUrl() && isChecked && !bluetoothAdapter.isEnabled()) {
                    // ask for permission to enable bluetooth
                    startActivityForResult(new Intent(BluetoothAdapter.ACTION_REQUEST_ENABLE),
                            REQUEST_CODE_ENABLE_BLUETOOTH_FOR_DIRECT_PAYMENT);
                }
            }
        });

        directPaymentMessageView = view.findViewById(R.id.send_coins_direct_payment_message);
        sentTransactionView = view.findViewById(R.id.send_coins_sent_transaction);

        return view;
    }

    @Override
    public void onResume() {
        super.onResume();

        updateView();
        handler.post(dryrunRunnable);
    }

    @Override
    public void onDetach() {
        handler.removeCallbacksAndMessages(null);

        super.onDetach();
    }

    @Override
    public void onDestroy() {
        backgroundThread.getLooper().quit();

        if (viewModel.sentTransaction != null) {
            viewModel.sentTransaction.getConfidence().removeEventListener(sentTransactionConfidenceListener);
        }

        super.onDestroy();
    }

    @Override
    public void onActivityResult(final int requestCode, final int resultCode, final Intent intent) {
        handler.post(new Runnable() {
            @Override
            public void run() {
                onActivityResultResumed(requestCode, resultCode, intent);
            }
        });
    }

    private void onActivityResultResumed(final int requestCode, final int resultCode, final Intent intent) {
        if (requestCode == REQUEST_CODE_ENABLE_BLUETOOTH_FOR_PAYMENT_REQUEST) {
            if (viewModel.paymentIntent.isBluetoothPaymentRequestUrl())
                requestPaymentRequest();
        } else if (requestCode == REQUEST_CODE_ENABLE_BLUETOOTH_FOR_DIRECT_PAYMENT) {
            if (viewModel.paymentIntent.isBluetoothPaymentUrl())
                directPaymentEnableView.setChecked(resultCode == Activity.RESULT_OK);
        }
    }

    private void handleCancel() {
        if (viewModel.state == null || viewModel.state.compareTo(SendCoinsViewModel.State.INPUT) <= 0) {
            activity.setResult(Activity.RESULT_CANCELED);
        }

        activity.finish();
    }

    private boolean isPayeePlausible() {
        return viewModel.paymentIntent != null && viewModel.paymentIntent.hasOutputs();
    }

    private boolean isAmountPlausible() {
        if (viewModel.dryrunSendRequest != null) {
            return viewModel.dryrunException == null;
        } else if (viewModel.paymentIntent.mayEditAmount()) {
            return enterAmountSharedViewModel.hasAmount();
        } else {
            return viewModel.paymentIntent.hasAmount();
        }
    }

    private boolean everythingPlausible() {
        return viewModel.state == SendCoinsViewModel.State.INPUT && isPayeePlausible() && isAmountPlausible();
    }

    private void handleGo(final String pin) {
        final Wallet wallet = viewModel.wallet;
        if (wallet.isEncrypted()) {
            new DeriveKeyTask(backgroundHandler, application.scryptIterationsTarget()) {
                @Override
                protected void onSuccess(final KeyParameter encryptionKey, final boolean wasChanged) {
                    if (wasChanged)
                        application.backupWallet();
                    signAndSendPayment(encryptionKey, pin);
                }
            }.deriveKey(wallet, pin);

            setState(SendCoinsViewModel.State.DECRYPTING);
        } else {
            signAndSendPayment(null, pin);
        }
    }

    private void signAndSendPayment(final KeyParameter encryptionKey, final String pin) {
        setState(SendCoinsViewModel.State.SIGNING);

        // final payment intent
        final PaymentIntent finalPaymentIntent = viewModel.paymentIntent.mergeWithEditedValues(
                enterAmountSharedViewModel.getDashAmount(), null);

        SendRequest sendRequest = createSendRequest(finalPaymentIntent, true, viewModel.dryrunSendRequest.ensureMinRequiredFee);

        final Coin finalAmount = finalPaymentIntent.getAmount();

        sendRequest.memo = viewModel.paymentIntent.memo;
        sendRequest.exchangeRate = enterAmountSharedViewModel.getExchangeRate();
        log.info("Using exchange rate: " + (sendRequest.exchangeRate != null
                ? sendRequest.exchangeRate.coinToFiat(Coin.COIN).toFriendlyString() :
                "not available"));
        sendRequest.aesKey = encryptionKey;

        final Wallet wallet = viewModel.wallet;
        new SendCoinsOfflineTask(wallet, backgroundHandler) {
            @Override
            protected void onSuccess(final Transaction transaction) {

                viewModel.sentTransaction = transaction;

                setState(SendCoinsViewModel.State.SENDING);

                viewModel.sentTransaction.getConfidence().addEventListener(sentTransactionConfidenceListener);

                final Address refundAddress = viewModel.paymentIntent.standard == Standard.BIP70
                        ? wallet.freshAddress(KeyPurpose.REFUND) : null;
                final Payment payment = PaymentProtocol.createPaymentMessage(
                        Arrays.asList(new Transaction[]{viewModel.sentTransaction}), finalAmount, refundAddress, null,
                        viewModel.paymentIntent.payeeData);

                if (directPaymentEnableView.isChecked())
                    directPay(payment);

                application.broadcastTransaction(viewModel.sentTransaction);

                final ComponentName callingActivity = activity.getCallingActivity();
                if (callingActivity != null) {
                    log.info("returning result to calling activity: {}", callingActivity.flattenToString());

                    final Intent result = new Intent();
                    BitcoinIntegration.transactionHashToResult(result, viewModel.sentTransaction.getHashAsString());
                    if (viewModel.paymentIntent.standard == Standard.BIP70)
                        BitcoinIntegration.paymentToResult(result, payment.toByteArray());
                    activity.setResult(Activity.RESULT_OK, result);
                }
            }

            private void directPay(final Payment payment) {
                final DirectPaymentTask.ResultCallback callback = new DirectPaymentTask.ResultCallback() {
                    @Override
                    public void onResult(final boolean ack) {
                        viewModel.directPaymentAck = ack;

                        if (viewModel.state == SendCoinsViewModel.State.SENDING)
                            setState(SendCoinsViewModel.State.SENT);

                        updateView();
                    }

                    @Override
                    public void onFail(final int messageResId, final Object... messageArgs) {
                        final DialogBuilder dialog = DialogBuilder.warn(activity,
                                R.string.send_coins_fragment_direct_payment_failed_title);
                        dialog.setMessage(viewModel.paymentIntent.paymentUrl + "\n" + getString(messageResId, messageArgs)
                                + "\n\n" + getString(R.string.send_coins_fragment_direct_payment_failed_msg));
                        dialog.setPositiveButton(R.string.button_retry, new DialogInterface.OnClickListener() {
                            @Override
                            public void onClick(final DialogInterface dialog, final int which) {
                                directPay(payment);
                            }
                        });
                        dialog.setNegativeButton(R.string.button_dismiss, null);
                        dialog.show();
                    }
                };

                if (viewModel.paymentIntent.isHttpPaymentUrl()) {
                    new DirectPaymentTask.HttpPaymentTask(backgroundHandler, callback, viewModel.paymentIntent.paymentUrl,
                            application.httpUserAgent()).send(payment);
                } else if (viewModel.paymentIntent.isBluetoothPaymentUrl() && bluetoothAdapter != null
                        && bluetoothAdapter.isEnabled()) {
                    new DirectPaymentTask.BluetoothPaymentTask(backgroundHandler, callback, bluetoothAdapter,
                            Bluetooth.getBluetoothMac(viewModel.paymentIntent.paymentUrl)).send(payment);
                }
            }

            @Override
            protected void onInsufficientMoney(final Coin missing) {
                setState(SendCoinsViewModel.State.INPUT);

                final Coin estimated = wallet.getBalance(BalanceType.ESTIMATED);
                final Coin available = wallet.getBalance(BalanceType.AVAILABLE);
                final Coin pending = estimated.subtract(available);

                final MonetaryFormat dashFormat = config.getFormat();

                final DialogBuilder dialog = DialogBuilder.warn(activity,
                        R.string.send_coins_fragment_insufficient_money_title);
                final StringBuilder msg = new StringBuilder();
                msg.append(getString(R.string.send_coins_fragment_insufficient_money_msg1, dashFormat.format(missing)));

                if (pending.signum() > 0)
                    msg.append("\n\n")
                            .append(getString(R.string.send_coins_fragment_pending, dashFormat.format(pending)));
                if (viewModel.paymentIntent.mayEditAmount())
                    msg.append("\n\n").append(getString(R.string.send_coins_fragment_insufficient_money_msg2));
                dialog.setMessage(msg);
                if (viewModel.paymentIntent.mayEditAmount()) {
                    dialog.setPositiveButton(R.string.send_coins_options_empty, new DialogInterface.OnClickListener() {
                        @Override
                        public void onClick(final DialogInterface dialog, final int which) {
                            handleEmpty();
                        }
                    });
                    dialog.setNegativeButton(R.string.button_cancel, null);
                } else {
                    dialog.setNeutralButton(R.string.button_dismiss, null);
                }
                dialog.show();
            }

            @Override
            protected void onInvalidEncryptionKey() {
                setState(SendCoinsViewModel.State.INPUT);
            }

            @Override
            protected void onEmptyWalletFailed() {
                setState(SendCoinsViewModel.State.INPUT);

                final DialogBuilder dialog = DialogBuilder.warn(activity,
                        R.string.send_coins_fragment_empty_wallet_failed_title);
                dialog.setMessage(R.string.send_coins_fragment_hint_empty_wallet_failed);
                dialog.setNeutralButton(R.string.button_dismiss, null);
                dialog.show();
            }

            @Override
            protected void onFailure(Exception exception) {
                setState(SendCoinsViewModel.State.FAILED);

                final DialogBuilder dialog = DialogBuilder.warn(activity, R.string.send_coins_error_msg);
                dialog.setMessage(exception.toString());
                dialog.setNeutralButton(R.string.button_dismiss, null);
                dialog.show();
            }
        }.sendCoinsOffline(sendRequest); // send asynchronously
    }

<<<<<<< HEAD
    private void showTransactionResult(Transaction transaction) {
        String address = WalletUtils.getToAddressOfSent(transaction, wallet).toBase58();
        TransactionResult transactionResult = new TransactionResult(
                transaction.getValue(wallet), transaction.getExchangeRate(), address,
                transaction.getFee(), transaction.getHashAsString());

        Intent transactionResultIntent = new Intent(getContext(),
                TransactionResultActivity.class);
        transactionResultIntent.putExtra(TransactionResultActivity.TRANSACTION_RESULT_EXTRA, transactionResult);

        startActivity(transactionResultIntent);
    }

    private void handleScan() {
        startActivityForResult(new Intent(activity, ScanActivity.class), REQUEST_CODE_SCAN);
    }

    private void handleFeeCategory(final FeeCategory feeCategory) {
        this.feeCategory = feeCategory;

        updateView();
        handler.post(dryrunRunnable);
    }

=======
>>>>>>> 0920cc31
    private void handleEmpty() {
        final WalletLock walletLock = WalletLock.getInstance();
        final Wallet wallet = viewModel.wallet;
        if (walletLock.isWalletLocked(wallet)) {
            UnlockWalletDialogFragment.show(getFragmentManager(), new DialogInterface.OnDismissListener() {
                @Override
                public void onDismiss(DialogInterface dialog) {
                    if (!walletLock.isWalletLocked(wallet)) {
                        handleEmpty();
                    }
                }
            });
        } else {
            final Coin available = wallet.getBalance(BalanceType.ESTIMATED);
            enterAmountSharedViewModel.getApplyMaxAmountEvent().setValue(available);

            updateView();
            handler.post(dryrunRunnable);
        }
    }

    private Runnable dryrunRunnable = new Runnable() {
        @Override
        public void run() {
            if (viewModel.state == SendCoinsViewModel.State.INPUT)
                executeDryrun();

            updateView();
        }

        private void executeDryrun() {

            viewModel.dryrunSendRequest = null;
            viewModel.dryrunException = null;

            final Coin amount = enterAmountSharedViewModel.getDashAmount();
            final Wallet wallet = viewModel.wallet;
            final Address dummyAddress = wallet.currentReceiveAddress(); // won't be used, tx is never committed

            if (Coin.ZERO.equals(amount)) {
                return;
            }

            final PaymentIntent finalPaymentIntent = viewModel.paymentIntent.mergeWithEditedValues(amount, dummyAddress);

            try {
                // check regular payment
                SendRequest sendRequest = createSendRequest(finalPaymentIntent, false, false);

                wallet.completeTx(sendRequest);
                if (checkDust(sendRequest)) {
                    sendRequest = createSendRequest(finalPaymentIntent, false, true);
                    wallet.completeTx(sendRequest);
                }
                viewModel.dryrunSendRequest = sendRequest;

            } catch (final Exception x) {
                viewModel.dryrunException = x;
            }
        }
    };

    private SendRequest createSendRequest(PaymentIntent paymentIntent, boolean signInputs, boolean forceEnsureMinRequiredFee) {

        final Wallet wallet = viewModel.wallet;
        boolean llmqInstantSendActive = wallet.getContext().sporkManager.isSporkActive(SporkManager.SPORK_20_INSTANTSEND_LLMQ_BASED);

        paymentIntent.setInstantX(false); //to make sure the correct instance of Transaction class is used in toSendRequest() method
        final SendRequest sendRequest = paymentIntent.toSendRequest();
        sendRequest.coinSelector = ZeroConfCoinSelector.get();
        sendRequest.useInstantSend = false;
        sendRequest.feePerKb = ECONOMIC_FEE;
        sendRequest.ensureMinRequiredFee = forceEnsureMinRequiredFee;
        sendRequest.signInputs = signInputs;

        Coin walletBalance = wallet.getBalance(BalanceType.ESTIMATED);
        sendRequest.emptyWallet = viewModel.paymentIntent.mayEditAmount() && walletBalance.equals(paymentIntent.getAmount());

        return sendRequest;
    }

    private void setState(final SendCoinsViewModel.State state) {
        viewModel.state = state;

        updateView();
    }

    @SuppressLint("SetTextI18n")
    private void updateView() {

        if (viewModel.paymentIntent == null) {
            log.info("viewModel.paymentIntent == null");
            return;
        }

        if (viewModel.paymentIntent.hasPayee()) {
            payeeNameView.setVisibility(View.VISIBLE);
            payeeNameView.setText(viewModel.paymentIntent.payeeName);

            payeeVerifiedByView.setVisibility(View.VISIBLE);
            final String verifiedBy = viewModel.paymentIntent.payeeVerifiedBy != null ? viewModel.paymentIntent.payeeVerifiedBy : getString(R.string.send_coins_fragment_payee_verified_by_unknown);
            payeeVerifiedByView.setText(CHAR_CHECKMARK + String.format(getString(R.string.send_coins_fragment_payee_verified_by), verifiedBy));
        } else {
            payeeNameView.setVisibility(View.GONE);
            payeeVerifiedByView.setVisibility(View.GONE);
        }

        if (viewModel.paymentIntent.hasOutputs()) {
            if (viewModel.paymentIntent.hasAddress())
                receivingStaticAddressView.setText(viewModel.paymentIntent.getAddress().toBase58());
            else
                receivingStaticAddressView.setText(R.string.send_coins_fragment_receiving_address_complex);
        }

        enterAmountSharedViewModel.getDirectionChangeEnabledData().setValue(
                viewModel.state == SendCoinsViewModel.State.INPUT && viewModel.paymentIntent.mayEditAmount());

        final boolean directPaymentVisible;
        if (viewModel.paymentIntent.hasPaymentUrl()) {
            if (viewModel.paymentIntent.isBluetoothPaymentUrl())
                directPaymentVisible = bluetoothAdapter != null;
            else
                directPaymentVisible = !Constants.BUG_OPENSSL_HEARTBLEED;
        } else {
            directPaymentVisible = false;
        }
        directPaymentEnableView.setVisibility(directPaymentVisible ? View.VISIBLE : View.GONE);
        directPaymentEnableView.setEnabled(viewModel.state == SendCoinsViewModel.State.INPUT);

        final BlockchainState blockchainState = viewModel.blockchainState.getValue();
        final MonetaryFormat dashFormat = config.getFormat();
        enterAmountSharedViewModel.getMessageTextStringData().setValue(null);
        if (viewModel.state == SendCoinsViewModel.State.INPUT) {
            CharSequence message = null;
            if (Coin.ZERO.equals(enterAmountSharedViewModel.getDashAmount()) && wasAmountChangedByTheUser)
                message = coloredString(getString(R.string.send_coins_fragment_hint_dusty_send), R.color.dash_red, true);
            else if (viewModel.dryrunException != null) {
                if (viewModel.dryrunException instanceof DustySendRequested)
                    message = coloredString(getString(R.string.send_coins_fragment_hint_dusty_send), R.color.dash_red, true);
                else if (viewModel.dryrunException instanceof InsufficientMoneyException)
                    message = coloredString(getString(R.string.send_coins_fragment_hint_insufficient_money), R.color.dash_red, true);
                else if (viewModel.dryrunException instanceof CouldNotAdjustDownwards)
                    message = coloredString(getString(R.string.send_coins_fragment_hint_dusty_send), R.color.dash_red, true);
                else
                    message = coloredString(viewModel.dryrunException.toString(), R.color.dash_red, true);
            } else if (blockchainState != null && blockchainState.replaying) {
                message = coloredString(getString(R.string.send_coins_fragment_hint_replaying), R.color.dash_red, true);
            } else if (viewModel.dryrunSendRequest != null && viewModel.dryrunSendRequest.tx.getFee() != null) {
                message = coloredString(getString(R.string.send_coins_auto_lock_feasible), R.color.fg_insignificant, false);
            }
            enterAmountSharedViewModel.getMessageTextStringData().setValue(message);
        }

        if (viewModel.sentTransaction != null) {
            sentTransactionView.setVisibility(View.VISIBLE);
            sentTransactionAdapter.setFormat(dashFormat);
            sentTransactionAdapter.replace(viewModel.sentTransaction);
            sentTransactionAdapter.bindViewHolder(sentTransactionViewHolder, 0);
        } else {
            sentTransactionView.setVisibility(View.GONE);
        }

        if (viewModel.directPaymentAck != null) {
            directPaymentMessageView.setVisibility(View.VISIBLE);
            directPaymentMessageView.setText(viewModel.directPaymentAck ? R.string.send_coins_fragment_direct_payment_ack
                    : R.string.send_coins_fragment_direct_payment_nack);
        } else {
            directPaymentMessageView.setVisibility(View.GONE);
        }

        enterAmountSharedViewModel.getButtonEnabledData().setValue(everythingPlausible() && viewModel.dryrunSendRequest != null
                && (blockchainState == null || !blockchainState.replaying));

        if (viewModel.state == null || viewModel.state == SendCoinsViewModel.State.REQUEST_PAYMENT_REQUEST) {
            enterAmountSharedViewModel.getButtonTextData().call(0);
        } else if (viewModel.state == SendCoinsViewModel.State.INPUT) {
            enterAmountSharedViewModel.getButtonTextData().call(R.string.send_coins_fragment_button_send);
        } else if (viewModel.state == SendCoinsViewModel.State.DECRYPTING) {
            enterAmountSharedViewModel.getButtonTextData().call(R.string.send_coins_fragment_state_decrypting);
        } else if (viewModel.state == SendCoinsViewModel.State.SIGNING) {
            enterAmountSharedViewModel.getButtonTextData().call(R.string.send_coins_preparation_msg);
        } else if (viewModel.state == SendCoinsViewModel.State.SENDING) {
            enterAmountSharedViewModel.getButtonTextData().call(R.string.send_coins_sending_msg);
        } else if (viewModel.state == SendCoinsViewModel.State.SENT) {
            enterAmountSharedViewModel.getButtonTextData().call(R.string.send_coins_sent_msg);
        } else if (viewModel.state == SendCoinsViewModel.State.FAILED) {
            enterAmountSharedViewModel.getButtonTextData().call(R.string.send_coins_failed_msg);
        }
    }

    private Spannable coloredString(String text, int color, Boolean bold) {
        Spannable spannable = new SpannableString(text);
        ForegroundColorSpan colorSpan = new ForegroundColorSpan(getResources().getColor(color));
        spannable.setSpan(colorSpan, 0, spannable.length(), Spannable.SPAN_EXCLUSIVE_EXCLUSIVE);
        if (bold) {
            StyleSpan styleSpan = new StyleSpan(Typeface.BOLD);
            spannable.setSpan(styleSpan, 0, spannable.length(), Spannable.SPAN_EXCLUSIVE_EXCLUSIVE);
        }
        return spannable;
    }

    private void initStateFromIntentExtras(final Bundle extras) {
        final PaymentIntent paymentIntent = extras.getParcelable(SendCoinsActivity.INTENT_EXTRA_PAYMENT_INTENT);

        updateStateFrom(paymentIntent);
    }

    private void initStateFromDashUri(final Uri dashUri) {
        final String input = dashUri.toString();

        new StringInputParser(input) {
            @Override
            protected void handlePaymentIntent(final PaymentIntent paymentIntent) {
                updateStateFrom(paymentIntent);
            }

            @Override
            protected void handlePrivateKey(final VersionedChecksummedBytes key) {
                throw new UnsupportedOperationException();
            }

            @Override
            protected void handleDirectTransaction(final Transaction transaction) throws VerificationException {
                throw new UnsupportedOperationException();
            }

            @Override
            protected void error(final int messageResId, final Object... messageArgs) {
                dialog(activity, activityDismissListener, 0, messageResId, messageArgs);
            }
        }.parse();
    }

    private void initStateFromPaymentRequest(final String mimeType, final byte[] input) {
        new BinaryInputParser(mimeType, input) {
            @Override
            protected void handlePaymentIntent(final PaymentIntent paymentIntent) {
                updateStateFrom(paymentIntent);
            }

            @Override
            protected void error(final int messageResId, final Object... messageArgs) {
                dialog(activity, activityDismissListener, 0, messageResId, messageArgs);
            }
        }.parse();
    }

    private void initStateFromIntentUri(final String mimeType, final Uri bitcoinUri) {
        try {
            final InputStream is = activity.getContentResolver().openInputStream(bitcoinUri);

            new StreamInputParser(mimeType, is) {
                @Override
                protected void handlePaymentIntent(final PaymentIntent paymentIntent) {
                    updateStateFrom(paymentIntent);
                }

                @Override
                protected void error(final int messageResId, final Object... messageArgs) {
                    dialog(activity, activityDismissListener, 0, messageResId, messageArgs);
                }
            }.parse();
        } catch (final FileNotFoundException x) {
            throw new RuntimeException(x);
        }
    }

    private void updateStateFrom(final PaymentIntent paymentIntent) {
        log.info("got {}", paymentIntent);

        viewModel.paymentIntent = paymentIntent;

        viewModel.directPaymentAck = null;

        // delay these actions until fragment is resumed
        handler.post(new Runnable() {
            @Override
            public void run() {
                if (paymentIntent.hasPaymentRequestUrl() && paymentIntent.isBluetoothPaymentRequestUrl()) {
                    if (bluetoothAdapter.isEnabled())
                        requestPaymentRequest();
                    else
                        // ask for permission to enable bluetooth
                        startActivityForResult(new Intent(BluetoothAdapter.ACTION_REQUEST_ENABLE),
                                REQUEST_CODE_ENABLE_BLUETOOTH_FOR_PAYMENT_REQUEST);
                } else if (paymentIntent.hasPaymentRequestUrl() && paymentIntent.isHttpPaymentRequestUrl()
                        && !Constants.BUG_OPENSSL_HEARTBLEED) {
                    requestPaymentRequest();
                } else {
                    setState(SendCoinsViewModel.State.INPUT);

                    enterAmountSharedViewModel.getChangeDashAmountEvent().setValue(paymentIntent.getAmount());

                    if (paymentIntent.isBluetoothPaymentUrl())
                        directPaymentEnableView.setChecked(bluetoothAdapter != null && bluetoothAdapter.isEnabled());
                    else if (paymentIntent.isHttpPaymentUrl())
                        directPaymentEnableView.setChecked(!Constants.BUG_OPENSSL_HEARTBLEED);

                    updateView();
                    handler.post(dryrunRunnable);
                }
            }
        });
    }

    private void requestPaymentRequest() {
        final String host;
        if (!Bluetooth.isBluetoothUrl(viewModel.paymentIntent.paymentRequestUrl))
            host = Uri.parse(viewModel.paymentIntent.paymentRequestUrl).getHost();
        else
            host = Bluetooth.decompressMac(Bluetooth.getBluetoothMac(viewModel.paymentIntent.paymentRequestUrl));

        ProgressDialogFragment.showProgress(fragmentManager,
                getString(R.string.send_coins_fragment_request_payment_request_progress, host));
        setState(SendCoinsViewModel.State.REQUEST_PAYMENT_REQUEST);

        final RequestPaymentRequestTask.ResultCallback callback = new RequestPaymentRequestTask.ResultCallback() {
            @Override
            public void onPaymentIntent(final PaymentIntent paymentIntent) {
                ProgressDialogFragment.dismissProgress(fragmentManager);

                if (viewModel.paymentIntent.isExtendedBy(paymentIntent)) {
                    // success
                    setState(SendCoinsViewModel.State.INPUT);
                    updateStateFrom(paymentIntent);
                    updateView();
                    handler.post(dryrunRunnable);
                } else {
                    final StringBuilder reasons = new StringBuilder();
                    if (!viewModel.paymentIntent.equalsAddress(paymentIntent))
                        reasons.append("address");
                    if (!viewModel.paymentIntent.equalsAmount(paymentIntent))
                        reasons.append(reasons.length() == 0 ? "" : ", ").append("amount");
                    if (reasons.length() == 0)
                        reasons.append("unknown");

                    final DialogBuilder dialog = DialogBuilder.warn(activity,
                            R.string.send_coins_fragment_request_payment_request_failed_title);
                    dialog.setMessage(getString(R.string.send_coins_fragment_request_payment_request_wrong_signature)
                            + "\n\n" + reasons);
                    dialog.singleDismissButton(new DialogInterface.OnClickListener() {
                        @Override
                        public void onClick(final DialogInterface dialog, final int which) {
                            handleCancel();
                        }
                    });
                    dialog.show();

                    log.info("BIP72 trust check failed: {}", reasons);
                }
            }

            @Override
            public void onFail(final int messageResId, final Object... messageArgs) {
                ProgressDialogFragment.dismissProgress(fragmentManager);

                final DialogBuilder dialog = DialogBuilder.warn(activity,
                        R.string.send_coins_fragment_request_payment_request_failed_title);
                dialog.setMessage(getString(messageResId, messageArgs));
                dialog.setPositiveButton(R.string.button_retry, new DialogInterface.OnClickListener() {
                    @Override
                    public void onClick(final DialogInterface dialog, final int which) {
                        requestPaymentRequest();
                    }
                });
                dialog.setNegativeButton(R.string.button_dismiss, new DialogInterface.OnClickListener() {
                    @Override
                    public void onClick(final DialogInterface dialog, final int which) {
                        if (!viewModel.paymentIntent.hasOutputs())
                            handleCancel();
                        else
                            setState(SendCoinsViewModel.State.INPUT);
                    }
                });
                dialog.show();
            }
        };

        if (!Bluetooth.isBluetoothUrl(viewModel.paymentIntent.paymentRequestUrl))
            new RequestPaymentRequestTask.HttpRequestTask(backgroundHandler, callback, application.httpUserAgent())
                    .requestPaymentRequest(viewModel.paymentIntent.paymentRequestUrl);
        else
            new RequestPaymentRequestTask.BluetoothRequestTask(backgroundHandler, callback, bluetoothAdapter)
                    .requestPaymentRequest(viewModel.paymentIntent.paymentRequestUrl);
    }

    private boolean checkDust(SendRequest req) {
        if (req.tx != null) {
            for (TransactionOutput output : req.tx.getOutputs()) {
                if (output.isDust())
                    return true;
            }
        }
        return false;
    }

    private void showPaymentConfirmation() {
        if (viewModel.dryrunSendRequest == null) {
            return;
        }

        Coin txFee = viewModel.dryrunSendRequest.tx.getFee();
        Coin amount;
        String total;
        if(viewModel.dryrunSendRequest.emptyWallet) {
            amount = enterAmountSharedViewModel.getDashAmount().minus(txFee);
            total = enterAmountSharedViewModel.getDashAmount().toPlainString();
        } else {
            amount = enterAmountSharedViewModel.getDashAmount();
            total = amount.add(txFee).toPlainString();
        }

        String address = viewModel.paymentIntent.getAddress().toBase58();
        Fiat fiatAmount = enterAmountSharedViewModel.getExchangeRate().coinToFiat(amount);

        String amountStr = MonetaryFormat.BTC.noCode().format(amount).toString();
        String amountFiat = Constants.LOCAL_FORMAT.format(fiatAmount).toString();
        String fiatSymbol = GenericUtils.currencySymbol(fiatAmount.currencyCode);
        String fee = txFee.toPlainString();

        DialogFragment dialog = ConfirmTransactionDialog.createDialog(address, amountStr, amountFiat, fiatSymbol, fee, total);
        dialog.show(getFragmentManager(), "ConfirmTransactionDialog");
    }

    @Override
    public void onUnlockWallet(String password) {
        if (password != null) {
            handleGo(password);
        }
    }
}<|MERGE_RESOLUTION|>--- conflicted
+++ resolved
@@ -103,12 +103,8 @@
 import de.schildbach.wallet.ui.InputParser.StreamInputParser;
 import de.schildbach.wallet.ui.InputParser.StringInputParser;
 import de.schildbach.wallet.ui.ProgressDialogFragment;
-<<<<<<< HEAD
-import de.schildbach.wallet.ui.ScanActivity;
+import de.schildbach.wallet.ui.SingleActionSharedViewModel;
 import de.schildbach.wallet.ui.TransactionResultActivity;
-=======
-import de.schildbach.wallet.ui.SingleActionSharedViewModel;
->>>>>>> 0920cc31
 import de.schildbach.wallet.ui.TransactionsAdapter;
 import de.schildbach.wallet.ui.UnlockWalletDialogFragment;
 import de.schildbach.wallet.util.Bluetooth;
@@ -180,13 +176,9 @@
                                 handler.postDelayed(new Runnable() {
                                     @Override
                                     public void run() {
-<<<<<<< HEAD
-                                        activity.finish();
+                                        activity.onHomeClick();
                                         //Show transaction Result
                                         showTransactionResult(sentTransaction);
-=======
-                                        activity.onHomeClick();
->>>>>>> 0920cc31
                                     }
                                 }, 500);
                             }
@@ -597,7 +589,6 @@
         }.sendCoinsOffline(sendRequest); // send asynchronously
     }
 
-<<<<<<< HEAD
     private void showTransactionResult(Transaction transaction) {
         String address = WalletUtils.getToAddressOfSent(transaction, wallet).toBase58();
         TransactionResult transactionResult = new TransactionResult(
@@ -622,8 +613,6 @@
         handler.post(dryrunRunnable);
     }
 
-=======
->>>>>>> 0920cc31
     private void handleEmpty() {
         final WalletLock walletLock = WalletLock.getInstance();
         final Wallet wallet = viewModel.wallet;
