/*
 * Copyright 2020 Dash Core Group
 *
 * Licensed under the Apache License, Version 2.0 (the "License");
 * you may not use this file except in compliance with the License.
 * You may obtain a copy of the License at
 *
 *    http://www.apache.org/licenses/LICENSE-2.0
 *
 * Unless required by applicable law or agreed to in writing, software
 * distributed under the License is distributed on an "AS IS" BASIS,
 * WITHOUT WARRANTIES OR CONDITIONS OF ANY KIND, either express or implied.
 * See the License for the specific language governing permissions and
 * limitations under the License.
 */

package de.schildbach.wallet.ui.send;

import android.annotation.SuppressLint;
import android.app.Activity;
import android.content.ComponentName;
import android.content.Context;
import android.content.DialogInterface;
import android.content.Intent;
import android.graphics.Typeface;
import android.media.RingtoneManager;
import android.net.Uri;
import android.os.Bundle;
import android.os.Handler;
import android.text.Spannable;
import android.text.SpannableString;
import android.text.style.ForegroundColorSpan;
import android.text.style.StyleSpan;
import android.view.LayoutInflater;
import android.view.View;
import android.view.ViewGroup;
import android.widget.Toast;

import androidx.fragment.app.DialogFragment;
import androidx.fragment.app.Fragment;
import androidx.lifecycle.Observer;
import androidx.lifecycle.ViewModelProvider;
import androidx.lifecycle.ViewModelProviders;

import org.bitcoinj.core.Address;
import org.bitcoinj.core.Coin;
import org.bitcoinj.core.InsufficientMoneyException;
import org.bitcoinj.core.Transaction;
import org.bitcoinj.utils.ExchangeRate;
import org.bitcoinj.utils.Fiat;
import org.bitcoinj.utils.MonetaryFormat;
import org.bitcoinj.wallet.SendRequest;
import org.bitcoinj.wallet.Wallet;
import org.bitcoinj.wallet.Wallet.BalanceType;
import org.bitcoinj.wallet.Wallet.CouldNotAdjustDownwards;
import org.bitcoinj.wallet.Wallet.DustySendRequested;
import org.dash.wallet.common.Configuration;
import org.dash.wallet.common.ui.DialogBuilder;
import org.dash.wallet.common.util.GenericUtils;
import org.dashj.platform.dashpay.BlockchainIdentity;
import org.jetbrains.annotations.NotNull;
import org.slf4j.Logger;
import org.slf4j.LoggerFactory;

import java.util.HashMap;
import java.util.List;
import java.util.Objects;

import de.schildbach.wallet.AppDatabase;
import de.schildbach.wallet.Constants;
import de.schildbach.wallet.WalletApplication;
import de.schildbach.wallet.data.BlockchainState;
import de.schildbach.wallet.data.DashPayContactRequest;
import de.schildbach.wallet.data.DashPayProfile;
import de.schildbach.wallet.data.PaymentIntent;
import de.schildbach.wallet.data.UsernameSearchResult;
import de.schildbach.wallet.integration.android.BitcoinIntegration;
import de.schildbach.wallet.livedata.Resource;
import de.schildbach.wallet.livedata.Status;
import de.schildbach.wallet.ui.CheckPinDialog;
import de.schildbach.wallet.ui.CheckPinSharedModel;
import de.schildbach.wallet.ui.InputParser;
import de.schildbach.wallet.ui.TransactionResultActivity;
import de.schildbach.wallet.ui.dashpay.DashPayViewModel;
import de.schildbach.wallet.ui.dashpay.PlatformRepo;
import de.schildbach.wallet_test.R;

import static java.lang.Math.max;
import static java.lang.Math.min;

public class SendCoinsFragment extends Fragment {

    protected SendCoinsActivity activity;
    private Configuration config;

    protected final Handler handler = new Handler();

    private static final int AUTH_REQUEST_CODE_MAX = 1;
    private static final int AUTH_REQUEST_CODE_SEND = 2;

    private static final Logger log = LoggerFactory.getLogger(SendCoinsFragment.class);

    private SendCoinsViewModel viewModel;
    private EnterAmountSharedViewModel enterAmountSharedViewModel;
    private DashPayViewModel dashPayViewModel;

    private boolean wasAmountChangedByTheUser = false;

    private boolean userAuthorizedDuring = false;

    private BlockchainState blockchainState;

    private boolean autoAcceptContactRequest = false;

    private boolean isUserAuthorized() {
        return activity.isUserAuthorized() || userAuthorizedDuring;
    }

    private final DialogInterface.OnClickListener activityDismissListener = new DialogInterface.OnClickListener() {
        @Override
        public void onClick(final DialogInterface dialog, final int which) {
            activity.finish();
        }
    };

    @Override
    public void onAttach(@NotNull final Context context) {
        super.onAttach(context);

        this.activity = (SendCoinsActivity) context;
        WalletApplication walletApplication = (WalletApplication) activity.getApplication();
        this.config = walletApplication.getConfiguration();
    }

    @Override
    public void onActivityCreated(@androidx.annotation.Nullable Bundle savedInstanceState) {
        super.onActivityCreated(savedInstanceState);

        viewModel = ViewModelProviders.of(this).get(SendCoinsViewModel.class);
        viewModel.getBasePaymentIntent().observe(getViewLifecycleOwner(), new Observer<Resource<PaymentIntent>>() {
            @Override
            public void onChanged(Resource<PaymentIntent> paymentIntentResource) {
                switch (paymentIntentResource.getStatus()) {
                    case LOADING: {
                        break;
                    }
                    case SUCCESS: {
                        PaymentIntent paymentIntent = Objects.requireNonNull(paymentIntentResource.getData());
                        if (paymentIntent.hasPaymentRequestUrl()) {
                            throw new IllegalArgumentException(PaymentProtocolFragment.class.getSimpleName()
                                    + "class should be used to handle Payment requests (BIP70 and BIP270)");
                        } else {
                            updateStateFrom(paymentIntent);
                        }
                        break;
                    }
                    case ERROR: {
                        String errorMessage = paymentIntentResource.getMessage();
                        InputParser.dialog(activity, activityDismissListener, 0, errorMessage);
                        break;
                    }
                }
            }
        });

        AppDatabase.getAppDatabase().blockchainStateDao().load().observe(getViewLifecycleOwner(), new Observer<BlockchainState>() {
            @Override
            public void onChanged(BlockchainState blockchainState) {
                SendCoinsFragment.this.blockchainState = blockchainState;
                updateView();
            }
        });

        CheckPinSharedModel checkPinSharedModel = ViewModelProviders.of(activity).get(CheckPinSharedModel.class);
        checkPinSharedModel.getOnCorrectPinCallback().observe(activity, new Observer<kotlin.Pair<Integer, String>>() {
            @Override
            public void onChanged(kotlin.Pair<Integer, String> data) {
                userAuthorizedDuring = true;
                switch (data.getFirst()) {
                    case AUTH_REQUEST_CODE_MAX:
                        handleEmpty();
                        break;
                    case AUTH_REQUEST_CODE_SEND:
                        if (everythingPlausible() && viewModel.dryrunSendRequest != null) {
                            showPaymentConfirmation();
                        } else {
                            updateView();
                        }
                        break;
                }
            }
        });

        enterAmountSharedViewModel = ViewModelProviders.of(activity).get(EnterAmountSharedViewModel.class);
        enterAmountSharedViewModel.getDashAmountData().observe(getViewLifecycleOwner(), new Observer<Coin>() {
            @Override
            public void onChanged(Coin amount) {
                if (!wasAmountChangedByTheUser) {
                    wasAmountChangedByTheUser = Coin.ZERO.isLessThan(amount);
                }
                handler.post(dryrunRunnable);
            }
        });
        enterAmountSharedViewModel.getButtonClickEvent().observe(getViewLifecycleOwner(), new Observer<Coin>() {
            @Override
            public void onChanged(Coin coin) {
                authenticateOrConfirm();
            }
        });
        enterAmountSharedViewModel.getMaxButtonClickEvent().observe(getViewLifecycleOwner(), new Observer<Boolean>() {
            @Override
            public void onChanged(Boolean unused) {
                if (isUserAuthorized()) {
                    handleEmpty();
                } else {
                    CheckPinDialog.show(activity, AUTH_REQUEST_CODE_MAX);
                }
            }
        });
        final ConfirmTransactionDialog.SharedViewModel confirmTransactionSharedViewModel
                = new ViewModelProvider(activity).get(ConfirmTransactionDialog.SharedViewModel.class);
        confirmTransactionSharedViewModel.getClickConfirmButtonEvent().observe(getViewLifecycleOwner(), new Observer<Boolean>() {
            @Override
            public void onChanged(Boolean aBoolean) {
                autoAcceptContactRequest = confirmTransactionSharedViewModel.getAutoAcceptContactRequest();
                handleGo();
            }
        });
        viewModel.state.observe(getViewLifecycleOwner(), new Observer<SendCoinsViewModel.State>() {
            @Override
            public void onChanged(SendCoinsViewModel.State state) {
                updateView();
            }
        });
        viewModel.getOnSendCoinsOffline().observe(getViewLifecycleOwner(), new Observer<kotlin.Pair<SendCoinsViewModel.SendCoinsOfflineStatus, Object>>() {
            @Override
            public void onChanged(kotlin.Pair<SendCoinsViewModel.SendCoinsOfflineStatus, Object> sendCoinsData) {

                SendCoinsViewModel.SendCoinsOfflineStatus status = sendCoinsData.getFirst();
                switch (status) {
                    case SUCCESS: {
                        viewModel.state.setValue(SendCoinsViewModel.State.SENDING);
                        SendRequest sendRequest = (SendRequest) sendCoinsData.getSecond();
                        onSignAndSendPaymentSuccess(sendRequest.tx);
                        break;
                    }
                    case INSUFFICIENT_MONEY: {
                        viewModel.state.setValue(SendCoinsViewModel.State.INPUT);
                        Coin missing = (Coin) sendCoinsData.getSecond();
                        showInsufficientMoneyDialog(missing);
                        break;
                    }
                    case INVALID_ENCRYPTION_KEY: {
                        viewModel.state.setValue(SendCoinsViewModel.State.INPUT);
                        break;
                    }
                    case EMPTY_WALLET_FAILED: {
                        viewModel.state.setValue(SendCoinsViewModel.State.INPUT);
                        showEmptyWalletFailedDialog();
                        break;
                    }
                    case FAILURE: {
                        viewModel.state.setValue(SendCoinsViewModel.State.FAILED);
                        Exception exception = (Exception) sendCoinsData.getSecond();
                        showFailureDialog(exception);
                        break;
                    }
                }
            }
        });

        dashPayViewModel = new ViewModelProvider(activity).get(DashPayViewModel.class);

        if (savedInstanceState == null) {
            final Intent intent = activity.getIntent();

            Bundle extras = Objects.requireNonNull(intent.getExtras());
            final PaymentIntent paymentIntent = extras.getParcelable(SendCoinsActivity.INTENT_EXTRA_PAYMENT_INTENT);
            if (paymentIntent == null || paymentIntent.hasPaymentRequestUrl()) {
                throw new IllegalArgumentException();
            }

            BlockchainIdentity blockchainIdentity = PlatformRepo.getInstance().getBlockchainIdentity();
            boolean isDashUserOrNotMe = blockchainIdentity != null;
            // make sure that this payment intent is not to me
            if (paymentIntent.isIdentityPaymentRequest() && paymentIntent.payeeUsername != null &&
                    blockchainIdentity != null &&
                    blockchainIdentity.getCurrentUsername() != null &&
                    paymentIntent.payeeUsername.equals(blockchainIdentity.getCurrentUsername())) {
                isDashUserOrNotMe = false;
            }

            if (isDashUserOrNotMe && paymentIntent.isIdentityPaymentRequest()) {
                if (paymentIntent.payeeUsername != null) {
                    viewModel.loadUserDataByUsername(paymentIntent.payeeUsername).observe(getViewLifecycleOwner(), new Observer<Resource<UsernameSearchResult>>() {
                        @Override
                        public void onChanged(Resource<UsernameSearchResult> result) {
                            if (result.getStatus() == Status.SUCCESS && result.getData() != null) {
                                handleDashIdentity(result.getData(), paymentIntent);
                            } else {
                                log.error("error loading identity for username {}", paymentIntent.payeeUsername);
                                Toast.makeText(getContext(), "error loading identity", Toast.LENGTH_LONG).show();
                            }
                        }
                    });
                } else if (paymentIntent.payeeUserId != null) {
                    viewModel.loadUserDataByUserId(paymentIntent.payeeUserId).observe(getViewLifecycleOwner(), new Observer<Resource<UsernameSearchResult>>() {
                        @Override
                        public void onChanged(Resource<UsernameSearchResult> result) {
                            if (result.getStatus() == Status.SUCCESS && result.getData() != null) {
                                handleDashIdentity(result.getData(), paymentIntent);
                            } else {
                                log.error("error loading identity for userId {}", paymentIntent.payeeUserId);
                                Toast.makeText(getContext(), "error loading identity", Toast.LENGTH_LONG).show();
                            }
                        }
                    });
                } else {
                    throw new IllegalStateException("not identity payment request");
                }
            } else {
                viewModel.getBasePaymentIntent().setValue(Resource.success(paymentIntent));
            }
        }
    }

    private void handleDashIdentity(UsernameSearchResult userData, PaymentIntent paymentIntent) {
        viewModel.setUserData(userData);
        if (userData.getRequestReceived()) {
            final DashPayProfile dashPayProfile = userData.getDashPayProfile();
            AppDatabase.getAppDatabase().dashPayContactRequestDaoAsync()
                    .loadDistinctToOthers(dashPayProfile.getUserId())
                    .observe(getViewLifecycleOwner(), new Observer<List<DashPayContactRequest>>() {
                        @Override
                        public void onChanged(List<DashPayContactRequest> dashPayContactRequests) {
                            if (dashPayContactRequests != null && dashPayContactRequests.size() > 0) {
                                HashMap<Long, DashPayContactRequest> map = new HashMap<>(dashPayContactRequests.size());

                                // This is currently using the first version, but it should use the version specified
                                // in the ContactInfo.accountRef related to this contact.  Ideally the user should
                                // approve of a change to the "accountReference" that is used.
                                long firstTimestamp = System.currentTimeMillis();
                                for (DashPayContactRequest contactRequest: dashPayContactRequests) {
                                    map.put(contactRequest.getTimestamp(), contactRequest);
                                    firstTimestamp = min(firstTimestamp, contactRequest.getTimestamp());
                                }
                                DashPayContactRequest mostRecentContactRequest = map.get(firstTimestamp);
                                Address address = dashPayViewModel.getNextContactAddress(dashPayProfile.getUserId(), (int)mostRecentContactRequest.getAccountReference());
                                PaymentIntent payToAddress = PaymentIntent.fromAddressWithIdentity(
                                        Address.fromBase58(Constants.NETWORK_PARAMETERS, address.toBase58()),
                                        dashPayProfile.getUserId(), paymentIntent.getAmount());
                                viewModel.getBasePaymentIntent().setValue(Resource.success(payToAddress));
                                enterAmountSharedViewModel.getDashPayProfileData().setValue(dashPayProfile);

                                if (paymentIntent.getAmount() != null && paymentIntent.getAmount().isGreaterThan(Coin.ZERO)) {
                                    if (blockchainState != null && !blockchainState.getReplaying()) {
                                        authenticateOrConfirm();
                                    }
                                }
                            }
                        }
                    });

        } else {
            viewModel.getBasePaymentIntent().setValue(Resource.success(paymentIntent));
        }
    }

    private void updateStateFrom(final PaymentIntent paymentIntent) {
        log.info("got {}", paymentIntent);

        // delay these actions until fragment is resumed
        handler.post(new Runnable() {
            @Override
            public void run() {
                enterAmountSharedViewModel.getChangeDashAmountEvent().setValue(paymentIntent.getAmount());
                viewModel.state.setValue(SendCoinsViewModel.State.INPUT);
                handler.post(dryrunRunnable);
            }
        });
    }

    private void authenticateOrConfirm() {
        if (everythingPlausible()) {
            if (!isUserAuthorized() || config.getSpendingConfirmationEnabled()) {
                Coin thresholdAmount = Coin.parseCoin(
                        Float.valueOf(config.getBiometricLimit()).toString());
                if (enterAmountSharedViewModel.getDashAmount().isLessThan(thresholdAmount)) {
                    CheckPinDialog.show(activity, AUTH_REQUEST_CODE_SEND);
                } else {
                    CheckPinDialog.show(activity, AUTH_REQUEST_CODE_SEND, true);
                }
            } else if (viewModel.dryrunException == null) {
                showPaymentConfirmation();
            }
        }
        updateView();
    }

    private SendCoinsViewModel.State getState() {
        return viewModel.state.getValue();
    }

    @Override
    public View onCreateView(final LayoutInflater inflater, final ViewGroup container, final Bundle savedInstanceState) {
        return inflater.inflate(R.layout.send_coins_fragment, container);
    }

    @Override
    public void onResume() {
        super.onResume();

        handler.post(dryrunRunnable);
    }

    @Override
    public void onDetach() {
        handler.removeCallbacksAndMessages(null);

        super.onDetach();
    }

    private boolean isPayeePlausible() {
        return viewModel.getBasePaymentIntentValue().hasOutputs();
    }

    private boolean isAmountPlausible() {
        if (viewModel.getBasePaymentIntentValue().mayEditAmount()) {
            return enterAmountSharedViewModel.hasAmount();
        } else {
            return viewModel.getBasePaymentIntentValue().hasAmount();
        }
    }

    private boolean everythingPlausible() {
        return getState() == SendCoinsViewModel.State.INPUT && isPayeePlausible() && isAmountPlausible();
    }

    private void handleGo() {
        if (viewModel.dryrunSendRequest == null) {
            log.error("illegal state dryrunSendRequest == null");
            return;
        }
        Coin editedAmount = enterAmountSharedViewModel.getDashAmount();
        ExchangeRate exchangeRate = enterAmountSharedViewModel.getExchangeRate();

        viewModel.signAndSendPayment(editedAmount, exchangeRate);
    }

    private void onSignAndSendPaymentSuccess(Transaction transaction) {
        final ComponentName callingActivity = activity.getCallingActivity();
        if (callingActivity != null) {
            log.info("returning result to calling activity: {}", callingActivity.flattenToString());
            Intent resultIntent = new Intent();
            BitcoinIntegration.transactionHashToResult(resultIntent, viewModel.sentTransaction.getTxId().toString());
            activity.setResult(Activity.RESULT_OK, resultIntent);
        }
        showTransactionResult(viewModel.sentTransaction, viewModel.getWallet());
        playSentSound();
        activity.finish();
    }

    private void showInsufficientMoneyDialog(Coin missing) {

        final Wallet wallet = viewModel.getWallet();
        final Coin estimated = wallet.getBalance(BalanceType.ESTIMATED);
        final Coin available = wallet.getBalance(BalanceType.AVAILABLE);
        final Coin pending = estimated.subtract(available);

        final MonetaryFormat dashFormat = config.getFormat();

        final DialogBuilder dialog = DialogBuilder.warn(activity,
                R.string.send_coins_fragment_insufficient_money_title);
        final StringBuilder msg = new StringBuilder();
        msg.append(getString(R.string.send_coins_fragment_insufficient_money_msg1, dashFormat.format(missing)));

        if (pending.signum() > 0)
            msg.append("\n\n")
                    .append(getString(R.string.send_coins_fragment_pending, dashFormat.format(pending)));
        if (viewModel.getBasePaymentIntentValue().mayEditAmount())
            msg.append("\n\n").append(getString(R.string.send_coins_fragment_insufficient_money_msg2));
        dialog.setMessage(msg);
        if (viewModel.getBasePaymentIntentValue().mayEditAmount()) {
            dialog.setPositiveButton(R.string.send_coins_options_empty, new DialogInterface.OnClickListener() {
                @Override
                public void onClick(final DialogInterface dialog, final int which) {
                    handleEmpty();
                }
            });
            dialog.setNegativeButton(R.string.button_cancel, null);
        } else {
            dialog.setNeutralButton(R.string.button_dismiss, null);
        }
        dialog.show();
    }

    private void showEmptyWalletFailedDialog() {
        final DialogBuilder dialog = DialogBuilder.warn(activity,
                R.string.send_coins_fragment_empty_wallet_failed_title);
        dialog.setMessage(R.string.send_coins_fragment_hint_empty_wallet_failed);
        dialog.setNeutralButton(R.string.button_dismiss, null);
        dialog.show();
    }

    private void showFailureDialog(Exception exception) {
        final DialogBuilder dialog = DialogBuilder.warn(activity, R.string.send_coins_error_msg);
        dialog.setMessage(exception.toString());
        dialog.setNeutralButton(R.string.button_dismiss, null);
        dialog.show();
    }

    private void showTransactionResult(Transaction transaction, Wallet wallet) {
        if (!isAdded()) {
            return;
        }

        if (autoAcceptContactRequest && viewModel.getUserData() != null) {
            dashPayViewModel.sendContactRequest(viewModel.getUserData().getDashPayProfile().getUserId());
        }
        Intent transactionResultIntent = TransactionResultActivity.createIntent(activity,
<<<<<<< HEAD
                activity.getIntent().getAction(), transaction, activity.isUserAuthorized(),
                viewModel.getUserData());
=======
                activity.getIntent().getAction(), transaction, isUserAuthorized());
>>>>>>> 05adb3ea
        startActivity(transactionResultIntent);
    }

    private void handleEmpty() {
        final Coin available = viewModel.getWallet().getBalance(BalanceType.ESTIMATED);
        enterAmountSharedViewModel.getApplyMaxAmountEvent().setValue(available);

        handler.post(dryrunRunnable);
    }

    private Runnable dryrunRunnable = new Runnable() {
        @Override
        public void run() {
            if (getState() == SendCoinsViewModel.State.INPUT)
                executeDryrun();

            updateView();
        }

        private void executeDryrun() {

            viewModel.dryrunSendRequest = null;
            viewModel.dryrunException = null;

            final Coin amount = enterAmountSharedViewModel.getDashAmount();
            final Wallet wallet = viewModel.getWallet();
            final Address dummyAddress = wallet.currentReceiveAddress(); // won't be used, tx is never committed

            if (Coin.ZERO.equals(amount)) {
                return;
            }

            final PaymentIntent finalPaymentIntent = viewModel.getBasePaymentIntentValue().mergeWithEditedValues(amount, dummyAddress);

            try {
                // check regular payment
                SendRequest sendRequest = viewModel.createSendRequest(finalPaymentIntent, false, false);

                wallet.completeTx(sendRequest);
                if (viewModel.checkDust(sendRequest)) {
                    sendRequest = viewModel.createSendRequest(finalPaymentIntent, false, true);
                    wallet.completeTx(sendRequest);
                }
                viewModel.dryrunSendRequest = sendRequest;
            } catch (final Exception x) {
                viewModel.dryrunException = x;
            }
        }
    };

    @SuppressLint("SetTextI18n")
    protected void updateView() {

        if (!viewModel.getBasePaymentIntentReady()) {
            return;
        }

        enterAmountSharedViewModel.getDirectionChangeEnabledData().setValue(
                getState() == SendCoinsViewModel.State.INPUT && viewModel.getBasePaymentIntentValue().mayEditAmount());

        enterAmountSharedViewModel.getMessageTextStringData().setValue(null);
        if (getState() == SendCoinsViewModel.State.INPUT) {
            CharSequence message = null;
            if (blockchainState != null && blockchainState.getReplaying()) {
                message = coloredString(getString(R.string.send_coins_fragment_hint_replaying), R.color.dash_red, true);
                enterAmountSharedViewModel.getMessageTextStringData().setValue(message);
            } else {
                if (Coin.ZERO.equals(enterAmountSharedViewModel.getDashAmount()) && wasAmountChangedByTheUser) {
                    message = coloredString(getString(R.string.send_coins_fragment_hint_dusty_send), R.color.dash_red, true);
                } else if (viewModel.dryrunException != null) {
                    if (viewModel.dryrunException instanceof DustySendRequested)
                        message = coloredString(getString(R.string.send_coins_fragment_hint_dusty_send), R.color.dash_red, true);
                    else if (viewModel.dryrunException instanceof InsufficientMoneyException) {
                        message = coloredString(getString(R.string.send_coins_fragment_hint_insufficient_money), R.color.dash_red, true);
                    } else if (viewModel.dryrunException instanceof CouldNotAdjustDownwards) {
                        message = coloredString(getString(R.string.send_coins_fragment_hint_dusty_send), R.color.dash_red, true);
                    } else {
                        message = coloredString(viewModel.dryrunException.toString(), R.color.dash_red, true);
                    }
                }
                if (isUserAuthorized()) {
                    enterAmountSharedViewModel.getMessageTextStringData().setValue(message);
                }
            }
        }

        enterAmountSharedViewModel.getButtonEnabledData().setValue(everythingPlausible()
                && (!isUserAuthorized() || viewModel.dryrunSendRequest != null)
                && (blockchainState == null || !blockchainState.getReplaying()));

        SendCoinsViewModel.State state = getState();
        if (state == null) {
            enterAmountSharedViewModel.getButtonTextData().call(0);
        } else if (state == SendCoinsViewModel.State.INPUT) {
            enterAmountSharedViewModel.getButtonTextData().call(R.string.send_coins_fragment_button_send);
        } else if (state == SendCoinsViewModel.State.DECRYPTING) {
            enterAmountSharedViewModel.getButtonTextData().call(R.string.send_coins_fragment_state_decrypting);
        } else if (state == SendCoinsViewModel.State.SIGNING) {
            enterAmountSharedViewModel.getButtonTextData().call(R.string.send_coins_preparation_msg);
        } else if (state == SendCoinsViewModel.State.SENDING) {
            enterAmountSharedViewModel.getButtonTextData().call(R.string.send_coins_sending_msg);
        } else if (state == SendCoinsViewModel.State.SENT) {
            enterAmountSharedViewModel.getButtonTextData().call(R.string.send_coins_sent_msg);
        } else if (state == SendCoinsViewModel.State.FAILED) {
            enterAmountSharedViewModel.getButtonTextData().call(R.string.send_coins_failed_msg);
        }
    }

    private Spannable coloredString(String text, int color, Boolean bold) {
        Spannable spannable = new SpannableString(text);
        ForegroundColorSpan colorSpan = new ForegroundColorSpan(getResources().getColor(color));
        spannable.setSpan(colorSpan, 0, spannable.length(), Spannable.SPAN_EXCLUSIVE_EXCLUSIVE);
        if (bold) {
            StyleSpan styleSpan = new StyleSpan(Typeface.BOLD);
            spannable.setSpan(styleSpan, 0, spannable.length(), Spannable.SPAN_EXCLUSIVE_EXCLUSIVE);
        }
        return spannable;
    }

    private void showPaymentConfirmation() {
        if (viewModel.dryrunSendRequest == null) {
            log.error("illegal state dryrunSendRequest == null");
            return;
        }

        Coin txFee = viewModel.dryrunSendRequest.tx.getFee();
        Coin amount;
        String total;
        if (viewModel.dryrunSendRequest.emptyWallet) {
            amount = enterAmountSharedViewModel.getDashAmount().minus(txFee);
            total = enterAmountSharedViewModel.getDashAmount().toPlainString();
        } else {
            amount = enterAmountSharedViewModel.getDashAmount();
            total = amount.add(txFee).toPlainString();
        }

        String address = viewModel.getBasePaymentIntentValue().getAddress().toBase58();
        ExchangeRate rate = enterAmountSharedViewModel.getExchangeRate();
        // prevent crash if the exchange rate is null
        Fiat fiatAmount = rate != null ? rate.coinToFiat(amount) : null;

        String amountStr = MonetaryFormat.BTC.noCode().format(amount).toString();
        // if the exchange rate is not available, then show "Not Available"
        String amountFiat = fiatAmount != null ? Constants.LOCAL_FORMAT.format(fiatAmount).toString() : getString(R.string.transaction_row_rate_not_available);
        String fiatSymbol = fiatAmount != null ? GenericUtils.currencySymbol(fiatAmount.currencyCode) : "";
        String fee = txFee.toPlainString();

        DashPayProfile dashPayProfile = null;
        if (viewModel.getUserData() != null && viewModel.getUserData().getRequestReceived()) {
            dashPayProfile = viewModel.getUserData().getDashPayProfile();
        }
        boolean isPendingContactRequest = viewModel.getUserData() != null && viewModel.getUserData().isPendingRequest();
        String username = dashPayProfile != null ? dashPayProfile.getUsername() : null;
        String displayName = dashPayProfile == null || dashPayProfile.getDisplayName().isEmpty() ? username : dashPayProfile.getDisplayName();
        String avatarUrl = dashPayProfile != null ? dashPayProfile.getAvatarUrl() : null;

        DialogFragment dialog = ConfirmTransactionDialog.createDialog(address, amountStr, amountFiat,
                fiatSymbol, fee, total, null, null, null,
                username, displayName, avatarUrl, isPendingContactRequest);
        dialog.show(getParentFragmentManager(), "ConfirmTransactionDialog");
    }


    private void playSentSound() {
        // play sound effect
        final int soundResId = getResources().getIdentifier("send_coins_broadcast_1",
                "raw", activity.getPackageName());
        if (soundResId > 0)
            RingtoneManager
                    .getRingtone(activity, Uri.parse(
                            "android.resource://" + activity.getPackageName() + "/" + soundResId))
                    .play();
    }
}<|MERGE_RESOLUTION|>--- conflicted
+++ resolved
@@ -518,12 +518,8 @@
             dashPayViewModel.sendContactRequest(viewModel.getUserData().getDashPayProfile().getUserId());
         }
         Intent transactionResultIntent = TransactionResultActivity.createIntent(activity,
-<<<<<<< HEAD
-                activity.getIntent().getAction(), transaction, activity.isUserAuthorized(),
+                activity.getIntent().getAction(), transaction, isUserAuthorized(),
                 viewModel.getUserData());
-=======
-                activity.getIntent().getAction(), transaction, isUserAuthorized());
->>>>>>> 05adb3ea
         startActivity(transactionResultIntent);
     }
 
