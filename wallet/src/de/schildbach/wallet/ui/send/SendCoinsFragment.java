/*
 * Copyright 2011-2015 the original author or authors.
 *
 * This program is free software: you can redistribute it and/or modify
 * it under the terms of the GNU General Public License as published by
 * the Free Software Foundation, either version 3 of the License, or
 * (at your option) any later version.
 *
 * This program is distributed in the hope that it will be useful,
 * but WITHOUT ANY WARRANTY; without even the implied warranty of
 * MERCHANTABILITY or FITNESS FOR A PARTICULAR PURPOSE.  See the
 * GNU General Public License for more details.
 *
 * You should have received a copy of the GNU General Public License
 * along with this program.  If not, see <http://www.gnu.org/licenses/>.
 */

package de.schildbach.wallet.ui.send;

import static com.google.common.base.Preconditions.checkNotNull;
import static org.dash.wallet.common.Constants.CHAR_CHECKMARK;

import java.io.FileNotFoundException;
import java.io.InputStream;
import java.util.Arrays;
import java.util.Map;
import java.util.concurrent.RejectedExecutionException;

import javax.annotation.Nullable;

import org.bitcoin.protocols.payments.Protos.Payment;
import org.bitcoinj.core.Address;
import org.bitcoinj.core.AddressFormatException;
import org.bitcoinj.core.Coin;
import org.bitcoinj.core.InsufficientMoneyException;
import org.bitcoinj.core.Sha256Hash;
import org.bitcoinj.core.SporkManager;
import org.bitcoinj.core.Transaction;
import org.bitcoinj.core.TransactionConfidence;
import org.bitcoinj.core.TransactionConfidence.ConfidenceType;
import org.bitcoinj.core.TransactionLockRequest;
import org.bitcoinj.core.VerificationException;
import org.bitcoinj.core.VersionedChecksummedBytes;
import org.bitcoinj.protocols.payments.PaymentProtocol;
import org.bitcoinj.uri.BitcoinURI;
import org.bitcoinj.utils.MonetaryFormat;
import org.bitcoinj.wallet.InstantXCoinSelector;
import org.bitcoinj.wallet.KeyChain.KeyPurpose;
import org.bitcoinj.wallet.SendRequest;
import org.bitcoinj.wallet.Wallet;
import org.bitcoinj.wallet.Wallet.BalanceType;
import org.bitcoinj.wallet.Wallet.CouldNotAdjustDownwards;
import org.bitcoinj.wallet.Wallet.DustySendRequested;
import org.bitcoinj.wallet.ZeroConfCoinSelector;
import org.dash.wallet.common.Configuration;
import org.dash.wallet.common.data.ExchangeRate;
import org.dash.wallet.common.ui.CurrencyAmountView;
import org.dash.wallet.common.ui.DialogBuilder;
import org.dash.wallet.common.util.MonetarySpannable;
import org.slf4j.Logger;
import org.slf4j.LoggerFactory;
import org.spongycastle.crypto.params.KeyParameter;

import com.google.common.base.Strings;
import com.netki.WalletNameResolver;
import com.netki.dns.DNSBootstrapService;
import com.netki.dnssec.DNSSECResolver;
import com.netki.exceptions.WalletNameCurrencyUnavailableException;
import com.netki.exceptions.WalletNameLookupException;
import com.netki.tlsa.CACertService;
import com.netki.tlsa.CertChainValidator;
import com.netki.tlsa.TLSAValidator;

import de.schildbach.wallet.Constants;
import de.schildbach.wallet.WalletApplication;
import de.schildbach.wallet.data.AddressBookProvider;
import de.schildbach.wallet.data.DynamicFeeLoader;
import de.schildbach.wallet.data.ExchangeRatesLoader;
import de.schildbach.wallet.data.ExchangeRatesProvider;
import de.schildbach.wallet.data.PaymentIntent;
import de.schildbach.wallet.data.PaymentIntent.Standard;
import de.schildbach.wallet.data.WalletLock;
import de.schildbach.wallet.integration.android.BitcoinIntegration;
import de.schildbach.wallet.offline.DirectPaymentTask;
import de.schildbach.wallet.service.BlockchainState;
import de.schildbach.wallet.service.BlockchainStateLoader;
import de.schildbach.wallet.ui.AbstractBindServiceActivity;
import de.schildbach.wallet.ui.AddressAndLabel;

import de.schildbach.wallet.ui.CurrencyCalculatorLink;

import de.schildbach.wallet.ui.InputParser.BinaryInputParser;
import de.schildbach.wallet.ui.InputParser.StreamInputParser;
import de.schildbach.wallet.ui.InputParser.StringInputParser;
import de.schildbach.wallet.ui.ProgressDialogFragment;
import de.schildbach.wallet.ui.ScanActivity;
import de.schildbach.wallet.ui.TransactionsAdapter;
import de.schildbach.wallet.ui.UnlockWalletDialogFragment;
import de.schildbach.wallet.ui.preference.PinRetryController;
import de.schildbach.wallet.util.Bluetooth;

import de.schildbach.wallet.util.Nfc;
import de.schildbach.wallet.util.WalletUtils;
import de.schildbach.wallet_test.R;

import android.app.Activity;
import android.app.LoaderManager;
import android.bluetooth.BluetoothAdapter;
import android.content.AsyncTaskLoader;
import android.content.ComponentName;
import android.content.ContentResolver;
import android.content.Context;
import android.content.CursorLoader;
import android.content.DialogInterface;
import android.content.Intent;
import android.content.Loader;
import android.content.pm.PackageManager;
import android.database.ContentObserver;
import android.database.Cursor;
import android.database.MatrixCursor;
import android.database.MergeCursor;
import android.media.RingtoneManager;
import android.net.Uri;
import android.nfc.NdefMessage;
import android.nfc.NfcAdapter;
import android.os.Bundle;
import android.os.Handler;
import android.os.HandlerThread;
import android.os.Process;
import android.support.design.widget.FloatingActionButton;
import android.app.Fragment;
import android.app.FragmentManager;
import android.support.v4.content.res.ResourcesCompat;
import android.support.v7.widget.RecyclerView;
import android.text.Editable;
import android.text.Html;
import android.text.Spannable;
import android.text.Spanned;
import android.text.TextWatcher;
import android.view.LayoutInflater;
import android.view.Menu;
import android.view.MenuInflater;
import android.view.MenuItem;
import android.view.View;
import android.view.View.OnClickListener;
import android.view.View.OnFocusChangeListener;
import android.view.ViewGroup;
import android.view.WindowManager;
import android.widget.AdapterView;
import android.widget.AutoCompleteTextView;
import android.widget.Button;
import android.widget.CheckBox;
import android.widget.CompoundButton;
import android.widget.CompoundButton.OnCheckedChangeListener;
import android.widget.CursorAdapter;
import android.widget.EditText;
import android.widget.FrameLayout;
import android.widget.TextView;
import android.app.LoaderManager.LoaderCallbacks;

/**
 * @author Andreas Schildbach
 */
public final class SendCoinsFragment extends Fragment {
    private AbstractBindServiceActivity activity;
    private WalletApplication application;
    private Configuration config;
    private Wallet wallet;
    private ContentResolver contentResolver;
    private LoaderManager loaderManager;
    private FragmentManager fragmentManager;
    @Nullable
    private BluetoothAdapter bluetoothAdapter;

    private final Handler handler = new Handler();
    private HandlerThread backgroundThread;
    private Handler backgroundHandler;

    private View payeeGroup;
    private TextView payeeNameView;
    private TextView payeeVerifiedByView;
    private AutoCompleteTextView receivingAddressView;
    private ReceivingAddressViewAdapter receivingAddressViewAdapter;
    private ReceivingAddressLoaderCallbacks receivingAddressLoaderCallbacks;
    private View receivingStaticView;
    private TextView receivingStaticAddressView;
    private TextView receivingStaticLabelView;
    private CurrencyCalculatorLink amountCalculatorLink;
    private CheckBox directPaymentEnableView;

    private TextView hintView;
    private TextView directPaymentMessageView;
    private FrameLayout sentTransactionView;
    private TransactionsAdapter sentTransactionAdapter;
    private RecyclerView.ViewHolder sentTransactionViewHolder;
    private EditText privateKeyPasswordView;
    private View privateKeyBadPasswordView;
    private TextView attemptsRemainingTextView;
    private Button viewGo;

    @Nullable
    private State state = null;

    private PaymentIntent paymentIntent = null;
    private FeeCategory feeCategory = FeeCategory.NORMAL;
    private AddressAndLabel validatedAddress = null;

    @Nullable
    private Map<FeeCategory, Coin> fees = null;
    @Nullable
    private BlockchainState blockchainState = null;
    private Transaction sentTransaction = null;
    private Boolean directPaymentAck = null;

    private SendRequest dryrunSendRequest;
    private Exception dryrunException;
    private PinRetryController pinRetryController;

    private boolean forceInstantSend = false;

    private static final int ID_DYNAMIC_FEES_LOADER = 0;
    private static final int ID_RATE_LOADER = 1;
    private static final int ID_BLOCKCHAIN_STATE_LOADER = 2;
    private static final int ID_RECEIVING_ADDRESS_BOOK_LOADER = 3;
    private static final int ID_RECEIVING_ADDRESS_NAME_LOADER = 4;

    private static final int REQUEST_CODE_SCAN = 0;
    private static final int REQUEST_CODE_ENABLE_BLUETOOTH_FOR_PAYMENT_REQUEST = 1;
    private static final int REQUEST_CODE_ENABLE_BLUETOOTH_FOR_DIRECT_PAYMENT = 2;

    private static final Logger log = LoggerFactory.getLogger(SendCoinsFragment.class);

    private enum State {
        REQUEST_PAYMENT_REQUEST, //
        INPUT, // asks for confirmation
        DECRYPTING, SIGNING, SENDING, SENT, FAILED // sending states
    }

    private final class ReceivingAddressListener
            implements OnFocusChangeListener, TextWatcher, AdapterView.OnItemClickListener {
        @Override
        public void onFocusChange(final View v, final boolean hasFocus) {
            if (!hasFocus) {
                validateReceivingAddress();
                updateView();
            }
        }

        @Override
        public void afterTextChanged(final Editable s) {
            if (s.length() > 0)
                validateReceivingAddress();
            else
                updateView();

            final Bundle args = new Bundle();
            args.putString(ReceivingAddressLoaderCallbacks.ARG_CONSTRAINT, s.toString());

            loaderManager.restartLoader(ID_RECEIVING_ADDRESS_BOOK_LOADER, args, receivingAddressLoaderCallbacks);
            if (config.getLookUpWalletNames())
                loaderManager.restartLoader(ID_RECEIVING_ADDRESS_NAME_LOADER, args, receivingAddressLoaderCallbacks);
        }

        @Override
        public void beforeTextChanged(final CharSequence s, final int start, final int count, final int after) {
        }

        @Override
        public void onTextChanged(final CharSequence s, final int start, final int before, final int count) {
        }

        @Override
        public void onItemClick(final AdapterView<?> parent, final View view, final int position, final long id) {
            final Cursor cursor = receivingAddressViewAdapter.getCursor();
            cursor.moveToPosition(position);
            final String address = cursor.getString(cursor.getColumnIndexOrThrow(AddressBookProvider.KEY_ADDRESS));
            final String label = cursor.getString(cursor.getColumnIndexOrThrow(AddressBookProvider.KEY_LABEL));
            try {
                validatedAddress = new AddressAndLabel(Constants.NETWORK_PARAMETERS, address, label);
                receivingAddressView.setText(null);
            } catch (final AddressFormatException x) {
                // swallow
            }
        }
    }

    private final ReceivingAddressListener receivingAddressListener = new ReceivingAddressListener();

    private final CurrencyAmountView.Listener amountsListener = new CurrencyAmountView.Listener() {
        @Override
        public void changed() {
            updateView();
            handler.post(dryrunRunnable);
        }

        @Override
        public void focusChanged(final boolean hasFocus) {
        }
    };

    private final TextWatcher privateKeyPasswordListener = new TextWatcher() {
        @Override
        public void onTextChanged(final CharSequence s, final int start, final int before, final int count) {
            privateKeyBadPasswordView.setVisibility(View.INVISIBLE);
            attemptsRemainingTextView.setVisibility(View.GONE);
            updateView();
        }

        @Override
        public void beforeTextChanged(final CharSequence s, final int start, final int count, final int after) {
        }

        @Override
        public void afterTextChanged(final Editable s) {
        }
    };

    private final ContentObserver contentObserver = new ContentObserver(handler) {
        @Override
        public void onChange(final boolean selfChange) {
            updateView();
        }
    };

    private final TransactionConfidence.Listener sentTransactionConfidenceListener = new TransactionConfidence.Listener() {
        @Override
        public void onConfidenceChanged(final TransactionConfidence confidence,
                                        final TransactionConfidence.Listener.ChangeReason reason) {
            activity.runOnUiThread(new Runnable() {
                @Override
                public void run() {
                    if (!isResumed())
                        return;

                    final TransactionConfidence confidence = sentTransaction.getConfidence();
                    final ConfidenceType confidenceType = confidence.getConfidenceType();
                    final TransactionConfidence.IXType ixType = confidence.getIXType();
                    final int numBroadcastPeers = confidence.numBroadcastPeers();

                    if (state == State.SENDING) {
                        if (confidenceType == ConfidenceType.DEAD) {
                            setState(State.FAILED);
                        } else if (numBroadcastPeers >= 1 || confidenceType == ConfidenceType.BUILDING ||
                                ixType == TransactionConfidence.IXType.IX_LOCKED ||
                                (confidence.getPeerCount() == 1 && confidence.isSent())) {
                            setState(State.SENT);

                            // Auto-close the dialog after a short delay
                            if (config.getSendCoinsAutoclose()) {
                                handler.postDelayed(new Runnable() {
                                    @Override
                                    public void run() {
                                        activity.finish();
                                    }
                                }, 500);
                            }
                        }
                    }

                    if (reason == ChangeReason.SEEN_PEERS && confidenceType == ConfidenceType.PENDING ||
                            reason == ChangeReason.IX_TYPE && ixType == TransactionConfidence.IXType.IX_LOCKED||
                            (confidence.getPeerCount() == 1 && confidence.isSent())) {
                        // play sound effect
                        final int soundResId = getResources().getIdentifier("send_coins_broadcast_" + numBroadcastPeers,
                                "raw", activity.getPackageName());
                        if (soundResId > 0)
                            RingtoneManager
                                    .getRingtone(activity, Uri.parse(
                                            "android.resource://" + activity.getPackageName() + "/" + soundResId))
                                    .play();
                    }

                    updateView();
                }
            });
        }
    };

    private final LoaderCallbacks<Map<FeeCategory, Coin>> dynamicFeesLoaderCallbacks = new LoaderManager.LoaderCallbacks<Map<FeeCategory, Coin>>() {
        @Override
        public Loader<Map<FeeCategory, Coin>> onCreateLoader(final int id, final Bundle args) {
            return new DynamicFeeLoader(activity);
        }

        @Override
        public void onLoadFinished(final Loader<Map<FeeCategory, Coin>> loader, final Map<FeeCategory, Coin> data) {
            fees = data;
            updateView();
            handler.post(dryrunRunnable);
        }

        @Override
        public void onLoaderReset(final Loader<Map<FeeCategory, Coin>> loader) {
        }
    };

    private final LoaderCallbacks<Cursor> rateLoaderCallbacks = new LoaderManager.LoaderCallbacks<Cursor>() {
        @Override
        public Loader<Cursor> onCreateLoader(final int id, final Bundle args) {
            return new ExchangeRatesLoader(activity, config);
        }

        @Override
        public void onLoadFinished(final Loader<Cursor> loader, final Cursor data) {
            if (data != null && data.getCount() > 0) {
                data.moveToFirst();
                final ExchangeRate exchangeRate = ExchangeRatesProvider.getExchangeRate(data);

                if (state == null || state.compareTo(State.INPUT) <= 0)
                    amountCalculatorLink.setExchangeRate(exchangeRate.rate);
            }
        }

        @Override
        public void onLoaderReset(final Loader<Cursor> loader) {
        }
    };

    private final LoaderCallbacks<BlockchainState> blockchainStateLoaderCallbacks = new LoaderManager.LoaderCallbacks<BlockchainState>() {
        @Override
        public Loader<BlockchainState> onCreateLoader(final int id, final Bundle args) {
            return new BlockchainStateLoader(activity);
        }

        @Override
        public void onLoadFinished(final Loader<BlockchainState> loader, final BlockchainState blockchainState) {
            SendCoinsFragment.this.blockchainState = blockchainState;
            updateView();
        }

        @Override
        public void onLoaderReset(final Loader<BlockchainState> loader) {
        }
    };

    private static class ReceivingAddressLoaderCallbacks implements LoaderManager.LoaderCallbacks<Cursor> {
        private final static String ARG_CONSTRAINT = "constraint";

        private final Context context;
        private final CursorAdapter targetAdapter;
        private Cursor receivingAddressBookCursor, receivingAddressNameCursor;

        public ReceivingAddressLoaderCallbacks(final Context context, final CursorAdapter targetAdapter) {
            this.context = checkNotNull(context);
            this.targetAdapter = checkNotNull(targetAdapter);
        }

        @Override
        public Loader<Cursor> onCreateLoader(final int id, final Bundle args) {
            final String constraint = Strings.nullToEmpty(args != null ? args.getString(ARG_CONSTRAINT) : null);

            if (id == ID_RECEIVING_ADDRESS_BOOK_LOADER)
                return new CursorLoader(context, AddressBookProvider.contentUri(context.getPackageName()), null,
                        AddressBookProvider.SELECTION_QUERY, new String[] { constraint }, null);
            else if (id == ID_RECEIVING_ADDRESS_NAME_LOADER)
                return new ReceivingAddressNameLoader(context, constraint);
            else
                throw new IllegalArgumentException();
        }

        @Override
        public void onLoadFinished(final Loader<Cursor> loader, Cursor data) {
            if (data.getCount() == 0)
                data = null;
            if (loader instanceof CursorLoader)
                receivingAddressBookCursor = data;
            else
                receivingAddressNameCursor = data;
            swapTargetCursor();
        }

        @Override
        public void onLoaderReset(final Loader<Cursor> loader) {
            if (loader instanceof CursorLoader)
                receivingAddressBookCursor = null;
            else
                receivingAddressNameCursor = null;
            swapTargetCursor();
        }

        private void swapTargetCursor() {
            if (receivingAddressBookCursor == null && receivingAddressNameCursor == null)
                targetAdapter.swapCursor(null);
            else if (receivingAddressBookCursor != null && receivingAddressNameCursor == null)
                targetAdapter.swapCursor(receivingAddressBookCursor);
            else if (receivingAddressBookCursor == null && receivingAddressNameCursor != null)
                targetAdapter.swapCursor(receivingAddressNameCursor);
            else
                targetAdapter.swapCursor(
                        new MergeCursor(new Cursor[] { receivingAddressBookCursor, receivingAddressNameCursor }));
        }
    }

    private static class ReceivingAddressNameLoader extends AsyncTaskLoader<Cursor> {
        private String constraint;

        public ReceivingAddressNameLoader(final Context context, final String constraint) {
            super(context);
            this.constraint = constraint;
        }

        @Override
        protected void onStartLoading() {
            super.onStartLoading();
            safeForceLoad();
        }

        @Override
        public Cursor loadInBackground() {
            final MatrixCursor cursor = new MatrixCursor(new String[] { AddressBookProvider.KEY_ROWID,
                    AddressBookProvider.KEY_LABEL, AddressBookProvider.KEY_ADDRESS }, 1);

            if (constraint.indexOf('.') >= 0 || constraint.indexOf('@') >= 0) {
                try {
                    final WalletNameResolver resolver = new WalletNameResolver(
                            new DNSSECResolver(new DNSBootstrapService()),
                            new TLSAValidator(new DNSSECResolver(new DNSBootstrapService()),
                                    CACertService.getInstance(), new CertChainValidator()));
                    final BitcoinURI resolvedUri = resolver.resolve(constraint, Constants.WALLET_NAME_CURRENCY_CODE,
                            true);
                    if (resolvedUri != null) {
                        final Address resolvedAddress = resolvedUri.getAddress();
                        if (resolvedAddress != null
                                && resolvedAddress.getParameters().equals(Constants.NETWORK_PARAMETERS)) {
                            final String resolvedLabel = Strings.emptyToNull(resolvedUri.getLabel());
                            cursor.addRow(new Object[] { -1, resolvedLabel != null ? resolvedLabel : constraint,
                                    resolvedAddress.toString() });
                            log.info("looked up wallet name: " + resolvedUri);
                        }
                    }
                } catch (final WalletNameCurrencyUnavailableException x) {
                    // swallow
                } catch (final WalletNameLookupException x) {
                    log.info("error looking up wallet name '" + constraint + "': " + x.getMessage());
                } catch (final Throwable x) {
                    log.info("error looking up wallet name", x);
                }
            }

            return cursor;
        }

        private void safeForceLoad() {
            try {
                forceLoad();
            } catch (final RejectedExecutionException x) {
                log.info("rejected execution: " + ReceivingAddressNameLoader.this.toString());
            }
        }
    }

    private final class ReceivingAddressViewAdapter extends CursorAdapter {
        public ReceivingAddressViewAdapter(final Context context) {
            super(context, null, false);
        }

        @Override
        public View newView(final Context context, final Cursor cursor, final ViewGroup parent) {
            final LayoutInflater inflater = LayoutInflater.from(context);
            return inflater.inflate(R.layout.address_book_row, parent, false);
        }

        @Override
        public void bindView(final View view, final Context context, final Cursor cursor) {
            final String label = cursor.getString(cursor.getColumnIndexOrThrow(AddressBookProvider.KEY_LABEL));
            final String address = cursor.getString(cursor.getColumnIndexOrThrow(AddressBookProvider.KEY_ADDRESS));

            final ViewGroup viewGroup = (ViewGroup) view;
            final TextView labelView = (TextView) viewGroup.findViewById(R.id.address_book_row_label);
            labelView.setText(label);
            final TextView addressView = (TextView) viewGroup.findViewById(R.id.address_book_row_address);
            addressView.setText(WalletUtils.formatHash(address, Constants.ADDRESS_FORMAT_GROUP_SIZE,
                    Constants.ADDRESS_FORMAT_LINE_SIZE));
        }

        @Override
        public CharSequence convertToString(final Cursor cursor) {
            return cursor.getString(cursor.getColumnIndexOrThrow(AddressBookProvider.KEY_ADDRESS));
        }
    }

    private final DialogInterface.OnClickListener activityDismissListener = new DialogInterface.OnClickListener() {
        @Override
        public void onClick(final DialogInterface dialog, final int which) {
            activity.finish();
        }
    };

    @Override
    public void onAttach(final Activity activity) {
        super.onAttach(activity);

        this.activity = (AbstractBindServiceActivity) activity;
        this.application = (WalletApplication) activity.getApplication();
        this.config = application.getConfiguration();
        this.wallet = application.getWallet();
        this.contentResolver = activity.getContentResolver();
        this.loaderManager = getLoaderManager();
        this.fragmentManager = getFragmentManager();
        this.pinRetryController = new PinRetryController(activity);
    }

    @Override
    public void onActivityCreated(@android.support.annotation.Nullable Bundle savedInstanceState) {
        super.onActivityCreated(savedInstanceState);
        initFloatingButton();
    }

    private void initFloatingButton() {
        FloatingActionButton viewFabScanQr = this.activity.findViewById(R.id.fab_scan_qr);
        final PackageManager pm = this.activity.getPackageManager();
        boolean hasCamera = pm.hasSystemFeature(PackageManager.FEATURE_CAMERA) || pm.hasSystemFeature(PackageManager.FEATURE_CAMERA_FRONT);
        viewFabScanQr.setVisibility(hasCamera ? View.VISIBLE : View.GONE);
        viewFabScanQr.setOnClickListener(new View.OnClickListener() {
            @Override
            public void onClick(View view) {
                handleScan();
            }
        });
    }

    @Override
    public void onCreate(final Bundle savedInstanceState) {
        super.onCreate(savedInstanceState);

        setRetainInstance(true);
        setHasOptionsMenu(true);

        bluetoothAdapter = BluetoothAdapter.getDefaultAdapter();

        backgroundThread = new HandlerThread("backgroundThread", Process.THREAD_PRIORITY_BACKGROUND);
        backgroundThread.start();
        backgroundHandler = new Handler(backgroundThread.getLooper());

        if (savedInstanceState != null) {
            restoreInstanceState(savedInstanceState);
        } else {
            final Intent intent = activity.getIntent();
            final String action = intent.getAction();
            final Uri intentUri = intent.getData();
            final String scheme = intentUri != null ? intentUri.getScheme() : null;
            final String mimeType = intent.getType();

            if ((Intent.ACTION_VIEW.equals(action) || NfcAdapter.ACTION_NDEF_DISCOVERED.equals(action))
                    && intentUri != null && "dash".equals(scheme)) {
                initStateFromBitcoinUri(intentUri);
            } else if ((NfcAdapter.ACTION_NDEF_DISCOVERED.equals(action))
                    && PaymentProtocol.MIMETYPE_PAYMENTREQUEST.equals(mimeType)) {
                final NdefMessage ndefMessage = (NdefMessage) intent
                        .getParcelableArrayExtra(NfcAdapter.EXTRA_NDEF_MESSAGES)[0];
                final byte[] ndefMessagePayload = Nfc.extractMimePayload(PaymentProtocol.MIMETYPE_PAYMENTREQUEST,
                        ndefMessage);
                initStateFromPaymentRequest(mimeType, ndefMessagePayload);
            } else if ((Intent.ACTION_VIEW.equals(action))
                    && PaymentProtocol.MIMETYPE_PAYMENTREQUEST.equals(mimeType)) {
                final byte[] paymentRequest = BitcoinIntegration.paymentRequestFromIntent(intent);

                if (intentUri != null)
                    initStateFromIntentUri(mimeType, intentUri);
                else if (paymentRequest != null)
                    initStateFromPaymentRequest(mimeType, paymentRequest);
                else
                    throw new IllegalArgumentException();
            } else if (intent.hasExtra(SendCoinsActivity.INTENT_EXTRA_PAYMENT_INTENT)) {
                initStateFromIntentExtras(intent.getExtras());
            } else {
                updateStateFrom(PaymentIntent.blank());
            }
        }
    }

    @Override
    public View onCreateView(final LayoutInflater inflater, final ViewGroup container,
                             final Bundle savedInstanceState) {
        final View view = inflater.inflate(R.layout.send_coins_fragment, container);

        payeeGroup = view.findViewById(R.id.send_coins_payee_group);

        payeeNameView = (TextView) view.findViewById(R.id.send_coins_payee_name);
        payeeVerifiedByView = (TextView) view.findViewById(R.id.send_coins_payee_verified_by);

        receivingAddressView = (AutoCompleteTextView) view.findViewById(R.id.send_coins_receiving_address);
        receivingAddressViewAdapter = new ReceivingAddressViewAdapter(activity);
        receivingAddressLoaderCallbacks = new ReceivingAddressLoaderCallbacks(activity, receivingAddressViewAdapter);
        receivingAddressView.setAdapter(receivingAddressViewAdapter);
        receivingAddressView.setOnFocusChangeListener(receivingAddressListener);
        receivingAddressView.addTextChangedListener(receivingAddressListener);
        receivingAddressView.setOnItemClickListener(receivingAddressListener);

        receivingStaticView = view.findViewById(R.id.send_coins_receiving_static);
        receivingStaticAddressView = (TextView) view.findViewById(R.id.send_coins_receiving_static_address);
        receivingStaticLabelView = (TextView) view.findViewById(R.id.send_coins_receiving_static_label);

        final CurrencyAmountView btcAmountView = (CurrencyAmountView) view.findViewById(R.id.send_coins_amount_dash);
        btcAmountView.setCurrencySymbol(config.getFormat().code());
        btcAmountView.setInputFormat(config.getMaxPrecisionFormat());
        btcAmountView.setHintFormat(config.getFormat());

        final CurrencyAmountView localAmountView = (CurrencyAmountView) view.findViewById(R.id.send_coins_amount_local);
        localAmountView.setInputFormat(Constants.LOCAL_FORMAT);
        localAmountView.setHintFormat(Constants.LOCAL_FORMAT);
        amountCalculatorLink = new CurrencyCalculatorLink(btcAmountView, localAmountView);
        amountCalculatorLink.setExchangeDirection(config.getLastExchangeDirection());

        directPaymentEnableView = (CheckBox) view.findViewById(R.id.send_coins_direct_payment_enable);
        directPaymentEnableView.setTypeface(ResourcesCompat.getFont(getActivity(), R.font.montserrat_medium));
        directPaymentEnableView.setOnCheckedChangeListener(new OnCheckedChangeListener() {
            @Override
            public void onCheckedChanged(final CompoundButton buttonView, final boolean isChecked) {
                if (paymentIntent.isBluetoothPaymentUrl() && isChecked && !bluetoothAdapter.isEnabled()) {
                    // ask for permission to enable bluetooth
                    startActivityForResult(new Intent(BluetoothAdapter.ACTION_REQUEST_ENABLE),
                            REQUEST_CODE_ENABLE_BLUETOOTH_FOR_DIRECT_PAYMENT);
                }
            }
        });

        hintView = (TextView) view.findViewById(R.id.send_coins_hint);

        directPaymentMessageView = (TextView) view.findViewById(R.id.send_coins_direct_payment_message);

        sentTransactionView = (FrameLayout) view.findViewById(R.id.send_coins_sent_transaction);
        sentTransactionAdapter = new TransactionsAdapter(activity, wallet, application.maxConnectedPeers(),
                null);
        sentTransactionViewHolder = sentTransactionAdapter.createTransactionViewHolder(sentTransactionView);
        sentTransactionView.addView(sentTransactionViewHolder.itemView,
                new FrameLayout.LayoutParams(ViewGroup.LayoutParams.MATCH_PARENT, ViewGroup.LayoutParams.WRAP_CONTENT));

        privateKeyPasswordView = (EditText) view.findViewById(R.id.send_coins_private_key_password);
        privateKeyBadPasswordView = view.findViewById(R.id.send_coins_private_key_bad_password);
        attemptsRemainingTextView = (TextView) view.findViewById(R.id.pin_attempts);

        viewGo = (Button) view.findViewById(R.id.send_coins_go);
        viewGo.setOnClickListener(new OnClickListener() {
            @Override
            public void onClick(final View v) {
                validateReceivingAddress();

                if (everythingPlausible()) {
                    handleGo();
                }

                updateView();
            }
        });

        return view;
    }

    @Override
    public void onDestroyView() {
        super.onDestroyView();

        config.setLastExchangeDirection(amountCalculatorLink.getExchangeDirection());
    }

    @Override
    public void onResume() {
        super.onResume();

        contentResolver.registerContentObserver(AddressBookProvider.contentUri(activity.getPackageName()), true,
                contentObserver);

        amountCalculatorLink.setListener(amountsListener);
        privateKeyPasswordView.addTextChangedListener(privateKeyPasswordListener);

        loaderManager.initLoader(ID_DYNAMIC_FEES_LOADER, null, dynamicFeesLoaderCallbacks);
        loaderManager.initLoader(ID_RATE_LOADER, null, rateLoaderCallbacks);
        loaderManager.initLoader(ID_BLOCKCHAIN_STATE_LOADER, null, blockchainStateLoaderCallbacks);
        loaderManager.initLoader(ID_RECEIVING_ADDRESS_BOOK_LOADER, null, receivingAddressLoaderCallbacks);
        loaderManager.initLoader(ID_RECEIVING_ADDRESS_NAME_LOADER, null, receivingAddressLoaderCallbacks);

        updateView();
        handler.post(dryrunRunnable);
    }

    @Override
    public void onPause() {
        loaderManager.destroyLoader(ID_RECEIVING_ADDRESS_NAME_LOADER);
        loaderManager.destroyLoader(ID_RECEIVING_ADDRESS_BOOK_LOADER);
        loaderManager.destroyLoader(ID_BLOCKCHAIN_STATE_LOADER);
        loaderManager.destroyLoader(ID_RATE_LOADER);
        loaderManager.destroyLoader(ID_DYNAMIC_FEES_LOADER);

        privateKeyPasswordView.removeTextChangedListener(privateKeyPasswordListener);
        amountCalculatorLink.setListener(null);

        contentResolver.unregisterContentObserver(contentObserver);

        super.onPause();
    }

    @Override
    public void onDetach() {
        handler.removeCallbacksAndMessages(null);

        super.onDetach();
    }

    @Override
    public void onDestroy() {
        backgroundThread.getLooper().quit();

        if (sentTransaction != null)
            sentTransaction.getConfidence().removeEventListener(sentTransactionConfidenceListener);

        super.onDestroy();
    }

    @Override
    public void onSaveInstanceState(final Bundle outState) {
        super.onSaveInstanceState(outState);

        saveInstanceState(outState);
    }

    private void saveInstanceState(final Bundle outState) {
        outState.putSerializable("state", state);

        outState.putParcelable("payment_intent", paymentIntent);
        outState.putSerializable("fee_category", feeCategory);
        if (validatedAddress != null)
            outState.putParcelable("validated_address", validatedAddress);

        if (sentTransaction != null)
            outState.putSerializable("sent_transaction_hash", sentTransaction.getHash());
        if (directPaymentAck != null)
            outState.putBoolean("direct_payment_ack", directPaymentAck);
    }

    private void restoreInstanceState(final Bundle savedInstanceState) {
        state = (State) savedInstanceState.getSerializable("state");

        paymentIntent = (PaymentIntent) savedInstanceState.getParcelable("payment_intent");
        feeCategory = (FeeCategory) savedInstanceState.getSerializable("fee_category");
        validatedAddress = savedInstanceState.getParcelable("validated_address");

        if (savedInstanceState.containsKey("sent_transaction_hash")) {
            sentTransaction = wallet
                    .getTransaction((Sha256Hash) savedInstanceState.getSerializable("sent_transaction_hash"));
            sentTransaction.getConfidence().addEventListener(sentTransactionConfidenceListener);
        }
        if (savedInstanceState.containsKey("direct_payment_ack"))
            directPaymentAck = savedInstanceState.getBoolean("direct_payment_ack");
    }

    @Override
    public void onActivityResult(final int requestCode, final int resultCode, final Intent intent) {
        handler.post(new Runnable() {
            @Override
            public void run() {
                onActivityResultResumed(requestCode, resultCode, intent);
            }
        });
    }

    private void onActivityResultResumed(final int requestCode, final int resultCode, final Intent intent) {
        if (requestCode == REQUEST_CODE_SCAN) {
            if (resultCode == Activity.RESULT_OK) {
                final String input = intent.getStringExtra(ScanActivity.INTENT_EXTRA_RESULT);

                new StringInputParser(input) {
                    @Override
                    protected void handlePaymentIntent(final PaymentIntent paymentIntent) {
                        setState(null);

                        updateStateFrom(paymentIntent);
                    }

                    @Override
                    protected void handleDirectTransaction(final Transaction transaction) throws VerificationException {
                        cannotClassify(input);
                    }

                    @Override
                    protected void error(final int messageResId, final Object... messageArgs) {
                        dialog(activity, null, R.string.button_scan, messageResId, messageArgs);
                    }
                }.parse();
            }
        } else if (requestCode == REQUEST_CODE_ENABLE_BLUETOOTH_FOR_PAYMENT_REQUEST) {
            if (paymentIntent.isBluetoothPaymentRequestUrl())
                requestPaymentRequest();
        } else if (requestCode == REQUEST_CODE_ENABLE_BLUETOOTH_FOR_DIRECT_PAYMENT) {
            if (paymentIntent.isBluetoothPaymentUrl())
                directPaymentEnableView.setChecked(resultCode == Activity.RESULT_OK);
        }
    }

    @Override
    public void onCreateOptionsMenu(final Menu menu, final MenuInflater inflater) {
        inflater.inflate(R.menu.send_coins_fragment_options, menu);

        super.onCreateOptionsMenu(menu, inflater);
    }

    @Override
    public void onPrepareOptionsMenu(final Menu menu) {
        final MenuItem emptyAction = menu.findItem(R.id.send_coins_options_empty);
        emptyAction.setEnabled(state == State.INPUT && paymentIntent.mayEditAmount());

        final MenuItem feeCategoryAction = menu.findItem(R.id.send_coins_options_fee_category);
        feeCategoryAction.setEnabled(state == State.INPUT);
        if (feeCategory == FeeCategory.ZERO)
            menu.findItem(R.id.send_coins_options_fee_category_zero).setChecked(true);
        if (feeCategory == FeeCategory.ECONOMIC)
            menu.findItem(R.id.send_coins_options_fee_category_economic).setChecked(true);
        else if (feeCategory == FeeCategory.NORMAL)
            menu.findItem(R.id.send_coins_options_fee_category_normal).setChecked(true);
        else if (feeCategory == FeeCategory.PRIORITY)
            menu.findItem(R.id.send_coins_options_fee_category_priority).setChecked(true);

        menu.findItem(R.id.send_coins_options_fee_category_zero).setVisible(Constants.ENABLE_ZERO_FEES);

        super.onPrepareOptionsMenu(menu);
    }

    @Override
    public boolean onOptionsItemSelected(final MenuItem item) {
        switch (item.getItemId()) {
            //case R.id.send_coins_options_scan:
            //	handleScan();
        //		return true;
            case R.id.send_coins_options_fee_category_zero:
                handleFeeCategory(FeeCategory.ZERO);
                return true;
            case R.id.send_coins_options_fee_category_economic:
                handleFeeCategory(FeeCategory.ECONOMIC);
                return true;
            case R.id.send_coins_options_fee_category_normal:
                handleFeeCategory(FeeCategory.NORMAL);
                return true;
            case R.id.send_coins_options_fee_category_priority:
                handleFeeCategory(FeeCategory.PRIORITY);
                return true;

            case R.id.send_coins_options_empty:
                handleEmpty();
                return true;
        }

        return super.onOptionsItemSelected(item);
    }

    private void validateReceivingAddress() {
        try {
            final String addressStr = receivingAddressView.getText().toString().trim();
            if (!addressStr.isEmpty()
                    && Constants.NETWORK_PARAMETERS.equals(Address.getParametersFromAddress(addressStr))) {
                final String label = AddressBookProvider.resolveLabel(activity, addressStr);
                validatedAddress = new AddressAndLabel(Constants.NETWORK_PARAMETERS, addressStr, label);
                receivingAddressView.setText(null);
            }
        } catch (final AddressFormatException x) {
            // swallow
        }
    }

    private void handleCancel() {
        if (state == null || state.compareTo(State.INPUT) <= 0)
            activity.setResult(Activity.RESULT_CANCELED);

        activity.finish();
    }

    private boolean isPayeePlausible() {
        if (paymentIntent.hasOutputs())
            return true;

        if (validatedAddress != null)
            return true;

        return false;
    }

    private boolean isAmountPlausible() {
        if (dryrunSendRequest != null)
            return dryrunException == null;
        else if (paymentIntent.mayEditAmount())
            return amountCalculatorLink.hasAmount();
        else
            return paymentIntent.hasAmount();
    }

    private boolean isPasswordPlausible() {
        if (!wallet.isEncrypted())
            return true;

        return !privateKeyPasswordView.getText().toString().trim().isEmpty();
    }

    private boolean everythingPlausible() {
        return state == State.INPUT && isPayeePlausible() && isAmountPlausible() && isPasswordPlausible();
    }

    private void requestFocusFirst() {
        if (!isPayeePlausible())
            return;
        else if (!isAmountPlausible()) {
            amountCalculatorLink.requestFocus();
            getActivity().getWindow().setSoftInputMode(WindowManager.LayoutParams.SOFT_INPUT_STATE_UNCHANGED);
        } else if (!isPasswordPlausible())
            privateKeyPasswordView.requestFocus();
        else if (everythingPlausible())
            viewGo.requestFocus();
        else
            log.warn("unclear focus");
    }

    private void handleGo() {
        privateKeyBadPasswordView.setVisibility(View.INVISIBLE);
        attemptsRemainingTextView.setVisibility(View.GONE);
        final String pin = privateKeyPasswordView.getText().toString().trim();

        if (pinRetryController.isLocked()) {
            return;
        }

        if (wallet.isEncrypted()) {
            new DeriveKeyTask(backgroundHandler, application.scryptIterationsTarget()) {
                @Override
                protected void onSuccess(final KeyParameter encryptionKey, final boolean wasChanged) {
                    if (wasChanged)
                        application.backupWallet();
                    signAndSendPayment(encryptionKey, pin);
                }
            }.deriveKey(wallet, pin);

            setState(State.DECRYPTING);
        } else {
            signAndSendPayment(null, pin);
        }
    }

    private void signAndSendPayment(final KeyParameter encryptionKey, final String pin) {
        RequestType requestType = RequestType.from(dryrunSendRequest);
        switch (requestType) {
            case INSTANT_SEND: {
                showUpgradeToInstantSendDialog(encryptionKey, pin);
                break;
            }
            case INSTANT_SEND_AUTO_LOCK:
            case REGULAR_PAYMENT: {
                signAndSendPayment(encryptionKey, pin, requestType);
                break;
            }
            default: {
                throw new IllegalArgumentException("Unsupported request type " + requestType);
            }
        }
    }

    private void signAndSendPayment(final KeyParameter encryptionKey, final String pin, RequestType requestType) {
        setState(State.SIGNING);

        // final payment intent
        final PaymentIntent finalPaymentIntent = paymentIntent.mergeWithEditedValues(amountCalculatorLink.getAmount(),
                validatedAddress != null ? validatedAddress.address : null);

        SendRequest sendRequest = createSendRequest(finalPaymentIntent, requestType);

        final Coin finalAmount = finalPaymentIntent.getAmount();

        sendRequest.memo = paymentIntent.memo;
        sendRequest.exchangeRate = amountCalculatorLink.getExchangeRate();
        sendRequest.aesKey = encryptionKey;

<<<<<<< HEAD
=======
        if(usingInstantSend)
            sendRequest.ensureMinRequiredFee = true;
        else sendRequest.ensureMinRequiredFee = false;

>>>>>>> 951a9179
        new SendCoinsOfflineTask(wallet, backgroundHandler) {
            @Override
            protected void onSuccess(final Transaction transaction) {
                if (pin != null) {
                    pinRetryController.successfulAttempt();
                }
                sentTransaction = transaction;

                setState(State.SENDING);

                sentTransaction.getConfidence().addEventListener(sentTransactionConfidenceListener);

                final Address refundAddress = paymentIntent.standard == Standard.BIP70
                        ? wallet.freshAddress(KeyPurpose.REFUND) : null;
                final Payment payment = PaymentProtocol.createPaymentMessage(
                        Arrays.asList(new Transaction[] { sentTransaction }), finalAmount, refundAddress, null,
                        paymentIntent.payeeData);

                if (directPaymentEnableView.isChecked())
                    directPay(payment);

                application.broadcastTransaction(sentTransaction);

                final ComponentName callingActivity = activity.getCallingActivity();
                if (callingActivity != null) {
                    log.info("returning result to calling activity: {}", callingActivity.flattenToString());

                    final Intent result = new Intent();
                    BitcoinIntegration.transactionHashToResult(result, sentTransaction.getHashAsString());
                    if (paymentIntent.standard == Standard.BIP70)
                        BitcoinIntegration.paymentToResult(result, payment.toByteArray());
                    activity.setResult(Activity.RESULT_OK, result);
                }
            }

            private void directPay(final Payment payment) {
                final DirectPaymentTask.ResultCallback callback = new DirectPaymentTask.ResultCallback() {
                    @Override
                    public void onResult(final boolean ack) {
                        directPaymentAck = ack;

                        if (state == State.SENDING)
                            setState(State.SENT);

                        updateView();
                    }

                    @Override
                    public void onFail(final int messageResId, final Object... messageArgs) {
                        final DialogBuilder dialog = DialogBuilder.warn(activity,
                                R.string.send_coins_fragment_direct_payment_failed_title);
                        dialog.setMessage(paymentIntent.paymentUrl + "\n" + getString(messageResId, messageArgs)
                                + "\n\n" + getString(R.string.send_coins_fragment_direct_payment_failed_msg));
                        dialog.setPositiveButton(R.string.button_retry, new DialogInterface.OnClickListener() {
                            @Override
                            public void onClick(final DialogInterface dialog, final int which) {
                                directPay(payment);
                            }
                        });
                        dialog.setNegativeButton(R.string.button_dismiss, null);
                        dialog.show();
                    }
                };

                if (paymentIntent.isHttpPaymentUrl()) {
                    new DirectPaymentTask.HttpPaymentTask(backgroundHandler, callback, paymentIntent.paymentUrl,
                            application.httpUserAgent()).send(payment);
                } else if (paymentIntent.isBluetoothPaymentUrl() && bluetoothAdapter != null
                        && bluetoothAdapter.isEnabled()) {
                    new DirectPaymentTask.BluetoothPaymentTask(backgroundHandler, callback, bluetoothAdapter,
                            Bluetooth.getBluetoothMac(paymentIntent.paymentUrl)).send(payment);
                }
            }

            @Override
            protected void onInsufficientMoney(final Coin missing) {
                setState(State.INPUT);

                final Coin estimated = wallet.getBalance(BalanceType.ESTIMATED);
                final Coin available = wallet.getBalance(BalanceType.AVAILABLE);
                final Coin pending = estimated.subtract(available);

                final MonetaryFormat btcFormat = config.getFormat();

                final DialogBuilder dialog = DialogBuilder.warn(activity,
                        R.string.send_coins_fragment_insufficient_money_title);
                final StringBuilder msg = new StringBuilder();
                msg.append(getString(R.string.send_coins_fragment_insufficient_money_msg1, btcFormat.format(missing)));

                if (pending.signum() > 0)
                    msg.append("\n\n")
                            .append(getString(R.string.send_coins_fragment_pending, btcFormat.format(pending)));
                if (paymentIntent.mayEditAmount())
                    msg.append("\n\n").append(getString(R.string.send_coins_fragment_insufficient_money_msg2));
                dialog.setMessage(msg);
                if (paymentIntent.mayEditAmount()) {
                    dialog.setPositiveButton(R.string.send_coins_options_empty, new DialogInterface.OnClickListener() {
                        @Override
                        public void onClick(final DialogInterface dialog, final int which) {
                            handleEmpty();
                        }
                    });
                    dialog.setNegativeButton(R.string.button_cancel, null);
                } else {
                    dialog.setNeutralButton(R.string.button_dismiss, null);
                }
                dialog.show();
            }

            @Override
            protected void onInvalidEncryptionKey() {
                setState(State.INPUT);

                pinRetryController.failedAttempt(pin);
                privateKeyBadPasswordView.setVisibility(View.VISIBLE);
                attemptsRemainingTextView.setVisibility(View.VISIBLE);
                attemptsRemainingTextView.setText(pinRetryController.getRemainingAttemptsMessage());
                privateKeyPasswordView.requestFocus();
            }

            @Override
            protected void onEmptyWalletFailed() {
                setState(State.INPUT);

                final DialogBuilder dialog = DialogBuilder.warn(activity,
                        R.string.send_coins_fragment_empty_wallet_failed_title);
                dialog.setMessage(R.string.send_coins_fragment_hint_empty_wallet_failed);
                dialog.setNeutralButton(R.string.button_dismiss, null);
                dialog.show();
            }

            @Override
            protected void onFailure(Exception exception) {
                setState(State.FAILED);

                final DialogBuilder dialog = DialogBuilder.warn(activity, R.string.send_coins_error_msg);
                dialog.setMessage(exception.toString());
                dialog.setNeutralButton(R.string.button_dismiss, null);
                dialog.show();
            }
        }.sendCoinsOffline(sendRequest); // send asynchronously
    }

    private void handleScan() {
        startActivityForResult(new Intent(activity, ScanActivity.class), REQUEST_CODE_SCAN);
    }

    private void handleFeeCategory(final FeeCategory feeCategory) {
        this.feeCategory = feeCategory;

        updateView();
        handler.post(dryrunRunnable);
    }

    private void handleEmpty() {
        final WalletLock walletLock = WalletLock.getInstance();
        if (walletLock.isWalletLocked(wallet)) {
            UnlockWalletDialogFragment.show(getFragmentManager(), new DialogInterface.OnDismissListener() {
                @Override
                public void onDismiss(DialogInterface dialog) {
                    if (!walletLock.isWalletLocked(wallet)) {
                        handleEmpty();
                    }
                }
            });
        } else {
            final Coin available = wallet.getBalance(BalanceType.ESTIMATED);
            amountCalculatorLink.setBtcAmount(available);

            updateView();
            handler.post(dryrunRunnable);
        }
    }

    private Runnable dryrunRunnable = new Runnable() {
        @Override
        public void run() {
            if (state == State.INPUT)
                executeDryrun();

            updateView();
        }

        private void executeDryrun() {

            dryrunSendRequest = null;
            dryrunException = null;

            final Coin amount = amountCalculatorLink.getAmount();
            final Address dummyAddress = wallet.currentReceiveAddress(); // won't be used, tx is never committed

            if (amount == null || fees == null) {
                return;
            }

            boolean instantSendActive = wallet.getContext().sporkManager.isSporkActive(SporkManager.SPORK_2_INSTANTSEND_ENABLED);
            if (instantSendActive) {

                boolean autoLocksActive = wallet.getContext().sporkManager.isSporkActive(SporkManager.SPORK_16_INSTANTSEND_AUTOLOCKS);
                if (autoLocksActive) {

                    try {
                        // initially check the preferred way (Instant Send auto lock)
                        final SendRequest sendRequest = createSendRequest(dummyAddress, amount, RequestType.INSTANT_SEND_AUTO_LOCK);

                        wallet.completeTx(sendRequest);
                        if (TransactionLockRequest.isSimple(sendRequest.tx)) {
                            dryrunSendRequest = sendRequest;
                            return;
                        }

                    } catch (final Exception x) {
                        // ignore at that point
                        // this exception doesn't mean we are unable to perform the payment,
                        // it only means we are unable to do this using INSTANT_SEND_AUTO_LOCK
                    }
                }

                try {
<<<<<<< HEAD
                    // if Instant Send auto lock can't be performed check standard Instant Send (higher fee)
                    final SendRequest sendRequest = createSendRequest(dummyAddress, amount, RequestType.INSTANT_SEND);
=======
                    final Address dummy = wallet.currentReceiveAddress(); // won't be used, tx is never
                    // committed
                    final SendRequest sendRequest = paymentIntent.mergeWithEditedValues(amount, dummy).toSendRequest();
                    sendRequest.useInstantSend = (instantXenable.isChecked());
                    ixCoinSelector.setUsingInstantX(sendRequest.useInstantSend);
                    sendRequest.coinSelector = ixCoinSelector;
                    sendRequest.signInputs = false;
                    sendRequest.emptyWallet = paymentIntent.mayEditAmount()
                            && amount.equals(wallet.getBalance(BalanceType.ESTIMATED));
                    sendRequest.feePerKb = fees.get(feeCategory);
                    sendRequest.feePerKb = sendRequest.useInstantSend ? TransactionLockRequest.MIN_FEE: sendRequest.feePerKb;

                    if(sendRequest.useInstantSend)
                        sendRequest.ensureMinRequiredFee = true;
                    else sendRequest.ensureMinRequiredFee = false;
>>>>>>> 951a9179

                    wallet.completeTx(sendRequest);
                    dryrunSendRequest = sendRequest;
                    return;

                } catch (final Exception x) {
                    // ignore once again
                    // also this exception doesn't meas we are not able to perform payment,
                    // it just means we are not able to do this using INSTANT_SEND
                }
            }

            try {
                // check regular payment
                final SendRequest sendRequest = createSendRequest(dummyAddress, amount, RequestType.REGULAR_PAYMENT);

                wallet.completeTx(sendRequest);
                dryrunSendRequest = sendRequest;

            } catch (final Exception x) {
                // finally, at this point the exception means we are unable to perform payment
                // using the less restrictive method (REGULAR_PAYMENT), which means we are unable
                // to do it at all
                dryrunException = x;
            }
        }
    };

    private enum RequestType {

        INSTANT_SEND_AUTO_LOCK,
        INSTANT_SEND,
        REGULAR_PAYMENT;

        public static RequestType from(SendRequest sendRequest) {
            if (sendRequest.coinSelector == ZeroConfCoinSelector.get()) {
                return REGULAR_PAYMENT;
            } else if (sendRequest.coinSelector == InstantXCoinSelector.get()) {
                return sendRequest.useInstantSend ? INSTANT_SEND : INSTANT_SEND_AUTO_LOCK;
            } else {
                throw new IllegalArgumentException();
            }
        }
    }

    private SendRequest createSendRequest(Address address, Coin amount, RequestType requestType) {
        if (fees == null || amount == null) {
            throw new IllegalStateException();
        }
        return createSendRequest(paymentIntent.mergeWithEditedValues(amount, address), requestType);
    }

    private SendRequest createSendRequest(PaymentIntent paymentIntent, RequestType requestType) {
        final SendRequest sendRequest = paymentIntent.toSendRequest();
        switch (requestType) {
            case INSTANT_SEND_AUTO_LOCK: {
                sendRequest.coinSelector = InstantXCoinSelector.get();
                sendRequest.useInstantSend = false;
                sendRequest.feePerKb = fees.get(feeCategory);
                break;
            }
            case INSTANT_SEND: {
                sendRequest.coinSelector = InstantXCoinSelector.get();
                sendRequest.useInstantSend = true;
                sendRequest.feePerKb = TransactionLockRequest.MIN_FEE;
                break;
            }
            case REGULAR_PAYMENT: {
                sendRequest.coinSelector = ZeroConfCoinSelector.get();
                sendRequest.useInstantSend = false;
                sendRequest.feePerKb = fees.get(feeCategory);
                break;
            }
        }
        sendRequest.signInputs = false;
        Coin walletBalance = wallet.getBalance(BalanceType.ESTIMATED);
        sendRequest.emptyWallet = this.paymentIntent.mayEditAmount() && walletBalance.equals(paymentIntent.getAmount());

        return sendRequest;
    }

    private void setState(final State state) {
        this.state = state;

        activity.invalidateOptionsMenu();
        updateView();
    }

    private void updateView() {
        if (!isResumed())
            return;

        if (paymentIntent != null) {
            final MonetaryFormat btcFormat = config.getFormat();

            getView().setVisibility(View.VISIBLE);

            if (paymentIntent.hasPayee()) {
                payeeNameView.setVisibility(View.VISIBLE);
                payeeNameView.setText(paymentIntent.payeeName);

                payeeVerifiedByView.setVisibility(View.VISIBLE);
                final String verifiedBy = paymentIntent.payeeVerifiedBy != null ? paymentIntent.payeeVerifiedBy
                        : getString(R.string.send_coins_fragment_payee_verified_by_unknown);
                payeeVerifiedByView.setText(CHAR_CHECKMARK + String.format(getString(R.string.send_coins_fragment_payee_verified_by), verifiedBy));
            } else {
                payeeNameView.setVisibility(View.GONE);
                payeeVerifiedByView.setVisibility(View.GONE);
            }

            if (paymentIntent.hasOutputs()) {
                payeeGroup.setVisibility(View.VISIBLE);
                receivingAddressView.setVisibility(View.GONE);
                receivingStaticView.setVisibility(
                        !paymentIntent.hasPayee() || paymentIntent.payeeVerifiedBy == null ? View.VISIBLE : View.GONE);

                if (paymentIntent.memo != null) {
                    receivingStaticLabelView.setText(paymentIntent.memo);
                }

                if (paymentIntent.hasAddress())
                    receivingStaticAddressView.setText(WalletUtils.formatAddress(paymentIntent.getAddress(),
                            Constants.ADDRESS_FORMAT_GROUP_SIZE, Constants.ADDRESS_FORMAT_LINE_SIZE));
                else
                    receivingStaticAddressView.setText(R.string.send_coins_fragment_receiving_address_complex);
            } else if (validatedAddress != null) {
                payeeGroup.setVisibility(View.VISIBLE);
                receivingAddressView.setVisibility(View.GONE);
                receivingStaticView.setVisibility(View.VISIBLE);

                receivingStaticAddressView.setText(WalletUtils.formatAddress(validatedAddress.address,
                        Constants.ADDRESS_FORMAT_GROUP_SIZE, Constants.ADDRESS_FORMAT_LINE_SIZE));
                final String addressBookLabel = AddressBookProvider.resolveLabel(activity,
                        validatedAddress.address.toBase58());
                final String staticLabel;
                if (addressBookLabel != null)
                    staticLabel = addressBookLabel;
                else if (validatedAddress.label != null)
                    staticLabel = validatedAddress.label;
                else
                    staticLabel = getString(R.string.address_unlabeled);
                receivingStaticLabelView.setText(staticLabel);
                receivingStaticLabelView.setTextColor(getResources()
                        .getColor(validatedAddress.label != null ? R.color.fg_significant : R.color.fg_less_significant));
            } else if (paymentIntent.standard == null) {
                payeeGroup.setVisibility(View.VISIBLE);
                receivingStaticView.setVisibility(View.GONE);
                receivingAddressView.setVisibility(View.VISIBLE);
            } else {
                payeeGroup.setVisibility(View.GONE);
            }

            receivingAddressView.setEnabled(state == State.INPUT);
            amountCalculatorLink.setEnabled(state == State.INPUT && paymentIntent.mayEditAmount());

            final boolean directPaymentVisible;
            if (paymentIntent.hasPaymentUrl()) {
                if (paymentIntent.isBluetoothPaymentUrl())
                    directPaymentVisible = bluetoothAdapter != null;
                else
                    directPaymentVisible = !Constants.BUG_OPENSSL_HEARTBLEED;
            } else {
                directPaymentVisible = false;
            }
            directPaymentEnableView.setVisibility(directPaymentVisible ? View.VISIBLE : View.GONE);
            directPaymentEnableView.setEnabled(state == State.INPUT);

            hintView.setVisibility(View.GONE);
            if (state == State.INPUT) {
                if (paymentIntent.mayEditAddress() && validatedAddress == null
                        && !receivingAddressView.getText().toString().trim().isEmpty()) {
                    hintView.setTextColor(getResources().getColor(R.color.fg_error));
                    hintView.setVisibility(View.VISIBLE);
                    hintView.setText(R.string.send_coins_fragment_receiving_address_error);
                } else if (dryrunException != null) {
                    hintView.setTextColor(getResources().getColor(R.color.fg_error));
                    hintView.setVisibility(View.VISIBLE);
                    if (dryrunException instanceof DustySendRequested)
                        hintView.setText(getString(R.string.send_coins_fragment_hint_dusty_send));
                    else if (dryrunException instanceof InsufficientMoneyException)
                        hintView.setText(getString(R.string.send_coins_fragment_hint_insufficient_money,
                                btcFormat.format(((InsufficientMoneyException) dryrunException).missing)));
                    else if (dryrunException instanceof CouldNotAdjustDownwards)
                        hintView.setText(getString(R.string.send_coins_fragment_hint_empty_wallet_failed));
                    else
                        hintView.setText(dryrunException.toString());
                } else if (blockchainState != null && blockchainState.replaying) {
                    hintView.setTextColor(getResources().getColor(R.color.fg_error));
                    hintView.setVisibility(View.VISIBLE);
                    hintView.setText(R.string.send_coins_fragment_hint_replaying);
                } else if (dryrunSendRequest != null && dryrunSendRequest.tx.getFee() != null) {
                    hintView.setTextColor(getResources().getColor(R.color.fg_insignificant));
                    hintView.setVisibility(View.VISIBLE);
                    final int hintResId;
                    if (feeCategory == FeeCategory.ECONOMIC)
                        hintResId = R.string.send_coins_fragment_hint_fee_economic;
                    else if (feeCategory == FeeCategory.PRIORITY)
                        hintResId = R.string.send_coins_fragment_hint_fee_priority;
                    else if (feeCategory == FeeCategory.ZERO)
                        hintResId = R.string.send_coins_fragment_hint_fee_zero;
                    else
                        hintResId = R.string.send_coins_fragment_hint_fee;
                    try {
                        final Spannable hintLocalFee = new MonetarySpannable(Constants.LOCAL_FORMAT, amountCalculatorLink.getExchangeRate().coinToFiat(dryrunSendRequest.tx.getFee()))
                                .applyMarkup(null, MonetarySpannable.STANDARD_INSIGNIFICANT_SPANS);
                        hintView.setText(getString(hintResId, btcFormat.format(dryrunSendRequest.tx.getFee())
                                + (hintLocalFee != null ? (" (" + amountCalculatorLink.getExchangeRate().coinToFiat(dryrunSendRequest.tx.getFee()).currencyCode + " " + hintLocalFee + ")") : "")));
                    } catch (NullPointerException x)
                    {
                        //only show the fee in DASH
                        hintView.setText(getString(hintResId, btcFormat.format(dryrunSendRequest.tx.getFee())));
                    }
                } else if (paymentIntent.mayEditAddress() && validatedAddress != null
                        && wallet.isPubKeyHashMine(validatedAddress.address.getHash160())) {
                    hintView.setTextColor(getResources().getColor(R.color.fg_insignificant));
                    hintView.setVisibility(View.VISIBLE);
                    hintView.setText(R.string.send_coins_fragment_receiving_address_own);
                }
            }

            if (sentTransaction != null) {
                sentTransactionView.setVisibility(View.VISIBLE);
                sentTransactionAdapter.setFormat(btcFormat);
                sentTransactionAdapter.replace(sentTransaction);
                sentTransactionAdapter.bindViewHolder(sentTransactionViewHolder, 0);
            } else {
                sentTransactionView.setVisibility(View.GONE);
            }

            if (directPaymentAck != null) {
                directPaymentMessageView.setVisibility(View.VISIBLE);
                directPaymentMessageView.setText(directPaymentAck ? R.string.send_coins_fragment_direct_payment_ack
                        : R.string.send_coins_fragment_direct_payment_nack);
            } else {
                directPaymentMessageView.setVisibility(View.GONE);
            }

            /*viewCancel.setEnabled(
                    state != State.REQUEST_PAYMENT_REQUEST && state != State.DECRYPTING && state != State.SIGNING);*/
            viewGo.setEnabled(everythingPlausible() && dryrunSendRequest != null && fees != null
                    && (blockchainState == null || !blockchainState.replaying));

            if (state == null || state == State.REQUEST_PAYMENT_REQUEST) {
                viewGo.setText(null);
            } else if (state == State.INPUT) {
                viewGo.setText(R.string.send_coins_fragment_button_send);
            } else if (state == State.DECRYPTING) {
                viewGo.setText(R.string.send_coins_fragment_state_decrypting);
            } else if (state == State.SIGNING) {
                viewGo.setText(R.string.send_coins_preparation_msg);
            } else if (state == State.SENDING) {
                viewGo.setText(R.string.send_coins_sending_msg);
            } else if (state == State.SENT) {
                viewGo.setText(R.string.send_coins_sent_msg);
            } else if (state == State.FAILED) {
                viewGo.setText(R.string.send_coins_failed_msg);
            }

            final boolean privateKeyPasswordViewVisible = (state == State.INPUT || state == State.DECRYPTING)
                    && wallet.isEncrypted();
            privateKeyPasswordView.setEnabled(state == State.INPUT);

            // focus linking
            final int activeAmountViewId = amountCalculatorLink.activeTextView().getId();
            receivingAddressView.setNextFocusDownId(activeAmountViewId);
            receivingAddressView.setNextFocusForwardId(activeAmountViewId);
            amountCalculatorLink.setNextFocusId(
                    privateKeyPasswordViewVisible ? R.id.send_coins_private_key_password : R.id.send_coins_go);
            privateKeyPasswordView.setNextFocusUpId(activeAmountViewId);
            privateKeyPasswordView.setNextFocusDownId(R.id.send_coins_go);
            privateKeyPasswordView.setNextFocusForwardId(R.id.send_coins_go);
            viewGo.setNextFocusUpId(
                    privateKeyPasswordViewVisible ? R.id.send_coins_private_key_password : activeAmountViewId);
        } else {
            getView().setVisibility(View.GONE);
        }
    }

    private void initStateFromIntentExtras(final Bundle extras) {
        final PaymentIntent paymentIntent = extras.getParcelable(SendCoinsActivity.INTENT_EXTRA_PAYMENT_INTENT);
        final FeeCategory feeCategory = (FeeCategory) extras
                .getSerializable(SendCoinsActivity.INTENT_EXTRA_FEE_CATEGORY);
        forceInstantSend = extras.getBoolean(SendCoinsActivity.INTENT_EXTRA_FORCE_INSTANT_SEND, false);

        if (feeCategory != null) {
            log.info("got fee category {}", feeCategory);
            this.feeCategory = feeCategory;
        }

        updateStateFrom(paymentIntent);
    }

    private void initStateFromBitcoinUri(final Uri bitcoinUri) {
        final String input = bitcoinUri.toString();

        new StringInputParser(input) {
            @Override
            protected void handlePaymentIntent(final PaymentIntent paymentIntent) {
                updateStateFrom(paymentIntent);
            }

            @Override
            protected void handlePrivateKey(final VersionedChecksummedBytes key) {
                throw new UnsupportedOperationException();
            }

            @Override
            protected void handleDirectTransaction(final Transaction transaction) throws VerificationException {
                throw new UnsupportedOperationException();
            }

            @Override
            protected void error(final int messageResId, final Object... messageArgs) {
                dialog(activity, activityDismissListener, 0, messageResId, messageArgs);
            }
        }.parse();
    }

    private void initStateFromPaymentRequest(final String mimeType, final byte[] input) {
        new BinaryInputParser(mimeType, input) {
            @Override
            protected void handlePaymentIntent(final PaymentIntent paymentIntent) {
                updateStateFrom(paymentIntent);
            }

            @Override
            protected void error(final int messageResId, final Object... messageArgs) {
                dialog(activity, activityDismissListener, 0, messageResId, messageArgs);
            }
        }.parse();
    }

    private void initStateFromIntentUri(final String mimeType, final Uri bitcoinUri) {
        try {
            final InputStream is = contentResolver.openInputStream(bitcoinUri);

            new StreamInputParser(mimeType, is) {
                @Override
                protected void handlePaymentIntent(final PaymentIntent paymentIntent) {
                    updateStateFrom(paymentIntent);
                }

                @Override
                protected void error(final int messageResId, final Object... messageArgs) {
                    dialog(activity, activityDismissListener, 0, messageResId, messageArgs);
                }
            }.parse();
        } catch (final FileNotFoundException x) {
            throw new RuntimeException(x);
        }
    }

    private void updateStateFrom(final PaymentIntent paymentIntent) {
        log.info("got {}", paymentIntent);

        this.paymentIntent = paymentIntent;

        validatedAddress = null;
        directPaymentAck = null;

        // delay these actions until fragment is resumed
        handler.post(new Runnable() {
            @Override
            public void run() {
                if (paymentIntent.hasPaymentRequestUrl() && paymentIntent.isBluetoothPaymentRequestUrl()) {
                    if (bluetoothAdapter.isEnabled())
                        requestPaymentRequest();
                    else
                        // ask for permission to enable bluetooth
                        startActivityForResult(new Intent(BluetoothAdapter.ACTION_REQUEST_ENABLE),
                                REQUEST_CODE_ENABLE_BLUETOOTH_FOR_PAYMENT_REQUEST);
                } else if (paymentIntent.hasPaymentRequestUrl() && paymentIntent.isHttpPaymentRequestUrl()
                        && !Constants.BUG_OPENSSL_HEARTBLEED) {
                    requestPaymentRequest();
                } else {
                    setState(State.INPUT);

                    receivingAddressView.setText(null);
                    amountCalculatorLink.setBtcAmount(paymentIntent.getAmount());

                    if (paymentIntent.isBluetoothPaymentUrl())
                        directPaymentEnableView.setChecked(bluetoothAdapter != null && bluetoothAdapter.isEnabled());
                    else if (paymentIntent.isHttpPaymentUrl())
                        directPaymentEnableView.setChecked(!Constants.BUG_OPENSSL_HEARTBLEED);

                    requestFocusFirst();
                    updateView();
                    handler.post(dryrunRunnable);
                }
            }
        });
    }

    private void requestPaymentRequest() {
        final String host;
        if (!Bluetooth.isBluetoothUrl(paymentIntent.paymentRequestUrl))
            host = Uri.parse(paymentIntent.paymentRequestUrl).getHost();
        else
            host = Bluetooth.decompressMac(Bluetooth.getBluetoothMac(paymentIntent.paymentRequestUrl));

        ProgressDialogFragment.showProgress(fragmentManager,
                getString(R.string.send_coins_fragment_request_payment_request_progress, host));
        setState(State.REQUEST_PAYMENT_REQUEST);

        final RequestPaymentRequestTask.ResultCallback callback = new RequestPaymentRequestTask.ResultCallback() {
            @Override
            public void onPaymentIntent(final PaymentIntent paymentIntent) {
                ProgressDialogFragment.dismissProgress(fragmentManager);

                if (SendCoinsFragment.this.paymentIntent.isExtendedBy(paymentIntent)) {
                    // success
                    setState(State.INPUT);
                    updateStateFrom(paymentIntent);
                    updateView();
                    handler.post(dryrunRunnable);
                } else {
                    final StringBuilder reasons = new StringBuilder();
                    if (!SendCoinsFragment.this.paymentIntent.equalsAddress(paymentIntent))
                        reasons.append("address");
                    if (!SendCoinsFragment.this.paymentIntent.equalsAmount(paymentIntent))
                        reasons.append(reasons.length() == 0 ? "" : ", ").append("amount");
                    if (reasons.length() == 0)
                        reasons.append("unknown");

                    final DialogBuilder dialog = DialogBuilder.warn(activity,
                            R.string.send_coins_fragment_request_payment_request_failed_title);
                    dialog.setMessage(getString(R.string.send_coins_fragment_request_payment_request_wrong_signature)
                            + "\n\n" + reasons);
                    dialog.singleDismissButton(new DialogInterface.OnClickListener() {
                        @Override
                        public void onClick(final DialogInterface dialog, final int which) {
                            handleCancel();
                        }
                    });
                    dialog.show();

                    log.info("BIP72 trust check failed: {}", reasons);
                }
            }

            @Override
            public void onFail(final int messageResId, final Object... messageArgs) {
                ProgressDialogFragment.dismissProgress(fragmentManager);

                final DialogBuilder dialog = DialogBuilder.warn(activity,
                        R.string.send_coins_fragment_request_payment_request_failed_title);
                dialog.setMessage(getString(messageResId, messageArgs));
                dialog.setPositiveButton(R.string.button_retry, new DialogInterface.OnClickListener() {
                    @Override
                    public void onClick(final DialogInterface dialog, final int which) {
                        requestPaymentRequest();
                    }
                });
                dialog.setNegativeButton(R.string.button_dismiss, new DialogInterface.OnClickListener() {
                    @Override
                    public void onClick(final DialogInterface dialog, final int which) {
                        if (!paymentIntent.hasOutputs())
                            handleCancel();
                        else
                            setState(State.INPUT);
                    }
                });
                dialog.show();
            }
        };

        if (!Bluetooth.isBluetoothUrl(paymentIntent.paymentRequestUrl))
            new RequestPaymentRequestTask.HttpRequestTask(backgroundHandler, callback, application.httpUserAgent())
                    .requestPaymentRequest(paymentIntent.paymentRequestUrl);
        else
            new RequestPaymentRequestTask.BluetoothRequestTask(backgroundHandler, callback, bluetoothAdapter)
                    .requestPaymentRequest(paymentIntent.paymentRequestUrl);
    }

    private void showUpgradeToInstantSendDialog(final KeyParameter encryptionKey, final String pin) {
        Spanned message = Html.fromHtml(getString(R.string.send_coins_upgrade_to_instant_send_dialog_message, "$0.15"));
        final DialogBuilder dialog = new DialogBuilder(getActivity());
        dialog.setTitle(R.string.send_coins_upgrade_to_instant_send_dialog_title)
                .setMessage(message)
                .setPositiveButton(R.string.send_coins_upgrade_to_instant_send_dialog_upgrade, new DialogInterface.OnClickListener() {
                    @Override
                    public void onClick(DialogInterface dialog, int which) {
                        signAndSendPayment(encryptionKey, pin, RequestType.INSTANT_SEND);
                    }
                })
                .setNegativeButton(R.string.send_coins_upgrade_to_instant_send_dialog_no, new DialogInterface.OnClickListener() {
                    @Override
                    public void onClick(DialogInterface dialog, int which) {
                        signAndSendPayment(encryptionKey, pin, RequestType.REGULAR_PAYMENT);
                    }
                })
                .setCancelable(false)
                .show();
    }

}<|MERGE_RESOLUTION|>--- conflicted
+++ resolved
@@ -1065,13 +1065,6 @@
         sendRequest.exchangeRate = amountCalculatorLink.getExchangeRate();
         sendRequest.aesKey = encryptionKey;
 
-<<<<<<< HEAD
-=======
-        if(usingInstantSend)
-            sendRequest.ensureMinRequiredFee = true;
-        else sendRequest.ensureMinRequiredFee = false;
-
->>>>>>> 951a9179
         new SendCoinsOfflineTask(wallet, backgroundHandler) {
             @Override
             protected void onSuccess(final Transaction transaction) {
@@ -1291,26 +1284,8 @@
                 }
 
                 try {
-<<<<<<< HEAD
                     // if Instant Send auto lock can't be performed check standard Instant Send (higher fee)
                     final SendRequest sendRequest = createSendRequest(dummyAddress, amount, RequestType.INSTANT_SEND);
-=======
-                    final Address dummy = wallet.currentReceiveAddress(); // won't be used, tx is never
-                    // committed
-                    final SendRequest sendRequest = paymentIntent.mergeWithEditedValues(amount, dummy).toSendRequest();
-                    sendRequest.useInstantSend = (instantXenable.isChecked());
-                    ixCoinSelector.setUsingInstantX(sendRequest.useInstantSend);
-                    sendRequest.coinSelector = ixCoinSelector;
-                    sendRequest.signInputs = false;
-                    sendRequest.emptyWallet = paymentIntent.mayEditAmount()
-                            && amount.equals(wallet.getBalance(BalanceType.ESTIMATED));
-                    sendRequest.feePerKb = fees.get(feeCategory);
-                    sendRequest.feePerKb = sendRequest.useInstantSend ? TransactionLockRequest.MIN_FEE: sendRequest.feePerKb;
-
-                    if(sendRequest.useInstantSend)
-                        sendRequest.ensureMinRequiredFee = true;
-                    else sendRequest.ensureMinRequiredFee = false;
->>>>>>> 951a9179
 
                     wallet.completeTx(sendRequest);
                     dryrunSendRequest = sendRequest;
@@ -1385,6 +1360,9 @@
                 break;
             }
         }
+
+        sendRequest.ensureMinRequiredFee = sendRequest.useInstantSend;
+
         sendRequest.signInputs = false;
         Coin walletBalance = wallet.getBalance(BalanceType.ESTIMATED);
         sendRequest.emptyWallet = this.paymentIntent.mayEditAmount() && walletBalance.equals(paymentIntent.getAmount());
