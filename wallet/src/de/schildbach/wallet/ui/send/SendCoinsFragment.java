/*
 * Copyright 2020 Dash Core Group
 *
 * Licensed under the Apache License, Version 2.0 (the "License");
 * you may not use this file except in compliance with the License.
 * You may obtain a copy of the License at
 *
 *    http://www.apache.org/licenses/LICENSE-2.0
 *
 * Unless required by applicable law or agreed to in writing, software
 * distributed under the License is distributed on an "AS IS" BASIS,
 * WITHOUT WARRANTIES OR CONDITIONS OF ANY KIND, either express or implied.
 * See the License for the specific language governing permissions and
 * limitations under the License.
 */

package de.schildbach.wallet.ui.send;

import android.annotation.SuppressLint;
import android.app.Activity;
import android.content.ComponentName;
import android.content.Context;
import android.content.DialogInterface;
import android.content.Intent;
import android.graphics.Typeface;
import android.media.RingtoneManager;
import android.net.Uri;
import android.os.Bundle;
import android.os.Handler;
import android.text.Spannable;
import android.text.SpannableString;
import android.text.style.ForegroundColorSpan;
import android.text.style.StyleSpan;
import android.view.LayoutInflater;
import android.view.View;
import android.view.ViewGroup;

import androidx.annotation.NonNull;
import androidx.annotation.Nullable;
import androidx.fragment.app.DialogFragment;
import androidx.lifecycle.Observer;
import androidx.lifecycle.ViewModelProviders;

import org.bitcoinj.core.Address;
import org.bitcoinj.core.Coin;
import org.bitcoinj.core.InsufficientMoneyException;
import org.bitcoinj.core.Transaction;
import org.bitcoinj.utils.ExchangeRate;
import org.bitcoinj.utils.Fiat;
import org.bitcoinj.utils.MonetaryFormat;
import org.bitcoinj.wallet.SendRequest;
import org.bitcoinj.wallet.Wallet;
import org.bitcoinj.wallet.Wallet.BalanceType;
import org.bitcoinj.wallet.Wallet.CouldNotAdjustDownwards;
import org.bitcoinj.wallet.Wallet.DustySendRequested;
import org.dash.wallet.common.Configuration;
import org.dash.wallet.common.util.GenericUtils;
import org.jetbrains.annotations.NotNull;
import org.slf4j.Logger;
import org.slf4j.LoggerFactory;

import java.util.Objects;

import dagger.hilt.android.AndroidEntryPoint;
import de.schildbach.wallet.AppDatabase;
import de.schildbach.wallet.Constants;
import de.schildbach.wallet.WalletApplication;
import de.schildbach.wallet.data.BlockchainState;
import de.schildbach.wallet.data.PaymentIntent;
import de.schildbach.wallet.integration.android.BitcoinIntegration;
import de.schildbach.wallet.livedata.Resource;
import org.dash.wallet.common.ui.BaseLockScreenFragment;
import de.schildbach.wallet.ui.CheckPinDialog;
import de.schildbach.wallet.ui.CheckPinSharedModel;
import de.schildbach.wallet.ui.SingleActionSharedViewModel;
import de.schildbach.wallet.ui.transactions.TransactionResultActivity;
import de.schildbach.wallet_test.R;
import kotlin.Unit;

@AndroidEntryPoint
public class SendCoinsFragment extends BaseLockScreenFragment {

    protected SendCoinsActivity activity;
    private Configuration config;

    protected final Handler handler = new Handler();

    private static final int AUTH_REQUEST_CODE_MAX = 1;
    private static final int AUTH_REQUEST_CODE_SEND = 2;

    private static final Logger log = LoggerFactory.getLogger(SendCoinsFragment.class);

    private SendCoinsViewModel viewModel;
    private EnterAmountSharedViewModel enterAmountSharedViewModel;

    private boolean wasAmountChangedByTheUser = false;

    private boolean userAuthorizedDuring = false;

    private BlockchainState blockchainState;

    private boolean handlePaymentRequest = false;

    private boolean isUserAuthorized() {
        return activity.isUserAuthorized() || userAuthorizedDuring;
    }

    private final DialogInterface.OnClickListener activityDismissListener = new DialogInterface.OnClickListener() {
        @Override
        public void onClick(final DialogInterface dialog, final int which) {
            activity.finish();
        }
    };

    @Override
    public void onAttach(@NotNull final Context context) {
        super.onAttach(context);

        this.activity = (SendCoinsActivity) context;
        WalletApplication walletApplication = (WalletApplication) activity.getApplication();
        this.config = walletApplication.getConfiguration();
    }

    @Override
    public void onViewCreated(@NonNull @NotNull View view, @Nullable @org.jetbrains.annotations.Nullable Bundle savedInstanceState) {
        super.onViewCreated(view, savedInstanceState);
        viewModel = ViewModelProviders.of(this).get(SendCoinsViewModel.class);
        viewModel.getBasePaymentIntent().observe(getViewLifecycleOwner(), new Observer<Resource<PaymentIntent>>() {
            @Override
            public void onChanged(Resource<PaymentIntent> paymentIntentResource) {
                switch (paymentIntentResource.getStatus()) {
                    case LOADING: {
                        break;
                    }
                    case SUCCESS: {
                        PaymentIntent paymentIntent = Objects.requireNonNull(paymentIntentResource.getData());
                        if (paymentIntent.hasPaymentRequestUrl()) {
                            throw new IllegalArgumentException(PaymentProtocolFragment.class.getSimpleName()
                                    + "class should be used to handle Payment requests (BIP70 and BIP270)");
                        } else {
                            updateStateFrom(paymentIntent);
                        }
                        break;
                    }
                    case ERROR: {
                        String errorMessage = paymentIntentResource.getMessage();
                        baseAlertDialogBuilder.setMessage(errorMessage);
                        baseAlertDialogBuilder.setNeutralText(getString(R.string.button_dismiss));
                        baseAlertDialogBuilder.setNeutralAction(
                                () -> {
                                    requireActivity().finish();
                                    return Unit.INSTANCE;
                                }
                        );
                        alertDialog = baseAlertDialogBuilder.buildAlertDialog();
                        alertDialog.show();
                        break;
                    }
                }
            }
        });

        AppDatabase.getAppDatabase().blockchainStateDao().load().observe(getViewLifecycleOwner(), new Observer<BlockchainState>() {
            @Override
            public void onChanged(BlockchainState blockchainState) {
                SendCoinsFragment.this.blockchainState = blockchainState;
                updateView();
            }
        });

        CheckPinSharedModel checkPinSharedModel = ViewModelProviders.of(activity).get(CheckPinSharedModel.class);
        checkPinSharedModel.getOnCorrectPinCallback().observe(activity, new Observer<kotlin.Pair<Integer, String>>() {
            @Override
            public void onChanged(kotlin.Pair<Integer, String> data) {
                userAuthorizedDuring = true;
                switch (data.getFirst()) {
                    case AUTH_REQUEST_CODE_MAX:
                        handleEmpty();
                        break;
                    case AUTH_REQUEST_CODE_SEND:
                        if (everythingPlausible() && viewModel.dryrunSendRequest != null) {
                            showPaymentConfirmation();
                        } else {
                            updateView();
                        }
                        break;
                }
            }
        });

        enterAmountSharedViewModel = ViewModelProviders.of(activity).get(EnterAmountSharedViewModel.class);
        enterAmountSharedViewModel.getDashAmountData().observe(getViewLifecycleOwner(), new Observer<Coin>() {
            @Override
            public void onChanged(Coin amount) {
                if (!wasAmountChangedByTheUser) {
                    wasAmountChangedByTheUser = Coin.ZERO.isLessThan(amount);
                }
                handler.post(dryrunRunnable);
            }
        });
        enterAmountSharedViewModel.getButtonClickEvent().observe(getViewLifecycleOwner(), new Observer<Coin>() {
            @Override
            public void onChanged(Coin coin) {
                authenticateOrConfirm();
            }
        });
        enterAmountSharedViewModel.getMaxButtonClickEvent().observe(getViewLifecycleOwner(), new Observer<Boolean>() {
            @Override
            public void onChanged(Boolean unused) {
                if (isUserAuthorized()) {
                    handleEmpty();
                } else {
                    CheckPinDialog.show(activity, AUTH_REQUEST_CODE_MAX);
                }
            }
        });
        SingleActionSharedViewModel confirmTransactionSharedViewModel = ViewModelProviders.of(activity).get(SingleActionSharedViewModel.class);
        confirmTransactionSharedViewModel.getClickConfirmButtonEvent().observe(getViewLifecycleOwner(), new Observer<Boolean>() {
            @Override
            public void onChanged(Boolean aBoolean) {
                handleGo();
            }
        });
        viewModel.state.observe(getViewLifecycleOwner(), new Observer<SendCoinsViewModel.State>() {
            @Override
            public void onChanged(SendCoinsViewModel.State state) {
                updateView();
            }
        });
        viewModel.getOnSendCoinsOffline().observe(getViewLifecycleOwner(), new Observer<kotlin.Pair<SendCoinsViewModel.SendCoinsOfflineStatus, Object>>() {
            @Override
            public void onChanged(kotlin.Pair<SendCoinsViewModel.SendCoinsOfflineStatus, Object> sendCoinsData) {

                SendCoinsViewModel.SendCoinsOfflineStatus status = sendCoinsData.getFirst();
                switch (status) {
                    case SUCCESS: {
                        viewModel.state.setValue(SendCoinsViewModel.State.SENDING);
                        SendRequest sendRequest = (SendRequest) sendCoinsData.getSecond();
                        onSignAndSendPaymentSuccess(sendRequest.tx);
                        break;
                    }
                    case INSUFFICIENT_MONEY: {
                        viewModel.state.setValue(SendCoinsViewModel.State.INPUT);
                        Coin missing = (Coin) sendCoinsData.getSecond();
                        showInsufficientMoneyDialog(missing);
                        break;
                    }
                    case INVALID_ENCRYPTION_KEY:
                    case CANCELED: {
                        viewModel.state.setValue(SendCoinsViewModel.State.INPUT);
                        break;
                    }
                    case EMPTY_WALLET_FAILED: {
                        viewModel.state.setValue(SendCoinsViewModel.State.INPUT);
                        showEmptyWalletFailedDialog();
                        break;
                    }
                    case FAILURE: {
                        viewModel.state.setValue(SendCoinsViewModel.State.FAILED);
                        Exception exception = (Exception) sendCoinsData.getSecond();
                        showFailureDialog(exception);
                        break;
                    }
                }
            }
        });

        if (savedInstanceState == null) {
            final Intent intent = activity.getIntent();

            Bundle extras = Objects.requireNonNull(intent.getExtras());
            final PaymentIntent paymentIntent = extras.getParcelable(SendCoinsActivity.INTENT_EXTRA_PAYMENT_INTENT);
            if (paymentIntent == null || paymentIntent.hasPaymentRequestUrl()) {
                throw new IllegalArgumentException();
            }
            viewModel.getBasePaymentIntent().setValue(Resource.success(paymentIntent));
        }
    }

    private void updateStateFrom(final PaymentIntent paymentIntent) {
        log.info("got {}", paymentIntent);

        // delay these actions until fragment is resumed
        handler.post(new Runnable() {
            @Override
            public void run() {

                // If an amount is specified (in Dash), then set the active currency to Dash
                // If amount is 0 Dash or not specified, then don't change the active currency
                Coin amount = paymentIntent.getAmount();
                if (amount != null && !amount.isZero()) {
                    enterAmountSharedViewModel.setDashToFiatDirection(true);
                }
                enterAmountSharedViewModel.getChangeDashAmountEvent().setValue(paymentIntent.getAmount());
                viewModel.state.setValue(SendCoinsViewModel.State.INPUT);
                handler.post(dryrunRunnable);
            }
        });
    }

    private void authenticateOrConfirm() {
        if (everythingPlausible()) {
            if (!isUserAuthorized() || config.getSpendingConfirmationEnabled()) {
                Coin thresholdAmount = Coin.parseCoin(
                        Float.valueOf(config.getBiometricLimit()).toString());
                if (enterAmountSharedViewModel.getDashAmount().isLessThan(thresholdAmount)) {
                    CheckPinDialog.show(activity, AUTH_REQUEST_CODE_SEND);
                } else {
                    CheckPinDialog.show(activity, AUTH_REQUEST_CODE_SEND, true);
                }
            } else if (viewModel.dryrunException == null) {
                showPaymentConfirmation();
            }
        }
        updateView();
    }

    private SendCoinsViewModel.State getState() {
        return viewModel.state.getValue();
    }

    @Override
    public View onCreateView(final LayoutInflater inflater, final ViewGroup container, final Bundle savedInstanceState) {
        return inflater.inflate(R.layout.send_coins_fragment, container);
    }

    @Override
    public void onResume() {
        super.onResume();

        handler.post(dryrunRunnable);
    }

    @Override
    public void onDetach() {
        handler.removeCallbacksAndMessages(null);

        super.onDetach();
    }

    private boolean isPayeePlausible() {
        return viewModel.getBasePaymentIntentValue().hasOutputs();
    }

    private boolean isAmountPlausible() {
        if (viewModel.getBasePaymentIntentValue().mayEditAmount()) {
            return enterAmountSharedViewModel.hasAmount();
        } else {
            return viewModel.getBasePaymentIntentValue().hasAmount();
        }
    }

    private boolean everythingPlausible() {
        return getState() == SendCoinsViewModel.State.INPUT && isPayeePlausible() && isAmountPlausible();
    }

    private void handleGo() {
        if (viewModel.dryrunSendRequest == null) {
            log.error("illegal state dryrunSendRequest == null");
            return;
        }
        Coin editedAmount = enterAmountSharedViewModel.getDashAmount();
        ExchangeRate exchangeRate = enterAmountSharedViewModel.getExchangeRate();

        viewModel.signAndSendPayment(editedAmount, exchangeRate);
    }

    private void onSignAndSendPaymentSuccess(Transaction transaction) {
        final ComponentName callingActivity = activity.getCallingActivity();
        if (callingActivity != null) {
            log.info("returning result to calling activity: {}", callingActivity.flattenToString());
            Intent resultIntent = new Intent();
            BitcoinIntegration.transactionHashToResult(resultIntent, viewModel.sentTransaction.getTxId().toString());
            activity.setResult(Activity.RESULT_OK, resultIntent);
        }
        showTransactionResult(viewModel.sentTransaction, viewModel.getWallet());
        playSentSound();
        activity.finish();
    }

    private void showInsufficientMoneyDialog(Coin missing) {

        final Wallet wallet = viewModel.getWallet();
        final Coin estimated = wallet.getBalance(BalanceType.ESTIMATED);
        final Coin available = wallet.getBalance(BalanceType.AVAILABLE);
        final Coin pending = estimated.subtract(available);

        final MonetaryFormat dashFormat = config.getFormat();
        final StringBuilder msg = new StringBuilder();
        msg.append(getString(R.string.send_coins_fragment_insufficient_money_msg1, dashFormat.format(missing)));

        if (pending.signum() > 0)
            msg.append("\n\n")
                    .append(getString(R.string.send_coins_fragment_pending, dashFormat.format(pending)));
        if (viewModel.getBasePaymentIntentValue().mayEditAmount())
            msg.append("\n\n").append(getString(R.string.send_coins_fragment_insufficient_money_msg2));

        baseAlertDialogBuilder.setTitle(getString(R.string.send_coins_fragment_insufficient_money_title));
        baseAlertDialogBuilder.setMessage(msg);
        if (viewModel.getBasePaymentIntentValue().mayEditAmount()){
            baseAlertDialogBuilder.setPositiveText(getString(R.string.send_coins_options_empty));
            baseAlertDialogBuilder.setPositiveAction(
                    () -> {
                        handleEmpty();
                        return Unit.INSTANCE;
                    }
            );
            baseAlertDialogBuilder.setNegativeText(getString(R.string.button_cancel));
        } else {
            baseAlertDialogBuilder.setNeutralText(getString(R.string.button_dismiss));
        }
        baseAlertDialogBuilder.setShowIcon(true);
        alertDialog = baseAlertDialogBuilder.buildAlertDialog();
        alertDialog.show();
    }

    private void showEmptyWalletFailedDialog() {
        baseAlertDialogBuilder.setTitle(getString(R.string.send_coins_fragment_empty_wallet_failed_title));
        baseAlertDialogBuilder.setMessage(getString(R.string.send_coins_fragment_hint_empty_wallet_failed));
        baseAlertDialogBuilder.setNeutralText(getString(R.string.button_dismiss));
        baseAlertDialogBuilder.setShowIcon(true);
        alertDialog = baseAlertDialogBuilder.buildAlertDialog();
        alertDialog.show();
    }

    private void showFailureDialog(Exception exception) {
        baseAlertDialogBuilder.setTitle(getString(R.string.send_coins_error_msg));
        baseAlertDialogBuilder.setMessage(exception.toString());
        baseAlertDialogBuilder.setNeutralText(getString(R.string.button_dismiss));
        baseAlertDialogBuilder.setShowIcon(true);
        alertDialog = baseAlertDialogBuilder.buildAlertDialog();
        alertDialog.show();
    }

    private void showTransactionResult(Transaction transaction, Wallet wallet) {
        if (!isAdded()) {
            return;
        }

        Intent transactionResultIntent = TransactionResultActivity.createIntent(activity,
                activity.getIntent().getAction(), transaction, isUserAuthorized());
        startActivity(transactionResultIntent);
    }

    private void handleEmpty() {
        final Coin available = viewModel.getWallet().getBalance(BalanceType.ESTIMATED);
        enterAmountSharedViewModel.getApplyMaxAmountEvent().setValue(available);
        
        handler.post(dryrunRunnable);
    }

    private Runnable dryrunRunnable = new Runnable() {
        @Override
        public void run() {
            if (getState() == SendCoinsViewModel.State.INPUT)
                executeDryrun();

            updateView();
        }

        private void executeDryrun() {

            viewModel.dryrunSendRequest = null;
            viewModel.dryrunException = null;

            final Coin amount = enterAmountSharedViewModel.getDashAmount();
            final Wallet wallet = viewModel.getWallet();
            final Address dummyAddress = wallet.currentReceiveAddress(); // won't be used, tx is never committed

            if (Coin.ZERO.equals(amount)) {
                return;
            }

            final PaymentIntent finalPaymentIntent = viewModel.getBasePaymentIntentValue().mergeWithEditedValues(amount, dummyAddress);

            try {
                // check regular payment
                SendRequest sendRequest = viewModel.createSendRequest(finalPaymentIntent, false, false);

                wallet.completeTx(sendRequest);
                if (viewModel.checkDust(sendRequest)) {
                    sendRequest = viewModel.createSendRequest(finalPaymentIntent, false, true);
                    wallet.completeTx(sendRequest);
                }
                viewModel.dryrunSendRequest = sendRequest;
            } catch (final Exception x) {
                viewModel.dryrunException = x;
            }

            if (handlePaymentRequest) {
                activity.runOnUiThread(new Runnable() {
                    @Override
                    public void run() {
                        handlePaymentRequest = false;
                        authenticateOrConfirm();
                    }
                });
            }
        }
    };

    @SuppressLint("SetTextI18n")
    protected void updateView() {

        if (!viewModel.getBasePaymentIntentReady()) {
            return;
        }

        enterAmountSharedViewModel.getDirectionChangeEnabledData().setValue(
                getState() == SendCoinsViewModel.State.INPUT && viewModel.getBasePaymentIntentValue().mayEditAmount());

        enterAmountSharedViewModel.getMessageTextStringData().setValue(null);
        if (getState() == SendCoinsViewModel.State.INPUT) {
            CharSequence message = null;
            if (blockchainState != null && blockchainState.getReplaying()) {
                message = coloredString(getString(R.string.send_coins_fragment_hint_replaying), R.color.dash_red, true);
                enterAmountSharedViewModel.getMessageTextStringData().setValue(message);
            } else {
                if (Coin.ZERO.equals(enterAmountSharedViewModel.getDashAmount()) && wasAmountChangedByTheUser) {
                    message = coloredString(getString(R.string.send_coins_error_dusty_send), R.color.dash_red, true);
                } else if (viewModel.dryrunException != null) {
                    if (viewModel.dryrunException instanceof DustySendRequested)
                        message = coloredString(getString(R.string.send_coins_error_dusty_send), R.color.dash_red, true);
                    else if (viewModel.dryrunException instanceof InsufficientMoneyException) {
                        message = coloredString(getString(R.string.send_coins_error_insufficient_money), R.color.dash_red, true);
                    } else if (viewModel.dryrunException instanceof CouldNotAdjustDownwards) {
                        message = coloredString(getString(R.string.send_coins_error_dusty_send), R.color.dash_red, true);
                    } else {
                        message = coloredString(viewModel.dryrunException.toString(), R.color.dash_red, true);
                    }
                }
                if (isUserAuthorized()) {
                    enterAmountSharedViewModel.getMessageTextStringData().setValue(message);
                }
            }
        }

        enterAmountSharedViewModel.getButtonEnabledData().setValue(everythingPlausible()
                && (!isUserAuthorized() || viewModel.dryrunSendRequest != null)
                && (blockchainState == null || !blockchainState.getReplaying()));

        SendCoinsViewModel.State state = getState();
        if (state == null) {
            enterAmountSharedViewModel.getButtonTextData().call(0);
        } else if (state == SendCoinsViewModel.State.INPUT) {
            enterAmountSharedViewModel.getButtonTextData().call(R.string.send_coins_fragment_button_send);
        } else if (state == SendCoinsViewModel.State.DECRYPTING) {
            enterAmountSharedViewModel.getButtonTextData().call(R.string.send_coins_fragment_state_decrypting);
        } else if (state == SendCoinsViewModel.State.SIGNING) {
            enterAmountSharedViewModel.getButtonTextData().call(R.string.send_coins_preparation_msg);
        } else if (state == SendCoinsViewModel.State.SENDING) {
            enterAmountSharedViewModel.getButtonTextData().call(R.string.send_coins_sending_msg);
        } else if (state == SendCoinsViewModel.State.SENT) {
            enterAmountSharedViewModel.getButtonTextData().call(R.string.send_coins_sent_msg);
        } else if (state == SendCoinsViewModel.State.FAILED) {
            enterAmountSharedViewModel.getButtonTextData().call(R.string.send_coins_failed_msg);
        }
    }

    private Spannable coloredString(String text, int color, Boolean bold) {
        Spannable spannable = new SpannableString(text);
        ForegroundColorSpan colorSpan = new ForegroundColorSpan(getResources().getColor(color));
        spannable.setSpan(colorSpan, 0, spannable.length(), Spannable.SPAN_EXCLUSIVE_EXCLUSIVE);
        if (bold) {
            StyleSpan styleSpan = new StyleSpan(Typeface.BOLD);
            spannable.setSpan(styleSpan, 0, spannable.length(), Spannable.SPAN_EXCLUSIVE_EXCLUSIVE);
        }
        return spannable;
    }

    private void showPaymentConfirmation() {
        if (viewModel.dryrunSendRequest == null) {
            log.error("illegal state dryrunSendRequest == null");
            return;
        }

        Coin txFee = viewModel.dryrunSendRequest.tx.getFee();
        Coin amount;
        String total;
        if (viewModel.dryrunSendRequest.emptyWallet) {
            amount = enterAmountSharedViewModel.getDashAmount().minus(txFee);
            total = enterAmountSharedViewModel.getDashAmount().toPlainString();
        } else {
            amount = enterAmountSharedViewModel.getDashAmount();
            total = amount.add(txFee).toPlainString();
        }

        String address = viewModel.getBasePaymentIntentValue().getAddress().toBase58();
        ExchangeRate rate = enterAmountSharedViewModel.getExchangeRate();
        // prevent crash if the exchange rate is null
        Fiat fiatAmount = rate != null ? rate.coinToFiat(amount) : null;

        String amountStr = MonetaryFormat.BTC.noCode().format(amount).toString();
        // if the exchange rate is not available, then show "Not Available"
        String amountFiat = fiatAmount != null ? Constants.LOCAL_FORMAT.format(fiatAmount).toString() : getString(R.string.transaction_row_rate_not_available);
        String fiatSymbol = fiatAmount != null ? GenericUtils.currencySymbol(fiatAmount.currencyCode) : "";
        String fee = txFee.toPlainString();

<<<<<<< HEAD
        ConfirmTransactionDialog.showDialog(requireActivity(), address, amountStr, amountFiat,
=======
        DialogFragment dialogFragment = ConfirmTransactionDialog.createDialog(address, amountStr, amountFiat,
>>>>>>> 9c34b81f
                fiatSymbol, fee, total, null, null, null);
    }


    private void playSentSound() {
        // play sound effect
        final int soundResId = getResources().getIdentifier("send_coins_broadcast_1",
                "raw", activity.getPackageName());
        if (soundResId > 0)
            RingtoneManager
                    .getRingtone(activity, Uri.parse(
                            "android.resource://" + activity.getPackageName() + "/" + soundResId))
                    .play();
    }
}<|MERGE_RESOLUTION|>--- conflicted
+++ resolved
@@ -596,11 +596,7 @@
         String fiatSymbol = fiatAmount != null ? GenericUtils.currencySymbol(fiatAmount.currencyCode) : "";
         String fee = txFee.toPlainString();
 
-<<<<<<< HEAD
         ConfirmTransactionDialog.showDialog(requireActivity(), address, amountStr, amountFiat,
-=======
-        DialogFragment dialogFragment = ConfirmTransactionDialog.createDialog(address, amountStr, amountFiat,
->>>>>>> 9c34b81f
                 fiatSymbol, fee, total, null, null, null);
     }
 
