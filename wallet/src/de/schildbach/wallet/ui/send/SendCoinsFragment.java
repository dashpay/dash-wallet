/*
 * Copyright 2020 Dash Core Group
 *
 * Licensed under the Apache License, Version 2.0 (the "License");
 * you may not use this file except in compliance with the License.
 * You may obtain a copy of the License at
 *
 *    http://www.apache.org/licenses/LICENSE-2.0
 *
 * Unless required by applicable law or agreed to in writing, software
 * distributed under the License is distributed on an "AS IS" BASIS,
 * WITHOUT WARRANTIES OR CONDITIONS OF ANY KIND, either express or implied.
 * See the License for the specific language governing permissions and
 * limitations under the License.
 */

package de.schildbach.wallet.ui.send;

import android.annotation.SuppressLint;
import android.app.Activity;
import android.content.ComponentName;
import android.content.Context;
import android.content.DialogInterface;
import android.content.Intent;
import android.graphics.Typeface;
import android.media.RingtoneManager;
import android.net.Uri;
import android.os.Bundle;
import android.os.Handler;
import android.text.Spannable;
import android.text.SpannableString;
import android.text.style.ForegroundColorSpan;
import android.text.style.StyleSpan;
import android.view.LayoutInflater;
import android.view.View;
import android.view.ViewGroup;

import androidx.fragment.app.DialogFragment;
import androidx.fragment.app.Fragment;
import androidx.lifecycle.Observer;
import androidx.lifecycle.ViewModelProvider;
import androidx.lifecycle.ViewModelProviders;

import org.bitcoinj.core.Address;
import org.bitcoinj.core.Coin;
import org.bitcoinj.core.InsufficientMoneyException;
import org.bitcoinj.core.Transaction;
import org.bitcoinj.utils.ExchangeRate;
import org.bitcoinj.utils.Fiat;
import org.bitcoinj.utils.MonetaryFormat;
import org.bitcoinj.wallet.SendRequest;
import org.bitcoinj.wallet.Wallet;
import org.bitcoinj.wallet.Wallet.BalanceType;
import org.bitcoinj.wallet.Wallet.CouldNotAdjustDownwards;
import org.bitcoinj.wallet.Wallet.DustySendRequested;
import org.dash.wallet.common.Configuration;
import org.dash.wallet.common.ui.DialogBuilder;
import org.dash.wallet.common.util.GenericUtils;
import org.jetbrains.annotations.NotNull;
import org.slf4j.Logger;
import org.slf4j.LoggerFactory;

import java.util.Objects;

import de.schildbach.wallet.AppDatabase;
import de.schildbach.wallet.Constants;
import de.schildbach.wallet.WalletApplication;
import de.schildbach.wallet.data.BlockchainState;
import de.schildbach.wallet.data.DashPayProfile;
import de.schildbach.wallet.data.PaymentIntent;
import de.schildbach.wallet.data.UsernameSearchResult;
import de.schildbach.wallet.integration.android.BitcoinIntegration;
import de.schildbach.wallet.livedata.Resource;
import de.schildbach.wallet.livedata.Status;
import de.schildbach.wallet.ui.CheckPinDialog;
import de.schildbach.wallet.ui.CheckPinSharedModel;
import de.schildbach.wallet.ui.InputParser;
import de.schildbach.wallet.ui.SingleActionSharedViewModel;
import de.schildbach.wallet.ui.TransactionResultActivity;
import de.schildbach.wallet.ui.dashpay.AutoAcceptContactRequestViewModel;
import de.schildbach.wallet.ui.dashpay.DashPayViewModel;
import de.schildbach.wallet_test.R;

public class SendCoinsFragment extends Fragment {

    protected SendCoinsActivity activity;
    private Configuration config;

    protected final Handler handler = new Handler();

    private static final int AUTH_REQUEST_CODE_MAX = 1;
    private static final int AUTH_REQUEST_CODE_SEND = 2;

    private static final Logger log = LoggerFactory.getLogger(SendCoinsFragment.class);

    private SendCoinsViewModel viewModel;
    private EnterAmountSharedViewModel enterAmountSharedViewModel;
    private DashPayViewModel dashPayViewModel;

    private boolean wasAmountChangedByTheUser = false;

    private boolean userAuthorizedDuring = false;

    private BlockchainState blockchainState;

    private boolean handlePaymentRequest = false;

    private boolean isUserAuthorized() {
        return activity.isUserAuthorized() || userAuthorizedDuring;
    }

    private final DialogInterface.OnClickListener activityDismissListener = new DialogInterface.OnClickListener() {
        @Override
        public void onClick(final DialogInterface dialog, final int which) {
            activity.finish();
        }
    };

    @Override
    public void onAttach(@NotNull final Context context) {
        super.onAttach(context);

        this.activity = (SendCoinsActivity) context;
        WalletApplication walletApplication = (WalletApplication) activity.getApplication();
        this.config = walletApplication.getConfiguration();
    }

    @Override
    public void onActivityCreated(@androidx.annotation.Nullable Bundle savedInstanceState) {
        super.onActivityCreated(savedInstanceState);

        viewModel = ViewModelProviders.of(this).get(SendCoinsViewModel.class);
        viewModel.getBasePaymentIntent().observe(getViewLifecycleOwner(), new Observer<Resource<PaymentIntent>>() {
            @Override
            public void onChanged(Resource<PaymentIntent> paymentIntentResource) {
                switch (paymentIntentResource.getStatus()) {
                    case LOADING: {
                        break;
                    }
                    case SUCCESS: {
                        PaymentIntent paymentIntent = Objects.requireNonNull(paymentIntentResource.getData());
                        if (paymentIntent.hasPaymentRequestUrl()) {
                            throw new IllegalArgumentException(PaymentProtocolFragment.class.getSimpleName()
                                    + "class should be used to handle Payment requests (BIP70 and BIP270)");
                        } else {
                            updateStateFrom(paymentIntent);
                        }
                        break;
                    }
                    case ERROR: {
                        String errorMessage = paymentIntentResource.getMessage();
                        InputParser.dialog(activity, activityDismissListener, 0, errorMessage);
                        break;
                    }
                }
            }
        });

        AppDatabase.getAppDatabase().blockchainStateDao().load().observe(getViewLifecycleOwner(), new Observer<BlockchainState>() {
            @Override
            public void onChanged(BlockchainState blockchainState) {
                SendCoinsFragment.this.blockchainState = blockchainState;
                updateView();
            }
        });

        CheckPinSharedModel checkPinSharedModel = ViewModelProviders.of(activity).get(CheckPinSharedModel.class);
        checkPinSharedModel.getOnCorrectPinCallback().observe(activity, new Observer<kotlin.Pair<Integer, String>>() {
            @Override
            public void onChanged(kotlin.Pair<Integer, String> data) {
                userAuthorizedDuring = true;
                switch (data.getFirst()) {
                    case AUTH_REQUEST_CODE_MAX:
                        handleEmpty();
                        break;
                    case AUTH_REQUEST_CODE_SEND:
                        if (everythingPlausible() && viewModel.dryrunSendRequest != null) {
                            showPaymentConfirmation();
                        } else {
                            updateView();
                        }
                        break;
                }
            }
        });

        enterAmountSharedViewModel = ViewModelProviders.of(activity).get(EnterAmountSharedViewModel.class);
        enterAmountSharedViewModel.getDashAmountData().observe(getViewLifecycleOwner(), new Observer<Coin>() {
            @Override
            public void onChanged(Coin amount) {
                if (!wasAmountChangedByTheUser) {
                    wasAmountChangedByTheUser = Coin.ZERO.isLessThan(amount);
                }
                handler.post(dryrunRunnable);
            }
        });
        enterAmountSharedViewModel.getButtonClickEvent().observe(getViewLifecycleOwner(), new Observer<Coin>() {
            @Override
            public void onChanged(Coin coin) {
                authenticateOrConfirm();
            }
        });
        enterAmountSharedViewModel.getMaxButtonClickEvent().observe(getViewLifecycleOwner(), new Observer<Boolean>() {
            @Override
            public void onChanged(Boolean unused) {
                if (isUserAuthorized()) {
                    handleEmpty();
                } else {
                    CheckPinDialog.show(activity, AUTH_REQUEST_CODE_MAX);
                }
            }
        });
        SingleActionSharedViewModel confirmTransactionSharedViewModel = ViewModelProviders.of(activity).get(SingleActionSharedViewModel.class);
        confirmTransactionSharedViewModel.getClickConfirmButtonEvent().observe(getViewLifecycleOwner(), new Observer<Boolean>() {
            @Override
            public void onChanged(Boolean aBoolean) {
                handleGo();
            }
        });
        viewModel.state.observe(getViewLifecycleOwner(), new Observer<SendCoinsViewModel.State>() {
            @Override
            public void onChanged(SendCoinsViewModel.State state) {
                updateView();
            }
        });
        viewModel.getOnSendCoinsOffline().observe(getViewLifecycleOwner(), new Observer<kotlin.Pair<SendCoinsViewModel.SendCoinsOfflineStatus, Object>>() {
            @Override
            public void onChanged(kotlin.Pair<SendCoinsViewModel.SendCoinsOfflineStatus, Object> sendCoinsData) {

                SendCoinsViewModel.SendCoinsOfflineStatus status = sendCoinsData.getFirst();
                switch (status) {
                    case SUCCESS: {
                        viewModel.state.setValue(SendCoinsViewModel.State.SENDING);
                        Transaction transaction = (Transaction) sendCoinsData.getSecond();
                        onSignAndSendPaymentSuccess(transaction);
                        break;
                    }
                    case INSUFFICIENT_MONEY: {
                        viewModel.state.setValue(SendCoinsViewModel.State.INPUT);
                        Coin missing = (Coin) sendCoinsData.getSecond();
                        showInsufficientMoneyDialog(missing);
                        break;
                    }
                    case INVALID_ENCRYPTION_KEY: {
                        viewModel.state.setValue(SendCoinsViewModel.State.INPUT);
                        break;
                    }
                    case EMPTY_WALLET_FAILED: {
                        viewModel.state.setValue(SendCoinsViewModel.State.INPUT);
                        showEmptyWalletFailedDialog();
                        break;
                    }
                    case FAILURE: {
                        viewModel.state.setValue(SendCoinsViewModel.State.FAILED);
                        Exception exception = (Exception) sendCoinsData.getSecond();
                        showFailureDialog(exception);
                        break;
                    }
                }
            }
        });

        dashPayViewModel = new ViewModelProvider(this).get(DashPayViewModel.class);

        if (savedInstanceState == null) {
            final Intent intent = activity.getIntent();

            Bundle extras = Objects.requireNonNull(intent.getExtras());
            final PaymentIntent paymentIntent = extras.getParcelable(SendCoinsActivity.INTENT_EXTRA_PAYMENT_INTENT);
            if (paymentIntent == null || paymentIntent.hasPaymentRequestUrl()) {
                throw new IllegalArgumentException();
            }
            viewModel.getBasePaymentIntent().setValue(Resource.success(paymentIntent));
            if (paymentIntent.payeeDashPayUsername != null) {
                dashPayViewModel.loadUser(paymentIntent.payeeDashPayUsername);
            }
<<<<<<< HEAD

            if ((paymentIntent.isIdentityPaymentRequest() && paymentIntent.payeeUserId != null) ||
                    (paymentIntent.payeeDashPayUsername != null)) {

                //TODO: This is not current used, remove?
                final Observer<DashPayProfile> observer = new Observer<DashPayProfile>() {
                    @Override
                    public void onChanged(DashPayProfile dashPayProfile) {
                        if (dashPayProfile != null) {
                            handleDashIdentity(dashPayProfile, paymentIntent);
                        }
                    }
                };
=======

            if (paymentIntent.isIdentityPaymentRequest() && paymentIntent.payeeUserId != null) {
                Observer<DashPayProfile> observer = new Observer<DashPayProfile>() {
                    @Override
                    public void onChanged(DashPayProfile dashPayProfile) {
                        if (dashPayProfile != null) {
                            Address address = dashPayViewModel.getNextContactAddress(paymentIntent.payeeUserId);
                            PaymentIntent payToAddress = PaymentIntent.fromAddressWithIdentity(
                                    Address.fromBase58(Constants.NETWORK_PARAMETERS, address.toBase58()),
                                    dashPayProfile.getUserId());

                            viewModel.getBasePaymentIntent().setValue(Resource.success(payToAddress));
>>>>>>> 0ab8a926

                final Observer<Resource<UsernameSearchResult>> contactRequestObserver = new Observer<Resource<UsernameSearchResult>>() {
                    @Override
                    public void onChanged(Resource<UsernameSearchResult> result) {
                        if (result.getStatus() == Status.SUCCESS) {
                            UsernameSearchResult usernameSearchResult = result.getData();
                            if (usernameSearchResult.getRequestReceived()) {
                                DashPayProfile dashPayProfile = usernameSearchResult.getDashPayProfile();
                                boolean allowAccept = dashPayViewModel.shouldAutoAcceptContactRequest(dashPayProfile.getUserId());
                                enterAmountSharedViewModel.getPendingContactRequest().setValue(allowAccept && result.getData().isPendingRequest());
                                handleDashIdentity(dashPayProfile, paymentIntent);
                            }
                        }
                    }
                };
<<<<<<< HEAD

                if (paymentIntent.payeeDashPayUsername != null) {
                    AppDatabase.getAppDatabase().dashPayProfileDao().loadFromUsernameDistinct(paymentIntent.payeeDashPayUsername)
                            .observe(getViewLifecycleOwner(), new Observer<DashPayProfile>() {
                                @Override
                                public void onChanged(DashPayProfile dashPayProfile) {
                                    if (dashPayProfile != null) {
                                        dashPayViewModel.getGetContactLiveData().observe(getViewLifecycleOwner(), contactRequestObserver);
                                        dashPayViewModel.getContact(dashPayProfile.getUserId());
                                    } else {
                                        //TODO: Handle Dash Username that is not a contact
                                    }
                                }
                            });
                } else {
                    dashPayViewModel.getGetContactLiveData().observe(getViewLifecycleOwner(), contactRequestObserver);
                    dashPayViewModel.getContact(paymentIntent.payeeUserId);
                }
=======
                AppDatabase.getAppDatabase().dashPayProfileDao().loadDistinct(paymentIntent.payeeUserId)
                        .observe(getViewLifecycleOwner(), observer);
>>>>>>> 0ab8a926
            } else {
                viewModel.getBasePaymentIntent().setValue(Resource.success(paymentIntent));
            }
        }

        AutoAcceptContactRequestViewModel autoAcceptContactRequestViewModel = new ViewModelProvider(activity).get(AutoAcceptContactRequestViewModel.class);
        autoAcceptContactRequestViewModel.getAutoAcceptContactRequest().observe(getViewLifecycleOwner(), new Observer<Boolean>() {
            @Override
            public void onChanged(Boolean aBoolean) {
                handleAutoAcceptContactRequest(aBoolean);
            }
        });
    }

    private void handleDashIdentity(DashPayProfile dashPayProfile, PaymentIntent paymentIntent) {
        Address address = dashPayViewModel.getNextContactAddress(dashPayProfile.getUserId());
        PaymentIntent payToAddress = PaymentIntent.fromAddressWithIdentity(
                Address.fromBase58(Constants.NETWORK_PARAMETERS, address.toBase58()),
                dashPayProfile.getUserId(), paymentIntent.getAmount());
        viewModel.getBasePaymentIntent().setValue(Resource.success(payToAddress));

        enterAmountSharedViewModel.getDashPayProfileData().setValue(dashPayProfile);

        if (paymentIntent.getAmount() != null && paymentIntent.getAmount().isGreaterThan(Coin.ZERO)) {
            if (blockchainState != null && !blockchainState.getReplaying()) {
                authenticateOrConfirm();
            }
        }
    }

    private void updateStateFrom(final PaymentIntent paymentIntent) {
        log.info("got {}", paymentIntent);

        // delay these actions until fragment is resumed
        handler.post(new Runnable() {
            @Override
            public void run() {
                enterAmountSharedViewModel.getChangeDashAmountEvent().setValue(paymentIntent.getAmount());
                viewModel.state.setValue(SendCoinsViewModel.State.INPUT);
                handler.post(dryrunRunnable);
            }
        });
    }

    private void authenticateOrConfirm() {
        if (everythingPlausible()) {
            if (!isUserAuthorized() || config.getSpendingConfirmationEnabled()) {
                Coin thresholdAmount = Coin.parseCoin(
                        Float.valueOf(config.getBiometricLimit()).toString());
                if (enterAmountSharedViewModel.getDashAmount().isLessThan(thresholdAmount)) {
                    CheckPinDialog.show(activity, AUTH_REQUEST_CODE_SEND);
                } else {
                    CheckPinDialog.show(activity, AUTH_REQUEST_CODE_SEND, true);
                }
            } else if (viewModel.dryrunException == null) {
                showPaymentConfirmation();
            }
        }
        updateView();
    }

    private SendCoinsViewModel.State getState() {
        return viewModel.state.getValue();
    }

    @Override
    public View onCreateView(final LayoutInflater inflater, final ViewGroup container, final Bundle savedInstanceState) {
        return inflater.inflate(R.layout.send_coins_fragment, container);
    }

    @Override
    public void onResume() {
        super.onResume();

        handler.post(dryrunRunnable);
    }

    @Override
    public void onDetach() {
        handler.removeCallbacksAndMessages(null);

        super.onDetach();
    }

    private boolean isPayeePlausible() {
        return viewModel.getBasePaymentIntentValue().hasOutputs();
    }

    private boolean isAmountPlausible() {
        if (viewModel.getBasePaymentIntentValue().mayEditAmount()) {
            return enterAmountSharedViewModel.hasAmount();
        } else {
            return viewModel.getBasePaymentIntentValue().hasAmount();
        }
    }

    private boolean everythingPlausible() {
        return getState() == SendCoinsViewModel.State.INPUT && isPayeePlausible() && isAmountPlausible();
    }

    private void handleGo() {
        if (viewModel.dryrunSendRequest == null) {
            log.error("illegal state dryrunSendRequest == null");
            return;
        }
        Coin editedAmount = enterAmountSharedViewModel.getDashAmount();
        ExchangeRate exchangeRate = enterAmountSharedViewModel.getExchangeRate();

        viewModel.signAndSendPayment(editedAmount, exchangeRate);
    }

    private void handleAutoAcceptContactRequest(Boolean autoAccept) {
        String userId = enterAmountSharedViewModel.getDashPayProfileData().getValue().getUserId();
        if (autoAccept) {
            // I wonder if this will work? will it get canceled when this Fragment is closed?
            dashPayViewModel.sendContactRequestWork(userId);
        } else {
            // save preferences
            dashPayViewModel.forgetAutoAcceptContactRequest(userId);
        }
    }

    private void onSignAndSendPaymentSuccess(Transaction transaction) {
        final ComponentName callingActivity = activity.getCallingActivity();
        if (callingActivity != null) {
            log.info("returning result to calling activity: {}", callingActivity.flattenToString());
            Intent resultIntent = new Intent();
            BitcoinIntegration.transactionHashToResult(resultIntent, viewModel.sentTransaction.getTxId().toString());
            activity.setResult(Activity.RESULT_OK, resultIntent);
        }
        showTransactionResult(viewModel.sentTransaction, viewModel.getWallet());
        playSentSound();
        activity.finish();
    }

    private void showInsufficientMoneyDialog(Coin missing) {

        final Wallet wallet = viewModel.getWallet();
        final Coin estimated = wallet.getBalance(BalanceType.ESTIMATED);
        final Coin available = wallet.getBalance(BalanceType.AVAILABLE);
        final Coin pending = estimated.subtract(available);

        final MonetaryFormat dashFormat = config.getFormat();

        final DialogBuilder dialog = DialogBuilder.warn(activity,
                R.string.send_coins_fragment_insufficient_money_title);
        final StringBuilder msg = new StringBuilder();
        msg.append(getString(R.string.send_coins_fragment_insufficient_money_msg1, dashFormat.format(missing)));

        if (pending.signum() > 0)
            msg.append("\n\n")
                    .append(getString(R.string.send_coins_fragment_pending, dashFormat.format(pending)));
        if (viewModel.getBasePaymentIntentValue().mayEditAmount())
            msg.append("\n\n").append(getString(R.string.send_coins_fragment_insufficient_money_msg2));
        dialog.setMessage(msg);
        if (viewModel.getBasePaymentIntentValue().mayEditAmount()) {
            dialog.setPositiveButton(R.string.send_coins_options_empty, new DialogInterface.OnClickListener() {
                @Override
                public void onClick(final DialogInterface dialog, final int which) {
                    handleEmpty();
                }
            });
            dialog.setNegativeButton(R.string.button_cancel, null);
        } else {
            dialog.setNeutralButton(R.string.button_dismiss, null);
        }
        dialog.show();
    }

    private void showEmptyWalletFailedDialog() {
        final DialogBuilder dialog = DialogBuilder.warn(activity,
                R.string.send_coins_fragment_empty_wallet_failed_title);
        dialog.setMessage(R.string.send_coins_fragment_hint_empty_wallet_failed);
        dialog.setNeutralButton(R.string.button_dismiss, null);
        dialog.show();
    }

    private void showFailureDialog(Exception exception) {
        final DialogBuilder dialog = DialogBuilder.warn(activity, R.string.send_coins_error_msg);
        dialog.setMessage(exception.toString());
        dialog.setNeutralButton(R.string.button_dismiss, null);
        dialog.show();
    }

    private void showTransactionResult(Transaction transaction, Wallet wallet) {
        if (!isAdded()) {
            return;
        }

        Intent transactionResultIntent = TransactionResultActivity.createIntent(activity,
                activity.getIntent().getAction(), transaction, activity.isUserAuthorized(),
                viewModel.getBasePaymentIntentValue().payeeUserId,
                viewModel.getBasePaymentIntentValue().payeeDashPayUsername);
        startActivity(transactionResultIntent);
    }

    private void handleEmpty() {
        final Coin available = viewModel.getWallet().getBalance(BalanceType.ESTIMATED);
        enterAmountSharedViewModel.getApplyMaxAmountEvent().setValue(available);

        handler.post(dryrunRunnable);
    }

    private Runnable dryrunRunnable = new Runnable() {
        @Override
        public void run() {
            if (getState() == SendCoinsViewModel.State.INPUT)
                executeDryrun();

            updateView();
        }

        private void executeDryrun() {

            viewModel.dryrunSendRequest = null;
            viewModel.dryrunException = null;

            final Coin amount = enterAmountSharedViewModel.getDashAmount();
            final Wallet wallet = viewModel.getWallet();
            final Address dummyAddress = wallet.currentReceiveAddress(); // won't be used, tx is never committed

            if (Coin.ZERO.equals(amount)) {
                return;
            }

            final PaymentIntent finalPaymentIntent = viewModel.getBasePaymentIntentValue().mergeWithEditedValues(amount, dummyAddress);

            try {
                // check regular payment
                SendRequest sendRequest = viewModel.createSendRequest(finalPaymentIntent, false, false);

                wallet.completeTx(sendRequest);
                if (viewModel.checkDust(sendRequest)) {
                    sendRequest = viewModel.createSendRequest(finalPaymentIntent, false, true);
                    wallet.completeTx(sendRequest);
                }
                viewModel.dryrunSendRequest = sendRequest;
            } catch (final Exception x) {
                viewModel.dryrunException = x;
            }

            if (handlePaymentRequest) {
                activity.runOnUiThread(new Runnable() {
                    @Override
                    public void run() {
                        handlePaymentRequest = false;
                        authenticateOrConfirm();
                    }
                });
            }
        }
    };

    @SuppressLint("SetTextI18n")
    protected void updateView() {

        if (!viewModel.getBasePaymentIntentReady()) {
            return;
        }

        enterAmountSharedViewModel.getDirectionChangeEnabledData().setValue(
                getState() == SendCoinsViewModel.State.INPUT && viewModel.getBasePaymentIntentValue().mayEditAmount());

        enterAmountSharedViewModel.getMessageTextStringData().setValue(null);
        if (getState() == SendCoinsViewModel.State.INPUT) {
            CharSequence message = null;
            if (blockchainState != null && blockchainState.getReplaying()) {
                message = coloredString(getString(R.string.send_coins_fragment_hint_replaying), R.color.dash_red, true);
                enterAmountSharedViewModel.getMessageTextStringData().setValue(message);
            } else {
                if (Coin.ZERO.equals(enterAmountSharedViewModel.getDashAmount()) && wasAmountChangedByTheUser) {
                    message = coloredString(getString(R.string.send_coins_fragment_hint_dusty_send), R.color.dash_red, true);
                } else if (viewModel.dryrunException != null) {
                    if (viewModel.dryrunException instanceof DustySendRequested)
                        message = coloredString(getString(R.string.send_coins_fragment_hint_dusty_send), R.color.dash_red, true);
                    else if (viewModel.dryrunException instanceof InsufficientMoneyException) {
                        message = coloredString(getString(R.string.send_coins_fragment_hint_insufficient_money), R.color.dash_red, true);
                    } else if (viewModel.dryrunException instanceof CouldNotAdjustDownwards) {
                        message = coloredString(getString(R.string.send_coins_fragment_hint_dusty_send), R.color.dash_red, true);
                    } else {
                        message = coloredString(viewModel.dryrunException.toString(), R.color.dash_red, true);
                    }
                }
                if (isUserAuthorized()) {
                    enterAmountSharedViewModel.getMessageTextStringData().setValue(message);
                }
            }
        }

        enterAmountSharedViewModel.getButtonEnabledData().setValue(everythingPlausible()
                && (!isUserAuthorized() || viewModel.dryrunSendRequest != null)
                && (blockchainState == null || !blockchainState.getReplaying()));

        SendCoinsViewModel.State state = getState();
        if (state == null) {
            enterAmountSharedViewModel.getButtonTextData().call(0);
        } else if (state == SendCoinsViewModel.State.INPUT) {
            enterAmountSharedViewModel.getButtonTextData().call(R.string.send_coins_fragment_button_send);
        } else if (state == SendCoinsViewModel.State.DECRYPTING) {
            enterAmountSharedViewModel.getButtonTextData().call(R.string.send_coins_fragment_state_decrypting);
        } else if (state == SendCoinsViewModel.State.SIGNING) {
            enterAmountSharedViewModel.getButtonTextData().call(R.string.send_coins_preparation_msg);
        } else if (state == SendCoinsViewModel.State.SENDING) {
            enterAmountSharedViewModel.getButtonTextData().call(R.string.send_coins_sending_msg);
        } else if (state == SendCoinsViewModel.State.SENT) {
            enterAmountSharedViewModel.getButtonTextData().call(R.string.send_coins_sent_msg);
        } else if (state == SendCoinsViewModel.State.FAILED) {
            enterAmountSharedViewModel.getButtonTextData().call(R.string.send_coins_failed_msg);
        }
    }

    private Spannable coloredString(String text, int color, Boolean bold) {
        Spannable spannable = new SpannableString(text);
        ForegroundColorSpan colorSpan = new ForegroundColorSpan(getResources().getColor(color));
        spannable.setSpan(colorSpan, 0, spannable.length(), Spannable.SPAN_EXCLUSIVE_EXCLUSIVE);
        if (bold) {
            StyleSpan styleSpan = new StyleSpan(Typeface.BOLD);
            spannable.setSpan(styleSpan, 0, spannable.length(), Spannable.SPAN_EXCLUSIVE_EXCLUSIVE);
        }
        return spannable;
    }

    private void showPaymentConfirmation() {
        if (viewModel.dryrunSendRequest == null) {
            log.error("illegal state dryrunSendRequest == null");
            return;
        }

        Coin txFee = viewModel.dryrunSendRequest.tx.getFee();
        Coin amount;
        String total;
        if (viewModel.dryrunSendRequest.emptyWallet) {
            amount = enterAmountSharedViewModel.getDashAmount().minus(txFee);
            total = enterAmountSharedViewModel.getDashAmount().toPlainString();
        } else {
            amount = enterAmountSharedViewModel.getDashAmount();
            total = amount.add(txFee).toPlainString();
        }

        String address = viewModel.getBasePaymentIntentValue().getAddress().toBase58();
        ExchangeRate rate = enterAmountSharedViewModel.getExchangeRate();
        // prevent crash if the exchange rate is null
        Fiat fiatAmount = rate != null ? rate.coinToFiat(amount) : null;

        String amountStr = MonetaryFormat.BTC.noCode().format(amount).toString();
        // if the exchange rate is not available, then show "Not Available"
        String amountFiat = fiatAmount != null ? Constants.LOCAL_FORMAT.format(fiatAmount).toString() : getString(R.string.transaction_row_rate_not_available);
        String fiatSymbol = fiatAmount != null ? GenericUtils.currencySymbol(fiatAmount.currencyCode) : "";
        String fee = txFee.toPlainString();
        DashPayProfile dashPayProfile = enterAmountSharedViewModel.getDashPayProfileData().getValue();
        Boolean isPendingContactRequest = enterAmountSharedViewModel.getPendingContactRequest().getValue();
        isPendingContactRequest = (isPendingContactRequest == null) ? false : isPendingContactRequest;
        String username = dashPayProfile != null ? dashPayProfile.getUsername() : null;
        String displayName = dashPayProfile == null || dashPayProfile.getDisplayName().isEmpty() ? username : dashPayProfile.getDisplayName();
        String avatarUrl = dashPayProfile != null ? dashPayProfile.getAvatarUrl() : null;

        DialogFragment dialog = ConfirmTransactionDialog.createDialog(address, amountStr, amountFiat,
                fiatSymbol, fee, total, null, null, null,
                username, displayName, avatarUrl, isPendingContactRequest);
        dialog.show(Objects.requireNonNull(getFragmentManager()), "ConfirmTransactionDialog");
    }


    private void playSentSound() {
        // play sound effect
        final int soundResId = getResources().getIdentifier("send_coins_broadcast_1",
                "raw", activity.getPackageName());
        if (soundResId > 0)
            RingtoneManager
                    .getRingtone(activity, Uri.parse(
                            "android.resource://" + activity.getPackageName() + "/" + soundResId))
                    .play();
    }
}<|MERGE_RESOLUTION|>--- conflicted
+++ resolved
@@ -274,11 +274,12 @@
             if (paymentIntent.payeeDashPayUsername != null) {
                 dashPayViewModel.loadUser(paymentIntent.payeeDashPayUsername);
             }
-<<<<<<< HEAD
 
             if ((paymentIntent.isIdentityPaymentRequest() && paymentIntent.payeeUserId != null) ||
                     (paymentIntent.payeeDashPayUsername != null)) {
 
+            if (paymentIntent.isIdentityPaymentRequest() && paymentIntent.payeeUserId != null) {
+                Observer<DashPayProfile> observer = new Observer<DashPayProfile>() {
                 //TODO: This is not current used, remove?
                 final Observer<DashPayProfile> observer = new Observer<DashPayProfile>() {
                     @Override
@@ -288,20 +289,6 @@
                         }
                     }
                 };
-=======
-
-            if (paymentIntent.isIdentityPaymentRequest() && paymentIntent.payeeUserId != null) {
-                Observer<DashPayProfile> observer = new Observer<DashPayProfile>() {
-                    @Override
-                    public void onChanged(DashPayProfile dashPayProfile) {
-                        if (dashPayProfile != null) {
-                            Address address = dashPayViewModel.getNextContactAddress(paymentIntent.payeeUserId);
-                            PaymentIntent payToAddress = PaymentIntent.fromAddressWithIdentity(
-                                    Address.fromBase58(Constants.NETWORK_PARAMETERS, address.toBase58()),
-                                    dashPayProfile.getUserId());
-
-                            viewModel.getBasePaymentIntent().setValue(Resource.success(payToAddress));
->>>>>>> 0ab8a926
 
                 final Observer<Resource<UsernameSearchResult>> contactRequestObserver = new Observer<Resource<UsernameSearchResult>>() {
                     @Override
@@ -317,14 +304,13 @@
                         }
                     }
                 };
-<<<<<<< HEAD
 
                 if (paymentIntent.payeeDashPayUsername != null) {
                     AppDatabase.getAppDatabase().dashPayProfileDao().loadFromUsernameDistinct(paymentIntent.payeeDashPayUsername)
                             .observe(getViewLifecycleOwner(), new Observer<DashPayProfile>() {
-                                @Override
-                                public void onChanged(DashPayProfile dashPayProfile) {
-                                    if (dashPayProfile != null) {
+                    @Override
+                    public void onChanged(DashPayProfile dashPayProfile) {
+                        if (dashPayProfile != null) {
                                         dashPayViewModel.getGetContactLiveData().observe(getViewLifecycleOwner(), contactRequestObserver);
                                         dashPayViewModel.getContact(dashPayProfile.getUserId());
                                     } else {
@@ -336,10 +322,6 @@
                     dashPayViewModel.getGetContactLiveData().observe(getViewLifecycleOwner(), contactRequestObserver);
                     dashPayViewModel.getContact(paymentIntent.payeeUserId);
                 }
-=======
-                AppDatabase.getAppDatabase().dashPayProfileDao().loadDistinct(paymentIntent.payeeUserId)
-                        .observe(getViewLifecycleOwner(), observer);
->>>>>>> 0ab8a926
             } else {
                 viewModel.getBasePaymentIntent().setValue(Resource.success(paymentIntent));
             }
