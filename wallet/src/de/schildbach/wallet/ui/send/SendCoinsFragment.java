--- conflicted
+++ resolved
@@ -76,11 +76,8 @@
 import de.schildbach.wallet.data.UsernameSearchResult;
 import de.schildbach.wallet.integration.android.BitcoinIntegration;
 import de.schildbach.wallet.livedata.Resource;
-<<<<<<< HEAD
 import de.schildbach.wallet.livedata.Status;
-=======
 import org.dash.wallet.common.ui.BaseLockScreenFragment;
->>>>>>> fa53cced
 import de.schildbach.wallet.ui.CheckPinDialog;
 import de.schildbach.wallet.ui.CheckPinSharedModel;
 import de.schildbach.wallet.ui.InputParser;
@@ -90,15 +87,10 @@
 import de.schildbach.wallet_test.R;
 import kotlin.Unit;
 
-<<<<<<< HEAD
-import static java.lang.Math.max;
 import static java.lang.Math.min;
 
 @AndroidEntryPoint
-public class SendCoinsFragment extends Fragment {
-=======
 public class SendCoinsFragment extends BaseLockScreenFragment {
->>>>>>> fa53cced
 
     protected SendCoinsActivity activity;
     private Configuration config;
@@ -697,7 +689,6 @@
         String fiatSymbol = fiatAmount != null ? GenericUtils.currencySymbol(fiatAmount.currencyCode) : "";
         String fee = txFee.toPlainString();
 
-<<<<<<< HEAD
         DashPayProfile dashPayProfile = null;
         if (viewModel.getUserData() != null && viewModel.getUserData().getRequestReceived()) {
             dashPayProfile = viewModel.getUserData().getDashPayProfile();
@@ -707,16 +698,10 @@
         String displayName = dashPayProfile == null || dashPayProfile.getDisplayName().isEmpty() ? username : dashPayProfile.getDisplayName();
         String avatarUrl = dashPayProfile != null ? dashPayProfile.getAvatarUrl() : null;
 
-        DialogFragment dialog = ConfirmTransactionDialog.createDialog(address, amountStr, amountFiat,
+        dialogFragment = ConfirmTransactionDialog.createDialog(address, amountStr, amountFiat,
                 fiatSymbol, fee, total, null, null, null,
                 username, displayName, avatarUrl, isPendingContactRequest);
-        dialog.show(getParentFragmentManager(), "ConfirmTransactionDialog");
-=======
-        dialogFragment = ConfirmTransactionDialog.createDialog(address, amountStr, amountFiat,
-                fiatSymbol, fee, total, null, null, null);
-
         dialogFragment.show(getParentFragmentManager(), "ConfirmTransactionDialog");
->>>>>>> fa53cced
     }
 
 
