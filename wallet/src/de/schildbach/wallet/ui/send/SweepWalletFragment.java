--- conflicted
+++ resolved
@@ -70,14 +70,10 @@
 import de.schildbach.wallet_test.R;
 
 import android.app.Activity;
-<<<<<<< HEAD
-import android.content.Context;
-=======
 import android.app.Fragment;
 import android.app.FragmentManager;
 import android.app.LoaderManager;
 import android.app.LoaderManager.LoaderCallbacks;
->>>>>>> e7829a15
 import android.content.DialogInterface;
 import android.content.Intent;
 import android.content.Loader;
@@ -89,8 +85,6 @@
 import android.os.HandlerThread;
 import android.os.Process;
 import android.support.design.widget.FloatingActionButton;
-import android.support.v4.app.Fragment;
-import android.support.v4.app.FragmentManager;
 import android.support.v7.widget.RecyclerView;
 import android.text.SpannableStringBuilder;
 import android.view.LayoutInflater;
@@ -103,32 +97,15 @@
 import android.widget.EditText;
 import android.widget.FrameLayout;
 import android.widget.TextView;
-<<<<<<< HEAD
-import de.schildbach.wallet.Configuration;
-import de.schildbach.wallet.Constants;
-import de.schildbach.wallet.WalletApplication;
-import de.schildbach.wallet.data.PaymentIntent;
-import de.schildbach.wallet.ui.AbstractBindServiceActivity;
-import de.schildbach.wallet.ui.DialogBuilder;
-import de.schildbach.wallet.ui.InputParser.StringInputParser;
-import de.schildbach.wallet.ui.ProgressDialogFragment;
-import de.schildbach.wallet.ui.ScanActivity;
-import de.schildbach.wallet.ui.TransactionsAdapter;
-import de.schildbach.wallet.util.MonetarySpannable;
-import de.schildbach.wallet.util.WalletUtils;
-import hashengineering.darkcoin.wallet.R;
-=======
->>>>>>> e7829a15
 
 /**
  * @author Andreas Schildbach
  */
-<<<<<<< HEAD
-public class SweepWalletFragment extends Fragment
-{
+public class SweepWalletFragment extends Fragment {
 	private AbstractBindServiceActivity activity;
 	private WalletApplication application;
 	private Configuration config;
+	private LoaderManager loaderManager;
 	private FragmentManager fragmentManager;
 
 	private final Handler handler = new Handler();
@@ -137,6 +114,8 @@
 
 	private State state = State.DECODE_KEY;
 	private VersionedChecksummedBytes privateKeyToSweep = null;
+	@Nullable
+	private Map<FeeCategory, Coin> fees = null;
 	private Wallet walletToSweep = null;
 	private Transaction sentTransaction = null;
 
@@ -154,11 +133,13 @@
 	private FloatingActionButton viewFabScanQr;
 
 	private MenuItem reloadAction;
+	private MenuItem scanAction;
+
+	private static final int ID_DYNAMIC_FEES_LOADER = 0;
 
 	private static final int REQUEST_CODE_SCAN = 0;
 
-	private enum State
-	{
+	private enum State {
 		DECODE_KEY, // ask for password
 		CONFIRM_SWEEP, // displays balance and asks for confirmation
 		PREPARATION, SENDING, SENT, FAILED // sending states
@@ -166,14 +147,31 @@
 
 	private static final Logger log = LoggerFactory.getLogger(SweepWalletFragment.class);
 
-	@Override
-	public void onAttach(final Context context)
-	{
-		super.onAttach(context);
-
-		this.activity = (AbstractBindServiceActivity) context;
+	private final LoaderCallbacks<Map<FeeCategory, Coin>> dynamicFeesLoaderCallbacks = new LoaderManager.LoaderCallbacks<Map<FeeCategory, Coin>>() {
+		@Override
+		public Loader<Map<FeeCategory, Coin>> onCreateLoader(final int id, final Bundle args) {
+			return new DynamicFeeLoader(activity);
+		}
+
+		@Override
+		public void onLoadFinished(final Loader<Map<FeeCategory, Coin>> loader, final Map<FeeCategory, Coin> data) {
+			fees = data;
+			updateView();
+		}
+
+		@Override
+		public void onLoaderReset(final Loader<Map<FeeCategory, Coin>> loader) {
+		}
+	};
+
+	@Override
+	public void onAttach(final Activity activity) {
+		super.onAttach(activity);
+
+		this.activity = (AbstractBindServiceActivity) activity;
 		this.application = (WalletApplication) activity.getApplication();
 		this.config = application.getConfiguration();
+		this.loaderManager = getLoaderManager();
 		this.fragmentManager = getFragmentManager();
 	}
 
@@ -209,17 +207,14 @@
 		backgroundThread.start();
 		backgroundHandler = new Handler(backgroundThread.getLooper());
 
-		if (savedInstanceState != null)
-		{
+		if (savedInstanceState != null) {
 			restoreInstanceState(savedInstanceState);
-		}
-		else
-		{
+		} else {
 			final Intent intent = activity.getIntent();
 
-			if (intent.hasExtra(SweepWalletActivity.INTENT_EXTRA_KEY))
-			{
-				privateKeyToSweep = (VersionedChecksummedBytes) intent.getSerializableExtra(SweepWalletActivity.INTENT_EXTRA_KEY);
+			if (intent.hasExtra(SweepWalletActivity.INTENT_EXTRA_KEY)) {
+				privateKeyToSweep = (VersionedChecksummedBytes) intent
+						.getSerializableExtra(SweepWalletActivity.INTENT_EXTRA_KEY);
 
 				// delay until fragment is resumed
 				handler.post(maybeDecodeKeyRunnable);
@@ -228,8 +223,8 @@
 	}
 
 	@Override
-	public View onCreateView(final LayoutInflater inflater, final ViewGroup container, final Bundle savedInstanceState)
-	{
+	public View onCreateView(final LayoutInflater inflater, final ViewGroup container,
+							 final Bundle savedInstanceState) {
 		final View view = inflater.inflate(R.layout.sweep_wallet_fragment, container);
 
 		messageView = (TextView) view.findViewById(R.id.sweep_wallet_fragment_message);
@@ -243,17 +238,16 @@
 		hintView = view.findViewById(R.id.sweep_wallet_fragment_hint);
 
 		sweepTransactionView = (FrameLayout) view.findViewById(R.id.sweep_wallet_fragment_sent_transaction);
-		sweepTransactionAdapter = new TransactionsAdapter(activity, application.getWallet(), false, application.maxConnectedPeers(), null);
+		sweepTransactionAdapter = new TransactionsAdapter(activity, application.getWallet(), false,
+				application.maxConnectedPeers(), null);
 		sweepTransactionViewHolder = sweepTransactionAdapter.createTransactionViewHolder(sweepTransactionView);
-		sweepTransactionView.addView(sweepTransactionViewHolder.itemView, new FrameLayout.LayoutParams(ViewGroup.LayoutParams.MATCH_PARENT,
-				ViewGroup.LayoutParams.WRAP_CONTENT));
+		sweepTransactionView.addView(sweepTransactionViewHolder.itemView,
+				new FrameLayout.LayoutParams(ViewGroup.LayoutParams.MATCH_PARENT, ViewGroup.LayoutParams.WRAP_CONTENT));
 
 		viewGo = (Button) view.findViewById(R.id.send_coins_go);
-		viewGo.setOnClickListener(new View.OnClickListener()
-		{
-			@Override
-			public void onClick(final View v)
-			{
+		viewGo.setOnClickListener(new View.OnClickListener() {
+			@Override
+			public void onClick(final View v) {
 				if (state == State.DECODE_KEY)
 					handleDecrypt();
 				if (state == State.CONFIRM_SWEEP)
@@ -262,11 +256,9 @@
 		});
 
 		viewCancel = (Button) view.findViewById(R.id.send_coins_cancel);
-		viewCancel.setOnClickListener(new View.OnClickListener()
-		{
-			@Override
-			public void onClick(final View v)
-			{
+		viewCancel.setOnClickListener(new View.OnClickListener() {
+			@Override
+			public void onClick(final View v) {
 				activity.finish();
 			}
 		});
@@ -275,16 +267,23 @@
 	}
 
 	@Override
-	public void onResume()
-	{
+	public void onResume() {
 		super.onResume();
 
+		loaderManager.initLoader(ID_DYNAMIC_FEES_LOADER, null, dynamicFeesLoaderCallbacks);
+
 		updateView();
 	}
 
 	@Override
-	public void onDestroy()
-	{
+	public void onPause() {
+		loaderManager.destroyLoader(ID_DYNAMIC_FEES_LOADER);
+
+		super.onPause();
+	}
+
+	@Override
+	public void onDestroy() {
 		backgroundThread.getLooper().quit();
 
 		if (sentTransaction != null)
@@ -294,15 +293,13 @@
 	}
 
 	@Override
-	public void onSaveInstanceState(final Bundle outState)
-	{
+	public void onSaveInstanceState(final Bundle outState) {
 		super.onSaveInstanceState(outState);
 
 		saveInstanceState(outState);
 	}
 
-	private void saveInstanceState(final Bundle outState)
-	{
+	private void saveInstanceState(final Bundle outState) {
 		outState.putSerializable("state", state);
 		if (walletToSweep != null)
 			outState.putByteArray("wallet_to_sweep", WalletUtils.walletToByteArray(walletToSweep));
@@ -310,52 +307,43 @@
 			outState.putSerializable("sent_transaction_hash", sentTransaction.getHash());
 	}
 
-	private void restoreInstanceState(final Bundle savedInstanceState)
-	{
+	private void restoreInstanceState(final Bundle savedInstanceState) {
 		state = (State) savedInstanceState.getSerializable("state");
 		if (savedInstanceState.containsKey("wallet_to_sweep"))
 			walletToSweep = WalletUtils.walletFromByteArray(savedInstanceState.getByteArray("wallet_to_sweep"));
-		if (savedInstanceState.containsKey("sent_transaction_hash"))
-		{
-			sentTransaction = application.getWallet().getTransaction((Sha256Hash) savedInstanceState.getSerializable("sent_transaction_hash"));
+		if (savedInstanceState.containsKey("sent_transaction_hash")) {
+			sentTransaction = application.getWallet()
+					.getTransaction((Sha256Hash) savedInstanceState.getSerializable("sent_transaction_hash"));
 			sentTransaction.getConfidence().addEventListener(sentTransactionConfidenceListener);
 		}
 	}
 
 	@Override
-	public void onActivityResult(final int requestCode, final int resultCode, final Intent intent)
-	{
-		if (requestCode == REQUEST_CODE_SCAN)
-		{
-			if (resultCode == Activity.RESULT_OK)
-			{
+	public void onActivityResult(final int requestCode, final int resultCode, final Intent intent) {
+		if (requestCode == REQUEST_CODE_SCAN) {
+			if (resultCode == Activity.RESULT_OK) {
 				final String input = intent.getStringExtra(ScanActivity.INTENT_EXTRA_RESULT);
 
-				new StringInputParser(input)
-				{
+				new StringInputParser(input) {
 					@Override
-					protected void handlePrivateKey(final VersionedChecksummedBytes key)
-					{
+					protected void handlePrivateKey(final VersionedChecksummedBytes key) {
 						privateKeyToSweep = key;
 						setState(State.DECODE_KEY);
 						maybeDecodeKey();
 					}
 
 					@Override
-					protected void handlePaymentIntent(final PaymentIntent paymentIntent)
-					{
+					protected void handlePaymentIntent(final PaymentIntent paymentIntent) {
 						cannotClassify(input);
 					}
 
 					@Override
-					protected void handleDirectTransaction(final Transaction transaction) throws VerificationException
-					{
+					protected void handleDirectTransaction(final Transaction transaction) throws VerificationException {
 						cannotClassify(input);
 					}
 
 					@Override
-					protected void error(final int messageResId, final Object... messageArgs)
-					{
+					protected void error(final int messageResId, final Object... messageArgs) {
 						dialog(activity, null, R.string.button_scan, messageResId, messageArgs);
 					}
 				}.parse();
@@ -364,8 +352,7 @@
 	}
 
 	@Override
-	public void onCreateOptionsMenu(final Menu menu, final MenuInflater inflater)
-	{
+	public void onCreateOptionsMenu(final Menu menu, final MenuInflater inflater) {
 		inflater.inflate(R.menu.sweep_wallet_fragment_options, menu);
 
 		reloadAction = menu.findItem(R.id.sweep_wallet_options_reload);
@@ -374,10 +361,8 @@
 	}
 
 	@Override
-	public boolean onOptionsItemSelected(final MenuItem item)
-	{
-		switch (item.getItemId())
-		{
+	public boolean onOptionsItemSelected(final MenuItem item) {
+		switch (item.getItemId()) {
 			case R.id.sweep_wallet_options_reload:
 				handleReload();
 				return true;
@@ -386,29 +371,24 @@
 		return super.onOptionsItemSelected(item);
 	}
 
-	private void handleReload()
-	{
+	private void handleReload() {
 		if (walletToSweep == null)
 			return;
 
 		requestWalletBalance();
 	}
 
-	private void handleScan()
-	{
+	private void handleScan() {
 		startActivityForResult(new Intent(activity, ScanActivity.class), REQUEST_CODE_SCAN);
 	}
 
-	private final TransactionConfidence.Listener sentTransactionConfidenceListener = new TransactionConfidence.Listener()
-	{
+	private final TransactionConfidence.Listener sentTransactionConfidenceListener = new TransactionConfidence.Listener() {
 		@Override
-		public void onConfidenceChanged(final TransactionConfidence confidence, final TransactionConfidence.Listener.ChangeReason reason)
-		{
-			activity.runOnUiThread(new Runnable()
-			{
+		public void onConfidenceChanged(final TransactionConfidence confidence,
+										final TransactionConfidence.Listener.ChangeReason reason) {
+			activity.runOnUiThread(new Runnable() {
 				@Override
-				public void run()
-				{
+				public void run() {
 					if (!isResumed())
 						return;
 
@@ -416,21 +396,23 @@
 					final TransactionConfidence.ConfidenceType confidenceType = confidence.getConfidenceType();
 					final int numBroadcastPeers = confidence.numBroadcastPeers();
 
-					if (state == State.SENDING)
-					{
+					if (state == State.SENDING) {
 						if (confidenceType == TransactionConfidence.ConfidenceType.DEAD)
 							setState(State.FAILED);
-						else if (numBroadcastPeers > 1 || confidenceType == TransactionConfidence.ConfidenceType.BUILDING)
+						else if (numBroadcastPeers > 1
+								|| confidenceType == TransactionConfidence.ConfidenceType.BUILDING)
 							setState(State.SENT);
 					}
 
-					if (reason == ChangeReason.SEEN_PEERS && confidenceType == TransactionConfidence.ConfidenceType.PENDING)
-					{
+					if (reason == ChangeReason.SEEN_PEERS
+							&& confidenceType == TransactionConfidence.ConfidenceType.PENDING) {
 						// play sound effect
-						final int soundResId = getResources().getIdentifier("send_coins_broadcast_" + numBroadcastPeers, "raw",
-								activity.getPackageName());
+						final int soundResId = getResources().getIdentifier("send_coins_broadcast_" + numBroadcastPeers,
+								"raw", activity.getPackageName());
 						if (soundResId > 0)
-							RingtoneManager.getRingtone(activity, Uri.parse("android.resource://" + activity.getPackageName() + "/" + soundResId))
+							RingtoneManager
+									.getRingtone(activity, Uri.parse(
+											"android.resource://" + activity.getPackageName() + "/" + soundResId))
 									.play();
 					}
 
@@ -440,41 +422,33 @@
 		}
 	};
 
-	private final Runnable maybeDecodeKeyRunnable = new Runnable()
-	{
+	private final Runnable maybeDecodeKeyRunnable = new Runnable() {
 		@Override
-		public void run()
-		{
+		public void run() {
 			maybeDecodeKey();
 		}
 	};
 
-	private void maybeDecodeKey()
-	{
+	private void maybeDecodeKey() {
 		checkState(state == State.DECODE_KEY);
 		checkState(privateKeyToSweep != null);
 
-		if (privateKeyToSweep instanceof DumpedPrivateKey)
-		{
+		if (privateKeyToSweep instanceof DumpedPrivateKey) {
 			final ECKey key = ((DumpedPrivateKey) privateKeyToSweep).getKey();
 			askConfirmSweep(key);
-		}
-		else if (privateKeyToSweep instanceof BIP38PrivateKey)
-		{
+		} else if (privateKeyToSweep instanceof BIP38PrivateKey) {
 			badPasswordView.setVisibility(View.INVISIBLE);
 
 			final String password = passwordView.getText().toString().trim();
 			passwordView.setText(null); // get rid of it asap
 
-			if (!password.isEmpty())
-			{
-				ProgressDialogFragment.showProgress(fragmentManager, getString(R.string.sweep_wallet_fragment_decrypt_progress));
-
-				new DecodePrivateKeyTask(backgroundHandler)
-				{
+			if (!password.isEmpty()) {
+				ProgressDialogFragment.showProgress(fragmentManager,
+						getString(R.string.sweep_wallet_fragment_decrypt_progress));
+
+				new DecodePrivateKeyTask(backgroundHandler) {
 					@Override
-					protected void onSuccess(ECKey decryptedKey)
-					{
+					protected void onSuccess(ECKey decryptedKey) {
 						log.info("successfully decoded BIP38 private key");
 
 						ProgressDialogFragment.dismissProgress(fragmentManager);
@@ -483,8 +457,7 @@
 					}
 
 					@Override
-					protected void onBadPassphrase()
-					{
+					protected void onBadPassphrase() {
 						log.info("failed decoding BIP38 private key (bad password)");
 
 						ProgressDialogFragment.dismissProgress(fragmentManager);
@@ -494,15 +467,12 @@
 					}
 				}.decodePrivateKey((BIP38PrivateKey) privateKeyToSweep, password);
 			}
-		}
-		else
-		{
+		} else {
 			throw new IllegalStateException("cannot handle type: " + privateKeyToSweep.getClass().getName());
 		}
 	}
 
-	private void askConfirmSweep(final ECKey key)
-	{
+	private void askConfirmSweep(final ECKey key) {
 		// create non-HD wallet
 		final KeyChainGroup group = new KeyChainGroup(Constants.NETWORK_PARAMETERS);
 		group.importKeys(key);
@@ -514,45 +484,85 @@
 		handler.post(requestWalletBalanceRunnable);
 	}
 
-	private final Runnable requestWalletBalanceRunnable = new Runnable()
-	{
+	private final Runnable requestWalletBalanceRunnable = new Runnable() {
 		@Override
-		public void run()
-		{
+		public void run() {
 			requestWalletBalance();
 		}
 	};
 
-	private void requestWalletBalance()
-	{
-		ProgressDialogFragment.showProgress(fragmentManager, getString(R.string.sweep_wallet_fragment_request_wallet_balance_progress));
-
-		final RequestWalletBalanceTask.ResultCallback callback = new RequestWalletBalanceTask.ResultCallback()
-		{
-			@Override
-			public void onResult(final Collection<Transaction> transactions)
-			{
+	private static final Comparator<UTXO> UTXO_COMPARATOR = new Comparator<UTXO>() {
+		@Override
+		public int compare(final UTXO lhs, final UTXO rhs) {
+			return ComparisonChain.start().compare(lhs.getHash(), rhs.getHash()).compare(lhs.getIndex(), rhs.getIndex())
+					.result();
+		}
+	};
+
+	private void requestWalletBalance() {
+		ProgressDialogFragment.showProgress(fragmentManager,
+				getString(R.string.sweep_wallet_fragment_request_wallet_balance_progress));
+
+		final RequestWalletBalanceTask.ResultCallback callback = new RequestWalletBalanceTask.ResultCallback() {
+			@Override
+			public void onResult(final Set<UTXO> utxos) {
 				ProgressDialogFragment.dismissProgress(fragmentManager);
 
+				// Filter UTXOs we've already spent and sort the rest.
+				final Set<Transaction> walletTxns = application.getWallet().getTransactions(false);
+				final Set<UTXO> sortedUtxos = new TreeSet<>(UTXO_COMPARATOR);
+				for (final UTXO utxo : utxos)
+					if (!utxoSpentBy(walletTxns, utxo))
+						sortedUtxos.add(utxo);
+
+				// Fake transaction funding the wallet to sweep.
+				final Map<Sha256Hash, Transaction> fakeTxns = new HashMap<>();
+				for (final UTXO utxo : sortedUtxos) {
+					Transaction fakeTx = fakeTxns.get(utxo.getHash());
+					if (fakeTx == null) {
+						fakeTx = new FakeTransaction(Constants.NETWORK_PARAMETERS, utxo.getHash());
+						fakeTx.getConfidence().setConfidenceType(ConfidenceType.BUILDING);
+						fakeTxns.put(fakeTx.getHash(), fakeTx);
+					}
+					final TransactionOutput fakeOutput = new TransactionOutput(Constants.NETWORK_PARAMETERS, fakeTx,
+							utxo.getValue(), utxo.getScript().getProgram());
+					// Fill with output dummies as needed.
+					while (fakeTx.getOutputs().size() < utxo.getIndex())
+						fakeTx.addOutput(new TransactionOutput(Constants.NETWORK_PARAMETERS, fakeTx,
+								Coin.NEGATIVE_SATOSHI, new byte[] {}));
+					// Add the actual output we will spend later.
+					fakeTx.addOutput(fakeOutput);
+				}
+
 				walletToSweep.clearTransactions(0);
-				for (final Transaction transaction : transactions)
-					walletToSweep.addWalletTransaction(new WalletTransaction(Pool.UNSPENT, transaction));
+				for (final Transaction tx : fakeTxns.values())
+					walletToSweep.addWalletTransaction(new WalletTransaction(WalletTransaction.Pool.UNSPENT, tx));
+				log.info("built wallet to sweep:\n{}", walletToSweep.toString(false, true, false, null));
 
 				updateView();
 			}
 
-			@Override
-			public void onFail(final int messageResId, final Object... messageArgs)
-			{
+			private boolean utxoSpentBy(final Set<Transaction> transactions, final UTXO utxo) {
+				for (final Transaction tx : transactions) {
+					for (final TransactionInput input : tx.getInputs()) {
+						final TransactionOutPoint outpoint = input.getOutpoint();
+						if (outpoint.getHash().equals(utxo.getHash()) && outpoint.getIndex() == utxo.getIndex())
+							return true;
+					}
+				}
+				return false;
+			}
+
+			@Override
+			public void onFail(final int messageResId, final Object... messageArgs) {
 				ProgressDialogFragment.dismissProgress(fragmentManager);
 
-				final DialogBuilder dialog = DialogBuilder.warn(activity, R.string.sweep_wallet_fragment_request_wallet_balance_failed_title);
+				final DialogBuilder dialog = DialogBuilder.warn(activity,
+						R.string.sweep_wallet_fragment_request_wallet_balance_failed_title);
 				dialog.setMessage(getString(messageResId, messageArgs));
-				dialog.setPositiveButton(R.string.button_retry, new DialogInterface.OnClickListener()
-				{
+				dialog.setPositiveButton(R.string.button_retry, new DialogInterface.OnClickListener() {
 					@Override
-					public void onClick(final DialogInterface dialog, final int which)
-					{
+					public void onClick(final DialogInterface dialog, final int which) {
 						requestWalletBalance();
 					}
 				});
@@ -561,99 +571,79 @@
 			}
 		};
 
-		final Address address = walletToSweep.getImportedKeys().iterator().next().toAddress(Constants.NETWORK_PARAMETERS);
-		new RequestWalletBalanceTask(backgroundHandler, callback, application.httpUserAgent()).requestWalletBalance(address);
-	}
-
-	private void setState(final State state)
-	{
+		final Address address = walletToSweep.getImportedKeys().iterator().next()
+				.toAddress(Constants.NETWORK_PARAMETERS);
+		new RequestWalletBalanceTask(backgroundHandler, callback).requestWalletBalance(activity.getAssets(), address);
+	}
+
+	private void setState(final State state) {
 		this.state = state;
 
 		updateView();
 	}
 
-	private void updateView()
-	{
+	private void updateView() {
 		final MonetaryFormat btcFormat = config.getFormat();
 
-		if (walletToSweep != null)
-		{
+		if (walletToSweep != null) {
 			balanceView.setVisibility(View.VISIBLE);
-			final MonetarySpannable balanceSpannable = new MonetarySpannable(btcFormat, walletToSweep.getBalance(BalanceType.ESTIMATED));
+			final MonetarySpannable balanceSpannable = new MonetarySpannable(btcFormat,
+					walletToSweep.getBalance(BalanceType.ESTIMATED));
 			balanceSpannable.applyMarkup(null, null);
 			final SpannableStringBuilder balance = new SpannableStringBuilder(balanceSpannable);
 			balance.insert(0, ": ");
 			balance.insert(0, getString(R.string.sweep_wallet_fragment_balance));
 			balanceView.setText(balance);
-		}
-		else
-		{
+		} else {
 			balanceView.setVisibility(View.GONE);
 		}
 
-		if (state == State.DECODE_KEY && privateKeyToSweep == null)
-		{
+		if (state == State.DECODE_KEY && privateKeyToSweep == null) {
 			messageView.setVisibility(View.VISIBLE);
 			messageView.setText(R.string.sweep_wallet_fragment_wallet_unknown);
-		}
-		else if (state == State.DECODE_KEY && privateKeyToSweep != null)
-		{
+		} else if (state == State.DECODE_KEY && privateKeyToSweep != null) {
 			messageView.setVisibility(View.VISIBLE);
 			messageView.setText(R.string.sweep_wallet_fragment_encrypted);
-		}
-		else if (privateKeyToSweep != null)
-		{
+		} else if (privateKeyToSweep != null) {
 			messageView.setVisibility(View.GONE);
 		}
 
-		passwordViewGroup.setVisibility(state == State.DECODE_KEY && privateKeyToSweep != null ? View.VISIBLE : View.GONE);
+		passwordViewGroup
+				.setVisibility(state == State.DECODE_KEY && privateKeyToSweep != null ? View.VISIBLE : View.GONE);
 
 		hintView.setVisibility(state == State.DECODE_KEY && privateKeyToSweep == null ? View.VISIBLE : View.GONE);
 
-		if (sentTransaction != null)
-		{
+		if (sentTransaction != null) {
 			sweepTransactionView.setVisibility(View.VISIBLE);
 			sweepTransactionAdapter.setFormat(btcFormat);
 			sweepTransactionAdapter.replace(sentTransaction);
 			sweepTransactionAdapter.bindViewHolder(sweepTransactionViewHolder, 0);
-		}
-		else
-		{
+		} else {
 			sweepTransactionView.setVisibility(View.GONE);
 		}
 
-		if (state == State.DECODE_KEY)
-		{
+		if (state == State.DECODE_KEY) {
 			viewCancel.setText(R.string.button_cancel);
 			viewGo.setText(R.string.sweep_wallet_fragment_button_decrypt);
 			viewGo.setEnabled(privateKeyToSweep != null);
-		}
-		else if (state == State.CONFIRM_SWEEP)
-		{
+		} else if (state == State.CONFIRM_SWEEP) {
 			viewCancel.setText(R.string.button_cancel);
 			viewGo.setText(R.string.sweep_wallet_fragment_button_sweep);
-			viewGo.setEnabled(walletToSweep != null && walletToSweep.getBalance(BalanceType.ESTIMATED).signum() > 0);
-		}
-		else if (state == State.PREPARATION)
-		{
+			viewGo.setEnabled(walletToSweep != null && walletToSweep.getBalance(BalanceType.ESTIMATED).signum() > 0
+					&& fees != null);
+		} else if (state == State.PREPARATION) {
 			viewCancel.setText(R.string.button_cancel);
 			viewGo.setText(R.string.send_coins_preparation_msg);
 			viewGo.setEnabled(false);
-		}
-		else if (state == State.SENDING)
-		{
+		} else if (state == State.SENDING) {
 			viewCancel.setText(R.string.send_coins_fragment_button_back);
 			viewGo.setText(R.string.send_coins_sending_msg);
 			viewGo.setEnabled(false);
-		}
-		else if (state == State.SENT)
-		{
+		} else if (state == State.SENT) {
 			viewCancel.setText(R.string.send_coins_fragment_button_back);
 			viewGo.setText(R.string.send_coins_sent_msg);
 			viewGo.setEnabled(false);
-		}
-		else if (state == State.FAILED)
-		{
+		} else if (state == State.FAILED) {
 			viewCancel.setText(R.string.send_coins_fragment_button_back);
 			viewGo.setText(R.string.send_coins_failed_msg);
 			viewGo.setEnabled(false);
@@ -664,27 +654,23 @@
 		// enable actions
 		if (reloadAction != null)
 			reloadAction.setEnabled(state == State.CONFIRM_SWEEP && walletToSweep != null);
-		if (viewFabScanQr != null)
-			viewFabScanQr.setEnabled(state == State.DECODE_KEY || state == State.CONFIRM_SWEEP);
-	}
-
-	private void handleDecrypt()
-	{
+		if (scanAction != null)
+			scanAction.setEnabled(state == State.DECODE_KEY || state == State.CONFIRM_SWEEP);
+	}
+
+	private void handleDecrypt() {
 		handler.post(maybeDecodeKeyRunnable);
 	}
 
-	private void handleSweep()
-	{
+	private void handleSweep() {
 		setState(State.PREPARATION);
 
 		final SendRequest sendRequest = SendRequest.emptyWallet(application.getWallet().freshReceiveAddress());
-		sendRequest.feePerKb = FeeCategory.NORMAL.feePerKb;
-
-		new SendCoinsOfflineTask(walletToSweep, backgroundHandler)
-		{
-			@Override
-			protected void onSuccess(final Transaction transaction)
-			{
+		sendRequest.feePerKb = fees.get(FeeCategory.NORMAL);
+
+		new SendCoinsOfflineTask(walletToSweep, backgroundHandler) {
+			@Override
+			protected void onSuccess(final Transaction transaction) {
 				sentTransaction = transaction;
 
 				setState(State.SENDING);
@@ -695,24 +681,21 @@
 			}
 
 			@Override
-			protected void onInsufficientMoney(@Nullable final Coin missing)
-			{
+			protected void onInsufficientMoney(@Nullable final Coin missing) {
 				setState(State.FAILED);
 
 				showInsufficientMoneyDialog();
 			}
 
 			@Override
-			protected void onEmptyWalletFailed()
-			{
+			protected void onEmptyWalletFailed() {
 				setState(State.FAILED);
 
 				showInsufficientMoneyDialog();
 			}
 
 			@Override
-			protected void onFailure(final Exception exception)
-			{
+			protected void onFailure(final Exception exception) {
 				setState(State.FAILED);
 
 				final DialogBuilder dialog = DialogBuilder.warn(activity, R.string.send_coins_error_msg);
@@ -722,638 +705,31 @@
 			}
 
 			@Override
-			protected void onInvalidKey()
-			{
+			protected void onInvalidEncryptionKey() {
 				throw new RuntimeException(); // cannot happen
 			}
 
-			private void showInsufficientMoneyDialog()
-			{
-				final DialogBuilder dialog = DialogBuilder.warn(activity, R.string.sweep_wallet_fragment_insufficient_money_title);
+			private void showInsufficientMoneyDialog() {
+				final DialogBuilder dialog = DialogBuilder.warn(activity,
+						R.string.sweep_wallet_fragment_insufficient_money_title);
 				dialog.setMessage(R.string.sweep_wallet_fragment_insufficient_money_msg);
 				dialog.setNeutralButton(R.string.button_dismiss, null);
 				dialog.show();
 			}
 		}.sendCoinsOffline(sendRequest); // send asynchronously
 	}
-=======
-public class SweepWalletFragment extends Fragment {
-    private AbstractBindServiceActivity activity;
-    private WalletApplication application;
-    private Configuration config;
-    private LoaderManager loaderManager;
-    private FragmentManager fragmentManager;
-
-    private final Handler handler = new Handler();
-    private HandlerThread backgroundThread;
-    private Handler backgroundHandler;
-
-    private State state = State.DECODE_KEY;
-    private VersionedChecksummedBytes privateKeyToSweep = null;
-    @Nullable
-    private Map<FeeCategory, Coin> fees = null;
-    private Wallet walletToSweep = null;
-    private Transaction sentTransaction = null;
-
-    private TextView messageView;
-    private View passwordViewGroup;
-    private EditText passwordView;
-    private View badPasswordView;
-    private TextView balanceView;
-    private View hintView;
-    private FrameLayout sweepTransactionView;
-    private TransactionsAdapter sweepTransactionAdapter;
-    private RecyclerView.ViewHolder sweepTransactionViewHolder;
-    private Button viewGo;
-    private Button viewCancel;
-
-    private MenuItem reloadAction;
-    private MenuItem scanAction;
-
-    private static final int ID_DYNAMIC_FEES_LOADER = 0;
-
-    private static final int REQUEST_CODE_SCAN = 0;
-
-    private enum State {
-        DECODE_KEY, // ask for password
-        CONFIRM_SWEEP, // displays balance and asks for confirmation
-        PREPARATION, SENDING, SENT, FAILED // sending states
-    }
-
-    private static final Logger log = LoggerFactory.getLogger(SweepWalletFragment.class);
-
-    private final LoaderCallbacks<Map<FeeCategory, Coin>> dynamicFeesLoaderCallbacks = new LoaderManager.LoaderCallbacks<Map<FeeCategory, Coin>>() {
-        @Override
-        public Loader<Map<FeeCategory, Coin>> onCreateLoader(final int id, final Bundle args) {
-            return new DynamicFeeLoader(activity);
-        }
-
-        @Override
-        public void onLoadFinished(final Loader<Map<FeeCategory, Coin>> loader, final Map<FeeCategory, Coin> data) {
-            fees = data;
-            updateView();
-        }
-
-        @Override
-        public void onLoaderReset(final Loader<Map<FeeCategory, Coin>> loader) {
-        }
-    };
-
-    @Override
-    public void onAttach(final Activity activity) {
-        super.onAttach(activity);
-
-        this.activity = (AbstractBindServiceActivity) activity;
-        this.application = (WalletApplication) activity.getApplication();
-        this.config = application.getConfiguration();
-        this.loaderManager = getLoaderManager();
-        this.fragmentManager = getFragmentManager();
-    }
-
-    @Override
-    public void onCreate(final Bundle savedInstanceState) {
-        super.onCreate(savedInstanceState);
-
-        setRetainInstance(true);
-        setHasOptionsMenu(true);
-
-        backgroundThread = new HandlerThread("backgroundThread", Process.THREAD_PRIORITY_BACKGROUND);
-        backgroundThread.start();
-        backgroundHandler = new Handler(backgroundThread.getLooper());
-
-        if (savedInstanceState != null) {
-            restoreInstanceState(savedInstanceState);
-        } else {
-            final Intent intent = activity.getIntent();
-
-            if (intent.hasExtra(SweepWalletActivity.INTENT_EXTRA_KEY)) {
-                privateKeyToSweep = (VersionedChecksummedBytes) intent
-                        .getSerializableExtra(SweepWalletActivity.INTENT_EXTRA_KEY);
-
-                // delay until fragment is resumed
-                handler.post(maybeDecodeKeyRunnable);
-            }
-        }
-    }
-
-    @Override
-    public View onCreateView(final LayoutInflater inflater, final ViewGroup container,
-            final Bundle savedInstanceState) {
-        final View view = inflater.inflate(R.layout.sweep_wallet_fragment, container);
-
-        messageView = (TextView) view.findViewById(R.id.sweep_wallet_fragment_message);
-
-        passwordViewGroup = view.findViewById(R.id.sweep_wallet_fragment_password_group);
-        passwordView = (EditText) view.findViewById(R.id.sweep_wallet_fragment_password);
-        badPasswordView = view.findViewById(R.id.sweep_wallet_fragment_bad_password);
-
-        balanceView = (TextView) view.findViewById(R.id.sweep_wallet_fragment_balance);
-
-        hintView = view.findViewById(R.id.sweep_wallet_fragment_hint);
-
-        sweepTransactionView = (FrameLayout) view.findViewById(R.id.sweep_wallet_fragment_sent_transaction);
-        sweepTransactionAdapter = new TransactionsAdapter(activity, application.getWallet(), false,
-                application.maxConnectedPeers(), null);
-        sweepTransactionViewHolder = sweepTransactionAdapter.createTransactionViewHolder(sweepTransactionView);
-        sweepTransactionView.addView(sweepTransactionViewHolder.itemView,
-                new FrameLayout.LayoutParams(ViewGroup.LayoutParams.MATCH_PARENT, ViewGroup.LayoutParams.WRAP_CONTENT));
-
-        viewGo = (Button) view.findViewById(R.id.send_coins_go);
-        viewGo.setOnClickListener(new View.OnClickListener() {
-            @Override
-            public void onClick(final View v) {
-                if (state == State.DECODE_KEY)
-                    handleDecrypt();
-                if (state == State.CONFIRM_SWEEP)
-                    handleSweep();
-            }
-        });
-
-        viewCancel = (Button) view.findViewById(R.id.send_coins_cancel);
-        viewCancel.setOnClickListener(new View.OnClickListener() {
-            @Override
-            public void onClick(final View v) {
-                activity.finish();
-            }
-        });
-
-        return view;
-    }
-
-    @Override
-    public void onResume() {
-        super.onResume();
-
-        loaderManager.initLoader(ID_DYNAMIC_FEES_LOADER, null, dynamicFeesLoaderCallbacks);
-
-        updateView();
-    }
-
-    @Override
-    public void onPause() {
-        loaderManager.destroyLoader(ID_DYNAMIC_FEES_LOADER);
-
-        super.onPause();
-    }
-
-    @Override
-    public void onDestroy() {
-        backgroundThread.getLooper().quit();
-
-        if (sentTransaction != null)
-            sentTransaction.getConfidence().removeEventListener(sentTransactionConfidenceListener);
-
-        super.onDestroy();
-    }
-
-    @Override
-    public void onSaveInstanceState(final Bundle outState) {
-        super.onSaveInstanceState(outState);
-
-        saveInstanceState(outState);
-    }
-
-    private void saveInstanceState(final Bundle outState) {
-        outState.putSerializable("state", state);
-        if (walletToSweep != null)
-            outState.putByteArray("wallet_to_sweep", WalletUtils.walletToByteArray(walletToSweep));
-        if (sentTransaction != null)
-            outState.putSerializable("sent_transaction_hash", sentTransaction.getHash());
-    }
-
-    private void restoreInstanceState(final Bundle savedInstanceState) {
-        state = (State) savedInstanceState.getSerializable("state");
-        if (savedInstanceState.containsKey("wallet_to_sweep"))
-            walletToSweep = WalletUtils.walletFromByteArray(savedInstanceState.getByteArray("wallet_to_sweep"));
-        if (savedInstanceState.containsKey("sent_transaction_hash")) {
-            sentTransaction = application.getWallet()
-                    .getTransaction((Sha256Hash) savedInstanceState.getSerializable("sent_transaction_hash"));
-            sentTransaction.getConfidence().addEventListener(sentTransactionConfidenceListener);
-        }
-    }
-
-    @Override
-    public void onActivityResult(final int requestCode, final int resultCode, final Intent intent) {
-        if (requestCode == REQUEST_CODE_SCAN) {
-            if (resultCode == Activity.RESULT_OK) {
-                final String input = intent.getStringExtra(ScanActivity.INTENT_EXTRA_RESULT);
-
-                new StringInputParser(input) {
-                    @Override
-                    protected void handlePrivateKey(final VersionedChecksummedBytes key) {
-                        privateKeyToSweep = key;
-                        setState(State.DECODE_KEY);
-                        maybeDecodeKey();
-                    }
-
-                    @Override
-                    protected void handlePaymentIntent(final PaymentIntent paymentIntent) {
-                        cannotClassify(input);
-                    }
-
-                    @Override
-                    protected void handleDirectTransaction(final Transaction transaction) throws VerificationException {
-                        cannotClassify(input);
-                    }
-
-                    @Override
-                    protected void error(final int messageResId, final Object... messageArgs) {
-                        dialog(activity, null, R.string.button_scan, messageResId, messageArgs);
-                    }
-                }.parse();
-            }
-        }
-    }
-
-    @Override
-    public void onCreateOptionsMenu(final Menu menu, final MenuInflater inflater) {
-        inflater.inflate(R.menu.sweep_wallet_fragment_options, menu);
-
-        reloadAction = menu.findItem(R.id.sweep_wallet_options_reload);
-        scanAction = menu.findItem(R.id.sweep_wallet_options_scan);
-
-        final PackageManager pm = activity.getPackageManager();
-        scanAction.setVisible(pm.hasSystemFeature(PackageManager.FEATURE_CAMERA)
-                || pm.hasSystemFeature(PackageManager.FEATURE_CAMERA_FRONT));
-
-        super.onCreateOptionsMenu(menu, inflater);
-    }
-
-    @Override
-    public boolean onOptionsItemSelected(final MenuItem item) {
-        switch (item.getItemId()) {
-        case R.id.sweep_wallet_options_reload:
-            handleReload();
-            return true;
-
-        case R.id.sweep_wallet_options_scan:
-            handleScan();
-            return true;
-        }
-
-        return super.onOptionsItemSelected(item);
-    }
-
-    private void handleReload() {
-        if (walletToSweep == null)
-            return;
-
-        requestWalletBalance();
-    }
-
-    private void handleScan() {
-        startActivityForResult(new Intent(activity, ScanActivity.class), REQUEST_CODE_SCAN);
-    }
-
-    private final TransactionConfidence.Listener sentTransactionConfidenceListener = new TransactionConfidence.Listener() {
-        @Override
-        public void onConfidenceChanged(final TransactionConfidence confidence,
-                final TransactionConfidence.Listener.ChangeReason reason) {
-            activity.runOnUiThread(new Runnable() {
-                @Override
-                public void run() {
-                    if (!isResumed())
-                        return;
-
-                    final TransactionConfidence confidence = sentTransaction.getConfidence();
-                    final TransactionConfidence.ConfidenceType confidenceType = confidence.getConfidenceType();
-                    final int numBroadcastPeers = confidence.numBroadcastPeers();
-
-                    if (state == State.SENDING) {
-                        if (confidenceType == TransactionConfidence.ConfidenceType.DEAD)
-                            setState(State.FAILED);
-                        else if (numBroadcastPeers > 1
-                                || confidenceType == TransactionConfidence.ConfidenceType.BUILDING)
-                            setState(State.SENT);
-                    }
-
-                    if (reason == ChangeReason.SEEN_PEERS
-                            && confidenceType == TransactionConfidence.ConfidenceType.PENDING) {
-                        // play sound effect
-                        final int soundResId = getResources().getIdentifier("send_coins_broadcast_" + numBroadcastPeers,
-                                "raw", activity.getPackageName());
-                        if (soundResId > 0)
-                            RingtoneManager
-                                    .getRingtone(activity, Uri.parse(
-                                            "android.resource://" + activity.getPackageName() + "/" + soundResId))
-                                    .play();
-                    }
-
-                    updateView();
-                }
-            });
-        }
-    };
-
-    private final Runnable maybeDecodeKeyRunnable = new Runnable() {
-        @Override
-        public void run() {
-            maybeDecodeKey();
-        }
-    };
-
-    private void maybeDecodeKey() {
-        checkState(state == State.DECODE_KEY);
-        checkState(privateKeyToSweep != null);
-
-        if (privateKeyToSweep instanceof DumpedPrivateKey) {
-            final ECKey key = ((DumpedPrivateKey) privateKeyToSweep).getKey();
-            askConfirmSweep(key);
-        } else if (privateKeyToSweep instanceof BIP38PrivateKey) {
-            badPasswordView.setVisibility(View.INVISIBLE);
-
-            final String password = passwordView.getText().toString().trim();
-            passwordView.setText(null); // get rid of it asap
-
-            if (!password.isEmpty()) {
-                ProgressDialogFragment.showProgress(fragmentManager,
-                        getString(R.string.sweep_wallet_fragment_decrypt_progress));
-
-                new DecodePrivateKeyTask(backgroundHandler) {
-                    @Override
-                    protected void onSuccess(ECKey decryptedKey) {
-                        log.info("successfully decoded BIP38 private key");
-
-                        ProgressDialogFragment.dismissProgress(fragmentManager);
-
-                        askConfirmSweep(decryptedKey);
-                    }
-
-                    @Override
-                    protected void onBadPassphrase() {
-                        log.info("failed decoding BIP38 private key (bad password)");
-
-                        ProgressDialogFragment.dismissProgress(fragmentManager);
-
-                        badPasswordView.setVisibility(View.VISIBLE);
-                        passwordView.requestFocus();
-                    }
-                }.decodePrivateKey((BIP38PrivateKey) privateKeyToSweep, password);
-            }
-        } else {
-            throw new IllegalStateException("cannot handle type: " + privateKeyToSweep.getClass().getName());
-        }
-    }
-
-    private void askConfirmSweep(final ECKey key) {
-        // create non-HD wallet
-        final KeyChainGroup group = new KeyChainGroup(Constants.NETWORK_PARAMETERS);
-        group.importKeys(key);
-        walletToSweep = new Wallet(Constants.NETWORK_PARAMETERS, group);
-
-        setState(State.CONFIRM_SWEEP);
-
-        // delay until fragment is resumed
-        handler.post(requestWalletBalanceRunnable);
-    }
-
-    private final Runnable requestWalletBalanceRunnable = new Runnable() {
-        @Override
-        public void run() {
-            requestWalletBalance();
-        }
-    };
-
-    private static final Comparator<UTXO> UTXO_COMPARATOR = new Comparator<UTXO>() {
-        @Override
-        public int compare(final UTXO lhs, final UTXO rhs) {
-            return ComparisonChain.start().compare(lhs.getHash(), rhs.getHash()).compare(lhs.getIndex(), rhs.getIndex())
-                    .result();
-        }
-    };
-
-    private void requestWalletBalance() {
-        ProgressDialogFragment.showProgress(fragmentManager,
-                getString(R.string.sweep_wallet_fragment_request_wallet_balance_progress));
-
-        final RequestWalletBalanceTask.ResultCallback callback = new RequestWalletBalanceTask.ResultCallback() {
-            @Override
-            public void onResult(final Set<UTXO> utxos) {
-                ProgressDialogFragment.dismissProgress(fragmentManager);
-
-                // Filter UTXOs we've already spent and sort the rest.
-                final Set<Transaction> walletTxns = application.getWallet().getTransactions(false);
-                final Set<UTXO> sortedUtxos = new TreeSet<>(UTXO_COMPARATOR);
-                for (final UTXO utxo : utxos)
-                    if (!utxoSpentBy(walletTxns, utxo))
-                        sortedUtxos.add(utxo);
-
-                // Fake transaction funding the wallet to sweep.
-                final Map<Sha256Hash, Transaction> fakeTxns = new HashMap<>();
-                for (final UTXO utxo : sortedUtxos) {
-                    Transaction fakeTx = fakeTxns.get(utxo.getHash());
-                    if (fakeTx == null) {
-                        fakeTx = new FakeTransaction(Constants.NETWORK_PARAMETERS, utxo.getHash());
-                        fakeTx.getConfidence().setConfidenceType(ConfidenceType.BUILDING);
-                        fakeTxns.put(fakeTx.getHash(), fakeTx);
-                    }
-                    final TransactionOutput fakeOutput = new TransactionOutput(Constants.NETWORK_PARAMETERS, fakeTx,
-                            utxo.getValue(), utxo.getScript().getProgram());
-                    // Fill with output dummies as needed.
-                    while (fakeTx.getOutputs().size() < utxo.getIndex())
-                        fakeTx.addOutput(new TransactionOutput(Constants.NETWORK_PARAMETERS, fakeTx,
-                                Coin.NEGATIVE_SATOSHI, new byte[] {}));
-                    // Add the actual output we will spend later.
-                    fakeTx.addOutput(fakeOutput);
-                }
-
-                walletToSweep.clearTransactions(0);
-                for (final Transaction tx : fakeTxns.values())
-                    walletToSweep.addWalletTransaction(new WalletTransaction(WalletTransaction.Pool.UNSPENT, tx));
-                log.info("built wallet to sweep:\n{}", walletToSweep.toString(false, true, false, null));
-
-                updateView();
-            }
-
-            private boolean utxoSpentBy(final Set<Transaction> transactions, final UTXO utxo) {
-                for (final Transaction tx : transactions) {
-                    for (final TransactionInput input : tx.getInputs()) {
-                        final TransactionOutPoint outpoint = input.getOutpoint();
-                        if (outpoint.getHash().equals(utxo.getHash()) && outpoint.getIndex() == utxo.getIndex())
-                            return true;
-                    }
-                }
-                return false;
-            }
-
-            @Override
-            public void onFail(final int messageResId, final Object... messageArgs) {
-                ProgressDialogFragment.dismissProgress(fragmentManager);
-
-                final DialogBuilder dialog = DialogBuilder.warn(activity,
-                        R.string.sweep_wallet_fragment_request_wallet_balance_failed_title);
-                dialog.setMessage(getString(messageResId, messageArgs));
-                dialog.setPositiveButton(R.string.button_retry, new DialogInterface.OnClickListener() {
-                    @Override
-                    public void onClick(final DialogInterface dialog, final int which) {
-                        requestWalletBalance();
-                    }
-                });
-                dialog.setNegativeButton(R.string.button_dismiss, null);
-                dialog.show();
-            }
-        };
-
-        final Address address = walletToSweep.getImportedKeys().iterator().next()
-                .toAddress(Constants.NETWORK_PARAMETERS);
-        new RequestWalletBalanceTask(backgroundHandler, callback).requestWalletBalance(activity.getAssets(), address);
-    }
-
-    private void setState(final State state) {
-        this.state = state;
-
-        updateView();
-    }
-
-    private void updateView() {
-        final MonetaryFormat btcFormat = config.getFormat();
-
-        if (walletToSweep != null) {
-            balanceView.setVisibility(View.VISIBLE);
-            final MonetarySpannable balanceSpannable = new MonetarySpannable(btcFormat,
-                    walletToSweep.getBalance(BalanceType.ESTIMATED));
-            balanceSpannable.applyMarkup(null, null);
-            final SpannableStringBuilder balance = new SpannableStringBuilder(balanceSpannable);
-            balance.insert(0, ": ");
-            balance.insert(0, getString(R.string.sweep_wallet_fragment_balance));
-            balanceView.setText(balance);
-        } else {
-            balanceView.setVisibility(View.GONE);
-        }
-
-        if (state == State.DECODE_KEY && privateKeyToSweep == null) {
-            messageView.setVisibility(View.VISIBLE);
-            messageView.setText(R.string.sweep_wallet_fragment_wallet_unknown);
-        } else if (state == State.DECODE_KEY && privateKeyToSweep != null) {
-            messageView.setVisibility(View.VISIBLE);
-            messageView.setText(R.string.sweep_wallet_fragment_encrypted);
-        } else if (privateKeyToSweep != null) {
-            messageView.setVisibility(View.GONE);
-        }
-
-        passwordViewGroup
-                .setVisibility(state == State.DECODE_KEY && privateKeyToSweep != null ? View.VISIBLE : View.GONE);
-
-        hintView.setVisibility(state == State.DECODE_KEY && privateKeyToSweep == null ? View.VISIBLE : View.GONE);
-
-        if (sentTransaction != null) {
-            sweepTransactionView.setVisibility(View.VISIBLE);
-            sweepTransactionAdapter.setFormat(btcFormat);
-            sweepTransactionAdapter.replace(sentTransaction);
-            sweepTransactionAdapter.bindViewHolder(sweepTransactionViewHolder, 0);
-        } else {
-            sweepTransactionView.setVisibility(View.GONE);
-        }
-
-        if (state == State.DECODE_KEY) {
-            viewCancel.setText(R.string.button_cancel);
-            viewGo.setText(R.string.sweep_wallet_fragment_button_decrypt);
-            viewGo.setEnabled(privateKeyToSweep != null);
-        } else if (state == State.CONFIRM_SWEEP) {
-            viewCancel.setText(R.string.button_cancel);
-            viewGo.setText(R.string.sweep_wallet_fragment_button_sweep);
-            viewGo.setEnabled(walletToSweep != null && walletToSweep.getBalance(BalanceType.ESTIMATED).signum() > 0
-                    && fees != null);
-        } else if (state == State.PREPARATION) {
-            viewCancel.setText(R.string.button_cancel);
-            viewGo.setText(R.string.send_coins_preparation_msg);
-            viewGo.setEnabled(false);
-        } else if (state == State.SENDING) {
-            viewCancel.setText(R.string.send_coins_fragment_button_back);
-            viewGo.setText(R.string.send_coins_sending_msg);
-            viewGo.setEnabled(false);
-        } else if (state == State.SENT) {
-            viewCancel.setText(R.string.send_coins_fragment_button_back);
-            viewGo.setText(R.string.send_coins_sent_msg);
-            viewGo.setEnabled(false);
-        } else if (state == State.FAILED) {
-            viewCancel.setText(R.string.send_coins_fragment_button_back);
-            viewGo.setText(R.string.send_coins_failed_msg);
-            viewGo.setEnabled(false);
-        }
-
-        viewCancel.setEnabled(state != State.PREPARATION);
-
-        // enable actions
-        if (reloadAction != null)
-            reloadAction.setEnabled(state == State.CONFIRM_SWEEP && walletToSweep != null);
-        if (scanAction != null)
-            scanAction.setEnabled(state == State.DECODE_KEY || state == State.CONFIRM_SWEEP);
-    }
-
-    private void handleDecrypt() {
-        handler.post(maybeDecodeKeyRunnable);
-    }
-
-    private void handleSweep() {
-        setState(State.PREPARATION);
-
-        final SendRequest sendRequest = SendRequest.emptyWallet(application.getWallet().freshReceiveAddress());
-        sendRequest.feePerKb = fees.get(FeeCategory.NORMAL);
-
-        new SendCoinsOfflineTask(walletToSweep, backgroundHandler) {
-            @Override
-            protected void onSuccess(final Transaction transaction) {
-                sentTransaction = transaction;
-
-                setState(State.SENDING);
-
-                sentTransaction.getConfidence().addEventListener(sentTransactionConfidenceListener);
-
-                application.processDirectTransaction(sentTransaction);
-            }
-
-            @Override
-            protected void onInsufficientMoney(@Nullable final Coin missing) {
-                setState(State.FAILED);
-
-                showInsufficientMoneyDialog();
-            }
-
-            @Override
-            protected void onEmptyWalletFailed() {
-                setState(State.FAILED);
-
-                showInsufficientMoneyDialog();
-            }
-
-            @Override
-            protected void onFailure(final Exception exception) {
-                setState(State.FAILED);
-
-                final DialogBuilder dialog = DialogBuilder.warn(activity, R.string.send_coins_error_msg);
-                dialog.setMessage(exception.toString());
-                dialog.setNeutralButton(R.string.button_dismiss, null);
-                dialog.show();
-            }
-
-            @Override
-            protected void onInvalidEncryptionKey() {
-                throw new RuntimeException(); // cannot happen
-            }
-
-            private void showInsufficientMoneyDialog() {
-                final DialogBuilder dialog = DialogBuilder.warn(activity,
-                        R.string.sweep_wallet_fragment_insufficient_money_title);
-                dialog.setMessage(R.string.sweep_wallet_fragment_insufficient_money_msg);
-                dialog.setNeutralButton(R.string.button_dismiss, null);
-                dialog.show();
-            }
-        }.sendCoinsOffline(sendRequest); // send asynchronously
-    }
-
-    private static class FakeTransaction extends Transaction {
-        private final Sha256Hash hash;
-
-        public FakeTransaction(final NetworkParameters params, final Sha256Hash hash) {
-            super(params);
-            this.hash = hash;
-        }
-
-        @Override
-        public Sha256Hash getHash() {
-            return hash;
-        }
-    }
->>>>>>> e7829a15
+
+	private static class FakeTransaction extends Transaction {
+		private final Sha256Hash hash;
+
+		public FakeTransaction(final NetworkParameters params, final Sha256Hash hash) {
+			super(params);
+			this.hash = hash;
+		}
+
+		@Override
+		public Sha256Hash getHash() {
+			return hash;
+		}
+	}
 }