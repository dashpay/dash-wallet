/*
 * Copyright 2020 Dash Core Group
 *
 * Licensed under the Apache License, Version 2.0 (the "License");
 * you may not use this file except in compliance with the License.
 * You may obtain a copy of the License at
 *
 *    http://www.apache.org/licenses/LICENSE-2.0
 *
 * Unless required by applicable law or agreed to in writing, software
 * distributed under the License is distributed on an "AS IS" BASIS,
 * WITHOUT WARRANTIES OR CONDITIONS OF ANY KIND, either express or implied.
 * See the License for the specific language governing permissions and
 * limitations under the License.
 */
package de.schildbach.wallet.ui

import android.content.Intent
import android.graphics.Bitmap
import android.graphics.drawable.Drawable
import android.net.Uri
import android.os.Bundle
import androidx.appcompat.app.AppCompatActivity
import androidx.lifecycle.Observer
import androidx.lifecycle.ViewModelProvider
import com.bumptech.glide.Glide
import com.bumptech.glide.request.target.CustomTarget
import com.bumptech.glide.request.transition.Transition
import com.google.zxing.*
import com.google.zxing.common.HybridBinarizer
import de.schildbach.wallet.WalletApplication
import de.schildbach.wallet.data.PaymentIntent
import de.schildbach.wallet.ui.InputParser.StringInputParser
import de.schildbach.wallet.ui.send.SendCoinsInternalActivity
import de.schildbach.wallet.ui.send.SweepWalletActivity
import de.schildbach.wallet_test.R
import org.bitcoinj.core.PrefixedChecksummedBytes
import org.bitcoinj.core.Transaction
import org.bitcoinj.core.VerificationException
import org.dash.wallet.common.ui.FancyAlertDialog
import org.dash.wallet.common.ui.FancyAlertDialogViewModel
import org.slf4j.LoggerFactory

/**
 * The only purpose of this Activity is to handle images shared with the App
 * It search for the QR codes inside the image, decode them and try to parse
 * the decoded URI
 */
class ImportSharedImageActivity : AppCompatActivity() {

    override fun onCreate(savedInstanceState: Bundle?) {
        super.onCreate(savedInstanceState)
        title = null
        handleIntent(intent)
    }

    override fun onNewIntent(intent: Intent) {
        super.onNewIntent(intent)
        handleIntent(getIntent())
    }

    private fun handleIntent(intent: Intent) {
        if ((application as WalletApplication).wallet == null) {
            setResult(RESULT_CANCELED)
            finish()
            return
        }
        val action = intent.action
        val type = intent.type
        if (Intent.ACTION_SEND == action && type != null) {
            if (type.startsWith("image/")) {
                log.warn("handling image shared by other app")
                handleSendImage(intent)
                return
            } else {
                log.warn("unsupported MIME type {}", type)
            }
        } else {
            log.warn("unsupported action {}", action)
        }
        finish()
    }

    private fun handleSendImage(intent: Intent) {
        val imageUri = intent.getParcelableExtra<Uri>(Intent.EXTRA_STREAM)
        if (imageUri != null) {
            Glide.with(this)
                    .asBitmap()
                    .load(imageUri).into(object : CustomTarget<Bitmap>() {

                        override fun onResourceReady(resource: Bitmap, transition: Transition<in Bitmap>?) {
                            val qrCode = scanQRImage(resource)
                            if (qrCode != null) {
                                handleQRCode(qrCode)
                            } else {
                                log.info("no QR code found in image {}", imageUri)
                                showErrorDialog(
                                        R.string.import_image_not_valid_qr_code,
                                        R.string.import_image_please_use_valid_qr_code,
                                        R.drawable.ic_not_valid_qr_code)
                            }
                        }

                        override fun onLoadFailed(errorDrawable: Drawable?) {
                            log.info("load image failed {}", imageUri)
                            showErrorDialog(
                                    R.string.import_image_not_valid_qr_code,
                                    R.string.import_image_please_use_valid_qr_code,
                                    R.drawable.ic_not_valid_qr_code)
                        }

                        override fun onLoadCleared(placeholder: Drawable?) {
                            // nothing to do
                        }
                    })
        }
    }

    private fun showErrorDialog(title: Int, msg: Int, image: Int) {
<<<<<<< HEAD
        val errorDialog = FancyAlertDialog.newInstance(title, msg, image, R.string.okay, 0)
=======
        val errorDialog = FancyAlertDialog.newInstance(title, msg, image, R.string.button_ok, 0)
>>>>>>> ba9f4516
        errorDialog.show(supportFragmentManager, "error_dialog")
        val errorDialogViewModel = ViewModelProvider(this)[FancyAlertDialogViewModel::class.java]
        errorDialogViewModel.onPositiveButtonClick.observe(this, Observer {
            finish()
        })
        errorDialogViewModel.onNegativeButtonClick.observe(this, Observer {
            finish()
        })
    }

    /**
     * Scan QR code directly from bitmap
     * https://stackoverflow.com/a/32135865/795721
     */
    fun scanQRImage(bitmap: Bitmap): String? {
        val intArray = IntArray(bitmap.width * bitmap.height)
        bitmap.getPixels(intArray, 0, bitmap.width, 0, 0, bitmap.width, bitmap.height)
        val source: LuminanceSource = RGBLuminanceSource(bitmap.width, bitmap.height, intArray)
        val reader: Reader = MultiFormatReader()
        return try {
            val result = reader.decode(BinaryBitmap(HybridBinarizer(source)))
            log.info("successfully decoded QR code from bitmap")
            result.text
        } catch (e: ReaderException) {
            try {
                // Invert and check for a code
                val invertedSource = source.invert()
                val invertedBitmap = BinaryBitmap(HybridBinarizer(invertedSource))
                val invertedResult = reader.decode(invertedBitmap)
                log.info("successfully decoded inverted QR code from bitmap")
                invertedResult.text
            } catch (ex: ReaderException) {
                log.warn("error decoding barcode", e)
                null
            }
        }
    }

    private fun handleQRCode(input: String) {
        object : StringInputParser(input, true) {
            override fun handlePaymentIntent(paymentIntent: PaymentIntent) {
                SendCoinsInternalActivity.start(this@ImportSharedImageActivity, intent.action, paymentIntent, false)
                finish()
            }

            override fun handlePrivateKey(key: PrefixedChecksummedBytes) {
                SweepWalletActivity.start(this@ImportSharedImageActivity, key, false)
                finish()
            }

            @Throws(VerificationException::class)
            override fun handleDirectTransaction(transaction: Transaction) {
                // ignore
                finish()
            }

            override fun error(x: Exception?, messageResId: Int, vararg messageArgs: Any) {
                showErrorDialog(
                        R.string.import_image_invalid_private, 0,
                        R.drawable.ic_not_valid_qr_code)
            }
        }.parse()
    }

    companion object {
        private val log = LoggerFactory.getLogger(ImportSharedImageActivity::class.java)
    }
}<|MERGE_RESOLUTION|>--- conflicted
+++ resolved
@@ -117,11 +117,7 @@
     }
 
     private fun showErrorDialog(title: Int, msg: Int, image: Int) {
-<<<<<<< HEAD
-        val errorDialog = FancyAlertDialog.newInstance(title, msg, image, R.string.okay, 0)
-=======
         val errorDialog = FancyAlertDialog.newInstance(title, msg, image, R.string.button_ok, 0)
->>>>>>> ba9f4516
         errorDialog.show(supportFragmentManager, "error_dialog")
         val errorDialogViewModel = ViewModelProvider(this)[FancyAlertDialogViewModel::class.java]
         errorDialogViewModel.onPositiveButtonClick.observe(this, Observer {
