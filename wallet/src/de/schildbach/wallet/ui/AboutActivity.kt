--- conflicted
+++ resolved
@@ -24,29 +24,24 @@
 import android.hardware.SensorManager
 import android.net.Uri
 import android.os.Bundle
-<<<<<<< HEAD
-import android.widget.Toast
-import android.widget.Toast.LENGTH_LONG
-=======
 import androidx.core.os.bundleOf
 import androidx.core.view.isVisible
 import com.google.firebase.installations.FirebaseInstallations
->>>>>>> b3c6b4ca
+import android.widget.Toast
+import android.widget.Toast.LENGTH_LONG
 import de.schildbach.wallet.WalletApplication
-import de.schildbach.wallet.util.Toast
 import de.schildbach.wallet_test.BuildConfig
 import de.schildbach.wallet_test.R
 import kotlinx.android.synthetic.main.activity_about.*
 import org.bitcoinj.core.VersionMessage
 import org.dash.wallet.common.UserInteractionAwareCallback
-<<<<<<< HEAD
 import org.slf4j.LoggerFactory
 import kotlin.math.pow
 import kotlin.math.sqrt
 
+import org.dash.wallet.common.services.analytics.AnalyticsConstants
 
 class AboutActivity : BaseMenuActivity(), SensorEventListener {
-
     // variables for shake detection
     private val SHAKE_THRESHOLD = 1.50f // m/S**2
 
@@ -57,14 +52,6 @@
     companion object {
         private val log = LoggerFactory.getLogger(AboutActivity::class.java)
     }
-=======
-import org.dash.wallet.common.services.analytics.AnalyticsConstants
-import org.dash.wallet.common.services.analytics.FirebaseAnalyticsServiceImpl
-
-
-class AboutActivity : BaseMenuActivity() {
-    private val analytics = FirebaseAnalyticsServiceImpl.getInstance()
->>>>>>> b3c6b4ca
 
     override fun getLayoutId(): Int {
         return R.layout.activity_about
@@ -85,13 +72,29 @@
             startActivity(i)
         }
         review_and_rate.setOnClickListener { openReviewAppIntent() }
-<<<<<<< HEAD
-        contact_support.setOnClickListener { handleReportIssue() }
+        contact_support.setOnClickListener {
+            analytics.logEvent(AnalyticsConstants.Settings.ABOUT_SUPPORT, bundleOf())
+            handleReportIssue()
+        }
 
-        // Get a sensor manager to listen for shakes
-
+        showFirebaseInstallationId()
         // Get a sensor manager to listen for shakes
         mSensorMgr = getSystemService(SENSOR_SERVICE) as SensorManager
+    }
+
+    private fun showFirebaseInstallationId() {
+        FirebaseInstallations.getInstance().id.addOnCompleteListener { task ->
+            firebase_installation_id.isVisible = task.isSuccessful && BuildConfig.DEBUG
+            if (task.isSuccessful) {
+                firebase_installation_id.text = task.result
+            }
+            firebase_installation_id.setOnClickListener {
+                (getSystemService(Context.CLIPBOARD_SERVICE) as ClipboardManager).run {
+                    setPrimaryClip(ClipData.newPlainText("Firebase Installation ID", firebase_installation_id.text))
+                }
+                Toast.makeText(this@AboutActivity, "Copied", LENGTH_LONG).show()
+            }
+        }
     }
 
     override fun onResume() {
@@ -109,28 +112,6 @@
         val accelerometer = mSensorMgr.getDefaultSensor(Sensor.TYPE_ACCELEROMETER)
         if (accelerometer != null) {
             mSensorMgr.unregisterListener(this)
-=======
-        contact_support.setOnClickListener {
-            analytics.logEvent(AnalyticsConstants.Settings.ABOUT_SUPPORT, bundleOf())
-            handleReportIssue()
-        }
-
-        showFirebaseInstallationId()
-    }
-
-    private fun showFirebaseInstallationId() {
-        FirebaseInstallations.getInstance().id.addOnCompleteListener { task ->
-            firebase_installation_id.isVisible = task.isSuccessful && BuildConfig.DEBUG
-            if (task.isSuccessful) {
-                firebase_installation_id.text = task.result
-            }
-            firebase_installation_id.setOnClickListener {
-                (getSystemService(Context.CLIPBOARD_SERVICE) as ClipboardManager).run {
-                    setPrimaryClip(ClipData.newPlainText("Firebase Installation ID", firebase_installation_id.text))
-                }
-                Toast(this@AboutActivity).toast("Copied")
-            }
->>>>>>> b3c6b4ca
         }
     }
 
