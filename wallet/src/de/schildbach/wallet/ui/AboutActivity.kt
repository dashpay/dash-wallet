/*
 * Copyright 2019 Dash Core Group
 *
 * Licensed under the Apache License, Version 2.0 (the "License");
 * you may not use this file except in compliance with the License.
 * You may obtain a copy of the License at
 *
 *    http://www.apache.org/licenses/LICENSE-2.0
 *
 * Unless required by applicable law or agreed to in writing, software
 * distributed under the License is distributed on an "AS IS" BASIS,
 * WITHOUT WARRANTIES OR CONDITIONS OF ANY KIND, either express or implied.
 * See the License for the specific language governing permissions and
 * limitations under the License.
 */

package de.schildbach.wallet.ui

import android.content.*
import android.content.Intent.ACTION_VIEW
import android.hardware.Sensor
import android.hardware.SensorEvent
import android.hardware.SensorEventListener
import android.hardware.SensorManager
import android.net.Uri
import android.os.Bundle
import android.text.format.DateUtils
import android.widget.TextView
import androidx.core.os.bundleOf
import androidx.core.view.isVisible
import androidx.lifecycle.lifecycleScope
import com.google.firebase.installations.FirebaseInstallations
<<<<<<< HEAD
import android.widget.Toast
import android.widget.Toast.LENGTH_LONG
=======
import dagger.hilt.android.AndroidEntryPoint
import de.schildbach.wallet.ExploreSyncWorker
>>>>>>> fa53cced
import de.schildbach.wallet.WalletApplication
import de.schildbach.wallet_test.BuildConfig
import de.schildbach.wallet_test.R
import kotlinx.android.synthetic.main.activity_about.*
import kotlinx.coroutines.launch
import org.bitcoinj.core.VersionMessage
<<<<<<< HEAD
import org.dash.wallet.common.UserInteractionAwareCallback
import org.slf4j.LoggerFactory
import kotlin.math.pow
import kotlin.math.sqrt

import org.dash.wallet.common.services.analytics.AnalyticsConstants

class AboutActivity : BaseMenuActivity(), SensorEventListener {
    // variables for shake detection
    private val SHAKE_THRESHOLD = 1.50f // m/S**2

    private val MIN_TIME_BETWEEN_SHAKES_MILLISECS = 1000
    private var mLastShakeTime: Long = 0
    private lateinit var mSensorMgr: SensorManager

    companion object {
        private val log = LoggerFactory.getLogger(AboutActivity::class.java)
    }
=======
import org.dash.wallet.common.services.analytics.AnalyticsConstants
import org.dash.wallet.common.services.analytics.AnalyticsService
import org.dash.wallet.features.exploredash.repository.ExploreRepository
import java.lang.Exception
import javax.inject.Inject

@AndroidEntryPoint
class AboutActivity : BaseMenuActivity() {
    @Inject
    lateinit var analytics: AnalyticsService
    @Inject
    lateinit var exploreRepository: ExploreRepository
>>>>>>> fa53cced

    override fun getLayoutId(): Int {
        return R.layout.activity_about
    }

    override fun onCreate(savedInstanceState: Bundle?) {
        super.onCreate(savedInstanceState)

        setTitle(R.string.about_title)
        app_version_name.text = getString(R.string.about_version_name, BuildConfig.VERSION_NAME)
        app_version_code.text = getString(R.string.about_version_extra, BuildConfig.VERSION_CODE, BuildConfig.FLAVOR)
        library_version_name.text = getString(R.string.about_credits_bitcoinj_title,
                VersionMessage.BITCOINJ_VERSION)

        github_link.setOnClickListener {
            val i = Intent(ACTION_VIEW)
            i.data = Uri.parse(github_link.text.toString())
            startActivity(i)
        }
        review_and_rate.setOnClickListener { openReviewAppIntent() }
        contact_support.setOnClickListener {
            analytics.logEvent(AnalyticsConstants.Settings.ABOUT_SUPPORT, bundleOf())
            handleReportIssue()
        }

        showFirebaseInstallationId()
<<<<<<< HEAD
        // Get a sensor manager to listen for shakes
        mSensorMgr = getSystemService(SENSOR_SERVICE) as SensorManager
=======
        showExploreDashSyncStatus()
>>>>>>> fa53cced
    }

    private fun showFirebaseInstallationId() {
        FirebaseInstallations.getInstance().id.addOnCompleteListener { task ->
            firebase_installation_id.isVisible = task.isSuccessful
            if (task.isSuccessful) {
                firebase_installation_id.text = task.result
            }
<<<<<<< HEAD
            firebase_installation_id.setOnClickListener {
                (getSystemService(Context.CLIPBOARD_SERVICE) as ClipboardManager).run {
                    setPrimaryClip(ClipData.newPlainText("Firebase Installation ID", firebase_installation_id.text))
                }
                Toast.makeText(this@AboutActivity, "Copied", LENGTH_LONG).show()
=======
            firebase_installation_id.setCopyable("Firebase Installation ID")
        }
    }

    private fun showExploreDashSyncStatus() {
        lifecycleScope.launch {
            val formatFlags = DateUtils.FORMAT_SHOW_DATE or DateUtils.FORMAT_ABBREV_MONTH or DateUtils.FORMAT_SHOW_TIME

            val formattedUpdateTime = try {
                val timestamp = exploreRepository.getRemoteTimestamp()
                DateUtils.formatDateTime(applicationContext, timestamp, formatFlags)
            } catch (ex: Exception) {
                getString(R.string.about_last_explore_dash_update_error)
>>>>>>> fa53cced
            }

            val lastSync = exploreRepository.localTimestamp
            val formattedSyncTime = if (lastSync == 0L) {
                getString(R.string.about_last_explore_dash_sync_never)
            } else {
                DateUtils.formatDateTime(applicationContext, lastSync, formatFlags)
            }

            explore_dash_last_sync.text = getString(R.string.about_last_explore_dash_sync, formattedUpdateTime, formattedSyncTime)
            explore_dash_last_sync.setCopyable("Explore Dash last sync")
        }
    }

    override fun onResume() {
        super.onResume()
        // Listen for shakes
        val accelerometer = mSensorMgr.getDefaultSensor(Sensor.TYPE_ACCELEROMETER)
        if (accelerometer != null) {
            mSensorMgr.registerListener(this, accelerometer, SensorManager.SENSOR_DELAY_NORMAL)
        }
    }

    override fun onPause() {
        super.onPause()
        // stop listening for shakes
        val accelerometer = mSensorMgr.getDefaultSensor(Sensor.TYPE_ACCELEROMETER)
        if (accelerometer != null) {
            mSensorMgr.unregisterListener(this)
        }
    }



    override fun finish() {
        super.finish()
        overridePendingTransition(R.anim.activity_stay, R.anim.slide_out_left)
    }

    private fun openReviewAppIntent() {
        val uri = Uri.parse("market://details?id=$packageName")
        val goToMarket = Intent(ACTION_VIEW, uri)
        // To count with Play market backstack, After pressing back button,
        // and go back to our application, we need to add following flags to intent.
        goToMarket.addFlags(Intent.FLAG_ACTIVITY_NO_HISTORY or
                Intent.FLAG_ACTIVITY_NEW_TASK or Intent.FLAG_ACTIVITY_MULTIPLE_TASK)
        try {
            startActivity(goToMarket)
        } catch (e: ActivityNotFoundException) {
            startActivity(Intent(ACTION_VIEW,
                    Uri.parse("http://play.google.com/store/apps/details?id=$packageName")))
        }
    }

    private fun handleReportIssue() {
        alertDialog = ReportIssueDialogBuilder.createReportIssueDialog(this,
                WalletApplication.getInstance()).buildAlertDialog()
        alertDialog.show()
    }

<<<<<<< HEAD
    override fun onSensorChanged(event: SensorEvent?) {
        if (event != null && event.sensor.type == Sensor.TYPE_ACCELEROMETER) {
            val curTime = System.currentTimeMillis()
            if (curTime - mLastShakeTime > MIN_TIME_BETWEEN_SHAKES_MILLISECS) {
                val x = event.values[0]
                val y = event.values[1]
                val z = event.values[2]
                val acceleration = sqrt(x.toDouble().pow(2.0) +
                        y.toDouble().pow(2.0) +
                        z.toDouble().pow(2.0)) - SensorManager.GRAVITY_EARTH

                if (acceleration > SHAKE_THRESHOLD) {
                    mLastShakeTime = curTime
                    log.info("Shake detected: developer mode changing to ${!configuration.developerMode}")
                    configuration.developerMode = if (!configuration.developerMode) {
                        Toast.makeText(this, R.string.about_developer_mode, LENGTH_LONG).show()
                        true
                    } else {
                        Toast.makeText(this, R.string.about_developer_mode_disabled, LENGTH_LONG).show()
                        false
                    }
                }
            }
        }
    }

    override fun onAccuracyChanged(sensor: Sensor?, accuracy: Int) {
        // Ignore
    }

=======
    private fun TextView.setCopyable(label: String) {
        this.setOnClickListener {
            (getSystemService(Context.CLIPBOARD_SERVICE) as ClipboardManager).run {
                setPrimaryClip(ClipData.newPlainText(label, this@setCopyable.text))
            }
            Toast(this@AboutActivity).toast("Copied")
        }
    }
>>>>>>> fa53cced
}<|MERGE_RESOLUTION|>--- conflicted
+++ resolved
@@ -30,27 +30,24 @@
 import androidx.core.view.isVisible
 import androidx.lifecycle.lifecycleScope
 import com.google.firebase.installations.FirebaseInstallations
-<<<<<<< HEAD
 import android.widget.Toast
 import android.widget.Toast.LENGTH_LONG
-=======
 import dagger.hilt.android.AndroidEntryPoint
-import de.schildbach.wallet.ExploreSyncWorker
->>>>>>> fa53cced
+import org.dash.wallet.common.services.analytics.AnalyticsConstants
+import org.dash.wallet.features.exploredash.repository.ExploreRepository
+import java.lang.Exception
+import javax.inject.Inject
 import de.schildbach.wallet.WalletApplication
 import de.schildbach.wallet_test.BuildConfig
 import de.schildbach.wallet_test.R
 import kotlinx.android.synthetic.main.activity_about.*
 import kotlinx.coroutines.launch
 import org.bitcoinj.core.VersionMessage
-<<<<<<< HEAD
-import org.dash.wallet.common.UserInteractionAwareCallback
 import org.slf4j.LoggerFactory
 import kotlin.math.pow
 import kotlin.math.sqrt
 
-import org.dash.wallet.common.services.analytics.AnalyticsConstants
-
+@AndroidEntryPoint
 class AboutActivity : BaseMenuActivity(), SensorEventListener {
     // variables for shake detection
     private val SHAKE_THRESHOLD = 1.50f // m/S**2
@@ -62,20 +59,10 @@
     companion object {
         private val log = LoggerFactory.getLogger(AboutActivity::class.java)
     }
-=======
-import org.dash.wallet.common.services.analytics.AnalyticsConstants
-import org.dash.wallet.common.services.analytics.AnalyticsService
-import org.dash.wallet.features.exploredash.repository.ExploreRepository
-import java.lang.Exception
-import javax.inject.Inject
-
-@AndroidEntryPoint
-class AboutActivity : BaseMenuActivity() {
-    @Inject
-    lateinit var analytics: AnalyticsService
+
     @Inject
     lateinit var exploreRepository: ExploreRepository
->>>>>>> fa53cced
+
 
     override fun getLayoutId(): Int {
         return R.layout.activity_about
@@ -102,12 +89,9 @@
         }
 
         showFirebaseInstallationId()
-<<<<<<< HEAD
         // Get a sensor manager to listen for shakes
         mSensorMgr = getSystemService(SENSOR_SERVICE) as SensorManager
-=======
         showExploreDashSyncStatus()
->>>>>>> fa53cced
     }
 
     private fun showFirebaseInstallationId() {
@@ -116,13 +100,6 @@
             if (task.isSuccessful) {
                 firebase_installation_id.text = task.result
             }
-<<<<<<< HEAD
-            firebase_installation_id.setOnClickListener {
-                (getSystemService(Context.CLIPBOARD_SERVICE) as ClipboardManager).run {
-                    setPrimaryClip(ClipData.newPlainText("Firebase Installation ID", firebase_installation_id.text))
-                }
-                Toast.makeText(this@AboutActivity, "Copied", LENGTH_LONG).show()
-=======
             firebase_installation_id.setCopyable("Firebase Installation ID")
         }
     }
@@ -136,7 +113,6 @@
                 DateUtils.formatDateTime(applicationContext, timestamp, formatFlags)
             } catch (ex: Exception) {
                 getString(R.string.about_last_explore_dash_update_error)
->>>>>>> fa53cced
             }
 
             val lastSync = exploreRepository.localTimestamp
@@ -168,8 +144,6 @@
             mSensorMgr.unregisterListener(this)
         }
     }
-
-
 
     override fun finish() {
         super.finish()
@@ -197,7 +171,6 @@
         alertDialog.show()
     }
 
-<<<<<<< HEAD
     override fun onSensorChanged(event: SensorEvent?) {
         if (event != null && event.sensor.type == Sensor.TYPE_ACCELEROMETER) {
             val curTime = System.currentTimeMillis()
@@ -228,14 +201,12 @@
         // Ignore
     }
 
-=======
     private fun TextView.setCopyable(label: String) {
         this.setOnClickListener {
             (getSystemService(Context.CLIPBOARD_SERVICE) as ClipboardManager).run {
                 setPrimaryClip(ClipData.newPlainText(label, this@setCopyable.text))
             }
-            Toast(this@AboutActivity).toast("Copied")
-        }
-    }
->>>>>>> fa53cced
+            Toast.makeText(this@AboutActivity, "Copied", LENGTH_LONG).show()
+        }
+    }
 }