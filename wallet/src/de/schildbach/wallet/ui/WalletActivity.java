/*
 * Copyright 2011-2015 the original author or authors.
 *
 * This program is free software: you can redistribute it and/or modify
 * it under the terms of the GNU General Public License as published by
 * the Free Software Foundation, either version 3 of the License, or
 * (at your option) any later version.
 *
 * This program is distributed in the hope that it will be useful,
 * but WITHOUT ANY WARRANTY; without even the implied warranty of
 * MERCHANTABILITY or FITNESS FOR A PARTICULAR PURPOSE.  See the
 * GNU General Public License for more details.
 *
 * You should have received a copy of the GNU General Public License
 * along with this program.  If not, see <http://www.gnu.org/licenses/>.
 */

package de.schildbach.wallet.ui;

import android.Manifest;
import android.app.Activity;
import android.app.Dialog;
import android.content.ClipData;
import android.content.ClipDescription;
import android.content.ClipboardManager;
import android.content.Context;
import android.content.DialogInterface;
import android.content.DialogInterface.OnCancelListener;
import android.content.DialogInterface.OnClickListener;
import android.content.Intent;
import android.content.IntentFilter;
import android.content.pm.PackageInfo;
import android.content.pm.PackageManager;
import android.content.res.Resources;
import android.net.Uri;
import android.nfc.NdefMessage;
import android.nfc.NfcAdapter;
import android.os.Build;
import android.os.Bundle;
import android.os.Environment;
import android.os.Handler;
import android.support.annotation.RequiresApi;
import android.support.design.widget.FloatingActionButton;
import android.support.design.widget.NavigationView;
import android.support.v4.app.ActivityCompat;
import android.support.v4.content.ContextCompat;
import android.support.v4.view.GravityCompat;
import android.support.v4.widget.DrawerLayout;
import android.support.v7.app.ActionBarDrawerToggle;
import android.support.v7.app.AlertDialog;
import android.support.v7.widget.Toolbar;
import android.telephony.TelephonyManager;
import android.text.format.DateUtils;
import android.view.ContextMenu;
import android.view.Menu;
import android.view.MenuInflater;
import android.view.MenuItem;
import android.view.View;
import android.view.ViewGroup;
import android.view.animation.AnimationUtils;
import android.widget.CheckBox;
import android.widget.EditText;
import android.widget.Spinner;
import android.widget.TextView;

import com.google.common.base.Charsets;
import com.google.common.collect.ImmutableList;
import com.squareup.okhttp.HttpUrl;

import org.bitcoinj.core.InstantSend;
import org.bitcoinj.core.Sha256Hash;
import org.bitcoinj.core.Transaction;
import org.bitcoinj.core.VerificationException;
import org.bitcoinj.core.VersionedChecksummedBytes;
import org.bitcoinj.crypto.ChildNumber;
import org.bitcoinj.wallet.Wallet;
import org.bitcoinj.wallet.Wallet.BalanceType;
import org.dash.wallet.common.Configuration;
import org.dash.wallet.common.ui.DialogBuilder;
import org.dash.wallet.integration.uphold.data.UpholdClient;
import org.dash.wallet.integration.uphold.ui.UpholdAccountActivity;
import org.dash.wallet.integration.uphold.ui.UpholdSplashActivity;

import java.io.BufferedReader;
import java.io.ByteArrayInputStream;
import java.io.File;
import java.io.FileInputStream;
import java.io.IOException;
import java.io.InputStream;
import java.io.InputStreamReader;
import java.util.Collections;
import java.util.Comparator;
import java.util.Currency;
import java.util.LinkedList;
import java.util.List;
import java.util.Locale;

import de.schildbach.wallet.Constants;
import de.schildbach.wallet.WalletApplication;
import de.schildbach.wallet.WalletBalanceWidgetProvider;
import de.schildbach.wallet.data.PaymentIntent;
import de.schildbach.wallet.data.WalletLock;
import de.schildbach.wallet.ui.InputParser.BinaryInputParser;
import de.schildbach.wallet.ui.InputParser.StringInputParser;
import de.schildbach.wallet.ui.preference.PreferenceActivity;
import de.schildbach.wallet.ui.send.SendCoinsActivity;
import de.schildbach.wallet.ui.send.SweepWalletActivity;
import de.schildbach.wallet.ui.widget.UpgradeWalletDisclaimerDialog;
import de.schildbach.wallet.util.CrashReporter;
import de.schildbach.wallet.util.Crypto;
import de.schildbach.wallet.util.FingerprintHelper;
import de.schildbach.wallet.util.Io;
import de.schildbach.wallet.util.Nfc;
import de.schildbach.wallet.util.WalletUtils;
import de.schildbach.wallet_test.R;

/**
 * @author Andreas Schildbach
 */
public final class WalletActivity extends AbstractBindServiceActivity
        implements ActivityCompat.OnRequestPermissionsResultCallback,
        NavigationView.OnNavigationItemSelectedListener,
        WalletLock.OnLockChangeListener, UpgradeWalletDisclaimerDialog.OnUpgradeConfirmedListener,
        EncryptNewKeyChainDialogFragment.OnNewKeyChainEncryptedListener,
        EnableFingerprintDialog.OnFingerprintEnabledListener,
        EncryptKeysDialogFragment.OnOnboardingCompleteListener {
    private static final int DIALOG_BACKUP_WALLET_PERMISSION = 0;
    private static final int DIALOG_RESTORE_WALLET_PERMISSION = 1;
    private static final int DIALOG_RESTORE_WALLET = 2;
    private static final int DIALOG_TIMESKEW_ALERT = 3;
    private static final int DIALOG_VERSION_ALERT = 4;
    private static final int DIALOG_LOW_STORAGE_ALERT = 5;

    private WalletApplication application;
    private Configuration config;
    private Wallet wallet;
    private FingerprintHelper fingerprintHelper;

    private DrawerLayout viewDrawer;
    private View viewFakeForSafetySubmenu;

    private Handler handler = new Handler();

    private static final int REQUEST_CODE_SCAN = 0;
    private static final int REQUEST_CODE_BACKUP_WALLET = 1;
    private static final int REQUEST_CODE_RESTORE_WALLET = 2;

    private boolean isRestoringBackup;

    private boolean veryFirstLaunch;

    private CanAutoLockGuard canAutoLockGuard;

<<<<<<< HEAD
    private ClipboardManager clipboardManager;
=======
    private boolean showBackupWalletDialog = false;
>>>>>>> b7ef4f2e

    @Override
    protected void onCreate(final Bundle savedInstanceState) {
        super.onCreate(savedInstanceState);

        application = getWalletApplication();
        config = application.getConfiguration();
        wallet = application.getWallet();

        setContentView(R.layout.wallet_activity_onepane_vertical);

        if (savedInstanceState == null) {
            final View contentView = findViewById(android.R.id.content);
            final View slideInLeftView = contentView.findViewWithTag("slide_in_left");
            if (slideInLeftView != null)
                slideInLeftView.startAnimation(AnimationUtils.loadAnimation(this, R.anim.slide_in_left));
            final View slideInRightView = contentView.findViewWithTag("slide_in_right");
            if (slideInRightView != null)
                slideInRightView.startAnimation(AnimationUtils.loadAnimation(this, R.anim.slide_in_right));
            final View slideInTopView = contentView.findViewWithTag("slide_in_top");
            if (slideInTopView != null)
                slideInTopView.startAnimation(AnimationUtils.loadAnimation(this, R.anim.slide_in_top));
            final View slideInBottomView = contentView.findViewWithTag("slide_in_bottom");
            if (slideInBottomView != null)
                slideInBottomView.startAnimation(AnimationUtils.loadAnimation(this, R.anim.slide_in_bottom));

            checkAlerts();
        }

        veryFirstLaunch = !config.hasBeenUsed();
        config.touchLastUsed();

        handleIntent(getIntent());

        MaybeMaintenanceFragment.add(getSupportFragmentManager());

        initUphold();
        initView();

        //Prevent showing dialog twice or more when activity is recreated (e.g: rotating device, etc)
        if (savedInstanceState == null) {
            //Add BIP44 support and PIN if missing
            upgradeWalletKeyChains(Constants.BIP44_PATH, false);
        }

        //Init fingerprint helper
        if (Build.VERSION.SDK_INT >= Build.VERSION_CODES.M) {
            fingerprintHelper = new FingerprintHelper(this);
            if (!fingerprintHelper.init()) {
                fingerprintHelper = null;
            }
        }

        canAutoLockGuard = new CanAutoLockGuard(config, onAutoLockStatusChangedListener);
        if (!veryFirstLaunch) {
            canAutoLockGuard.register(true);
        }
        this.clipboardManager = (ClipboardManager) getSystemService(Context.CLIPBOARD_SERVICE);
    }

    @Override
    protected void onDestroy() {
        super.onDestroy();
        canAutoLockGuard.unregister();
    }

    private CanAutoLockGuard.OnAutoLockStatusChangedListener onAutoLockStatusChangedListener = new CanAutoLockGuard.OnAutoLockStatusChangedListener() {
        @Override
        public void onAutoLockStatusChanged(boolean active) {
            if (active && !config.getFastestNetworkAnncmntShown()) {
                FastestNetworkAnncmntDialog.show(getSupportFragmentManager());
            }
        }
    };

    private void initUphold() {
        //Uses Sha256 hash of excerpt of xpub as Uphold authentication salt
        String xpub = wallet.getWatchingKey().serializePubB58(Constants.NETWORK_PARAMETERS);
        byte[] xpubExcerptHash = Sha256Hash.hash(xpub.substring(4, 15).getBytes());
        String authenticationHash = Sha256Hash.wrap(xpubExcerptHash).toString();

        UpholdClient.init(getApplicationContext(), authenticationHash);
    }

    private void initView() {
        Toolbar toolbarView = initToolbar();
        initNavigationDrawer(toolbarView);
        initFloatingButton();
        findViewById(R.id.uphold_account_section).setOnClickListener(new View.OnClickListener() {
            @Override
            public void onClick(View v) {
                startUpholdActivity();
                viewDrawer.closeDrawer(GravityCompat.START);
            }
        });
    }

    private Toolbar initToolbar() {
        Toolbar toolbarView = (Toolbar) findViewById(R.id.toolbar);
        setSupportActionBar(toolbarView);
        setTitle("");
        return toolbarView;
    }

    private void initNavigationDrawer(Toolbar toolbarView) {
        final NavigationView navigationView = (NavigationView) findViewById(R.id.nav_view);
        navigationView.setNavigationItemSelectedListener(this);

        viewDrawer = (DrawerLayout) findViewById(R.id.drawer_layout);
        ActionBarDrawerToggle toggle = new ActionBarDrawerToggle(
                this, viewDrawer, toolbarView, R.string.navigation_drawer_open,
                R.string.navigation_drawer_close) {

            @Override
            public void onDrawerOpened(View drawerView) {
                super.onDrawerOpened(drawerView);
                final Resources res = getResources();
                Menu menu = navigationView.getMenu();
                menu.findItem(R.id.nav_exchenge_rates).setEnabled(res.getBoolean(R.bool.show_exchange_rates_option));
            }
        };
        viewDrawer.addDrawerListener(toggle);
        toggle.syncState();

        viewFakeForSafetySubmenu = new View(this);
        viewFakeForSafetySubmenu.setVisibility(View.GONE);
        viewDrawer.addView(viewFakeForSafetySubmenu);
        registerForContextMenu(viewFakeForSafetySubmenu);
    }

    private void initFloatingButton() {
        FloatingActionButton fabScanQr = (FloatingActionButton) findViewById(R.id.fab_scan_qr);
        fabScanQr.setOnClickListener(new View.OnClickListener() {
            @Override
            public void onClick(View view) {
                handleScan();
            }
        });
    }

    @Override
    protected void onResume() {
        super.onResume();

        handler.postDelayed(new Runnable() {
            @Override
            public void run() {
                // delayed start so that UI has enough time to initialize
                getWalletApplication().startBlockchainService(true);
            }
        }, 1000);

        checkLowStorageAlert();
        detectUserCountry();
        showBackupWalletDialogIfNeeded();
    }

    private void showBackupWalletDialogIfNeeded() {
        if (showBackupWalletDialog) {
            BackupWalletDialogFragment.show(getSupportFragmentManager());
            showBackupWalletDialog = false;
        }
    }

    @Override
    protected void onPause() {
        handler.removeCallbacksAndMessages(null);

        super.onPause();
    }

    @Override
    protected void onNewIntent(final Intent intent) {
        handleIntent(intent);
    }

    private void handleIntent(final Intent intent) {
        final String action = intent.getAction();

        if (NfcAdapter.ACTION_NDEF_DISCOVERED.equals(action)) {
            final String inputType = intent.getType();
            final NdefMessage ndefMessage = (NdefMessage) intent
                    .getParcelableArrayExtra(NfcAdapter.EXTRA_NDEF_MESSAGES)[0];
            final byte[] input = Nfc.extractMimePayload(Constants.MIMETYPE_TRANSACTION, ndefMessage);

            new BinaryInputParser(inputType, input) {
                @Override
                protected void handlePaymentIntent(final PaymentIntent paymentIntent) {
                    cannotClassify(inputType);
                }

                @Override
                protected void error(final int messageResId, final Object... messageArgs) {
                    dialog(WalletActivity.this, null, 0, messageResId, messageArgs);
                }
            }.parse();
        }
    }

    @Override
    public void onRequestPermissionsResult(final int requestCode, final String[] permissions,
                                           final int[] grantResults) {
        if (requestCode == REQUEST_CODE_BACKUP_WALLET) {
            if (grantResults.length > 0 && grantResults[0] == PackageManager.PERMISSION_GRANTED)
                showBackupWalletDialog = true;
            else
                showDialog(DIALOG_BACKUP_WALLET_PERMISSION);
        } else if (requestCode == REQUEST_CODE_RESTORE_WALLET) {
            if (grantResults.length > 0 && grantResults[0] == PackageManager.PERMISSION_GRANTED)
                handleRestoreWallet();
            else
                showDialog(DIALOG_RESTORE_WALLET_PERMISSION);
        }
    }

    @Override
    public void onActivityResult(final int requestCode, final int resultCode, final Intent intent) {
        if (requestCode == REQUEST_CODE_SCAN && resultCode == Activity.RESULT_OK) {
            final String input = intent.getStringExtra(ScanActivity.INTENT_EXTRA_RESULT);
            handleString(input);
        } else {
            super.onActivityResult(requestCode, resultCode, intent);
        }
    }

    private void handleString(String input) {
        new StringInputParser(input) {
            @Override
            protected void handlePaymentIntent(final PaymentIntent paymentIntent) {
                SendCoinsActivity.start(WalletActivity.this, paymentIntent);
            }

            @Override
            protected void handlePrivateKey(final VersionedChecksummedBytes key) {
                SweepWalletActivity.start(WalletActivity.this, key);
            }

            @Override
            protected void handleDirectTransaction(final Transaction tx) throws VerificationException {
                application.processDirectTransaction(tx);
            }

            @Override
            protected void error(final int messageResId, final Object... messageArgs) {
                dialog(WalletActivity.this, null, R.string.button_scan, messageResId, messageArgs);
            }
        }.parse();
    }

    @Override
    public boolean onCreateOptionsMenu(final Menu menu) {
        super.onCreateOptionsMenu(menu);

        getMenuInflater().inflate(R.menu.wallet_options, menu);

        MenuItem walletLockMenuItem = menu.findItem(R.id.wallet_options_lock);
        walletLockMenuItem.setVisible(WalletLock.getInstance().isWalletLocked(wallet));

        return true;
    }

    @Override
    public boolean onOptionsItemSelected(final MenuItem item) {
        switch (item.getItemId()) {
            case R.id.wallet_options_request:
                handleRequestCoins();
                return true;

            case R.id.wallet_options_send:
                handleSendCoins();
                return true;

			/*case R.id.wallet_options_scan:
                handleScan();
				return true;

			case R.id.wallet_options_address_book:
				AddressBookActivity.start(this);
				return true;

			case R.id.wallet_options_exchange_rates:
				startActivity(new Intent(this, ExchangeRatesActivity.class));
				return true;

			case R.id.wallet_options_sweep_wallet:
				SweepWalletActivity.start(this);
				return true;

			case R.id.wallet_options_network_monitor:
				startActivity(new Intent(this, NetworkMonitorActivity.class));
				return true;

			case R.id.wallet_options_restore_wallet:
				handleRestoreWallet();
				return true;

			case R.id.wallet_options_backup_wallet:
				handleBackupWallet();
				return true;

			case R.id.wallet_options_encrypt_keys:
				handleEncryptKeys();
				return true;

			case R.id.wallet_options_preferences:
				startActivity(new Intent(this, PreferenceActivity.class));
				return true;

			case R.id.wallet_options_safety:
				HelpDialogFragment.page(getFragmentManager(), R.string.help_safety);
				return true;
*/
            case R.id.wallet_options_report_issue:
                handleReportIssue();
                return true;

            case R.id.wallet_options_help:
                HelpDialogFragment.page(getSupportFragmentManager(), R.string.help_wallet);
                return true;

            case R.id.options_paste:
                handlePaste();
                return true;

        }

        return super.onOptionsItemSelected(item);
    }

    public void handleRequestCoins() {
        startActivity(new Intent(this, RequestCoinsActivity.class));
    }

    public void handleSendCoins() {
        startActivity(new Intent(this, SendCoinsActivity.class));
    }

    public void handleScan() {
        startActivityForResult(new Intent(this, ScanActivity.class), REQUEST_CODE_SCAN);
    }

    public void handleBackupWallet() {
        //Only allow to backup when wallet is unlocked
        final WalletLock walletLock = WalletLock.getInstance();
        if (WalletLock.getInstance().isWalletLocked(wallet)) {
            UnlockWalletDialogFragment.show(getSupportFragmentManager(), new DialogInterface.OnDismissListener() {
                @Override
                public void onDismiss(DialogInterface dialog) {
                    if (!walletLock.isWalletLocked(wallet)) {
                        handleBackupWallet();
                    }
                }
            });
            return;
        }

        if (ContextCompat.checkSelfPermission(this,
                Manifest.permission.WRITE_EXTERNAL_STORAGE) == PackageManager.PERMISSION_GRANTED)
            BackupWalletDialogFragment.show(getSupportFragmentManager());
        else
            ActivityCompat.requestPermissions(this, new String[]{Manifest.permission.WRITE_EXTERNAL_STORAGE},
                    REQUEST_CODE_BACKUP_WALLET);
    }

    public void handleRestoreWallet() {
        if (ContextCompat.checkSelfPermission(this,
                Manifest.permission.READ_EXTERNAL_STORAGE) == PackageManager.PERMISSION_GRANTED)
            showDialog(DIALOG_RESTORE_WALLET);
        else
            ActivityCompat.requestPermissions(this, new String[]{Manifest.permission.READ_EXTERNAL_STORAGE},
                    REQUEST_CODE_RESTORE_WALLET);
    }
    public void handleBackupWalletToSeed() {
        //if (ContextCompat.checkSelfPermission(this,
        //        Manifest.permission.WRITE_EXTERNAL_STORAGE) == PackageManager.PERMISSION_GRANTED)
        BackupWalletToSeedDialogFragment.show(getSupportFragmentManager());
        //else
        //    ActivityCompat.requestPermissions(this, new String[]{Manifest.permission.WRITE_EXTERNAL_STORAGE},
        //            REQUEST_CODE_BACKUP_WALLET);
    }

    public void handleRestoreWalletFromSeed() {
        showRestoreWalletFromSeedDialog();
    }

    public void handleEncryptKeys() {
        EncryptKeysDialogFragment.show(true, getSupportFragmentManager());
    }

    public void handleEncryptKeysRestoredWallet() {
        EncryptKeysDialogFragment.show(getSupportFragmentManager(), new DialogInterface.OnDismissListener() {
            @Override
            public void onDismiss(DialogInterface dialog) {
                resetBlockchain();
            }
        });
    }

    private void handleReportIssue() {
        final ReportIssueDialogBuilder dialog = new ReportIssueDialogBuilder(this,
                R.string.report_issue_dialog_title_issue, R.string.report_issue_dialog_message_issue) {
            @Override
            protected CharSequence subject() {
                return Constants.REPORT_SUBJECT_BEGIN + application.packageInfo().versionName + " " + Constants.REPORT_SUBJECT_ISSUE;
            }

            @Override
            protected CharSequence collectApplicationInfo() throws IOException {
                final StringBuilder applicationInfo = new StringBuilder();
                CrashReporter.appendApplicationInfo(applicationInfo, application);
                return applicationInfo;
            }

            @Override
            protected CharSequence collectDeviceInfo() throws IOException {
                final StringBuilder deviceInfo = new StringBuilder();
                CrashReporter.appendDeviceInfo(deviceInfo, WalletActivity.this);
                return deviceInfo;
            }

            @Override
            protected CharSequence collectWalletDump() {
                return application.getWallet().toString(false, true, true, null);
            }
        };
        dialog.show();
    }

    private void handlePaste() {
        if (clipboardManager.hasPrimaryClip()) {
            final ClipData clip = clipboardManager.getPrimaryClip();
            if (clip == null) {
                return;
            }
            final ClipDescription clipDescription = clip.getDescription();
            if (clipDescription.hasMimeType(ClipDescription.MIMETYPE_TEXT_PLAIN)) {
                final CharSequence clipText = clip.getItemAt(0).getText();
                if (clipText != null) {
                    final String input = clipText.toString();
                    handleString(input);
                }
            }
        }
    }

    private void enableFingerprint() {
        config.setRemindEnableFingerprint(true);
        UnlockWalletDialogFragment.show(getSupportFragmentManager());
    }

    @Override
    protected Dialog onCreateDialog(final int id, final Bundle args) {
        if (id == DIALOG_BACKUP_WALLET_PERMISSION)
            return createBackupWalletPermissionDialog();
        else if (id == DIALOG_RESTORE_WALLET_PERMISSION)
            return createRestoreWalletPermissionDialog();
        else if (id == DIALOG_RESTORE_WALLET)
            return createRestoreWalletDialog();
        else if (id == DIALOG_TIMESKEW_ALERT)
            return createTimeskewAlertDialog(args.getLong("diff_minutes"));
        else if (id == DIALOG_VERSION_ALERT)
            return createVersionAlertDialog();
        else if (id == DIALOG_LOW_STORAGE_ALERT)
            return createLowStorageAlertDialog();
        else
            throw new IllegalArgumentException();
    }

    @Override
    protected void onPrepareDialog(final int id, final Dialog dialog) {
        if (id == DIALOG_RESTORE_WALLET)
            prepareRestoreWalletDialog(dialog);
    }

    private Dialog createBackupWalletPermissionDialog() {
        final DialogBuilder dialog = new DialogBuilder(this);
        dialog.setTitle(R.string.backup_wallet_permission_dialog_title);
        dialog.setMessage(getString(R.string.backup_wallet_permission_dialog_message));
        dialog.singleDismissButton(null);
        return dialog.create();
    }

    private Dialog createRestoreWalletPermissionDialog() {
        final DialogBuilder dialog = new DialogBuilder(this);
        dialog.setTitle(R.string.restore_wallet_permission_dialog_title);
        dialog.setMessage(getString(R.string.restore_wallet_permission_dialog_message));
        dialog.singleDismissButton(null);
        return dialog.create();
    }

    private Dialog createRestoreWalletDialog() {
        final View view = getLayoutInflater().inflate(R.layout.restore_wallet_dialog, null);
        final TextView messageView = (TextView) view.findViewById(R.id.restore_wallet_dialog_message);
        final Spinner fileView = (Spinner) view.findViewById(R.id.import_keys_from_storage_file);
        final EditText passwordView = (EditText) view.findViewById(R.id.import_keys_from_storage_password);

        final DialogBuilder dialog = new DialogBuilder(this);
        dialog.setTitle(R.string.import_keys_dialog_title);
        dialog.setView(view);
        dialog.setPositiveButton(R.string.import_keys_dialog_button_import, new OnClickListener() {
            @Override
            public void onClick(final DialogInterface dialog, final int which) {
                final File file = (File) fileView.getSelectedItem();
                final String password = passwordView.getText().toString().trim();
                passwordView.setText(null); // get rid of it asap

                if (WalletUtils.BACKUP_FILE_FILTER.accept(file))
                    restoreWalletFromProtobuf(file);
                else if (WalletUtils.KEYS_FILE_FILTER.accept(file))
                    restorePrivateKeysFromBase58(file);
                else if (Crypto.OPENSSL_FILE_FILTER.accept(file))
                    restoreWalletFromEncrypted(file, password);
            }
        });
        dialog.setNegativeButton(R.string.button_cancel, new OnClickListener() {
            @Override
            public void onClick(final DialogInterface dialog, final int which) {
                passwordView.setText(null); // get rid of it asap
            }
        });
        dialog.setOnCancelListener(new OnCancelListener() {
            @Override
            public void onCancel(final DialogInterface dialog) {
                passwordView.setText(null); // get rid of it asap
            }
        });

        final FileAdapter adapter = new FileAdapter(this) {
            @Override
            public View getDropDownView(final int position, View row, final ViewGroup parent) {
                final File file = getItem(position);
                final boolean isExternal = Constants.Files.EXTERNAL_WALLET_BACKUP_DIR.equals(file.getParentFile());
                final boolean isEncrypted = Crypto.OPENSSL_FILE_FILTER.accept(file);

                if (row == null)
                    row = inflater.inflate(R.layout.restore_wallet_file_row, null);

                final TextView filenameView = (TextView) row.findViewById(R.id.wallet_import_keys_file_row_filename);
                filenameView.setText(file.getName());

                final TextView securityView = (TextView) row.findViewById(R.id.wallet_import_keys_file_row_security);
                final String encryptedStr = context
                        .getString(isEncrypted ? R.string.import_keys_dialog_file_security_encrypted
                                : R.string.import_keys_dialog_file_security_unencrypted);
                final String storageStr = context
                        .getString(isExternal ? R.string.import_keys_dialog_file_security_external
                                : R.string.import_keys_dialog_file_security_internal);
                securityView.setText(encryptedStr + ", " + storageStr);

                final TextView createdView = (TextView) row.findViewById(R.id.wallet_import_keys_file_row_created);
                createdView.setText(context.getString(
                        isExternal ? R.string.import_keys_dialog_file_created_manual
                                : R.string.import_keys_dialog_file_created_automatic,
                        DateUtils.getRelativeTimeSpanString(context, file.lastModified(), true)));

                return row;
            }
        };

        final String path;
        final String backupPath = Constants.Files.EXTERNAL_WALLET_BACKUP_DIR.getAbsolutePath();
        final String storagePath = Constants.Files.EXTERNAL_STORAGE_DIR.getAbsolutePath();
        if (backupPath.startsWith(storagePath))
            path = backupPath.substring(storagePath.length());
        else
            path = backupPath;
        messageView.setText(getString(R.string.import_keys_dialog_message, path));

        fileView.setAdapter(adapter);

        return dialog.create();
    }

    private void prepareRestoreWalletDialog(final Dialog dialog) {
        final AlertDialog alertDialog = (AlertDialog) dialog;

        final List<File> files = new LinkedList<File>();

        // external storage
        final File[] externalFiles = Constants.Files.EXTERNAL_WALLET_BACKUP_DIR.listFiles();
        if (externalFiles != null)
            for (final File file : externalFiles)
                if (Crypto.OPENSSL_FILE_FILTER.accept(file))
                    files.add(file);

        // internal storage
        for (final String filename : fileList())
            if (filename.startsWith(Constants.Files.WALLET_KEY_BACKUP_PROTOBUF + '.'))
                files.add(new File(getFilesDir(), filename));

        // sort
        Collections.sort(files, new Comparator<File>() {
            @Override
            public int compare(final File lhs, final File rhs) {
                return lhs.getName().compareToIgnoreCase(rhs.getName());
            }
        });

        final View replaceWarningView = alertDialog
                .findViewById(R.id.restore_wallet_from_storage_dialog_replace_warning);
        final boolean hasCoins = wallet.getBalance(BalanceType.ESTIMATED).signum() > 0;
        replaceWarningView.setVisibility(hasCoins ? View.VISIBLE : View.GONE);

        final Spinner fileView = (Spinner) alertDialog.findViewById(R.id.import_keys_from_storage_file);
        final FileAdapter adapter = (FileAdapter) fileView.getAdapter();
        adapter.setFiles(files);
        fileView.setEnabled(!adapter.isEmpty());

        final EditText passwordView = (EditText) alertDialog.findViewById(R.id.import_keys_from_storage_password);
        passwordView.setText(null);

        final ImportDialogButtonEnablerListener dialogButtonEnabler = new ImportDialogButtonEnablerListener(
                passwordView, alertDialog) {
            @Override
            protected boolean hasFile() {
                return fileView.getSelectedItem() != null;
            }

            @Override
            protected boolean needsPassword() {
                final File selectedFile = (File) fileView.getSelectedItem();
                return selectedFile != null ? Crypto.OPENSSL_FILE_FILTER.accept(selectedFile) : false;
            }
        };
        passwordView.addTextChangedListener(dialogButtonEnabler);
        fileView.setOnItemSelectedListener(dialogButtonEnabler);

        final CheckBox showView = (CheckBox) alertDialog.findViewById(R.id.import_keys_from_storage_show);
        showView.setOnCheckedChangeListener(new ShowPasswordCheckListener(passwordView));
    }

    private void showRestoreWalletFromSeedDialog() {
        RestoreWalletFromSeedDialogFragment.show(getSupportFragmentManager());
    }

    private void checkLowStorageAlert() {
        final Intent stickyIntent = registerReceiver(null, new IntentFilter(Intent.ACTION_DEVICE_STORAGE_LOW));
        if (stickyIntent != null)
            showDialog(DIALOG_LOW_STORAGE_ALERT);
    }

    private Dialog createLowStorageAlertDialog() {
        final DialogBuilder dialog = DialogBuilder.warn(this, R.string.wallet_low_storage_dialog_title);
        dialog.setMessage(R.string.wallet_low_storage_dialog_msg);
        dialog.setPositiveButton(R.string.wallet_low_storage_dialog_button_apps, new DialogInterface.OnClickListener() {
            @Override
            public void onClick(final DialogInterface dialog, final int id) {
                startActivity(new Intent(android.provider.Settings.ACTION_MANAGE_APPLICATIONS_SETTINGS));
                finish();
                finish();
            }
        });
        dialog.setNegativeButton(R.string.button_dismiss, null);
        return dialog.create();
    }

    private void checkAlerts() {

        final PackageInfo packageInfo = getWalletApplication().packageInfo();
        final int versionNameSplit = packageInfo.versionName.indexOf('-');
        final HttpUrl.Builder url = HttpUrl
                .parse(Constants.VERSION_URL
                        + (versionNameSplit >= 0 ? packageInfo.versionName.substring(versionNameSplit) : ""))
                .newBuilder();
        url.addEncodedQueryParameter("package", packageInfo.packageName);
        url.addQueryParameter("current", Integer.toString(packageInfo.versionCode));

		/*new HttpGetThread(url.build(), application.httpUserAgent()) {
			@Override
			protected void handleLine(final String line, final long serverTime) {
				final int serverVersionCode = Integer.parseInt(line.split("\\s+")[0]);

				log.info("according to \"" + url + "\", strongly recommended minimum app version is "
						+ serverVersionCode);

				if (serverTime > 0) {
					final long diffMinutes = Math
							.abs((System.currentTimeMillis() - serverTime) / DateUtils.MINUTE_IN_MILLIS);

					if (diffMinutes >= 60) {
						log.info("according to \"" + url + "\", system clock is off by " + diffMinutes + " minutes");

						runOnUiThread(new Runnable() {
							@Override
							public void run() {
								if (!isFinishing())
									return;
								final Bundle args = new Bundle();
								args.putLong("diff_minutes", diffMinutes);
								showDialog(DIALOG_TIMESKEW_ALERT, args);
							}
						});

						return;
					}
				}

				if (serverVersionCode > packageInfo.versionCode) {
					runOnUiThread(new Runnable() {
						@Override
						public void run() {
							if (isFinishing())
								return;
							showDialog(DIALOG_VERSION_ALERT);
						}
					});

					return;
				}
			}

			@Override
			protected void handleException(final Exception x) {
				if (x instanceof UnknownHostException || x instanceof SocketException
						|| x instanceof SocketTimeoutException) {
					// swallow
					log.debug("problem reading", x);
				} else {
					CrashReporter.saveBackgroundTrace(new RuntimeException(url.toString(), x), packageInfo);
				}
			}
		}.start();*/

        if (CrashReporter.hasSavedCrashTrace()) {
            final StringBuilder stackTrace = new StringBuilder();

            try {
                CrashReporter.appendSavedCrashTrace(stackTrace);
            } catch (final IOException x) {
                log.info("problem appending crash info", x);
            }

            final ReportIssueDialogBuilder dialog = new ReportIssueDialogBuilder(this,
                    R.string.report_issue_dialog_title_crash, R.string.report_issue_dialog_message_crash) {
                @Override
                protected CharSequence subject() {
                    return  Constants.REPORT_SUBJECT_BEGIN + packageInfo.versionName + " " + Constants.REPORT_SUBJECT_CRASH;
                }

                @Override
                protected CharSequence collectApplicationInfo() throws IOException {
                    final StringBuilder applicationInfo = new StringBuilder();
                    CrashReporter.appendApplicationInfo(applicationInfo, application);
                    return applicationInfo;
                }

                @Override
                protected CharSequence collectStackTrace() throws IOException {
                    if (stackTrace.length() > 0)
                        return stackTrace;
                    else
                        return null;
                }

                @Override
                protected CharSequence collectDeviceInfo() throws IOException {
                    final StringBuilder deviceInfo = new StringBuilder();
                    CrashReporter.appendDeviceInfo(deviceInfo, WalletActivity.this);
                    return deviceInfo;
                }

                @Override
                protected CharSequence collectWalletDump() {
                    return wallet.toString(false, true, true, null);
                }
            };

            dialog.show();
        }
    }

    private Dialog createTimeskewAlertDialog(final long diffMinutes) {
        final PackageManager pm = getPackageManager();
        final Intent settingsIntent = new Intent(android.provider.Settings.ACTION_DATE_SETTINGS);

        final DialogBuilder dialog = DialogBuilder.warn(this, R.string.wallet_timeskew_dialog_title);
        dialog.setMessage(getString(R.string.wallet_timeskew_dialog_msg, diffMinutes));

        if (pm.resolveActivity(settingsIntent, 0) != null) {
            dialog.setPositiveButton(R.string.button_settings, new DialogInterface.OnClickListener() {
                @Override
                public void onClick(final DialogInterface dialog, final int id) {
                    startActivity(settingsIntent);
                    finish();
                }
            });
        }

        dialog.setNegativeButton(R.string.button_dismiss, null);
        return dialog.create();
    }

    private Dialog createVersionAlertDialog() {
        final PackageManager pm = getPackageManager();
        final Intent marketIntent = new Intent(Intent.ACTION_VIEW,
                Uri.parse(String.format(Constants.MARKET_APP_URL, getPackageName())));
        final Intent binaryIntent = new Intent(Intent.ACTION_VIEW, Uri.parse(Constants.BINARY_URL));

        final DialogBuilder dialog = DialogBuilder.warn(this, R.string.wallet_version_dialog_title);
        final StringBuilder message = new StringBuilder(getString(R.string.wallet_version_dialog_msg));
        if (Build.VERSION.SDK_INT < Constants.SDK_DEPRECATED_BELOW)
            message.append("\n\n").append(getString(R.string.wallet_version_dialog_msg_deprecated));
        dialog.setMessage(message);

        if (pm.resolveActivity(marketIntent, 0) != null) {
            dialog.setPositiveButton(R.string.wallet_version_dialog_button_market,
                    new DialogInterface.OnClickListener() {
                        @Override
                        public void onClick(final DialogInterface dialog, final int id) {
                            startActivity(marketIntent);
                            finish();
                        }
                    });
        }

        if (pm.resolveActivity(binaryIntent, 0) != null) {
            dialog.setNeutralButton(R.string.wallet_version_dialog_button_binary,
                    new DialogInterface.OnClickListener() {
                        @Override
                        public void onClick(final DialogInterface dialog, final int id) {
                            startActivity(binaryIntent);
                            finish();
                        }
                    });
        }

        dialog.setNegativeButton(R.string.button_dismiss, null);
        return dialog.create();
    }

    private void restoreWalletFromEncrypted(final File file, final String password) {
        try {
            final BufferedReader cipherIn = new BufferedReader(
                    new InputStreamReader(new FileInputStream(file), Charsets.UTF_8));
            final StringBuilder cipherText = new StringBuilder();
            Io.copy(cipherIn, cipherText, Constants.BACKUP_MAX_CHARS);
            cipherIn.close();

            final byte[] plainText = Crypto.decryptBytes(cipherText.toString(), password.toCharArray());
            final InputStream is = new ByteArrayInputStream(plainText);

            restoreWallet(WalletUtils.restoreWalletFromProtobufOrBase58(is, Constants.NETWORK_PARAMETERS));

            log.info("successfully restored encrypted wallet: {}", file);
        } catch (final IOException x) {
            final DialogBuilder dialog = DialogBuilder.warn(this, R.string.import_export_keys_dialog_failure_title);
            dialog.setMessage(getString(R.string.import_keys_dialog_failure, x.getMessage()));
            dialog.setPositiveButton(R.string.button_dismiss, null);
            dialog.setNegativeButton(R.string.button_retry, new DialogInterface.OnClickListener() {
                @Override
                public void onClick(final DialogInterface dialog, final int id) {
                    showDialog(DIALOG_RESTORE_WALLET);
                }
            });
            dialog.show();

            log.info("problem restoring wallet: " + file, x);
        }
    }

    private void restoreWalletFromProtobuf(final File file) {
        FileInputStream is = null;
        try {
            is = new FileInputStream(file);
            restoreWallet(WalletUtils.restoreWalletFromProtobuf(is, Constants.NETWORK_PARAMETERS));

            log.info("successfully restored unencrypted wallet: {}", file);
        } catch (final IOException x) {
            final DialogBuilder dialog = DialogBuilder.warn(this, R.string.import_export_keys_dialog_failure_title);
            dialog.setMessage(getString(R.string.import_keys_dialog_failure, x.getMessage()));
            dialog.setPositiveButton(R.string.button_dismiss, null);
            dialog.setNegativeButton(R.string.button_retry, new DialogInterface.OnClickListener() {
                @Override
                public void onClick(final DialogInterface dialog, final int id) {
                    showDialog(DIALOG_RESTORE_WALLET);
                }
            });
            dialog.show();

            log.info("problem restoring unencrypted wallet: " + file, x);
        } finally {
            if (is != null) {
                try {
                    is.close();
                } catch (final IOException x2) {
                    // swallow
                }
            }
        }
    }

    private void restorePrivateKeysFromBase58(final File file) {
        FileInputStream is = null;
        try {
            is = new FileInputStream(file);
            restoreWallet(WalletUtils.restorePrivateKeysFromBase58(is, Constants.NETWORK_PARAMETERS));
            //remind user to backup since the key backup file does not have an HD seed
            //Each time the user restores this backup file a new HD seed will be generated
            config.armBackupReminder();
            config.armBackupSeedReminder();
            log.info("successfully restored unencrypted private keys: {}", file);
        } catch (final IOException x) {
            final DialogBuilder dialog = DialogBuilder.warn(this, R.string.import_export_keys_dialog_failure_title);
            dialog.setMessage(getString(R.string.import_keys_dialog_failure, x.getMessage()));
            dialog.setPositiveButton(R.string.button_dismiss, null);
            dialog.setNegativeButton(R.string.button_retry, new DialogInterface.OnClickListener() {
                @Override
                public void onClick(final DialogInterface dialog, final int id) {
                    showDialog(DIALOG_RESTORE_WALLET);
                }
            });
            dialog.show();

            log.info("problem restoring private keys: " + file, x);
        } finally {
            if (is != null) {
                try {
                    is.close();
                } catch (final IOException x2) {
                    // swallow
                }
            }
        }
    }

    public void restoreWallet(final Wallet wallet) throws IOException {
        application.replaceWallet(wallet);
        getSharedPreferences(Constants.WALLET_LOCK_PREFS_NAME, Context.MODE_PRIVATE).edit().clear().commit();

        config.disarmBackupReminder();
        this.wallet = application.getWallet();
        upgradeWalletKeyChains(Constants.BIP44_PATH, true);

        if (fingerprintHelper != null) {
            fingerprintHelper.clear();
        }
    }

    private void resetBlockchain() {
        isRestoringBackup = false;
        final DialogBuilder dialog = new DialogBuilder(this);
        dialog.setTitle(R.string.restore_wallet_dialog_success);
        dialog.setMessage(getString(R.string.restore_wallet_dialog_success_replay));
        dialog.setNeutralButton(R.string.button_ok, new DialogInterface.OnClickListener() {
            @Override
            public void onClick(final DialogInterface dialog, final int id) {
                getWalletApplication().resetBlockchain();
                finish();
            }
        });
        dialog.show();
    }

    private void checkWalletEncryptionDialog() {
        if (!wallet.isEncrypted()) {
            EncryptKeysDialogFragment.show(false, getSupportFragmentManager());
        }
    }

    private void checkRestoredWalletEncryptionDialog() {
        if (!wallet.isEncrypted()) {
            handleEncryptKeysRestoredWallet();
        }
        else {
            resetBlockchain();
        }
    }

    @Override
    public void onCreateContextMenu(ContextMenu menu, View v, ContextMenu.ContextMenuInfo menuInfo) {
        super.onCreateContextMenu(menu, v, menuInfo);
        MenuInflater inflater = getMenuInflater();
        if (v == viewFakeForSafetySubmenu) {
            inflater.inflate(R.menu.wallet_safety_options, menu);

            final String externalStorageState = Environment.getExternalStorageState();

            menu.findItem(R.id.wallet_options_restore_wallet).setEnabled(
                    Environment.MEDIA_MOUNTED.equals(externalStorageState) || Environment.MEDIA_MOUNTED_READ_ONLY.equals(externalStorageState));
            menu.findItem(R.id.wallet_options_backup_wallet).setEnabled(Environment.MEDIA_MOUNTED.equals(externalStorageState));
            menu.findItem(R.id.wallet_options_encrypt_keys).setTitle(
                    wallet.isEncrypted() ? R.string.wallet_options_encrypt_keys_change : R.string.wallet_options_encrypt_keys_set);

            boolean showFingerprintOption = fingerprintHelper != null && !fingerprintHelper.isFingerprintEnabled();
            menu.findItem(R.id.wallet_options_enable_fingerprint).setVisible(showFingerprintOption);
        }
    }

    @Override
    public boolean onContextItemSelected(MenuItem item) {
        switch (item.getItemId()) {
            case R.id.wallet_options_safety:
                HelpDialogFragment.page(getSupportFragmentManager(), R.string.help_safety);
                return true;

            case R.id.wallet_options_backup_wallet:
                handleBackupWallet();
                return true;

            case R.id.wallet_options_restore_wallet:
                handleRestoreWallet();
                return true;

            case R.id.wallet_options_encrypt_keys:
                handleEncryptKeys();
                return true;
            case R.id.wallet_options_backup_wallet_to_seed:
                handleBackupWalletToSeed();
                return true;

            case R.id.wallet_options_restore_wallet_from_seed:
                handleRestoreWalletFromSeed();
                return true;

            case R.id.wallet_options_enable_fingerprint:
                enableFingerprint();
                return true;
        }

        return super.onContextItemSelected(item);
    }

    @Override
    public boolean onNavigationItemSelected(MenuItem item) {
        // Handle navigation view item clicks here.
        int id = item.getItemId();

        if (id == R.id.nav_home) {

        } else if (id == R.id.nav_address_book) {
            AddressBookActivity.start(this);
        } else if (id == R.id.nav_exchenge_rates) {
            startActivity(new Intent(this, ExchangeRatesActivity.class));
        } else if (id == R.id.nav_paper_wallet) {
            SweepWalletActivity.start(this);
        } else if (id == R.id.nav_network_monitor) {
            startActivity(new Intent(this, NetworkMonitorActivity.class));
        } else if (id == R.id.nav_safety) {
            openContextMenu(viewFakeForSafetySubmenu);
        } else if (id == R.id.nav_settings) {
            startActivity(new Intent(this, PreferenceActivity.class));
        } else if (id == R.id.nav_disconnect) {
            handleDisconnect();
        } else if (id == R.id.nav_report_issue) {
            handleReportIssue();
        }

        viewDrawer.closeDrawer(GravityCompat.START);
        return true;
    }

    @Override
    public void onBackPressed() {
        if (viewDrawer.isDrawerOpen(GravityCompat.START)) {
            viewDrawer.closeDrawer(GravityCompat.START);
        } else {
            super.onBackPressed();
        }
    }

    private void startUpholdActivity() {
        Intent intent;
        if (UpholdClient.getInstance().isAuthenticated()) {
            intent = new Intent(this, UpholdAccountActivity.class);
        } else {
            intent = new Intent(this, UpholdSplashActivity.class);
        }
        intent.putExtra(UpholdAccountActivity.WALLET_RECEIVING_ADDRESS_EXTRA, wallet.currentReceiveAddress().toString());
        startActivity(intent);
    }

    //Dash Specific
    private void handleDisconnect() {
        getWalletApplication().stopBlockchainService();
        finish();
    }

    public void upgradeWalletKeyChains(final ImmutableList<ChildNumber> path, final boolean restoreBackup) {

        isRestoringBackup = restoreBackup;
        if (!wallet.hasKeyChain(path)) {
            if (wallet.isEncrypted()) {
                EncryptNewKeyChainDialogFragment.show(getSupportFragmentManager(), path);
            } else {
                //
                // Upgrade the wallet now
                //
                wallet.addKeyChain(path);
                application.saveWallet();
                //
                // Tell the user that the wallet is being upgraded (BIP44)
                // and they will have to enter a PIN.
                //
                UpgradeWalletDisclaimerDialog.show(getSupportFragmentManager());
            }
        }
        else {
            if(restoreBackup) {
                checkRestoredWalletEncryptionDialog();
            }
            else
                checkWalletEncryptionDialog();
        }
    }

    //BIP44 Wallet Upgrade Dialog Dismissed (Ok button pressed)
    @Override
    public void onUpgradeConfirmed() {
        if(isRestoringBackup) {
            checkRestoredWalletEncryptionDialog();
        }
        else {
            checkWalletEncryptionDialog();
        }
    }

    @Override
    public void onNewKeyChainEncrypted() {
        BackupWalletToSeedDialogFragment.show(getSupportFragmentManager(), true);
    }

    /**
     * Get ISO 3166-1 alpha-2 country code for this device (or null if not available)
     * If available, call {@link #showFiatCurrencyChangeDetectedDialog(String, String)}
     * passing the country code.
     */
    private void detectUserCountry() {
        if (config.getExchangeCurrencyCodeDetected()) {
            return;
        }
        try {
            final TelephonyManager tm = (TelephonyManager) getSystemService(Context.TELEPHONY_SERVICE);
            final String simCountry = tm.getSimCountryIso();
            if (simCountry != null && simCountry.length() == 2) { // SIM country code is available
                updateCurrencyExchange(simCountry.toUpperCase());
            } else if (tm.getPhoneType() != TelephonyManager.PHONE_TYPE_CDMA) { // device is not 3G (would be unreliable)
                String networkCountry = tm.getNetworkCountryIso();
                if (networkCountry != null && networkCountry.length() == 2) { // network country code is available
                    updateCurrencyExchange(networkCountry.toUpperCase());
                } else {
                    //Couldn't obtain country code - Use Default
                    if(config.getExchangeCurrencyCode() == null)
                        config.setExchangeCurrencyCode(Constants.DEFAULT_EXCHANGE_CURRENCY);
                }
            } else {
                //No cellular network - Wifi Only
                if(config.getExchangeCurrencyCode() == null)
                    config.setExchangeCurrencyCode(Constants.DEFAULT_EXCHANGE_CURRENCY);
            }
        } catch (Exception e) {
            //fail safe
        }
    }

    /**
     * Check whether app was ever updated or if it is an installation that was never updated.
     * Show dialog to update if it's being updated or change it automatically.
     * @param countryCode countryCode ISO 3166-1 alpha-2 country code.
     */
    private void updateCurrencyExchange(String countryCode) {
        Locale l = new Locale("", countryCode);
        Currency currency = Currency.getInstance(l);
        String newCurrencyCode = currency.getCurrencyCode();
        String currentCurrencyCode = config.getExchangeCurrencyCode();
        if (currentCurrencyCode == null) {
            currentCurrencyCode = Constants.DEFAULT_EXCHANGE_CURRENCY;
        }

        if (!currentCurrencyCode.equalsIgnoreCase(newCurrencyCode)) {
            if (config.wasUpgraded()) {
                showFiatCurrencyChangeDetectedDialog(currentCurrencyCode, newCurrencyCode);
            } else {
                config.setExchangeCurrencyCodeDetected(true);
                config.setExchangeCurrencyCode(newCurrencyCode);
            }
        }

        //Fallback to default
        if (config.getExchangeCurrencyCode() == null) {
            config.setExchangeCurrencyCode(Constants.DEFAULT_EXCHANGE_CURRENCY);
        }
    }

    /**
     * Show a Dialog and if user confirms it, set the default fiat currency exchange rate using
     * the country code to generate a Locale and get the currency code from it.
     * @param newCurrencyCode currency code.
     */
    private void showFiatCurrencyChangeDetectedDialog(final String currentCurrencyCode,
                                                      final String newCurrencyCode) {
        AlertDialog.Builder dialogBuilder = new AlertDialog.Builder(this);
        dialogBuilder.setMessage(getString(R.string.change_exchange_currency_code_message,
                newCurrencyCode, currentCurrencyCode));
        dialogBuilder.setPositiveButton(getString(R.string.change_to, newCurrencyCode), new OnClickListener() {
            @Override
            public void onClick(DialogInterface dialog, int which) {
                config.setExchangeCurrencyCodeDetected(true);
                config.setExchangeCurrencyCode(newCurrencyCode);
                WalletBalanceWidgetProvider.updateWidgets(WalletActivity.this, wallet);
            }
        });
        dialogBuilder.setNegativeButton(getString(R.string.leave_as, currentCurrencyCode), new OnClickListener() {
            @Override
            public void onClick(DialogInterface dialog, int which) {
                config.setExchangeCurrencyCodeDetected(true);
            }
        });
        dialogBuilder.show();
    }

    @RequiresApi(api = Build.VERSION_CODES.M)
    @Override
    public void onFingerprintEnabled() {
        WalletTransactionsFragment walletTransactionsFragment = (WalletTransactionsFragment)
                getSupportFragmentManager().findFragmentById(R.id.wallet_transactions_fragment);
        if (walletTransactionsFragment != null) {
            walletTransactionsFragment.initFingerprintHelper();
            walletTransactionsFragment.onLockChanged(WalletLock.getInstance().isWalletLocked(wallet));
        }
    }

    @Override
    public void onOnboardingComplete() {
        if (veryFirstLaunch) {
            canAutoLockGuard.register(true);
        }
    }
}<|MERGE_RESOLUTION|>--- conflicted
+++ resolved
@@ -151,11 +151,9 @@
 
     private CanAutoLockGuard canAutoLockGuard;
 
-<<<<<<< HEAD
     private ClipboardManager clipboardManager;
-=======
+
     private boolean showBackupWalletDialog = false;
->>>>>>> b7ef4f2e
 
     @Override
     protected void onCreate(final Bundle savedInstanceState) {
