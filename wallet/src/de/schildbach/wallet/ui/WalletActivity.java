--- conflicted
+++ resolved
@@ -1081,25 +1081,14 @@
             syncPercentageView.setText(blockchainState.percentageSync + "%");
             if (blockchainState.percentageSync == 100) {
                 syncPercentageView.setTextColor(getResources().getColor(R.color.success_green));
-<<<<<<< HEAD
-                syncStatusTitle.setText("Sync");
-                syncStatusMessage.setText("Completed");
+                syncStatusTitle.setText(R.string.sync_status_sync_title);
+                syncStatusMessage.setText(R.string.sync_status_sync_completed);
                 updateSyncPaneVisibility(R.id.sync_status_pane, false);
             } else {
                 syncPercentageView.setTextColor(getResources().getColor(R.color.dash_gray));
-                syncStatusTitle.setText("Syncing");
-                syncStatusMessage.setText("with Dash Blockchain");
                 updateSyncPaneVisibility(R.id.sync_status_pane, true);
-=======
-                syncStatusTitle.setText(R.string.sync_status_sync_title);
-                syncStatusMessage.setText(R.string.sync_status_sync_completed);
-                showSyncPane(R.id.sync_status_pane, false);
-            } else {
-                syncPercentageView.setTextColor(getResources().getColor(R.color.dash_gray));
                 syncStatusTitle.setText(R.string.sync_status_syncing_title);
                 syncStatusMessage.setText(R.string.sync_status_syncing_sub_title);
-                showSyncPane(R.id.sync_status_pane, true);
->>>>>>> d3d9ed4b
             }
         }
     }
