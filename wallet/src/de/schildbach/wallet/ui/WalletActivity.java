--- conflicted
+++ resolved
@@ -30,7 +30,6 @@
 import android.content.IntentFilter;
 import android.content.pm.PackageInfo;
 import android.content.pm.PackageManager;
-import android.graphics.Color;
 import android.graphics.Point;
 import android.net.Uri;
 import android.nfc.NdefMessage;
@@ -50,8 +49,6 @@
 import android.widget.TextView;
 import android.view.ViewGroup;
 
-import androidx.annotation.NonNull;
-import androidx.annotation.RequiresApi;
 import androidx.appcompat.app.AlertDialog;
 import androidx.appcompat.widget.Toolbar;
 import androidx.constraintlayout.motion.widget.MotionLayout;
@@ -60,13 +57,8 @@
 import androidx.core.content.ContextCompat;
 import androidx.core.view.GravityCompat;
 import androidx.drawerlayout.widget.DrawerLayout;
-<<<<<<< HEAD
 import androidx.lifecycle.Observer;
 import androidx.lifecycle.ViewModelProviders;
-=======
-import androidx.loader.app.LoaderManager;
-import androidx.loader.content.Loader;
->>>>>>> 86593bef
 import androidx.recyclerview.widget.RecyclerView;
 
 import com.google.android.material.navigation.NavigationView;
@@ -97,8 +89,6 @@
 import de.schildbach.wallet.WalletBalanceWidgetProvider;
 import de.schildbach.wallet.data.PaymentIntent;
 import de.schildbach.wallet.data.WalletLock;
-import de.schildbach.wallet.service.BlockchainState;
-import de.schildbach.wallet.service.BlockchainStateLoader;
 import de.schildbach.wallet.ui.InputParser.BinaryInputParser;
 import de.schildbach.wallet.ui.InputParser.StringInputParser;
 import de.schildbach.wallet.ui.preference.PreferenceActivity;
@@ -128,8 +118,6 @@
     private static final int DIALOG_VERSION_ALERT = 4;
     private static final int DIALOG_LOW_STORAGE_ALERT = 5;
 
-    private static final int ID_BLOCKCHAIN_STATE_LOADER = 1;
-
     private WalletApplication application;
     private Configuration config;
     private Wallet wallet;
@@ -150,12 +138,7 @@
 
     private boolean showBackupWalletDialog = false;
 
-<<<<<<< HEAD
     private CheckPinSharedModel checkPinSharedModel;
-=======
-    private boolean initComplete = false;
-    private LoaderManager loaderManager;
->>>>>>> 86593bef
 
     @Override
     protected void onCreate(final Bundle savedInstanceState) {
@@ -174,7 +157,6 @@
             checkAlerts();
         }
 
-        this.loaderManager = LoaderManager.getInstance(this);
         config.touchLastUsed();
 
         handleIntent(getIntent());
@@ -200,7 +182,6 @@
         }
     }
 
-<<<<<<< HEAD
     private void initViewModel() {
         checkPinSharedModel = ViewModelProviders.of(this).get(CheckPinSharedModel.class);
         checkPinSharedModel.getOnCorrectPinCallback().observe(this, new Observer<Pair<Integer, String>>() {
@@ -215,10 +196,7 @@
         });
     }
 
-    private void adjustHeaderLayout() {
-=======
     private void adjustHeaderLayout(boolean syncStatusPaneVisible) {
->>>>>>> 86593bef
         Display display = getWindowManager().getDefaultDisplay();
         Point size = new Point();
         display.getSize(size);
@@ -337,13 +315,6 @@
     @Override
     protected void onResume() {
         super.onResume();
-
-        if (!initComplete) {
-            loaderManager.initLoader(ID_BLOCKCHAIN_STATE_LOADER, null, blockchainStateLoaderCallbacks);
-            initComplete = true;
-        } else {
-            loaderManager.restartLoader(ID_BLOCKCHAIN_STATE_LOADER, null, blockchainStateLoaderCallbacks);
-        }
 
         handler.postDelayed(new Runnable() {
             @Override
@@ -1275,22 +1246,6 @@
         return findViewById(R.id.home_recycler);
     }
 
-
-    private final LoaderManager.LoaderCallbacks<BlockchainState> blockchainStateLoaderCallbacks = new LoaderManager.LoaderCallbacks<BlockchainState>() {
-        @Override
-        public Loader<BlockchainState> onCreateLoader(final int id, final Bundle args) {
-            return new BlockchainStateLoader(WalletActivity.this);
-        }
-
-        @Override
-        public void onLoadFinished(@NonNull final Loader<BlockchainState> loader, final BlockchainState blockchainState) {
-        }
-
-        @Override
-        public void onLoaderReset(@NonNull final Loader<BlockchainState> loader) {
-        }
-    };
-
     private void showSyncPane(int id, boolean show) {
         int visibility = show ? ConstraintSet.VISIBLE : ConstraintSet.GONE;
         MotionLayout motionLayout = findViewById(R.id.home_content);
