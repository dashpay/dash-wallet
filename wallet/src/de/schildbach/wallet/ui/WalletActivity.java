--- conflicted
+++ resolved
@@ -264,11 +264,7 @@
         joinDashPayAction.setOnClickListener(new View.OnClickListener() {
             @Override
             public void onClick(View v) {
-<<<<<<< HEAD
                 startActivity(new Intent(WalletActivity.this, CreateUsernameActivity.class));
-=======
-                startActivity(FundNewAccountActivity.createIntent(WalletActivity.this));
->>>>>>> 9d8370e9
             }
         });
         showHideJoinDashPayAction();
@@ -1078,13 +1074,9 @@
         TextView syncPercentageView = findViewById(R.id.sync_status_percentage);
         syncPercentageView.setText(percentage + "%");
 
-<<<<<<< HEAD
+
         syncComplete = (blockchainState.isSynced());
         if (syncComplete) {
-=======
-
-        if (blockchainState.isSynced()) {
->>>>>>> 9d8370e9
             syncPercentageView.setTextColor(getResources().getColor(R.color.success_green));
             syncStatusTitle.setText(R.string.sync_status_sync_title);
             syncStatusMessage.setText(R.string.sync_status_sync_completed);
