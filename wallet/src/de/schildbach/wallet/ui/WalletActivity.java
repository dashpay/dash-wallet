/*
 * Copyright 2011-2015 the original author or authors.
 *
 * This program is free software: you can redistribute it and/or modify
 * it under the terms of the GNU General Public License as published by
 * the Free Software Foundation, either version 3 of the License, or
 * (at your option) any later version.
 *
 * This program is distributed in the hope that it will be useful,
 * but WITHOUT ANY WARRANTY; without even the implied warranty of
 * MERCHANTABILITY or FITNESS FOR A PARTICULAR PURPOSE.  See the
 * GNU General Public License for more details.
 *
 * You should have received a copy of the GNU General Public License
 * along with this program.  If not, see <http://www.gnu.org/licenses/>.
 */

package de.schildbach.wallet.ui;

import android.Manifest;
import android.app.Activity;
import android.app.Dialog;
import android.content.ClipData;
import android.content.ClipDescription;
import android.content.ClipboardManager;
import android.content.Context;
import android.content.DialogInterface;
import android.content.DialogInterface.OnClickListener;
import android.content.Intent;
import android.content.IntentFilter;
import android.content.pm.PackageInfo;
import android.content.pm.PackageManager;
import android.net.Uri;
import android.nfc.NdefMessage;
import android.nfc.NfcAdapter;
import android.os.Build;
import android.os.Bundle;
import android.os.Environment;
import android.os.Handler;
import android.os.LocaleList;
import android.telephony.TelephonyManager;
import android.view.ContextMenu;
import android.view.Menu;
import android.view.MenuInflater;
import android.view.MenuItem;
import android.view.View;
import android.widget.ProgressBar;
import android.widget.TextView;

import androidx.annotation.NonNull;
import androidx.appcompat.app.AlertDialog;
import androidx.appcompat.widget.Toolbar;
import androidx.coordinatorlayout.widget.CoordinatorLayout;
import androidx.core.app.ActivityCompat;
import androidx.core.content.ContextCompat;
import androidx.core.view.GravityCompat;
import androidx.drawerlayout.widget.DrawerLayout;
import androidx.lifecycle.Observer;
import androidx.lifecycle.ViewModelProviders;

import com.google.android.material.appbar.AppBarLayout;
import com.google.android.material.navigation.NavigationView;
import com.google.common.collect.ImmutableList;
import com.squareup.okhttp.HttpUrl;

import org.bitcoinj.core.Coin;
import org.bitcoinj.core.PrefixedChecksummedBytes;
import org.bitcoinj.core.Sha256Hash;
import org.bitcoinj.core.Transaction;
import org.bitcoinj.core.VerificationException;
import org.bitcoinj.crypto.ChildNumber;
import org.bitcoinj.wallet.Wallet;
import org.bitcoinj.wallet.listeners.WalletCoinsReceivedEventListener;
import org.bitcoinj.wallet.listeners.WalletCoinsSentEventListener;
import org.dash.wallet.common.Configuration;
import org.dash.wallet.common.data.CurrencyInfo;
import org.dash.wallet.common.ui.DialogBuilder;
import org.dash.wallet.integration.uphold.data.UpholdClient;
import org.dash.wallet.integration.uphold.ui.UpholdAccountActivity;

import java.io.IOException;
import java.util.Currency;
import java.util.Locale;
import java.util.concurrent.Executor;

import de.schildbach.wallet.AppDatabase;
import de.schildbach.wallet.Constants;
import de.schildbach.wallet.WalletApplication;
import de.schildbach.wallet.WalletBalanceWidgetProvider;
import de.schildbach.wallet.data.PaymentIntent;
import de.schildbach.wallet.ui.InputParser.BinaryInputParser;
import de.schildbach.wallet.ui.InputParser.StringInputParser;
import de.schildbach.wallet.ui.preference.PreferenceActivity;
import de.schildbach.wallet.ui.scan.ScanActivity;
import de.schildbach.wallet.ui.send.SendCoinsActivity;
import de.schildbach.wallet.ui.send.SweepWalletActivity;
import de.schildbach.wallet.ui.widget.UpgradeWalletDisclaimerDialog;
import de.schildbach.wallet.util.CrashReporter;
import de.schildbach.wallet.util.FingerprintHelper;
import de.schildbach.wallet.util.Nfc;
import de.schildbach.wallet_test.R;
import kotlin.Pair;

/**
 * @author Andreas Schildbach
 */
public final class WalletActivity extends AbstractBindServiceActivity
        implements ActivityCompat.OnRequestPermissionsResultCallback,
        NavigationView.OnNavigationItemSelectedListener,
        UpgradeWalletDisclaimerDialog.OnUpgradeConfirmedListener,
        EncryptNewKeyChainDialogFragment.OnNewKeyChainEncryptedListener {

    private static final int DIALOG_BACKUP_WALLET_PERMISSION = 0;
    private static final int DIALOG_RESTORE_WALLET_PERMISSION = 1;
    private static final int DIALOG_RESTORE_WALLET = 2;
    private static final int DIALOG_TIMESKEW_ALERT = 3;
    private static final int DIALOG_VERSION_ALERT = 4;
    private static final int DIALOG_LOW_STORAGE_ALERT = 5;

    public static Intent createIntent(Context context) {
        return new Intent(context, WalletActivity.class);
    }

    private WalletApplication application;
    private Configuration config;
    private Wallet wallet;
    private FingerprintHelper fingerprintHelper;

    private DrawerLayout viewDrawer;
    private View viewFakeForSafetySubmenu;
    private View payBtn;

    private Handler handler = new Handler();

    private static final int REQUEST_CODE_SCAN = 0;
    private static final int REQUEST_CODE_BACKUP_WALLET = 1;
    private static final int REQUEST_CODE_RESTORE_WALLET = 2;

    private boolean isRestoringBackup;

    private ClipboardManager clipboardManager;

    private boolean showBackupWalletDialog = false;
    private de.schildbach.wallet.data.BlockchainState blockchainState;

    private boolean syncComplete = false;
    private View joinDashPayAction;
    private OnCoinsSentReceivedListener coinsSendReceivedListener = new OnCoinsSentReceivedListener();

    @Override
    protected void onCreate(final Bundle savedInstanceState) {
        super.onCreate(savedInstanceState);

        application = getWalletApplication();
        config = application.getConfiguration();
        wallet = application.getWallet();

        setContentViewFooter(R.layout.home_activity);
        setSupportActionBar((Toolbar) findViewById(R.id.toolbar));
        activateHomeButton();

        if (savedInstanceState == null) {
            checkAlerts();
        }

        config.touchLastUsed();

        handleIntent(getIntent());

        MaybeMaintenanceFragment.add(getSupportFragmentManager());

        initUphold();
        initView();

        //Prevent showing dialog twice or more when activity is recreated (e.g: rotating device, etc)
        if (savedInstanceState == null) {
            //Add BIP44 support and PIN if missing
            upgradeWalletKeyChains(Constants.BIP44_PATH, false);
        }

        initFingerprintHelper();

        this.clipboardManager = (ClipboardManager) getSystemService(Context.CLIPBOARD_SERVICE);

        View appBar = findViewById(R.id.app_bar);
        CoordinatorLayout.LayoutParams params = (CoordinatorLayout.LayoutParams) appBar.getLayoutParams();
        if (params.getBehavior() == null) {
            params.setBehavior(new AppBarLayout.Behavior());
        }
        AppBarLayout.Behavior behaviour = (AppBarLayout.Behavior) params.getBehavior();
        behaviour.setDragCallback(new AppBarLayout.Behavior.DragCallback() {
            @Override
            public boolean canDrag(@NonNull AppBarLayout appBarLayout) {
                WalletTransactionsFragment walletTransactionsFragment = (WalletTransactionsFragment)
                        getSupportFragmentManager().findFragmentById(R.id.wallet_transactions_fragment);
                return walletTransactionsFragment != null && !walletTransactionsFragment.isHistoryEmpty();
            }
        });

        AppDatabase.getAppDatabase().blockchainStateDao().load().observe(this, new Observer<de.schildbach.wallet.data.BlockchainState>() {
            @Override
            public void onChanged(de.schildbach.wallet.data.BlockchainState blockchainState) {
                WalletActivity.this.blockchainState = blockchainState;
                updateSyncState();
                showHideJoinDashPayAction();
            }
        });

        registerOnCoinsSentReceivedListener();
    }

    private void initFingerprintHelper() {
        //Init fingerprint helper
        if (Build.VERSION.SDK_INT >= Build.VERSION_CODES.M) {
            fingerprintHelper = new FingerprintHelper(this);
            if (!fingerprintHelper.init()) {
                fingerprintHelper = null;
            }
        }
    }

    private void initUphold() {
        //Uses Sha256 hash of excerpt of xpub as Uphold authentication salt
        String xpub = wallet.getWatchingKey().serializePubB58(Constants.NETWORK_PARAMETERS);
        byte[] xpubExcerptHash = Sha256Hash.hash(xpub.substring(4, 15).getBytes());
        String authenticationHash = Sha256Hash.wrap(xpubExcerptHash).toString();

        UpholdClient.init(getApplicationContext(), authenticationHash);
    }

    private void initView() {
        initNavigationDrawer();
        initQuickActions();
        findViewById(R.id.uphold_account_section).setOnClickListener(new View.OnClickListener() {
            @Override
            public void onClick(View v) {
                startUpholdActivity();
                viewDrawer.closeDrawer(GravityCompat.START);
            }
        });
        findViewById(R.id.pay_btn).setOnClickListener(new View.OnClickListener() {
            @Override
            public void onClick(View v) {
                startActivity(PaymentsActivity.createIntent(WalletActivity.this, PaymentsActivity.ACTIVE_TAB_PAY));
            }
        });
        findViewById(R.id.receive_btn).setOnClickListener(new View.OnClickListener() {
            @Override
            public void onClick(View v) {
                startActivity(PaymentsActivity.createIntent(WalletActivity.this, PaymentsActivity.ACTIVE_TAB_RECEIVE));
            }
        });
    }

    private void initQuickActions() {
        showHideSecureAction();
        findViewById(R.id.secure_action).setOnClickListener(new View.OnClickListener() {
            @Override
            public void onClick(View v) {
                handleBackupWalletToSeed();
            }
        });
        joinDashPayAction = findViewById(R.id.join_dashpay_action);
        joinDashPayAction.setOnClickListener(new View.OnClickListener() {
            @Override
            public void onClick(View v) {
                startActivity(FundNewAccountActivity.createIntent(WalletActivity.this));
            }
        });
        showHideJoinDashPayAction();
        findViewById(R.id.scan_to_pay_action).setOnClickListener(new View.OnClickListener() {
            @Override
            public void onClick(View v) {
                handleScan(v);
            }
        });
        findViewById(R.id.buy_sell_action).setOnClickListener(new View.OnClickListener() {
            @Override
            public void onClick(View v) {
                startUpholdActivity();
            }
        });
        findViewById(R.id.pay_to_address_action).setOnClickListener(new View.OnClickListener() {
            @Override
            public void onClick(View v) {
                handlePaste();
            }
        });
        findViewById(R.id.import_key_action).setOnClickListener(new View.OnClickListener() {
            @Override
            public void onClick(View v) {
                SweepWalletActivity.start(WalletActivity.this, true);
            }
        });
    }

    private void showHideSecureAction() {
        View secureActionView = findViewById(R.id.secure_action);
        secureActionView.setVisibility(config.getRemindBackupSeed() ? View.VISIBLE : View.GONE);
        findViewById(R.id.secure_action_space).setVisibility(secureActionView.getVisibility());
    }

    private void showHideJoinDashPayAction() {
<<<<<<< HEAD
        final Coin walletBalance = wallet.getBalance(Wallet.BalanceType.ESTIMATED);
        boolean canAffordIt = walletBalance.isGreaterThan(Constants.DASH_PAY_FEE)
                || walletBalance.equals(Constants.DASH_PAY_FEE);
        //FIXME to be fixed after review
        boolean visible = true ;//syncComplete && canAffordIt && config.getShowJoinDashPay();
        joinDashPayAction.setVisibility(visible ? View.VISIBLE : View.GONE);

=======
        if (syncComplete) {
            final Coin walletBalance = wallet.getBalance(Wallet.BalanceType.ESTIMATED);
            boolean canAffordIt = walletBalance.isGreaterThan(Constants.DASH_PAY_FEE)
                    || walletBalance.equals(Constants.DASH_PAY_FEE);
            boolean visible = canAffordIt && config.getShowJoinDashPay();
            joinDashPayAction.setVisibility(visible ? View.VISIBLE : View.GONE);
        } else {
            joinDashPayAction.setVisibility(View.GONE);
        }
>>>>>>> 06813540
        findViewById(R.id.join_dashpay_action_space).setVisibility(joinDashPayAction.getVisibility());
    }

    private void initNavigationDrawer() {
        final NavigationView navigationView = findViewById(R.id.nav_view);
        navigationView.setNavigationItemSelectedListener(this);

        viewFakeForSafetySubmenu = new View(this);
        viewFakeForSafetySubmenu.setVisibility(View.GONE);
        viewDrawer = findViewById(R.id.drawer_layout);
        viewDrawer.addView(viewFakeForSafetySubmenu);
        registerForContextMenu(viewFakeForSafetySubmenu);
        viewDrawer.setDrawerLockMode(DrawerLayout.LOCK_MODE_LOCKED_CLOSED);
    }

    @Override
    protected void onResume() {
        super.onResume();

        getWalletApplication().startBlockchainService(true);

        checkLowStorageAlert();
        detectUserCountry();
        showBackupWalletDialogIfNeeded();
        showHideSecureAction();
    }

    private void showBackupWalletDialogIfNeeded() {
        if (showBackupWalletDialog) {
            BackupWalletDialogFragment.show(getSupportFragmentManager());
            showBackupWalletDialog = false;
        }
    }

    @Override
    protected void onPause() {
        handler.removeCallbacksAndMessages(null);

        super.onPause();
    }

    @Override
    protected void onNewIntent(final Intent intent) {
        super.onNewIntent(intent);
        handleIntent(intent);
    }

    private void handleIntent(final Intent intent) {
        final String action = intent.getAction();

        if (NfcAdapter.ACTION_NDEF_DISCOVERED.equals(action)) {
            final String inputType = intent.getType();
            final NdefMessage ndefMessage = (NdefMessage) intent
                    .getParcelableArrayExtra(NfcAdapter.EXTRA_NDEF_MESSAGES)[0];
            final byte[] input = Nfc.extractMimePayload(Constants.MIMETYPE_TRANSACTION, ndefMessage);

            new BinaryInputParser(inputType, input) {
                @Override
                protected void handlePaymentIntent(final PaymentIntent paymentIntent) {
                    cannotClassify(inputType);
                }

                @Override
                protected void error(final int messageResId, final Object... messageArgs) {
                    dialog(WalletActivity.this, null, 0, messageResId, messageArgs);
                }
            }.parse();
        }
    }

    @Override
    public void onRequestPermissionsResult(final int requestCode, final String[] permissions,
                                           final int[] grantResults) {
        if (requestCode == REQUEST_CODE_BACKUP_WALLET) {
            if (grantResults.length > 0 && grantResults[0] == PackageManager.PERMISSION_GRANTED)
                showBackupWalletDialog = true;
            else
                showDialog(DIALOG_BACKUP_WALLET_PERMISSION);
        } else if (requestCode == REQUEST_CODE_RESTORE_WALLET) {
            if (grantResults.length > 0 && grantResults[0] == PackageManager.PERMISSION_GRANTED)
                handleRestoreWallet();
            else
                showDialog(DIALOG_RESTORE_WALLET_PERMISSION);
        }
    }

    @Override
    public void onActivityResult(final int requestCode, final int resultCode, final Intent intent) {
        if (requestCode == REQUEST_CODE_SCAN && resultCode == Activity.RESULT_OK) {
            final String input = intent.getStringExtra(ScanActivity.INTENT_EXTRA_RESULT);
            handleString(input, R.string.button_scan, R.string.input_parser_cannot_classify);
        } else {
            super.onActivityResult(requestCode, resultCode, intent);
        }
    }

    private void handleString(String input, final int errorDialogTitleResId, final int cannotClassifyCustomMessageResId) {
        new StringInputParser(input) {
            @Override
            protected void handlePaymentIntent(final PaymentIntent paymentIntent) {
                SendCoinsActivity.start(WalletActivity.this, paymentIntent, true);
            }

            @Override
            protected void handlePrivateKey(final PrefixedChecksummedBytes key) {
                SweepWalletActivity.start(WalletActivity.this, key, true);
            }

            @Override
            protected void handleDirectTransaction(final Transaction tx) throws VerificationException {
                application.processDirectTransaction(tx);
            }

            @Override
            protected void error(final int messageResId, final Object... messageArgs) {
                dialog(WalletActivity.this, null, errorDialogTitleResId, messageResId, messageArgs);
            }

            @Override
            protected void cannotClassify(String input) {
                log.info("cannot classify: '{}'", input);
                error(cannotClassifyCustomMessageResId, input);
            }
        }.parse();
    }

    @Override
    public boolean onCreateOptionsMenu(final Menu menu) {
        getMenuInflater().inflate(R.menu.wallet_options, menu);
        super.onCreateOptionsMenu(menu);
        return true;
    }

    @Override
    public boolean onOptionsItemSelected(final MenuItem item) {
        switch (item.getItemId()) {
            case R.id.wallet_options_request:
                handleRequestCoins();
                return true;

            case R.id.wallet_options_send:
                handleSendCoins();
                return true;

			/*case R.id.wallet_options_scan:
                handleScan();
				return true;

			case R.id.wallet_options_address_book:
				AddressBookActivity.start(this);
				return true;

			case R.id.wallet_options_exchange_rates:
				startActivity(new Intent(this, ExchangeRatesActivity.class));
				return true;

			case R.id.wallet_options_sweep_wallet:
				SweepWalletActivity.start(this);
				return true;

			case R.id.wallet_options_network_monitor:
				startActivity(new Intent(this, NetworkMonitorActivity.class));
				return true;

			case R.id.wallet_options_restore_wallet:
				handleRestoreWallet();
				return true;

			case R.id.wallet_options_backup_wallet:
				handleBackupWallet();
				return true;

			case R.id.wallet_options_encrypt_keys:
				handleEncryptKeys();
				return true;

			case R.id.wallet_options_preferences:
				startActivity(new Intent(this, PreferenceActivity.class));
				return true;

			case R.id.wallet_options_safety:
				HelpDialogFragment.page(getFragmentManager(), R.string.help_safety);
				return true;
*/
            case R.id.wallet_options_report_issue:
                handleReportIssue();
                return true;

            case R.id.options_paste:
                handlePaste();
                return true;

        }

        return super.onOptionsItemSelected(item);
    }

    public void handleRequestCoins() {
        startActivity(new Intent(this, RequestCoinsActivity.class));
    }

    public void handleSendCoins() {
        SendCoinsActivity.start(this, null, true);
    }

    public void handleScan(View clickView) {
        ScanActivity.startForResult(this, clickView, REQUEST_CODE_SCAN);
    }

    public void handleBackupWallet() {
        if (ContextCompat.checkSelfPermission(this,
                Manifest.permission.WRITE_EXTERNAL_STORAGE) == PackageManager.PERMISSION_GRANTED)
            BackupWalletDialogFragment.show(getSupportFragmentManager());
        else
            ActivityCompat.requestPermissions(this, new String[]{Manifest.permission.WRITE_EXTERNAL_STORAGE},
                    REQUEST_CODE_BACKUP_WALLET);
    }

    public void handleRestoreWallet() {
        if (ContextCompat.checkSelfPermission(this,
                Manifest.permission.READ_EXTERNAL_STORAGE) == PackageManager.PERMISSION_GRANTED)
            showDialog(DIALOG_RESTORE_WALLET);
        else
            ActivityCompat.requestPermissions(this, new String[]{Manifest.permission.READ_EXTERNAL_STORAGE},
                    REQUEST_CODE_RESTORE_WALLET);
    }

    public void handleBackupWalletToSeed() {
        handleVerifySeed();
    }

    private void handleVerifySeed() {
        CheckPinSharedModel checkPinSharedModel = ViewModelProviders.of(this).get(CheckPinSharedModel.class);
        checkPinSharedModel.getOnCorrectPinCallback().observe(this, new Observer<Pair<Integer, String>>() {
            @Override
            public void onChanged(Pair<Integer, String> data) {
                startVerifySeedActivity(data.getSecond());
            }
        });
        CheckPinDialog.show(this, 0);
    }

    private void startVerifySeedActivity(String pin) {
        Intent intent = VerifySeedActivity.createIntent(this, pin);
        startActivity(intent);
    }

    public void handleRestoreWalletFromSeed() {
        showRestoreWalletFromSeedDialog();
    }

    public void handleEncryptKeys() {
        startActivity(SetPinActivity.createIntent(this, R.string.wallet_options_encrypt_keys_change, true));
    }

    public void handleEncryptKeysRestoredWallet() {
        EncryptKeysDialogFragment.show(false, getSupportFragmentManager(), new DialogInterface.OnDismissListener() {
            @Override
            public void onDismiss(DialogInterface dialog) {
                resetBlockchain();
            }
        });
    }

    private void handleReportIssue() {
        ReportIssueDialogBuilder.createReportIssueDialog(this, application).show();
    }

    private void handlePaste() {
        String input = null;
        if (clipboardManager.hasPrimaryClip()) {
            final ClipData clip = clipboardManager.getPrimaryClip();
            if (clip == null) {
                return;
            }
            final ClipDescription clipDescription = clip.getDescription();
            if (clipDescription.hasMimeType(ClipDescription.MIMETYPE_TEXT_URILIST)) {
                final Uri clipUri = clip.getItemAt(0).getUri();
                if (clipUri != null) {
                    input = clipUri.toString();
                }
            } else if (clipDescription.hasMimeType(ClipDescription.MIMETYPE_TEXT_PLAIN)) {
                final CharSequence clipText = clip.getItemAt(0).getText();
                if (clipText != null) {
                    input = clipText.toString();
                }
            }
        }
        if (input != null) {
            handleString(input, R.string.scan_to_pay_error_dialog_title, R.string.scan_to_pay_error_dialog_message);
        } else {
            InputParser.dialog(this, null, R.string.scan_to_pay_error_dialog_title, R.string.scan_to_pay_error_dialog_message_no_data);
        }
    }

    private void enableFingerprint() {
        config.setRemindEnableFingerprint(true);
        UnlockWalletDialogFragment.show(getSupportFragmentManager());
    }

    @Override
    protected Dialog onCreateDialog(final int id, final Bundle args) {
        if (id == DIALOG_BACKUP_WALLET_PERMISSION)
            return createBackupWalletPermissionDialog();
        else if (id == DIALOG_RESTORE_WALLET_PERMISSION)
            return createRestoreWalletPermissionDialog();
        else if (id == DIALOG_RESTORE_WALLET)
            return createRestoreWalletDialog();
        else if (id == DIALOG_TIMESKEW_ALERT)
            return createTimeskewAlertDialog(args.getLong("diff_minutes"));
        else if (id == DIALOG_VERSION_ALERT)
            return createVersionAlertDialog();
        else if (id == DIALOG_LOW_STORAGE_ALERT)
            return createLowStorageAlertDialog();
        else
            throw new IllegalArgumentException();
    }

    @Override
    protected void onPrepareDialog(final int id, final Dialog dialog) {
        if (id == DIALOG_RESTORE_WALLET)
            prepareRestoreWalletDialog(dialog);
    }

    private Dialog createBackupWalletPermissionDialog() {
        final DialogBuilder dialog = new DialogBuilder(this);
        dialog.setTitle(R.string.backup_wallet_permission_dialog_title);
        dialog.setMessage(getString(R.string.backup_wallet_permission_dialog_message));
        dialog.singleDismissButton(null);
        return dialog.create();
    }

    private Dialog createRestoreWalletPermissionDialog() {
        return RestoreFromFileHelper.createRestoreWalletPermissionDialog(this);
    }

    private Dialog createRestoreWalletDialog() {
        return RestoreFromFileHelper.createRestoreWalletDialog(this, new RestoreFromFileHelper.OnRestoreWalletListener() {
            @Override
            public void onRestoreWallet(Wallet wallet) {
                restoreWallet(wallet);
                application.getConfiguration().setRestoringBackup(true);
            }

            @Override
            public void onRetryRequest() {
                showDialog(DIALOG_RESTORE_WALLET);
            }
        });
    }

    private void prepareRestoreWalletDialog(final Dialog dialog) {
        final boolean hasCoins = wallet.getBalance(Wallet.BalanceType.ESTIMATED).signum() > 0;
        RestoreFromFileHelper.prepareRestoreWalletDialog(this, hasCoins, dialog);
    }

    private void showRestoreWalletFromSeedDialog() {
        RestoreWalletFromSeedDialogFragment.show(getSupportFragmentManager());
    }

    private void checkLowStorageAlert() {
        final Intent stickyIntent = registerReceiver(null, new IntentFilter(Intent.ACTION_DEVICE_STORAGE_LOW));
        if (stickyIntent != null)
            showDialog(DIALOG_LOW_STORAGE_ALERT);
    }

    private Dialog createLowStorageAlertDialog() {
        final DialogBuilder dialog = DialogBuilder.warn(this, R.string.wallet_low_storage_dialog_title);
        dialog.setMessage(R.string.wallet_low_storage_dialog_msg);
        dialog.setPositiveButton(R.string.wallet_low_storage_dialog_button_apps, new DialogInterface.OnClickListener() {
            @Override
            public void onClick(final DialogInterface dialog, final int id) {
                startActivity(new Intent(android.provider.Settings.ACTION_MANAGE_APPLICATIONS_SETTINGS));
                finish();
            }
        });
        dialog.setNegativeButton(R.string.button_dismiss, null);
        return dialog.create();
    }

    private void checkAlerts() {

        final PackageInfo packageInfo = getWalletApplication().packageInfo();
        final int versionNameSplit = packageInfo.versionName.indexOf('-');
        final HttpUrl.Builder url = HttpUrl
                .parse(Constants.VERSION_URL
                        + (versionNameSplit >= 0 ? packageInfo.versionName.substring(versionNameSplit) : ""))
                .newBuilder();
        url.addEncodedQueryParameter("package", packageInfo.packageName);
        url.addQueryParameter("current", Integer.toString(packageInfo.versionCode));

		/*new HttpGetThread(url.build(), application.httpUserAgent()) {
			@Override
			protected void handleLine(final String line, final long serverTime) {
				final int serverVersionCode = Integer.parseInt(line.split("\\s+")[0]);

				log.info("according to \"" + url + "\", strongly recommended minimum app version is "
						+ serverVersionCode);

				if (serverTime > 0) {
					final long diffMinutes = Math
							.abs((System.currentTimeMillis() - serverTime) / DateUtils.MINUTE_IN_MILLIS);

					if (diffMinutes >= 60) {
						log.info("according to \"" + url + "\", system clock is off by " + diffMinutes + " minutes");

						runOnUiThread(new Runnable() {
							@Override
							public void run() {
								if (!isFinishing())
									return;
								final Bundle args = new Bundle();
								args.putLong("diff_minutes", diffMinutes);
								showDialog(DIALOG_TIMESKEW_ALERT, args);
							}
						});

						return;
					}
				}

				if (serverVersionCode > packageInfo.versionCode) {
					runOnUiThread(new Runnable() {
						@Override
						public void run() {
							if (isFinishing())
								return;
							showDialog(DIALOG_VERSION_ALERT);
						}
					});

					return;
				}
			}

			@Override
			protected void handleException(final Exception x) {
				if (x instanceof UnknownHostException || x instanceof SocketException
						|| x instanceof SocketTimeoutException) {
					// swallow
					log.debug("problem reading", x);
				} else {
					CrashReporter.saveBackgroundTrace(new RuntimeException(url.toString(), x), packageInfo);
				}
			}
		}.start();*/

        if (CrashReporter.hasSavedCrashTrace()) {
            final StringBuilder stackTrace = new StringBuilder();

            try {
                CrashReporter.appendSavedCrashTrace(stackTrace);
            } catch (final IOException x) {
                log.info("problem appending crash info", x);
            }

            final ReportIssueDialogBuilder dialog = new ReportIssueDialogBuilder(this,
                    R.string.report_issue_dialog_title_crash, R.string.report_issue_dialog_message_crash) {
                @Override
                protected CharSequence subject() {
                    return Constants.REPORT_SUBJECT_BEGIN + packageInfo.versionName + " " + Constants.REPORT_SUBJECT_CRASH;
                }

                @Override
                protected CharSequence collectApplicationInfo() throws IOException {
                    final StringBuilder applicationInfo = new StringBuilder();
                    CrashReporter.appendApplicationInfo(applicationInfo, application);
                    return applicationInfo;
                }

                @Override
                protected CharSequence collectStackTrace() throws IOException {
                    if (stackTrace.length() > 0)
                        return stackTrace;
                    else
                        return null;
                }

                @Override
                protected CharSequence collectDeviceInfo() throws IOException {
                    final StringBuilder deviceInfo = new StringBuilder();
                    CrashReporter.appendDeviceInfo(deviceInfo, WalletActivity.this);
                    return deviceInfo;
                }

                @Override
                protected CharSequence collectWalletDump() {
                    return wallet.toString(false, true, true, null);
                }
            };

            dialog.show();
        }
    }

    private Dialog createTimeskewAlertDialog(final long diffMinutes) {
        final PackageManager pm = getPackageManager();
        final Intent settingsIntent = new Intent(android.provider.Settings.ACTION_DATE_SETTINGS);

        final DialogBuilder dialog = DialogBuilder.warn(this, R.string.wallet_timeskew_dialog_title);
        dialog.setMessage(getString(R.string.wallet_timeskew_dialog_msg, diffMinutes));

        if (pm.resolveActivity(settingsIntent, 0) != null) {
            dialog.setPositiveButton(R.string.button_settings, new DialogInterface.OnClickListener() {
                @Override
                public void onClick(final DialogInterface dialog, final int id) {
                    startActivity(settingsIntent);
                    finish();
                }
            });
        }

        dialog.setNegativeButton(R.string.button_dismiss, null);
        return dialog.create();
    }

    private Dialog createVersionAlertDialog() {
        final PackageManager pm = getPackageManager();
        final Intent marketIntent = new Intent(Intent.ACTION_VIEW,
                Uri.parse(String.format(Constants.MARKET_APP_URL, getPackageName())));
        final Intent binaryIntent = new Intent(Intent.ACTION_VIEW, Uri.parse(Constants.BINARY_URL));

        final DialogBuilder dialog = DialogBuilder.warn(this, R.string.wallet_version_dialog_title);
        final StringBuilder message = new StringBuilder(getString(R.string.wallet_version_dialog_msg));
        if (Build.VERSION.SDK_INT < Constants.SDK_DEPRECATED_BELOW)
            message.append("\n\n").append(getString(R.string.wallet_version_dialog_msg_deprecated));
        dialog.setMessage(message);

        if (pm.resolveActivity(marketIntent, 0) != null) {
            dialog.setPositiveButton(R.string.wallet_version_dialog_button_market,
                    new DialogInterface.OnClickListener() {
                        @Override
                        public void onClick(final DialogInterface dialog, final int id) {
                            startActivity(marketIntent);
                            finish();
                        }
                    });
        }

        if (pm.resolveActivity(binaryIntent, 0) != null) {
            dialog.setNeutralButton(R.string.wallet_version_dialog_button_binary,
                    new DialogInterface.OnClickListener() {
                        @Override
                        public void onClick(final DialogInterface dialog, final int id) {
                            startActivity(binaryIntent);
                            finish();
                        }
                    });
        }

        dialog.setNegativeButton(R.string.button_dismiss, null);
        return dialog.create();
    }

    public void restoreWallet(final Wallet wallet) {
        application.replaceWallet(wallet);
        getSharedPreferences(Constants.WALLET_LOCK_PREFS_NAME, Context.MODE_PRIVATE).edit().clear().commit();

        config.disarmBackupReminder();
        this.wallet = application.getWallet();
        upgradeWalletKeyChains(Constants.BIP44_PATH, true);

        if (fingerprintHelper != null) {
            fingerprintHelper.clear();
        }
    }

    private void resetBlockchain() {
        isRestoringBackup = false;
        final DialogBuilder dialog = new DialogBuilder(this);
        dialog.setTitle(R.string.restore_wallet_dialog_success);
        dialog.setMessage(getString(R.string.restore_wallet_dialog_success_replay));
        dialog.setNeutralButton(R.string.button_ok, new DialogInterface.OnClickListener() {
            @Override
            public void onClick(final DialogInterface dialog, final int id) {
                getWalletApplication().resetBlockchain();
                finish();
            }
        });
        dialog.show();
    }

    private void checkWalletEncryptionDialog() {
        if (!wallet.isEncrypted()) {
            EncryptKeysDialogFragment.show(false, getSupportFragmentManager());
        }
    }

    private void checkRestoredWalletEncryptionDialog() {
        if (!wallet.isEncrypted()) {
            handleEncryptKeysRestoredWallet();
        } else {
            resetBlockchain();
        }
    }

    @Override
    public void onCreateContextMenu(ContextMenu menu, View v, ContextMenu.ContextMenuInfo menuInfo) {
        super.onCreateContextMenu(menu, v, menuInfo);
        MenuInflater inflater = getMenuInflater();
        if (v == viewFakeForSafetySubmenu) {
            inflater.inflate(R.menu.wallet_safety_options, menu);

            final String externalStorageState = Environment.getExternalStorageState();

            menu.findItem(R.id.wallet_options_restore_wallet).setEnabled(
                    Environment.MEDIA_MOUNTED.equals(externalStorageState) || Environment.MEDIA_MOUNTED_READ_ONLY.equals(externalStorageState));
            menu.findItem(R.id.wallet_options_backup_wallet).setEnabled(Environment.MEDIA_MOUNTED.equals(externalStorageState));
            menu.findItem(R.id.wallet_options_encrypt_keys).setTitle(
                    wallet.isEncrypted() ? R.string.wallet_options_encrypt_keys_change : R.string.wallet_options_encrypt_keys_set);

            boolean showFingerprintOption = fingerprintHelper != null && !fingerprintHelper.isFingerprintEnabled();
            menu.findItem(R.id.wallet_options_enable_fingerprint).setVisible(showFingerprintOption);
        }
    }

    @Override
    public boolean onContextItemSelected(MenuItem item) {
        switch (item.getItemId()) {

            case R.id.wallet_options_backup_wallet:
                handleBackupWallet();
                return true;

            case R.id.wallet_options_restore_wallet:
                handleRestoreWallet();
                return true;

            case R.id.wallet_options_encrypt_keys:
                handleEncryptKeys();
                return true;
            case R.id.wallet_options_backup_wallet_to_seed:
                handleBackupWalletToSeed();
                return true;

            case R.id.wallet_options_restore_wallet_from_seed:
                handleRestoreWalletFromSeed();
                return true;

            case R.id.wallet_options_enable_fingerprint:
                enableFingerprint();
                return true;
        }

        return super.onContextItemSelected(item);
    }

    @Override
    public boolean onNavigationItemSelected(MenuItem item) {
        // Handle navigation view item clicks here.
        int id = item.getItemId();

        if (id == R.id.nav_home) {

        } else if (id == R.id.nav_address_book) {
            AddressBookActivity.start(this);
        } else if (id == R.id.nav_exchenge_rates) {
            startActivity(new Intent(this, ExchangeRatesActivity.class));
        } else if (id == R.id.nav_paper_wallet) {
            SweepWalletActivity.start(this, true);
        } else if (id == R.id.nav_network_monitor) {
            startActivity(new Intent(this, NetworkMonitorActivity.class));
        } else if (id == R.id.nav_safety) {
            openContextMenu(viewFakeForSafetySubmenu);
        } else if (id == R.id.nav_settings) {
            startActivity(new Intent(this, PreferenceActivity.class));
        } else if (id == R.id.nav_disconnect) {
            handleDisconnect();
        } else if (id == R.id.nav_report_issue) {
            handleReportIssue();
        }

        viewDrawer.closeDrawer(GravityCompat.START);
        return true;
    }

    @Override
    public void onBackPressed() {
        if (viewDrawer.isDrawerOpen(GravityCompat.START)) {
            viewDrawer.closeDrawer(GravityCompat.START);
        } else {
            super.onBackPressed();
        }
    }

    private void startUpholdActivity() {
        startActivity(UpholdAccountActivity.createIntent(this, wallet));
    }

    //Dash Specific
    private void handleDisconnect() {
        getWalletApplication().stopBlockchainService();
        finish();
    }

    public void upgradeWalletKeyChains(final ImmutableList<ChildNumber> path, final boolean restoreBackup) {

        isRestoringBackup = restoreBackup;
        if (!wallet.hasKeyChain(path)) {
            if (wallet.isEncrypted()) {
                EncryptNewKeyChainDialogFragment.show(getSupportFragmentManager(), path);
            } else {
                //
                // Upgrade the wallet now
                //
                wallet.addKeyChain(path);
                application.saveWallet();
                //
                // Tell the user that the wallet is being upgraded (BIP44)
                // and they will have to enter a PIN.
                //
                UpgradeWalletDisclaimerDialog.show(getSupportFragmentManager());
            }
        } else {
            if (restoreBackup) {
                checkRestoredWalletEncryptionDialog();
            } else
                checkWalletEncryptionDialog();
        }
    }

    //BIP44 Wallet Upgrade Dialog Dismissed (Ok button pressed)
    @Override
    public void onUpgradeConfirmed() {
        if (isRestoringBackup) {
            checkRestoredWalletEncryptionDialog();
        } else {
            checkWalletEncryptionDialog();
        }
    }

    @Override
    public void onNewKeyChainEncrypted() {

    }

    private void updateSyncState() {
        if (blockchainState == null) {
            return;
        }

        int percentage = blockchainState.getPercentageSync();
        if (blockchainState.getReplaying() && blockchainState.getPercentageSync() == 100) {
            //This is to prevent showing 100% when using the Rescan blockchain function.
            //The first few broadcasted blockchainStates are with percentage sync at 100%
            percentage = 0;
        }

        ProgressBar syncProgressView = findViewById(R.id.sync_status_progress);
        if (blockchainState != null && blockchainState.syncFailed()) {
            updateSyncPaneVisibility(R.id.sync_status_pane, true);
            findViewById(R.id.sync_progress_pane).setVisibility(View.GONE);
            findViewById(R.id.sync_error_pane).setVisibility(View.VISIBLE);
            return;
        }

        updateSyncPaneVisibility(R.id.sync_error_pane, false);
        updateSyncPaneVisibility(R.id.sync_progress_pane, true);
        TextView syncStatusTitle = findViewById(R.id.sync_status_title);
        TextView syncStatusMessage = findViewById(R.id.sync_status_message);
        syncProgressView.setProgress(percentage);
        TextView syncPercentageView = findViewById(R.id.sync_status_percentage);
        syncPercentageView.setText(percentage + "%");

        syncComplete = (blockchainState.isSynced());
        if (syncComplete) {
            syncPercentageView.setTextColor(getResources().getColor(R.color.success_green));
            syncStatusTitle.setText(R.string.sync_status_sync_title);
            syncStatusMessage.setText(R.string.sync_status_sync_completed);
            updateSyncPaneVisibility(R.id.sync_status_pane, false);
        } else {
            syncPercentageView.setTextColor(getResources().getColor(R.color.dash_gray));
            updateSyncPaneVisibility(R.id.sync_status_pane, true);
            syncStatusTitle.setText(R.string.sync_status_syncing_title);
            syncStatusMessage.setText(R.string.sync_status_syncing_sub_title);
        }
    }

    /**
     * Get ISO 3166-1 alpha-2 country code for this device (or null if not available)
     * If available, call {@link #showFiatCurrencyChangeDetectedDialog(String, String)}
     * passing the country code.
     */
    private void detectUserCountry() {
        if (config.getExchangeCurrencyCodeDetected()) {
            return;
        }
        try {
            final TelephonyManager tm = (TelephonyManager) getSystemService(Context.TELEPHONY_SERVICE);
            final String simCountry = tm.getSimCountryIso();

            log.info("Detecting currency based on device, mobile network or locale:");
            if (simCountry != null && simCountry.length() == 2) { // SIM country code is available
                log.info("Device Sim Country: " + simCountry);
                updateCurrencyExchange(simCountry.toUpperCase());
            } else if (tm.getPhoneType() != TelephonyManager.PHONE_TYPE_CDMA) { // device is not 3G (would be unreliable)
                String networkCountry = tm.getNetworkCountryIso();
                log.info("Network Country: " + simCountry);
                if (networkCountry != null && networkCountry.length() == 2) { // network country code is available
                    updateCurrencyExchange(networkCountry.toUpperCase());
                } else {
                    //Couldn't obtain country code - Use Default
                    if (config.getExchangeCurrencyCode() == null)
                        setDefaultCurrency();
                }
            } else {
                //No cellular network - Wifi Only
                if (config.getExchangeCurrencyCode() == null)
                    setDefaultCurrency();
            }
        } catch (Exception e) {
            //fail safe
            log.info("NMA-243:  Exception thrown obtaining Locale information: ", e);
            if (config.getExchangeCurrencyCode() == null)
                setDefaultCurrency();
        }
    }

    private void setDefaultCurrency() {
        String countryCode = getCurrentCountry();
        log.info("Setting default currency:");
        if (countryCode != null) {
            try {
                log.info("Local Country: " + countryCode);
                Locale l = new Locale("", countryCode);
                Currency currency = Currency.getInstance(l);
                String newCurrencyCode = currency.getCurrencyCode();
                if (CurrencyInfo.hasObsoleteCurrency(newCurrencyCode)) {
                    log.info("found obsolete currency: " + newCurrencyCode);
                    newCurrencyCode = CurrencyInfo.getUpdatedCurrency(newCurrencyCode);
                }
                log.info("Setting Local Currency: " + newCurrencyCode);
                config.setExchangeCurrencyCode(newCurrencyCode);

                //Fallback to default
                if (config.getExchangeCurrencyCode() == null) {
                    setDefaultExchangeCurrencyCode();
                }
            } catch (IllegalArgumentException x) {
                log.info("Cannot obtain currency for " + countryCode + ": ", x);
                setDefaultExchangeCurrencyCode();
            }

        } else {
            setDefaultExchangeCurrencyCode();
        }
    }

    private void setDefaultExchangeCurrencyCode() {
        log.info("Using default Country: US");
        log.info("Using default currency: " + Constants.DEFAULT_EXCHANGE_CURRENCY);
        config.setExchangeCurrencyCode(Constants.DEFAULT_EXCHANGE_CURRENCY);
    }

    private String getCurrentCountry() {
        if (Build.VERSION.SDK_INT >= Build.VERSION_CODES.N) {
            return LocaleList.getDefault().get(0).getCountry();
        } else {
            return Locale.getDefault().getCountry();
        }
    }

    /**
     * Check whether app was ever updated or if it is an installation that was never updated.
     * Show dialog to update if it's being updated or change it automatically.
     *
     * @param countryCode countryCode ISO 3166-1 alpha-2 country code.
     */
    private void updateCurrencyExchange(String countryCode) {
        log.info("Updating currency exchange rate based on country: " + countryCode);
        Locale l = new Locale("", countryCode);
        Currency currency = Currency.getInstance(l);
        String newCurrencyCode = currency.getCurrencyCode();
        String currentCurrencyCode = config.getExchangeCurrencyCode();
        if (currentCurrencyCode == null) {
            currentCurrencyCode = Constants.DEFAULT_EXCHANGE_CURRENCY;
        }

        if (!currentCurrencyCode.equalsIgnoreCase(newCurrencyCode)) {
            if (config.wasUpgraded()) {
                showFiatCurrencyChangeDetectedDialog(currentCurrencyCode, newCurrencyCode);
            } else {
                if (CurrencyInfo.hasObsoleteCurrency(newCurrencyCode)) {
                    log.info("found obsolete currency: " + newCurrencyCode);
                    newCurrencyCode = CurrencyInfo.getUpdatedCurrency(newCurrencyCode);
                }
                log.info("Setting Local Currency: " + newCurrencyCode);
                config.setExchangeCurrencyCodeDetected(true);
                config.setExchangeCurrencyCode(newCurrencyCode);
            }
        }

        //Fallback to default
        if (config.getExchangeCurrencyCode() == null) {
            setDefaultExchangeCurrencyCode();
        }
    }

    /**
     * Show a Dialog and if user confirms it, set the default fiat currency exchange rate using
     * the country code to generate a Locale and get the currency code from it.
     *
     * @param newCurrencyCode currency code.
     */
    private void showFiatCurrencyChangeDetectedDialog(final String currentCurrencyCode,
                                                      final String newCurrencyCode) {
        AlertDialog.Builder dialogBuilder = new AlertDialog.Builder(this);
        dialogBuilder.setMessage(getString(R.string.change_exchange_currency_code_message,
                newCurrencyCode, currentCurrencyCode));
        dialogBuilder.setPositiveButton(getString(R.string.change_to, newCurrencyCode), new OnClickListener() {
            @Override
            public void onClick(DialogInterface dialog, int which) {
                config.setExchangeCurrencyCodeDetected(true);
                config.setExchangeCurrencyCode(newCurrencyCode);
                WalletBalanceWidgetProvider.updateWidgets(WalletActivity.this, wallet);
            }
        });
        dialogBuilder.setNegativeButton(getString(R.string.leave_as, currentCurrencyCode), new OnClickListener() {
            @Override
            public void onClick(DialogInterface dialog, int which) {
                config.setExchangeCurrencyCodeDetected(true);
            }
        });
        dialogBuilder.show();
    }

    private void updateSyncPaneVisibility(int id, boolean visible) {
        findViewById(id).setVisibility(visible ? View.VISIBLE : View.GONE);
    }

    @Override
    protected void onDestroy() {
        unregisterWalletListener();
        super.onDestroy();
    }

    private void registerOnCoinsSentReceivedListener() {
        Executor mainThreadExecutor = ContextCompat.getMainExecutor(this);
        wallet.addCoinsReceivedEventListener(mainThreadExecutor, coinsSendReceivedListener);
        wallet.addCoinsSentEventListener(mainThreadExecutor, coinsSendReceivedListener);
    }

    private void unregisterWalletListener() {
        wallet.removeCoinsReceivedEventListener(coinsSendReceivedListener);
        wallet.removeCoinsSentEventListener(coinsSendReceivedListener);
    }

    private class OnCoinsSentReceivedListener implements WalletCoinsReceivedEventListener, WalletCoinsSentEventListener {

        @Override
        public void onCoinsReceived(Wallet wallet, Transaction tx, Coin prevBalance, Coin newBalance) {
            onCoinsSentReceived();
        }

        @Override
        public void onCoinsSent(Wallet wallet, Transaction tx, Coin prevBalance, Coin newBalance) {
            onCoinsSentReceived();
        }

        private void onCoinsSentReceived() {
            showHideJoinDashPayAction();
        }
    }
}<|MERGE_RESOLUTION|>--- conflicted
+++ resolved
@@ -301,15 +301,6 @@
     }
 
     private void showHideJoinDashPayAction() {
-<<<<<<< HEAD
-        final Coin walletBalance = wallet.getBalance(Wallet.BalanceType.ESTIMATED);
-        boolean canAffordIt = walletBalance.isGreaterThan(Constants.DASH_PAY_FEE)
-                || walletBalance.equals(Constants.DASH_PAY_FEE);
-        //FIXME to be fixed after review
-        boolean visible = true ;//syncComplete && canAffordIt && config.getShowJoinDashPay();
-        joinDashPayAction.setVisibility(visible ? View.VISIBLE : View.GONE);
-
-=======
         if (syncComplete) {
             final Coin walletBalance = wallet.getBalance(Wallet.BalanceType.ESTIMATED);
             boolean canAffordIt = walletBalance.isGreaterThan(Constants.DASH_PAY_FEE)
@@ -319,7 +310,6 @@
         } else {
             joinDashPayAction.setVisibility(View.GONE);
         }
->>>>>>> 06813540
         findViewById(R.id.join_dashpay_action_space).setVisibility(joinDashPayAction.getVisibility());
     }
 
