/*
 * Copyright 2011-2015 the original author or authors.
 *
 * This program is free software: you can redistribute it and/or modify
 * it under the terms of the GNU General Public License as published by
 * the Free Software Foundation, either version 3 of the License, or
 * (at your option) any later version.
 *
 * This program is distributed in the hope that it will be useful,
 * but WITHOUT ANY WARRANTY; without even the implied warranty of
 * MERCHANTABILITY or FITNESS FOR A PARTICULAR PURPOSE.  See the
 * GNU General Public License for more details.
 *
 * You should have received a copy of the GNU General Public License
 * along with this program.  If not, see <http://www.gnu.org/licenses/>.
 */

package de.schildbach.wallet.ui;

import android.Manifest;
import android.app.Activity;
import android.app.Dialog;
import android.content.ClipData;
import android.content.ClipDescription;
import android.content.ClipboardManager;
import android.content.Context;
import android.content.DialogInterface;
import android.content.DialogInterface.OnClickListener;
import android.content.Intent;
import android.content.IntentFilter;
import android.content.pm.PackageInfo;
import android.content.pm.PackageManager;
import android.net.Uri;
import android.nfc.NdefMessage;
import android.nfc.NfcAdapter;
import android.os.Build;
import android.os.Bundle;
import android.os.Environment;
import android.os.Handler;
import android.telephony.TelephonyManager;
import android.view.ContextMenu;
import android.view.Menu;
import android.view.MenuInflater;
import android.view.MenuItem;
import android.view.View;
import android.widget.ProgressBar;
import android.widget.TextView;
<<<<<<< HEAD

import androidx.annotation.NonNull;
=======
import android.view.ViewGroup;

>>>>>>> be4b6faf
import androidx.appcompat.app.AlertDialog;
import androidx.appcompat.widget.Toolbar;
import androidx.coordinatorlayout.widget.CoordinatorLayout;
import androidx.core.app.ActivityCompat;
import androidx.core.content.ContextCompat;
import androidx.core.view.GravityCompat;
import androidx.drawerlayout.widget.DrawerLayout;
import androidx.lifecycle.Observer;
import androidx.lifecycle.ViewModelProviders;
import androidx.loader.app.LoaderManager;
import androidx.loader.content.Loader;

import com.google.android.material.appbar.AppBarLayout;
import com.google.android.material.navigation.NavigationView;
import com.google.common.collect.ImmutableList;
import com.squareup.okhttp.HttpUrl;

import org.bitcoinj.core.Sha256Hash;
import org.bitcoinj.core.Transaction;
import org.bitcoinj.core.VerificationException;
import org.bitcoinj.core.VersionedChecksummedBytes;
import org.bitcoinj.crypto.ChildNumber;
import org.bitcoinj.wallet.Wallet;
import org.dash.wallet.common.Configuration;
import org.dash.wallet.common.ui.DialogBuilder;
import org.dash.wallet.integration.uphold.data.UpholdClient;
import org.dash.wallet.integration.uphold.ui.UpholdAccountActivity;
import org.dash.wallet.integration.uphold.ui.UpholdSplashActivity;
import org.greenrobot.eventbus.EventBus;
import org.greenrobot.eventbus.Subscribe;
import org.greenrobot.eventbus.ThreadMode;

import java.io.IOException;
import java.util.Currency;
import java.util.Locale;

import de.schildbach.wallet.Constants;
import de.schildbach.wallet.WalletApplication;
import de.schildbach.wallet.WalletBalanceWidgetProvider;
import de.schildbach.wallet.data.PaymentIntent;
import de.schildbach.wallet.data.WalletLock;
import de.schildbach.wallet.service.BlockchainState;
import de.schildbach.wallet.service.BlockchainStateLoader;
import de.schildbach.wallet.ui.InputParser.BinaryInputParser;
import de.schildbach.wallet.ui.InputParser.StringInputParser;
import de.schildbach.wallet.ui.preference.PreferenceActivity;
import de.schildbach.wallet.ui.scan.ScanActivity;
import de.schildbach.wallet.ui.send.SendCoinsActivity;
import de.schildbach.wallet.ui.send.SweepWalletActivity;
import de.schildbach.wallet.ui.widget.UpgradeWalletDisclaimerDialog;
import de.schildbach.wallet.util.CrashReporter;
import de.schildbach.wallet.util.FingerprintHelper;
import de.schildbach.wallet.util.Nfc;
import de.schildbach.wallet_test.R;
import kotlin.Pair;

/**
 * @author Andreas Schildbach
 */
public final class WalletActivity extends AbstractBindServiceActivity
        implements ActivityCompat.OnRequestPermissionsResultCallback,
        NavigationView.OnNavigationItemSelectedListener,
        UpgradeWalletDisclaimerDialog.OnUpgradeConfirmedListener,
<<<<<<< HEAD
        EncryptNewKeyChainDialogFragment.OnNewKeyChainEncryptedListener {

=======
        EncryptNewKeyChainDialogFragment.OnNewKeyChainEncryptedListener,
        WalletTransactionsFragment.MotionLayoutProvider {
>>>>>>> be4b6faf
    private static final int DIALOG_BACKUP_WALLET_PERMISSION = 0;
    private static final int DIALOG_RESTORE_WALLET_PERMISSION = 1;
    private static final int DIALOG_RESTORE_WALLET = 2;
    private static final int DIALOG_TIMESKEW_ALERT = 3;
    private static final int DIALOG_VERSION_ALERT = 4;
    private static final int DIALOG_LOW_STORAGE_ALERT = 5;

    private static final int ID_BLOCKCHAIN_STATE_LOADER = 1;

    private WalletApplication application;
    private Configuration config;
    private Wallet wallet;
    private FingerprintHelper fingerprintHelper;

    private DrawerLayout viewDrawer;
    private View viewFakeForSafetySubmenu;

    private Handler handler = new Handler();

    private static final int REQUEST_CODE_SCAN = 0;
    private static final int REQUEST_CODE_BACKUP_WALLET = 1;
    private static final int REQUEST_CODE_RESTORE_WALLET = 2;

    private boolean isRestoringBackup;

    private ClipboardManager clipboardManager;

    private boolean showBackupWalletDialog = false;

    private boolean initComplete = false;
    private LoaderManager loaderManager;

    private CheckPinSharedModel checkPinSharedModel;

    @Override
    protected void onCreate(final Bundle savedInstanceState) {
        super.onCreate(savedInstanceState);

        application = getWalletApplication();
        config = application.getConfiguration();
        wallet = application.getWallet();

        setContentViewFooter(R.layout.home_activity);
        setSupportActionBar((Toolbar) findViewById(R.id.toolbar));
<<<<<<< HEAD
=======
        adjustHeaderLayout(true);
>>>>>>> be4b6faf
        activateHomeButton();

        if (savedInstanceState == null) {
            checkAlerts();
        }

        this.loaderManager = LoaderManager.getInstance(this);
        config.touchLastUsed();

        handleIntent(getIntent());

        MaybeMaintenanceFragment.add(getSupportFragmentManager());

        initUphold();
        initView();
        initViewModel();

        //Prevent showing dialog twice or more when activity is recreated (e.g: rotating device, etc)
        if (savedInstanceState == null) {
            //Add BIP44 support and PIN if missing
            upgradeWalletKeyChains(Constants.BIP44_PATH, false);
        }

        initFingerprintHelper();

        this.clipboardManager = (ClipboardManager) getSystemService(Context.CLIPBOARD_SERVICE);

        if (config.remindBackupSeed() && config.lastDismissedReminderMoreThan24hAgo()) {
            BackupWalletToSeedDialogFragment.show(getSupportFragmentManager());
        }

        View appBar = findViewById(R.id.app_bar);
        CoordinatorLayout.LayoutParams params = (CoordinatorLayout.LayoutParams) appBar.getLayoutParams();
        if (params.getBehavior() == null) {
            params.setBehavior(new AppBarLayout.Behavior());
        }
        AppBarLayout.Behavior behaviour = (AppBarLayout.Behavior) params.getBehavior();
        behaviour.setDragCallback(new AppBarLayout.Behavior.DragCallback() {
            @Override
            public boolean canDrag(@NonNull AppBarLayout appBarLayout) {
                WalletTransactionsFragment walletTransactionsFragment = (WalletTransactionsFragment)
                        getSupportFragmentManager().findFragmentById(R.id.wallet_transactions_fragment);
                return walletTransactionsFragment != null && !walletTransactionsFragment.isHistoryEmpty();
            }
        });
    }

    private void initViewModel() {
        checkPinSharedModel = ViewModelProviders.of(this).get(CheckPinSharedModel.class);
        checkPinSharedModel.getOnCorrectPinCallback().observe(this, new Observer<Pair<Integer, String>>() {
            @Override
            public void onChanged(Pair<Integer, String> integerStringPair) {

            }
        });
    }

<<<<<<< HEAD
=======
    private void adjustHeaderLayout(boolean syncStatusPaneVisible) {
        Display display = getWindowManager().getDefaultDisplay();
        Point size = new Point();
        display.getSize(size);
        float screenHeight = size.y;
        int headerHeight;
        if (syncStatusPaneVisible) {
            headerHeight = (int) (screenHeight * 0.5);
        } else {
            headerHeight = (int) (screenHeight * 0.3);
        }
        ViewGroup.LayoutParams headerPaneParams = findViewById(R.id.header_pane).getLayoutParams();
        headerPaneParams.height = headerHeight;
        MotionLayout motionLayout = findViewById(R.id.home_content);
        ConstraintSet constraintSetExpanded = motionLayout.getConstraintSet(R.id.expanded);
        constraintSetExpanded.constrainHeight(R.id.header_pane, headerHeight);
        View availableBalanceView = findViewById(R.id.available_balance);
        MotionLayout.LayoutParams availableBalanceParams = (MotionLayout.LayoutParams) availableBalanceView.getLayoutParams();
        availableBalanceParams.bottomMargin = (int) ((float) headerHeight * 0.35f);
    }

>>>>>>> be4b6faf
    private void initFingerprintHelper() {
        //Init fingerprint helper
        if (Build.VERSION.SDK_INT >= Build.VERSION_CODES.M) {
            fingerprintHelper = new FingerprintHelper(this);
            if (!fingerprintHelper.init()) {
                fingerprintHelper = null;
            }
        }
    }

    private void initUphold() {
        //Uses Sha256 hash of excerpt of xpub as Uphold authentication salt
        String xpub = wallet.getWatchingKey().serializePubB58(Constants.NETWORK_PARAMETERS);
        byte[] xpubExcerptHash = Sha256Hash.hash(xpub.substring(4, 15).getBytes());
        String authenticationHash = Sha256Hash.wrap(xpubExcerptHash).toString();

        UpholdClient.init(getApplicationContext(), authenticationHash);
    }

    private void initView() {
        initNavigationDrawer();
        initQuickActions();
        findViewById(R.id.uphold_account_section).setOnClickListener(new View.OnClickListener() {
            @Override
            public void onClick(View v) {
                startUpholdActivity();
                viewDrawer.closeDrawer(GravityCompat.START);
            }
        });
        findViewById(R.id.pay_btn).setOnClickListener(new View.OnClickListener() {
            @Override
            public void onClick(View v) {
                startActivity(PaymentsActivity.createIntent(WalletActivity.this, PaymentsActivity.ACTIVE_TAB_PAY));
            }
        });
        findViewById(R.id.receive_btn).setOnClickListener(new View.OnClickListener() {
            @Override
            public void onClick(View v) {
                startActivity(PaymentsActivity.createIntent(WalletActivity.this, PaymentsActivity.ACTIVE_TAB_RECEIVE));
            }
        });
    }

    private void initQuickActions() {
        showHideSecureAction();
        findViewById(R.id.secure_action).setOnClickListener(new View.OnClickListener() {
            @Override
            public void onClick(View v) {
                if (config.remindBackupSeed()) {
                    handleBackupWalletToSeed();
                } else if (Constants.SUPPORT_BOTH_BACKUP_WARNINGS && config.remindBackup()) {
                    handleBackupWallet();
                }
            }
        });
        findViewById(R.id.scan_to_pay_action).setOnClickListener(new View.OnClickListener() {
            @Override
            public void onClick(View v) {
                handleScan(v);
            }
        });
        findViewById(R.id.buy_sell_action).setOnClickListener(new View.OnClickListener() {
            @Override
            public void onClick(View v) {
                startUpholdActivity();
            }
        });
        findViewById(R.id.pay_to_address_action).setOnClickListener(new View.OnClickListener() {
            @Override
            public void onClick(View v) {
                handlePaste();
            }
        });
    }

    private void showHideSecureAction() {
        View secureActionView = findViewById(R.id.secure_action);
        boolean showBackupDisclaimer = (config.remindBackupSeed()
                || (Constants.SUPPORT_BOTH_BACKUP_WARNINGS && config.remindBackup()))
                && !WalletApplication.getInstance().isBackupDisclaimerDismissed();
        secureActionView.setVisibility(showBackupDisclaimer ? View.VISIBLE : View.GONE);
        findViewById(R.id.secure_action_space).setVisibility(secureActionView.getVisibility());
    }

    private void initNavigationDrawer() {
        final NavigationView navigationView = findViewById(R.id.nav_view);
        navigationView.setNavigationItemSelectedListener(this);

        viewFakeForSafetySubmenu = new View(this);
        viewFakeForSafetySubmenu.setVisibility(View.GONE);
        viewDrawer = findViewById(R.id.drawer_layout);
        viewDrawer.addView(viewFakeForSafetySubmenu);
        registerForContextMenu(viewFakeForSafetySubmenu);
    }

    @Override
    protected void onResume() {
        super.onResume();

        if (!initComplete) {
            loaderManager.initLoader(ID_BLOCKCHAIN_STATE_LOADER, null, blockchainStateLoaderCallbacks);
            initComplete = true;
        } else {
            loaderManager.restartLoader(ID_BLOCKCHAIN_STATE_LOADER, null, blockchainStateLoaderCallbacks);
        }

        handler.postDelayed(new Runnable() {
            @Override
            public void run() {
                // delayed start so that UI has enough time to initialize
                getWalletApplication().startBlockchainService(true);
            }
        }, 1000);

        checkLowStorageAlert();
        detectUserCountry();
        showBackupWalletDialogIfNeeded();
        showHideSecureAction();
    }

    private void showBackupWalletDialogIfNeeded() {
        if (showBackupWalletDialog) {
            BackupWalletDialogFragment.show(getSupportFragmentManager());
            showBackupWalletDialog = false;
        }
    }

    @Override
    protected void onPause() {
        handler.removeCallbacksAndMessages(null);

        super.onPause();
    }

    @Override
    protected void onNewIntent(final Intent intent) {
        super.onNewIntent(intent);
        handleIntent(intent);
    }

    private void handleIntent(final Intent intent) {
        final String action = intent.getAction();

        if (NfcAdapter.ACTION_NDEF_DISCOVERED.equals(action)) {
            final String inputType = intent.getType();
            final NdefMessage ndefMessage = (NdefMessage) intent
                    .getParcelableArrayExtra(NfcAdapter.EXTRA_NDEF_MESSAGES)[0];
            final byte[] input = Nfc.extractMimePayload(Constants.MIMETYPE_TRANSACTION, ndefMessage);

            new BinaryInputParser(inputType, input) {
                @Override
                protected void handlePaymentIntent(final PaymentIntent paymentIntent) {
                    cannotClassify(inputType);
                }

                @Override
                protected void error(final int messageResId, final Object... messageArgs) {
                    dialog(WalletActivity.this, null, 0, messageResId, messageArgs);
                }
            }.parse();
        }
    }

    @Override
    public void onRequestPermissionsResult(final int requestCode, final String[] permissions,
                                           final int[] grantResults) {
        if (requestCode == REQUEST_CODE_BACKUP_WALLET) {
            if (grantResults.length > 0 && grantResults[0] == PackageManager.PERMISSION_GRANTED)
                showBackupWalletDialog = true;
            else
                showDialog(DIALOG_BACKUP_WALLET_PERMISSION);
        } else if (requestCode == REQUEST_CODE_RESTORE_WALLET) {
            if (grantResults.length > 0 && grantResults[0] == PackageManager.PERMISSION_GRANTED)
                handleRestoreWallet();
            else
                showDialog(DIALOG_RESTORE_WALLET_PERMISSION);
        }
    }

    @Override
    public void onActivityResult(final int requestCode, final int resultCode, final Intent intent) {
        if (requestCode == REQUEST_CODE_SCAN && resultCode == Activity.RESULT_OK) {
            final String input = intent.getStringExtra(ScanActivity.INTENT_EXTRA_RESULT);
            handleString(input, R.string.button_scan, R.string.input_parser_cannot_classify);
        } else {
            super.onActivityResult(requestCode, resultCode, intent);
        }
    }

    private void handleString(String input, final int errorDialogTitleResId, final int cannotClassifyCustomMessageResId) {
        new StringInputParser(input) {
            @Override
            protected void handlePaymentIntent(final PaymentIntent paymentIntent) {
                SendCoinsActivity.start(WalletActivity.this, paymentIntent);
            }

            @Override
            protected void handlePrivateKey(final VersionedChecksummedBytes key) {
                SweepWalletActivity.start(WalletActivity.this, key);
            }

            @Override
            protected void handleDirectTransaction(final Transaction tx) throws VerificationException {
                application.processDirectTransaction(tx);
            }

            @Override
            protected void error(final int messageResId, final Object... messageArgs) {
                dialog(WalletActivity.this, null, errorDialogTitleResId, messageResId, messageArgs);
            }

            @Override
            protected void cannotClassify(String input) {
                log.info("cannot classify: '{}'", input);
                error(cannotClassifyCustomMessageResId, input);
            }
        }.parse();
    }

    @Override
    public boolean onCreateOptionsMenu(final Menu menu) {
        getMenuInflater().inflate(R.menu.wallet_options, menu);
        super.onCreateOptionsMenu(menu);
        MenuItem walletLockMenuItem = menu.findItem(R.id.wallet_options_lock);
        walletLockMenuItem.setVisible(WalletLock.getInstance().isWalletLocked(wallet));

        hidePersonalSettingsIfLocked();

        return true;
    }

    private void hidePersonalSettingsIfLocked() {
        final NavigationView navigationView = findViewById(R.id.nav_view);
        Menu drawerMenu = navigationView.getMenu();
        boolean walletLocked = WalletLock.getInstance().isWalletLocked(wallet);
        MenuItem addressBookItem = drawerMenu.findItem(R.id.nav_address_book);
        if (addressBookItem != null) {
            addressBookItem.setVisible(!walletLocked);
        }
        View upholdAccountSection = findViewById(R.id.uphold_account_section);
        if (upholdAccountSection != null) {
            upholdAccountSection.setVisibility(walletLocked ? View.GONE : View.VISIBLE);
        }
    }

    @Override
    public boolean onOptionsItemSelected(final MenuItem item) {
        switch (item.getItemId()) {
            case R.id.wallet_options_request:
                handleRequestCoins();
                return true;

            case R.id.wallet_options_send:
                handleSendCoins();
                return true;

			/*case R.id.wallet_options_scan:
                handleScan();
				return true;

			case R.id.wallet_options_address_book:
				AddressBookActivity.start(this);
				return true;

			case R.id.wallet_options_exchange_rates:
				startActivity(new Intent(this, ExchangeRatesActivity.class));
				return true;

			case R.id.wallet_options_sweep_wallet:
				SweepWalletActivity.start(this);
				return true;

			case R.id.wallet_options_network_monitor:
				startActivity(new Intent(this, NetworkMonitorActivity.class));
				return true;

			case R.id.wallet_options_restore_wallet:
				handleRestoreWallet();
				return true;

			case R.id.wallet_options_backup_wallet:
				handleBackupWallet();
				return true;

			case R.id.wallet_options_encrypt_keys:
				handleEncryptKeys();
				return true;

			case R.id.wallet_options_preferences:
				startActivity(new Intent(this, PreferenceActivity.class));
				return true;

			case R.id.wallet_options_safety:
				HelpDialogFragment.page(getFragmentManager(), R.string.help_safety);
				return true;
*/
            case R.id.wallet_options_report_issue:
                handleReportIssue();
                return true;

            case R.id.wallet_options_help:
                HelpDialogFragment.page(getSupportFragmentManager(), R.string.help_wallet);
                return true;

            case R.id.options_paste:
                handlePaste();
                return true;

        }

        return super.onOptionsItemSelected(item);
    }

    public void handleRequestCoins() {
        startActivity(new Intent(this, RequestCoinsActivity.class));
    }

    public void handleSendCoins() {
        startActivity(new Intent(this, SendCoinsActivity.class));
    }

    public void handleScan(View clickView) {
        ScanActivity.startForResult(this, clickView, REQUEST_CODE_SCAN);
    }

    public void handleBackupWallet() {
        //Only allow to backup when wallet is unlocked
        final WalletLock walletLock = WalletLock.getInstance();
        if (WalletLock.getInstance().isWalletLocked(wallet)) {
            UnlockWalletDialogFragment.show(getSupportFragmentManager(), new DialogInterface.OnDismissListener() {
                @Override
                public void onDismiss(DialogInterface dialog) {
                    if (!walletLock.isWalletLocked(wallet)) {
                        handleBackupWallet();
                    }
                }
            });
            return;
        }

        if (ContextCompat.checkSelfPermission(this,
                Manifest.permission.WRITE_EXTERNAL_STORAGE) == PackageManager.PERMISSION_GRANTED)
            BackupWalletDialogFragment.show(getSupportFragmentManager());
        else
            ActivityCompat.requestPermissions(this, new String[]{Manifest.permission.WRITE_EXTERNAL_STORAGE},
                    REQUEST_CODE_BACKUP_WALLET);
    }

    public void handleRestoreWallet() {
        if (ContextCompat.checkSelfPermission(this,
                Manifest.permission.READ_EXTERNAL_STORAGE) == PackageManager.PERMISSION_GRANTED)
            showDialog(DIALOG_RESTORE_WALLET);
        else
            ActivityCompat.requestPermissions(this, new String[]{Manifest.permission.READ_EXTERNAL_STORAGE},
                    REQUEST_CODE_RESTORE_WALLET);
    }

    public void handleBackupWalletToSeed() {
        BackupWalletToSeedDialogFragment.show(getSupportFragmentManager());
    }

    public void handleRestoreWalletFromSeed() {
        showRestoreWalletFromSeedDialog();
    }

    public void handleEncryptKeys() {
        EncryptKeysDialogFragment.show(true, getSupportFragmentManager());
    }

    public void handleEncryptKeysRestoredWallet() {
        EncryptKeysDialogFragment.show(false, getSupportFragmentManager(), new DialogInterface.OnDismissListener() {
            @Override
            public void onDismiss(DialogInterface dialog) {
                resetBlockchain();
            }
        });
    }

    private void handleReportIssue() {
        final ReportIssueDialogBuilder dialog = new ReportIssueDialogBuilder(this,
                R.string.report_issue_dialog_title_issue, R.string.report_issue_dialog_message_issue) {
            @Override
            protected CharSequence subject() {
                return Constants.REPORT_SUBJECT_BEGIN + application.packageInfo().versionName + " " + Constants.REPORT_SUBJECT_ISSUE;
            }

            @Override
            protected CharSequence collectApplicationInfo() throws IOException {
                final StringBuilder applicationInfo = new StringBuilder();
                CrashReporter.appendApplicationInfo(applicationInfo, application);
                return applicationInfo;
            }

            @Override
            protected CharSequence collectDeviceInfo() throws IOException {
                final StringBuilder deviceInfo = new StringBuilder();
                CrashReporter.appendDeviceInfo(deviceInfo, WalletActivity.this);
                return deviceInfo;
            }

            @Override
            protected CharSequence collectWalletDump() {
                return application.getWallet().toString(false, true, true, null);
            }
        };
        dialog.show();
    }

    private void handlePaste() {
        String input = null;
        if (clipboardManager.hasPrimaryClip()) {
            final ClipData clip = clipboardManager.getPrimaryClip();
            if (clip == null) {
                return;
            }
            final ClipDescription clipDescription = clip.getDescription();
            if (clipDescription.hasMimeType(ClipDescription.MIMETYPE_TEXT_URILIST)) {
                final Uri clipUri = clip.getItemAt(0).getUri();
                if (clipUri != null) {
                    input = clipUri.toString();
                }
            } else if (clipDescription.hasMimeType(ClipDescription.MIMETYPE_TEXT_PLAIN)) {
                final CharSequence clipText = clip.getItemAt(0).getText();
                if (clipText != null) {
                    input = clipText.toString();
                }
            }
        }
        if (input != null) {
            handleString(input, R.string.scan_to_pay_error_dialog_title, R.string.scan_to_pay_error_dialog_message);
        } else {
            InputParser.dialog(this, null, R.string.scan_to_pay_error_dialog_title, R.string.scan_to_pay_error_dialog_message_no_data);
        }
    }

    private void enableFingerprint() {
        config.setRemindEnableFingerprint(true);
        UnlockWalletDialogFragment.show(getSupportFragmentManager());
    }

    @Override
    protected Dialog onCreateDialog(final int id, final Bundle args) {
        if (id == DIALOG_BACKUP_WALLET_PERMISSION)
            return createBackupWalletPermissionDialog();
        else if (id == DIALOG_RESTORE_WALLET_PERMISSION)
            return createRestoreWalletPermissionDialog();
        else if (id == DIALOG_RESTORE_WALLET)
            return createRestoreWalletDialog();
        else if (id == DIALOG_TIMESKEW_ALERT)
            return createTimeskewAlertDialog(args.getLong("diff_minutes"));
        else if (id == DIALOG_VERSION_ALERT)
            return createVersionAlertDialog();
        else if (id == DIALOG_LOW_STORAGE_ALERT)
            return createLowStorageAlertDialog();
        else
            throw new IllegalArgumentException();
    }

    @Override
    protected void onPrepareDialog(final int id, final Dialog dialog) {
        if (id == DIALOG_RESTORE_WALLET)
            prepareRestoreWalletDialog(dialog);
    }

    private Dialog createBackupWalletPermissionDialog() {
        final DialogBuilder dialog = new DialogBuilder(this);
        dialog.setTitle(R.string.backup_wallet_permission_dialog_title);
        dialog.setMessage(getString(R.string.backup_wallet_permission_dialog_message));
        dialog.singleDismissButton(null);
        return dialog.create();
    }

    private Dialog createRestoreWalletPermissionDialog() {
        return RestoreFromFileHelper.createRestoreWalletPermissionDialog(this);
    }

    private Dialog createRestoreWalletDialog() {
        return RestoreFromFileHelper.createRestoreWalletDialog(this, new RestoreFromFileHelper.OnRestoreWalletListener() {
            @Override
            public void onRestoreWallet(Wallet wallet) {
                restoreWallet(wallet);
            }

            @Override
            public void onRetryRequest() {
                showDialog(DIALOG_RESTORE_WALLET);
            }
        });
    }

    private void prepareRestoreWalletDialog(final Dialog dialog) {
        final boolean hasCoins = wallet.getBalance(Wallet.BalanceType.ESTIMATED).signum() > 0;
        RestoreFromFileHelper.prepareRestoreWalletDialog(this, hasCoins, dialog);
    }

    private void showRestoreWalletFromSeedDialog() {
        RestoreWalletFromSeedDialogFragment.show(getSupportFragmentManager());
    }

    private void checkLowStorageAlert() {
        final Intent stickyIntent = registerReceiver(null, new IntentFilter(Intent.ACTION_DEVICE_STORAGE_LOW));
        if (stickyIntent != null)
            showDialog(DIALOG_LOW_STORAGE_ALERT);
    }

    private Dialog createLowStorageAlertDialog() {
        final DialogBuilder dialog = DialogBuilder.warn(this, R.string.wallet_low_storage_dialog_title);
        dialog.setMessage(R.string.wallet_low_storage_dialog_msg);
        dialog.setPositiveButton(R.string.wallet_low_storage_dialog_button_apps, new DialogInterface.OnClickListener() {
            @Override
            public void onClick(final DialogInterface dialog, final int id) {
                startActivity(new Intent(android.provider.Settings.ACTION_MANAGE_APPLICATIONS_SETTINGS));
                finish();
            }
        });
        dialog.setNegativeButton(R.string.button_dismiss, null);
        return dialog.create();
    }

    private void checkAlerts() {

        final PackageInfo packageInfo = getWalletApplication().packageInfo();
        final int versionNameSplit = packageInfo.versionName.indexOf('-');
        final HttpUrl.Builder url = HttpUrl
                .parse(Constants.VERSION_URL
                        + (versionNameSplit >= 0 ? packageInfo.versionName.substring(versionNameSplit) : ""))
                .newBuilder();
        url.addEncodedQueryParameter("package", packageInfo.packageName);
        url.addQueryParameter("current", Integer.toString(packageInfo.versionCode));

		/*new HttpGetThread(url.build(), application.httpUserAgent()) {
			@Override
			protected void handleLine(final String line, final long serverTime) {
				final int serverVersionCode = Integer.parseInt(line.split("\\s+")[0]);

				log.info("according to \"" + url + "\", strongly recommended minimum app version is "
						+ serverVersionCode);

				if (serverTime > 0) {
					final long diffMinutes = Math
							.abs((System.currentTimeMillis() - serverTime) / DateUtils.MINUTE_IN_MILLIS);

					if (diffMinutes >= 60) {
						log.info("according to \"" + url + "\", system clock is off by " + diffMinutes + " minutes");

						runOnUiThread(new Runnable() {
							@Override
							public void run() {
								if (!isFinishing())
									return;
								final Bundle args = new Bundle();
								args.putLong("diff_minutes", diffMinutes);
								showDialog(DIALOG_TIMESKEW_ALERT, args);
							}
						});

						return;
					}
				}

				if (serverVersionCode > packageInfo.versionCode) {
					runOnUiThread(new Runnable() {
						@Override
						public void run() {
							if (isFinishing())
								return;
							showDialog(DIALOG_VERSION_ALERT);
						}
					});

					return;
				}
			}

			@Override
			protected void handleException(final Exception x) {
				if (x instanceof UnknownHostException || x instanceof SocketException
						|| x instanceof SocketTimeoutException) {
					// swallow
					log.debug("problem reading", x);
				} else {
					CrashReporter.saveBackgroundTrace(new RuntimeException(url.toString(), x), packageInfo);
				}
			}
		}.start();*/

        if (CrashReporter.hasSavedCrashTrace()) {
            final StringBuilder stackTrace = new StringBuilder();

            try {
                CrashReporter.appendSavedCrashTrace(stackTrace);
            } catch (final IOException x) {
                log.info("problem appending crash info", x);
            }

            final ReportIssueDialogBuilder dialog = new ReportIssueDialogBuilder(this,
                    R.string.report_issue_dialog_title_crash, R.string.report_issue_dialog_message_crash) {
                @Override
                protected CharSequence subject() {
                    return Constants.REPORT_SUBJECT_BEGIN + packageInfo.versionName + " " + Constants.REPORT_SUBJECT_CRASH;
                }

                @Override
                protected CharSequence collectApplicationInfo() throws IOException {
                    final StringBuilder applicationInfo = new StringBuilder();
                    CrashReporter.appendApplicationInfo(applicationInfo, application);
                    return applicationInfo;
                }

                @Override
                protected CharSequence collectStackTrace() throws IOException {
                    if (stackTrace.length() > 0)
                        return stackTrace;
                    else
                        return null;
                }

                @Override
                protected CharSequence collectDeviceInfo() throws IOException {
                    final StringBuilder deviceInfo = new StringBuilder();
                    CrashReporter.appendDeviceInfo(deviceInfo, WalletActivity.this);
                    return deviceInfo;
                }

                @Override
                protected CharSequence collectWalletDump() {
                    return wallet.toString(false, true, true, null);
                }
            };

            dialog.show();
        }
    }

    private Dialog createTimeskewAlertDialog(final long diffMinutes) {
        final PackageManager pm = getPackageManager();
        final Intent settingsIntent = new Intent(android.provider.Settings.ACTION_DATE_SETTINGS);

        final DialogBuilder dialog = DialogBuilder.warn(this, R.string.wallet_timeskew_dialog_title);
        dialog.setMessage(getString(R.string.wallet_timeskew_dialog_msg, diffMinutes));

        if (pm.resolveActivity(settingsIntent, 0) != null) {
            dialog.setPositiveButton(R.string.button_settings, new DialogInterface.OnClickListener() {
                @Override
                public void onClick(final DialogInterface dialog, final int id) {
                    startActivity(settingsIntent);
                    finish();
                }
            });
        }

        dialog.setNegativeButton(R.string.button_dismiss, null);
        return dialog.create();
    }

    private Dialog createVersionAlertDialog() {
        final PackageManager pm = getPackageManager();
        final Intent marketIntent = new Intent(Intent.ACTION_VIEW,
                Uri.parse(String.format(Constants.MARKET_APP_URL, getPackageName())));
        final Intent binaryIntent = new Intent(Intent.ACTION_VIEW, Uri.parse(Constants.BINARY_URL));

        final DialogBuilder dialog = DialogBuilder.warn(this, R.string.wallet_version_dialog_title);
        final StringBuilder message = new StringBuilder(getString(R.string.wallet_version_dialog_msg));
        if (Build.VERSION.SDK_INT < Constants.SDK_DEPRECATED_BELOW)
            message.append("\n\n").append(getString(R.string.wallet_version_dialog_msg_deprecated));
        dialog.setMessage(message);

        if (pm.resolveActivity(marketIntent, 0) != null) {
            dialog.setPositiveButton(R.string.wallet_version_dialog_button_market,
                    new DialogInterface.OnClickListener() {
                        @Override
                        public void onClick(final DialogInterface dialog, final int id) {
                            startActivity(marketIntent);
                            finish();
                        }
                    });
        }

        if (pm.resolveActivity(binaryIntent, 0) != null) {
            dialog.setNeutralButton(R.string.wallet_version_dialog_button_binary,
                    new DialogInterface.OnClickListener() {
                        @Override
                        public void onClick(final DialogInterface dialog, final int id) {
                            startActivity(binaryIntent);
                            finish();
                        }
                    });
        }

        dialog.setNegativeButton(R.string.button_dismiss, null);
        return dialog.create();
    }

    public void restoreWallet(final Wallet wallet) {
        application.replaceWallet(wallet);
        getSharedPreferences(Constants.WALLET_LOCK_PREFS_NAME, Context.MODE_PRIVATE).edit().clear().commit();

        config.disarmBackupReminder();
        this.wallet = application.getWallet();
        upgradeWalletKeyChains(Constants.BIP44_PATH, true);

        if (fingerprintHelper != null) {
            fingerprintHelper.clear();
        }
    }

    private void resetBlockchain() {
        isRestoringBackup = false;
        final DialogBuilder dialog = new DialogBuilder(this);
        dialog.setTitle(R.string.restore_wallet_dialog_success);
        dialog.setMessage(getString(R.string.restore_wallet_dialog_success_replay));
        dialog.setNeutralButton(R.string.button_ok, new DialogInterface.OnClickListener() {
            @Override
            public void onClick(final DialogInterface dialog, final int id) {
                getWalletApplication().resetBlockchain();
                finish();
            }
        });
        dialog.show();
    }

    private void checkWalletEncryptionDialog() {
        if (!wallet.isEncrypted()) {
            EncryptKeysDialogFragment.show(false, getSupportFragmentManager());
        }
    }

    private void checkRestoredWalletEncryptionDialog() {
        if (!wallet.isEncrypted()) {
            handleEncryptKeysRestoredWallet();
        } else {
            resetBlockchain();
        }
    }

    @Override
    public void onCreateContextMenu(ContextMenu menu, View v, ContextMenu.ContextMenuInfo menuInfo) {
        super.onCreateContextMenu(menu, v, menuInfo);
        MenuInflater inflater = getMenuInflater();
        if (v == viewFakeForSafetySubmenu) {
            inflater.inflate(R.menu.wallet_safety_options, menu);

            final String externalStorageState = Environment.getExternalStorageState();

            menu.findItem(R.id.wallet_options_restore_wallet).setEnabled(
                    Environment.MEDIA_MOUNTED.equals(externalStorageState) || Environment.MEDIA_MOUNTED_READ_ONLY.equals(externalStorageState));
            menu.findItem(R.id.wallet_options_backup_wallet).setEnabled(Environment.MEDIA_MOUNTED.equals(externalStorageState));
            menu.findItem(R.id.wallet_options_encrypt_keys).setTitle(
                    wallet.isEncrypted() ? R.string.wallet_options_encrypt_keys_change : R.string.wallet_options_encrypt_keys_set);

            boolean showFingerprintOption = fingerprintHelper != null && !fingerprintHelper.isFingerprintEnabled();
            menu.findItem(R.id.wallet_options_enable_fingerprint).setVisible(showFingerprintOption);
        }
    }

    @Override
    public boolean onContextItemSelected(MenuItem item) {
        switch (item.getItemId()) {
            case R.id.wallet_options_safety:
                HelpDialogFragment.page(getSupportFragmentManager(), R.string.help_safety);
                return true;

            case R.id.wallet_options_backup_wallet:
                handleBackupWallet();
                return true;

            case R.id.wallet_options_restore_wallet:
                handleRestoreWallet();
                return true;

            case R.id.wallet_options_encrypt_keys:
                handleEncryptKeys();
                return true;
            case R.id.wallet_options_backup_wallet_to_seed:
                handleBackupWalletToSeed();
                return true;

            case R.id.wallet_options_restore_wallet_from_seed:
                handleRestoreWalletFromSeed();
                return true;

            case R.id.wallet_options_enable_fingerprint:
                enableFingerprint();
                return true;
        }

        return super.onContextItemSelected(item);
    }

    @Override
    public boolean onNavigationItemSelected(MenuItem item) {
        // Handle navigation view item clicks here.
        int id = item.getItemId();

        if (id == R.id.nav_home) {

        } else if (id == R.id.nav_address_book) {
            AddressBookActivity.start(this);
        } else if (id == R.id.nav_exchenge_rates) {
            startActivity(new Intent(this, ExchangeRatesActivity.class));
        } else if (id == R.id.nav_paper_wallet) {
            SweepWalletActivity.start(this);
        } else if (id == R.id.nav_network_monitor) {
            startActivity(new Intent(this, NetworkMonitorActivity.class));
        } else if (id == R.id.nav_safety) {
            openContextMenu(viewFakeForSafetySubmenu);
        } else if (id == R.id.nav_settings) {
            startActivity(new Intent(this, PreferenceActivity.class));
        } else if (id == R.id.nav_disconnect) {
            handleDisconnect();
        } else if (id == R.id.nav_report_issue) {
            handleReportIssue();
        }

        viewDrawer.closeDrawer(GravityCompat.START);
        return true;
    }

    @Override
    public void onBackPressed() {
        if (viewDrawer.isDrawerOpen(GravityCompat.START)) {
            viewDrawer.closeDrawer(GravityCompat.START);
        } else {
            super.onBackPressed();
        }
    }

    private void startUpholdActivity() {
        Intent intent;
        if (UpholdClient.getInstance().isAuthenticated()) {
            intent = new Intent(this, UpholdAccountActivity.class);
        } else {
            intent = new Intent(this, UpholdSplashActivity.class);
        }
        intent.putExtra(UpholdAccountActivity.WALLET_RECEIVING_ADDRESS_EXTRA, wallet.currentReceiveAddress().toString());
        startActivity(intent);
    }

    //Dash Specific
    private void handleDisconnect() {
        getWalletApplication().stopBlockchainService();
        finish();
    }

    public void upgradeWalletKeyChains(final ImmutableList<ChildNumber> path, final boolean restoreBackup) {

        isRestoringBackup = restoreBackup;
        if (!wallet.hasKeyChain(path)) {
            if (wallet.isEncrypted()) {
                EncryptNewKeyChainDialogFragment.show(getSupportFragmentManager(), path);
            } else {
                //
                // Upgrade the wallet now
                //
                wallet.addKeyChain(path);
                application.saveWallet();
                //
                // Tell the user that the wallet is being upgraded (BIP44)
                // and they will have to enter a PIN.
                //
                UpgradeWalletDisclaimerDialog.show(getSupportFragmentManager());
            }
        } else {
            if (restoreBackup) {
                checkRestoredWalletEncryptionDialog();
            } else
                checkWalletEncryptionDialog();
        }
    }

    //BIP44 Wallet Upgrade Dialog Dismissed (Ok button pressed)
    @Override
    public void onUpgradeConfirmed() {
        if (isRestoringBackup) {
            checkRestoredWalletEncryptionDialog();
        } else {
            checkWalletEncryptionDialog();
        }
    }

    @Override
    public void onNewKeyChainEncrypted() {

    }

    @Override
    public void onStart() {
        super.onStart();
        findViewById(R.id.restart_sync_icon).setOnClickListener(new View.OnClickListener() {
            public void onClick(final View v) {
                findViewById(R.id.sync_error_pane).setVisibility(View.GONE);
                findViewById(R.id.sync_progress_pane).setVisibility(View.VISIBLE);
            }
        });
        EventBus.getDefault().register(this);
    }

    @Subscribe(sticky = true, threadMode = ThreadMode.MAIN)
    public void onEvent(SyncProgressEvent event) {
        ProgressBar syncProgressView = findViewById(R.id.sync_status_progress);
        if (event.getFailed()) {
            findViewById(R.id.sync_progress_pane).setVisibility(View.GONE);
            findViewById(R.id.sync_error_pane).setVisibility(View.VISIBLE);
            return;
        }
        showSyncPane(R.id.sync_error_pane,false);
        showSyncPane(R.id.sync_progress_pane,true);
        int percentage = (int) event.getPct();
        TextView syncStatusTitle = findViewById(R.id.sync_status_title);
        TextView syncStatusMessage = findViewById(R.id.sync_status_message);
        if (percentage != syncProgressView.getProgress()) {
            syncProgressView.setProgress(percentage);
            TextView syncPercentageView = findViewById(R.id.sync_status_percentage);

            syncPercentageView.setText(percentage + "%");
            if (percentage == 100) {
                syncPercentageView.setTextColor(getResources().getColor(R.color.success_green));
                syncStatusTitle.setText("Sync");
                syncStatusMessage.setText("Completed");
                showSyncPane(R.id.sync_status_pane,false);
            } else {
                syncPercentageView.setTextColor(getResources().getColor(R.color.dash_gray));
                syncStatusTitle.setText("Syncing");
                syncStatusMessage.setText("with Dash Blockchain");
                showSyncPane(R.id.sync_status_pane, true);
            }
        }
    }

    @Override
    public void onStop() {
        EventBus.getDefault().unregister(this);
        super.onStop();
    }

    /**
     * Get ISO 3166-1 alpha-2 country code for this device (or null if not available)
     * If available, call {@link #showFiatCurrencyChangeDetectedDialog(String, String)}
     * passing the country code.
     */
    private void detectUserCountry() {
        if (config.getExchangeCurrencyCodeDetected()) {
            return;
        }
        try {
            final TelephonyManager tm = (TelephonyManager) getSystemService(Context.TELEPHONY_SERVICE);
            final String simCountry = tm.getSimCountryIso();
            if (simCountry != null && simCountry.length() == 2) { // SIM country code is available
                updateCurrencyExchange(simCountry.toUpperCase());
            } else if (tm.getPhoneType() != TelephonyManager.PHONE_TYPE_CDMA) { // device is not 3G (would be unreliable)
                String networkCountry = tm.getNetworkCountryIso();
                if (networkCountry != null && networkCountry.length() == 2) { // network country code is available
                    updateCurrencyExchange(networkCountry.toUpperCase());
                } else {
                    //Couldn't obtain country code - Use Default
                    if (config.getExchangeCurrencyCode() == null)
                        config.setExchangeCurrencyCode(Constants.DEFAULT_EXCHANGE_CURRENCY);
                }
            } else {
                //No cellular network - Wifi Only
                if (config.getExchangeCurrencyCode() == null)
                    config.setExchangeCurrencyCode(Constants.DEFAULT_EXCHANGE_CURRENCY);
            }
        } catch (Exception e) {
            //fail safe
        }
    }

    /**
     * Check whether app was ever updated or if it is an installation that was never updated.
     * Show dialog to update if it's being updated or change it automatically.
     *
     * @param countryCode countryCode ISO 3166-1 alpha-2 country code.
     */
    private void updateCurrencyExchange(String countryCode) {
        Locale l = new Locale("", countryCode);
        Currency currency = Currency.getInstance(l);
        String newCurrencyCode = currency.getCurrencyCode();
        String currentCurrencyCode = config.getExchangeCurrencyCode();
        if (currentCurrencyCode == null) {
            currentCurrencyCode = Constants.DEFAULT_EXCHANGE_CURRENCY;
        }

        if (!currentCurrencyCode.equalsIgnoreCase(newCurrencyCode)) {
            if (config.wasUpgraded()) {
                showFiatCurrencyChangeDetectedDialog(currentCurrencyCode, newCurrencyCode);
            } else {
                config.setExchangeCurrencyCodeDetected(true);
                config.setExchangeCurrencyCode(newCurrencyCode);
            }
        }

        //Fallback to default
        if (config.getExchangeCurrencyCode() == null) {
            config.setExchangeCurrencyCode(Constants.DEFAULT_EXCHANGE_CURRENCY);
        }
    }

    /**
     * Show a Dialog and if user confirms it, set the default fiat currency exchange rate using
     * the country code to generate a Locale and get the currency code from it.
     *
     * @param newCurrencyCode currency code.
     */
    private void showFiatCurrencyChangeDetectedDialog(final String currentCurrencyCode,
                                                      final String newCurrencyCode) {
        AlertDialog.Builder dialogBuilder = new AlertDialog.Builder(this);
        dialogBuilder.setMessage(getString(R.string.change_exchange_currency_code_message,
                newCurrencyCode, currentCurrencyCode));
        dialogBuilder.setPositiveButton(getString(R.string.change_to, newCurrencyCode), new OnClickListener() {
            @Override
            public void onClick(DialogInterface dialog, int which) {
                config.setExchangeCurrencyCodeDetected(true);
                config.setExchangeCurrencyCode(newCurrencyCode);
                WalletBalanceWidgetProvider.updateWidgets(WalletActivity.this, wallet);
            }
        });
        dialogBuilder.setNegativeButton(getString(R.string.leave_as, currentCurrencyCode), new OnClickListener() {
            @Override
            public void onClick(DialogInterface dialog, int which) {
                config.setExchangeCurrencyCodeDetected(true);
            }
        });
        dialogBuilder.show();
    }

    private final LoaderManager.LoaderCallbacks<BlockchainState> blockchainStateLoaderCallbacks = new LoaderManager.LoaderCallbacks<BlockchainState>() {
        @Override
        public Loader<BlockchainState> onCreateLoader(final int id, final Bundle args) {
            return new BlockchainStateLoader(WalletActivity.this);
        }

        @Override
        public void onLoadFinished(@NonNull final Loader<BlockchainState> loader, final BlockchainState blockchainState) {
        }

        @Override
        public void onLoaderReset(@NonNull final Loader<BlockchainState> loader) {
        }
    };

    private void showSyncPane(int id, boolean show) {
        findViewById(id).setVisibility(show ? View.VISIBLE : View.GONE);
    }

    private void showSyncPane(int id, boolean show) {
        int visibility = show ? ConstraintSet.VISIBLE : ConstraintSet.GONE;
        MotionLayout motionLayout = findViewById(R.id.home_content);
        ConstraintSet constraintSet = motionLayout.getConstraintSet(R.id.expanded);
        constraintSet.setVisibility(id, visibility);
        constraintSet = motionLayout.getConstraintSet(R.id.collapsed);
        constraintSet.setVisibility(id, visibility);
        adjustHeaderLayout(show);
    }
}<|MERGE_RESOLUTION|>--- conflicted
+++ resolved
@@ -45,13 +45,10 @@
 import android.view.View;
 import android.widget.ProgressBar;
 import android.widget.TextView;
-<<<<<<< HEAD
+import android.widget.ProgressBar;
+import android.widget.TextView;
 
 import androidx.annotation.NonNull;
-=======
-import android.view.ViewGroup;
-
->>>>>>> be4b6faf
 import androidx.appcompat.app.AlertDialog;
 import androidx.appcompat.widget.Toolbar;
 import androidx.coordinatorlayout.widget.CoordinatorLayout;
@@ -115,13 +112,7 @@
         implements ActivityCompat.OnRequestPermissionsResultCallback,
         NavigationView.OnNavigationItemSelectedListener,
         UpgradeWalletDisclaimerDialog.OnUpgradeConfirmedListener,
-<<<<<<< HEAD
         EncryptNewKeyChainDialogFragment.OnNewKeyChainEncryptedListener {
-
-=======
-        EncryptNewKeyChainDialogFragment.OnNewKeyChainEncryptedListener,
-        WalletTransactionsFragment.MotionLayoutProvider {
->>>>>>> be4b6faf
     private static final int DIALOG_BACKUP_WALLET_PERMISSION = 0;
     private static final int DIALOG_RESTORE_WALLET_PERMISSION = 1;
     private static final int DIALOG_RESTORE_WALLET = 2;
@@ -166,10 +157,6 @@
 
         setContentViewFooter(R.layout.home_activity);
         setSupportActionBar((Toolbar) findViewById(R.id.toolbar));
-<<<<<<< HEAD
-=======
-        adjustHeaderLayout(true);
->>>>>>> be4b6faf
         activateHomeButton();
 
         if (savedInstanceState == null) {
@@ -227,30 +214,6 @@
         });
     }
 
-<<<<<<< HEAD
-=======
-    private void adjustHeaderLayout(boolean syncStatusPaneVisible) {
-        Display display = getWindowManager().getDefaultDisplay();
-        Point size = new Point();
-        display.getSize(size);
-        float screenHeight = size.y;
-        int headerHeight;
-        if (syncStatusPaneVisible) {
-            headerHeight = (int) (screenHeight * 0.5);
-        } else {
-            headerHeight = (int) (screenHeight * 0.3);
-        }
-        ViewGroup.LayoutParams headerPaneParams = findViewById(R.id.header_pane).getLayoutParams();
-        headerPaneParams.height = headerHeight;
-        MotionLayout motionLayout = findViewById(R.id.home_content);
-        ConstraintSet constraintSetExpanded = motionLayout.getConstraintSet(R.id.expanded);
-        constraintSetExpanded.constrainHeight(R.id.header_pane, headerHeight);
-        View availableBalanceView = findViewById(R.id.available_balance);
-        MotionLayout.LayoutParams availableBalanceParams = (MotionLayout.LayoutParams) availableBalanceView.getLayoutParams();
-        availableBalanceParams.bottomMargin = (int) ((float) headerHeight * 0.35f);
-    }
-
->>>>>>> be4b6faf
     private void initFingerprintHelper() {
         //Init fingerprint helper
         if (Build.VERSION.SDK_INT >= Build.VERSION_CODES.M) {
@@ -1295,14 +1258,4 @@
     private void showSyncPane(int id, boolean show) {
         findViewById(id).setVisibility(show ? View.VISIBLE : View.GONE);
     }
-
-    private void showSyncPane(int id, boolean show) {
-        int visibility = show ? ConstraintSet.VISIBLE : ConstraintSet.GONE;
-        MotionLayout motionLayout = findViewById(R.id.home_content);
-        ConstraintSet constraintSet = motionLayout.getConstraintSet(R.id.expanded);
-        constraintSet.setVisibility(id, visibility);
-        constraintSet = motionLayout.getConstraintSet(R.id.collapsed);
-        constraintSet.setVisibility(id, visibility);
-        adjustHeaderLayout(show);
-    }
 }