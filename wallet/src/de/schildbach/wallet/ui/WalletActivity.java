--- conflicted
+++ resolved
@@ -30,10 +30,6 @@
 import android.content.IntentFilter;
 import android.content.pm.PackageInfo;
 import android.content.pm.PackageManager;
-<<<<<<< HEAD
-=======
-import android.graphics.Point;
->>>>>>> b4800ac2
 import android.net.Uri;
 import android.nfc.NdefMessage;
 import android.nfc.NfcAdapter;
@@ -49,13 +45,8 @@
 import android.view.View;
 import android.widget.ProgressBar;
 import android.widget.TextView;
-import android.widget.ProgressBar;
-import android.widget.TextView;
-
-<<<<<<< HEAD
+
 import androidx.annotation.NonNull;
-=======
->>>>>>> b4800ac2
 import androidx.appcompat.app.AlertDialog;
 import androidx.appcompat.widget.Toolbar;
 import androidx.coordinatorlayout.widget.CoordinatorLayout;
@@ -65,12 +56,6 @@
 import androidx.drawerlayout.widget.DrawerLayout;
 import androidx.lifecycle.Observer;
 import androidx.lifecycle.ViewModelProviders;
-<<<<<<< HEAD
-import androidx.loader.app.LoaderManager;
-import androidx.loader.content.Loader;
-=======
-import androidx.recyclerview.widget.RecyclerView;
->>>>>>> b4800ac2
 
 import com.google.android.material.appbar.AppBarLayout;
 import com.google.android.material.navigation.NavigationView;
@@ -121,12 +106,7 @@
         implements ActivityCompat.OnRequestPermissionsResultCallback,
         NavigationView.OnNavigationItemSelectedListener,
         UpgradeWalletDisclaimerDialog.OnUpgradeConfirmedListener,
-<<<<<<< HEAD
         EncryptNewKeyChainDialogFragment.OnNewKeyChainEncryptedListener {
-=======
-        EncryptNewKeyChainDialogFragment.OnNewKeyChainEncryptedListener,
-        WalletTransactionsFragment.MotionLayoutProvider {
->>>>>>> b4800ac2
     private static final int DIALOG_BACKUP_WALLET_PERMISSION = 0;
     private static final int DIALOG_RESTORE_WALLET_PERMISSION = 1;
     private static final int DIALOG_RESTORE_WALLET = 2;
@@ -156,8 +136,6 @@
 
     private CheckPinSharedModel checkPinSharedModel;
 
-    private CheckPinSharedModel checkPinSharedModel;
-
     @Override
     protected void onCreate(final Bundle savedInstanceState) {
         super.onCreate(savedInstanceState);
@@ -198,37 +176,10 @@
             BackupWalletToSeedDialogFragment.show(getSupportFragmentManager());
         }
 
-<<<<<<< HEAD
         View appBar = findViewById(R.id.app_bar);
         CoordinatorLayout.LayoutParams params = (CoordinatorLayout.LayoutParams) appBar.getLayoutParams();
         if (params.getBehavior() == null) {
             params.setBehavior(new AppBarLayout.Behavior());
-=======
-    private void initViewModel() {
-        checkPinSharedModel = ViewModelProviders.of(this).get(CheckPinSharedModel.class);
-        checkPinSharedModel.getOnCorrectPinCallback().observe(this, new Observer<Pair<Integer, String>>() {
-            @Override
-            public void onChanged(Pair<Integer, String> integerStringPair) {
-                WalletTransactionsFragment walletTransactionsFragment = (WalletTransactionsFragment)
-                        getSupportFragmentManager().findFragmentById(R.id.wallet_transactions_fragment);
-                if (walletTransactionsFragment != null) {
-                    walletTransactionsFragment.onLockChanged(WalletLock.getInstance().isWalletLocked(wallet));
-                }
-            }
-        });
-    }
-
-    private void adjustHeaderLayout(boolean syncStatusPaneVisible) {
-        Display display = getWindowManager().getDefaultDisplay();
-        Point size = new Point();
-        display.getSize(size);
-        float screenHeight = size.y;
-        int headerHeight;
-        if (syncStatusPaneVisible) {
-            headerHeight = (int) (screenHeight * 0.5);
-        } else {
-            headerHeight = (int) (screenHeight * 0.3);
->>>>>>> b4800ac2
         }
         AppBarLayout.Behavior behaviour = (AppBarLayout.Behavior) params.getBehavior();
         behaviour.setDragCallback(new AppBarLayout.Behavior.DragCallback() {
@@ -1270,33 +1221,6 @@
         dialogBuilder.show();
     }
 
-<<<<<<< HEAD
-    private final LoaderManager.LoaderCallbacks<BlockchainState> blockchainStateLoaderCallbacks = new LoaderManager.LoaderCallbacks<BlockchainState>() {
-        @Override
-        public Loader<BlockchainState> onCreateLoader(final int id, final Bundle args) {
-            return new BlockchainStateLoader(WalletActivity.this);
-        }
-
-        @Override
-        public void onLoadFinished(@NonNull final Loader<BlockchainState> loader, final BlockchainState blockchainState) {
-        }
-
-        @Override
-        public void onLoaderReset(@NonNull final Loader<BlockchainState> loader) {
-        }
-    };
-=======
-    @Override
-    public MotionLayout getMotionLayout() {
-        return findViewById(R.id.home_content);
-    }
-
-    @Override
-    public RecyclerView getRecyclerView() {
-        return findViewById(R.id.home_recycler);
-    }
->>>>>>> b4800ac2
-
     private void showSyncPane(int id, boolean show) {
         findViewById(id).setVisibility(show ? View.VISIBLE : View.GONE);
     }
