--- conflicted
+++ resolved
@@ -198,9 +198,6 @@
             }
         });
 
-<<<<<<< HEAD
-        registerOnCoinsSentReceivedListener();
-=======
         AppDatabase.getAppDatabase().blockchainStateDao().load().observe(this, new Observer<de.schildbach.wallet.data.BlockchainState>() {
             @Override
             public void onChanged(de.schildbach.wallet.data.BlockchainState blockchainState) {
@@ -208,7 +205,8 @@
                 updateSyncState();
             }
         });
->>>>>>> 490922c8
+
+        registerOnCoinsSentReceivedListener();
     }
 
     private void initFingerprintHelper() {
@@ -1069,41 +1067,22 @@
         updateSyncPaneVisibility(R.id.sync_progress_pane, true);
         TextView syncStatusTitle = findViewById(R.id.sync_status_title);
         TextView syncStatusMessage = findViewById(R.id.sync_status_message);
-<<<<<<< HEAD
-        if (percentage != syncProgressView.getProgress()) {
-            syncProgressView.setProgress(percentage);
-            TextView syncPercentageView = findViewById(R.id.sync_status_percentage);
-
-            syncPercentageView.setText(percentage + "%");
-            syncComplete = (percentage == 100);
-            if (syncComplete) {
-                syncPercentageView.setTextColor(getResources().getColor(R.color.success_green));
-                syncStatusTitle.setText(R.string.sync_status_sync_title);
-                syncStatusMessage.setText(R.string.sync_status_sync_completed);
-                showSyncPane(R.id.sync_status_pane, false);
-                showHideJoinDashPayAction();
-            } else {
-                syncPercentageView.setTextColor(getResources().getColor(R.color.dash_gray));
-                syncStatusTitle.setText(R.string.sync_status_syncing_title);
-                syncStatusMessage.setText(R.string.sync_status_syncing_sub_title);
-                showSyncPane(R.id.sync_status_pane, true);
-            }
-=======
         syncProgressView.setProgress(percentage);
         TextView syncPercentageView = findViewById(R.id.sync_status_percentage);
         syncPercentageView.setText(percentage + "%");
 
-        if (blockchainState.isSynced()) {
+        syncComplete = (blockchainState.isSynced());
+            if (syncComplete) {
             syncPercentageView.setTextColor(getResources().getColor(R.color.success_green));
             syncStatusTitle.setText(R.string.sync_status_sync_title);
             syncStatusMessage.setText(R.string.sync_status_sync_completed);
             updateSyncPaneVisibility(R.id.sync_status_pane, false);
+                showHideJoinDashPayAction();
         } else {
             syncPercentageView.setTextColor(getResources().getColor(R.color.dash_gray));
             updateSyncPaneVisibility(R.id.sync_status_pane, true);
             syncStatusTitle.setText(R.string.sync_status_syncing_title);
             syncStatusMessage.setText(R.string.sync_status_syncing_sub_title);
->>>>>>> 490922c8
         }
     }
 
