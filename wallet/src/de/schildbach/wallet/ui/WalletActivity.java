--- conflicted
+++ resolved
@@ -190,17 +190,16 @@
             upgradeWalletKeyChains(Constants.BIP44_PATH, false);
         }
 
-<<<<<<< HEAD
         if (!config.getFastestNetworkAnncmntShown()) {
             showFastestNetworkAnncmnt();
-=======
+        }
+
         //Init fingerprint helper
         if (Build.VERSION.SDK_INT >= Build.VERSION_CODES.M) {
             fingerprintHelper = new FingerprintHelper(this);
             if (!fingerprintHelper.init()) {
                 fingerprintHelper = null;
             }
->>>>>>> 2cb08a10
         }
     }
 
@@ -1302,7 +1301,6 @@
         dialogBuilder.show();
     }
 
-<<<<<<< HEAD
     private void showFastestNetworkAnncmnt() {
         LayoutInflater layoutInflater = LayoutInflater.from(this);
         @SuppressLint("InflateParams")
@@ -1326,7 +1324,6 @@
 
         alertDialog.show();
     }
-=======
     @RequiresApi(api = Build.VERSION_CODES.M)
     @Override
     public void onFingerprintEnabled() {
@@ -1338,5 +1335,4 @@
         }
     }
 
->>>>>>> 2cb08a10
 }