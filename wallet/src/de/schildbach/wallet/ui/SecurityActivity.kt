--- conflicted
+++ resolved
@@ -46,10 +46,7 @@
 import org.dash.wallet.common.ui.dialogs.AdaptiveDialog
 import org.dash.wallet.common.ui.dialogs.AdaptiveDialogExt
 
-<<<<<<< HEAD
-=======
 @ExperimentalCoroutinesApi
->>>>>>> b45772c2
 @AndroidEntryPoint
 class SecurityActivity : BaseMenuActivity(), AbstractPINDialogFragment.WalletProvider {
 
@@ -142,7 +139,7 @@
         if (BuildConfig.DEBUG) {
             backup_wallet.visibility = VISIBLE
         }
-        walletBalance = wallet.getBalance(Wallet.BalanceType.ESTIMATED)
+        walletBalance = wallet!!.getBalance(Wallet.BalanceType.ESTIMATED)
         securityViewModel.selectedExchangeRate.observe(this){
             currentExchangeRate = ExchangeRate(Coin.COIN, it.fiat)
         }
