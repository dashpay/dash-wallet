/*
 * Copyright 2019 Dash Core Group
 *
 * Licensed under the Apache License, Version 2.0 (the "License");
 * you may not use this file except in compliance with the License.
 * You may obtain a copy of the License at
 *
 *    http://www.apache.org/licenses/LICENSE-2.0
 *
 * Unless required by applicable law or agreed to in writing, software
 * distributed under the License is distributed on an "AS IS" BASIS,
 * WITHOUT WARRANTIES OR CONDITIONS OF ANY KIND, either express or implied.
 * See the License for the specific language governing permissions and
 * limitations under the License.
 */

package de.schildbach.wallet.ui

import android.app.Activity
import android.content.Intent
import android.os.Bundle
import android.view.View
import android.view.View.GONE
import android.view.View.VISIBLE
import android.widget.CompoundButton
import androidx.activity.viewModels
import androidx.appcompat.widget.SwitchCompat
import androidx.lifecycle.ViewModelProvider
import androidx.lifecycle.lifecycleScope
import dagger.hilt.android.AndroidEntryPoint
import de.schildbach.wallet.ui.backup.BackupWalletDialogFragment
import de.schildbach.wallet.util.FingerprintHelper
import de.schildbach.wallet_test.R
import kotlinx.android.synthetic.main.activity_security.*
import kotlinx.coroutines.ExperimentalCoroutinesApi
import kotlinx.coroutines.launch
import org.bitcoinj.core.Coin
import org.bitcoinj.wallet.DeterministicSeed
import org.dash.wallet.common.BuildConfig
import org.dash.wallet.common.services.analytics.AnalyticsConstants
<<<<<<< HEAD
=======
import org.dash.wallet.common.ui.dialogs.AdaptiveDialog
import org.dash.wallet.common.ui.dialogs.ExtraActionDialog
>>>>>>> 6686d291

@ExperimentalCoroutinesApi
@AndroidEntryPoint
class SecurityActivity : BaseMenuActivity() {

    private lateinit var fingerprintHelper: FingerprintHelper
<<<<<<< HEAD
    private lateinit var checkPinSharedModel: CheckPinSharedModel
=======
    private val checkPinSharedModel: CheckPinSharedModel by viewModels()
    private val viewModel: SecurityViewModel by viewModels()
>>>>>>> 6686d291

    companion object {
        private const val AUTH_REQUEST_CODE_BACKUP = 1
        private const val ENABLE_FINGERPRINT_REQUEST_CODE = 2
        private const val FINGERPRINT_ENABLED_REQUEST_CODE = 3
        private const val AUTH_REQUEST_CODE_VIEW_RECOVERYPHRASE = 4
        private const val AUTH_REQUEST_CODE_ADVANCED_SECURITY = 5
        private const val AUTH_RECOVERY_PHASE = 0
    }

    override fun getLayoutId(): Int {
        return R.layout.activity_security
    }

    override fun onCreate(savedInstanceState: Bundle?) {
        super.onCreate(savedInstanceState)

        setTitle(R.string.security_title)
        val hideBalanceOnLaunchView = findViewById<SwitchCompat>(R.id.hide_balance_switch)
        hideBalanceOnLaunchView.isChecked = configuration.hideBalance
        hideBalanceOnLaunchView.setOnCheckedChangeListener { _, hideBalanceOnLaunch ->
            configuration.hideBalance = hideBalanceOnLaunch
            viewModel.logEvent(
                if (hideBalanceOnLaunch) {
                    AnalyticsConstants.Security.AUTOHIDE_BALANCE_ON
                } else {
                    AnalyticsConstants.Security.AUTOHIDE_BALANCE_OFF
                }
            )
        }

        checkPinSharedModel.onCorrectPinCallback.observe(this) { (requestCode, pin) ->
            when (requestCode) {
                AUTH_REQUEST_CODE_BACKUP -> {
                    BackupWalletDialogFragment.show(supportFragmentManager)
                    //BackupWalletActivity.start(this)
                }
                ENABLE_FINGERPRINT_REQUEST_CODE -> {
                    if (pin != null) {
                        EnableFingerprintDialog.show(pin, FINGERPRINT_ENABLED_REQUEST_CODE,
                                supportFragmentManager)
                        // TODO: move to FINGERPRINT_ENABLED_REQUEST_CODE case when the bug
                        // TODO: that's preventing it from getting called is resolved
                        viewModel.logEvent(AnalyticsConstants.Security.FINGERPRINT_ON)
                    }
                }
                FINGERPRINT_ENABLED_REQUEST_CODE -> {
                    updateFingerprintSwitchSilently(fingerprintHelper.isFingerprintEnabled)
                    configuration.enableFingerprint = fingerprintHelper.isFingerprintEnabled
                }
                AUTH_REQUEST_CODE_ADVANCED_SECURITY -> {
                    viewModel.logEvent(AnalyticsConstants.Security.ADVANCED_SECURITY)
                    startActivity(Intent(this, AdvancedSecurityActivity::class.java))
                }
                AUTH_RECOVERY_PHASE -> {
                    pin?.let { VerifySeedActivity.createIntent(this, it, false) }
                        ?.let { startActivity(it) }
                }
            }
        }

        val decryptSeedSharedModel : DecryptSeedSharedModel = ViewModelProvider(this)[DecryptSeedSharedModel::class.java]
        decryptSeedSharedModel.onDecryptSeedCallback.observe(this) { (requestCode, seed) ->
            when (requestCode) {
                AUTH_REQUEST_CODE_VIEW_RECOVERYPHRASE -> {
                    startViewSeedActivity(seed)
                }
            }
        }

        //Fingerprint group and switch setup
        fingerprintHelper = FingerprintHelper(this)
        if (fingerprintHelper.init()) {
            fingerprint_auth_group.visibility = VISIBLE
            fingerprint_auth_switch.isChecked = fingerprintHelper.isFingerprintEnabled
            fingerprint_auth_switch.setOnCheckedChangeListener(fingerprintSwitchListener)
            configuration.enableFingerprint = fingerprintHelper.isFingerprintEnabled
        } else {
            fingerprint_auth_group.visibility = GONE
        }

        if (BuildConfig.DEBUG) {
            backup_wallet.visibility = VISIBLE
        }

<<<<<<< HEAD
        backup_wallet.setOnClickListener {
            CheckPinDialog.show(this, AUTH_REQUEST_CODE_BACKUP, true)
        }
        view_recovery_phrase.setOnClickListener {
            DecryptSeedWithPinDialog.show(this, AUTH_REQUEST_CODE_VIEW_RECOVERYPHRASE, true)
        }
        change_pin.setOnClickListener {
            analytics.logEvent(AnalyticsConstants.Security.CHANGE_PIN, bundleOf())
            startActivity(SetPinActivity.createIntent(this, R.string.wallet_options_encrypt_keys_change, true))
        }
        advanced_security.setOnClickListener {
            CheckPinDialog.show(this, AUTH_REQUEST_CODE_ADVANCED_SECURITY, true)
        }
        reset_wallet.setOnClickListener {
            ResetWalletDialog.newInstance(analytics).show(supportFragmentManager, "reset_wallet_dialog")
        }
=======
        viewModel.init()
>>>>>>> 6686d291
    }

    private val fingerprintSwitchListener = CompoundButton.OnCheckedChangeListener { _, isChecked ->
        if (isChecked) {
            CheckPinDialog.show(this, ENABLE_FINGERPRINT_REQUEST_CODE)
            updateFingerprintSwitchSilently(false)
        } else {
            viewModel.logEvent(AnalyticsConstants.Security.FINGERPRINT_OFF)
            fingerprintHelper.clear()
            configuration.enableFingerprint = false
        }
    }

    private fun updateFingerprintSwitchSilently(checked: Boolean) {
        fingerprint_auth_switch.setOnCheckedChangeListener(null)
        fingerprint_auth_switch.isChecked = checked
        fingerprint_auth_switch.setOnCheckedChangeListener(fingerprintSwitchListener)
    }

<<<<<<< HEAD
    // required by UnlockWalletDialogFragment
    override fun onWalletUpgradeComplete(password: String?) {

=======
    fun backupWallet(view: View) {
        CheckPinDialog.show(this, AUTH_REQUEST_CODE_BACKUP, true)
    }

    fun viewRecoveryPhrase(view: View) {
        DecryptSeedWithPinDialog.show(this, AUTH_REQUEST_CODE_VIEW_RECOVERYPHRASE, true)
    }

    fun changePin(view: View) {
        viewModel.logEvent(AnalyticsConstants.Security.CHANGE_PIN)
        startActivity(SetPinActivity.createIntent(this, R.string.wallet_options_encrypt_keys_change, true))
    }

    fun openAdvancedSecurity(view: View) {
        CheckPinDialog.show(this, AUTH_REQUEST_CODE_ADVANCED_SECURITY, true)
    }

    // TODO: tests
    fun resetWallet(view: View) {
        val walletBalance = viewModel.balance
        val fiatBalanceStr = viewModel.getBalanceInLocalFormat()

        if (walletBalance.isGreaterThan(Coin.ZERO) && viewModel.needPassphraseBackUp) {
            val resetWalletDialog = ExtraActionDialog.create(
                R.drawable.ic_exclamation_mark_triangle,
                getString(R.string.launch_reset_wallet_title),
                getString(R.string.launch_reset_wallet_message),
                getString(R.string.button_cancel),
                getString(R.string.continue_reset),
                getString(R.string.launch_reset_wallet_extra_message)
            )
            resetWalletDialog.show(this,
                onResult = {
                    if (it == true) {
                        val startResetWalletDialog = AdaptiveDialog.create(
                            R.drawable.ic_exclamation_mark_triangle,
                            getString(R.string.start_reset_wallet_title, fiatBalanceStr.ifEmpty {
                                walletBalance.toFriendlyString()
                            }),
                            getString(R.string.launch_reset_wallet_message),
                            getString(R.string.button_cancel),
                            getString(R.string.reset_wallet_text)
                        )
                        startResetWalletDialog.show(this) { confirmed ->
                            if (confirmed == true) {
                                doReset()
                            }
                        }
                    }
                },
                onExtraMessageAction = {
                    CheckPinDialog.show(this, AUTH_RECOVERY_PHASE)
                })
        } else {
            val resetWalletDialog = AdaptiveDialog.create(
                null,
                getString(R.string.reset_wallet_title),
                getString(R.string.reset_wallet_message),
                getString(R.string.button_cancel),
                getString(R.string.positive_reset_text)
            )
            resetWalletDialog.show(this) {
                if (it == true) {
                    doReset()
                }
            }
        }
>>>>>>> 6686d291
    }

    private fun doReset() {
        viewModel.logEvent(AnalyticsConstants.Security.RESET_WALLET)
        toAbstractBindService()?.unbindServiceServiceConnection()
        viewModel.triggerWipe()
        startActivity(OnboardingActivity.createIntent(this))
        finishAffinity()
    }

<<<<<<< HEAD
    private fun startViewSeedActivity(seed: DeterministicSeed?) {
        analytics.logEvent(AnalyticsConstants.Security.VIEW_RECOVERY_PHRASE, bundleOf())
=======
    private fun startViewSeedActivity(seed : DeterministicSeed?) {
        viewModel.logEvent(AnalyticsConstants.Security.VIEW_RECOVERY_PHRASE)
>>>>>>> 6686d291
        val mnemonicCode = seed!!.mnemonicCode
        val seedArray = mnemonicCode!!.toTypedArray()
        val intent = ViewSeedActivity.createIntent(this, seedArray)
        startActivity(intent)
    }
}

fun Activity.toAbstractBindService(): AbstractBindServiceActivity? {
    return this as? AbstractBindServiceActivity
}<|MERGE_RESOLUTION|>--- conflicted
+++ resolved
@@ -26,35 +26,26 @@
 import androidx.activity.viewModels
 import androidx.appcompat.widget.SwitchCompat
 import androidx.lifecycle.ViewModelProvider
-import androidx.lifecycle.lifecycleScope
 import dagger.hilt.android.AndroidEntryPoint
 import de.schildbach.wallet.ui.backup.BackupWalletDialogFragment
 import de.schildbach.wallet.util.FingerprintHelper
 import de.schildbach.wallet_test.R
 import kotlinx.android.synthetic.main.activity_security.*
 import kotlinx.coroutines.ExperimentalCoroutinesApi
-import kotlinx.coroutines.launch
 import org.bitcoinj.core.Coin
 import org.bitcoinj.wallet.DeterministicSeed
 import org.dash.wallet.common.BuildConfig
 import org.dash.wallet.common.services.analytics.AnalyticsConstants
-<<<<<<< HEAD
-=======
 import org.dash.wallet.common.ui.dialogs.AdaptiveDialog
 import org.dash.wallet.common.ui.dialogs.ExtraActionDialog
->>>>>>> 6686d291
 
 @ExperimentalCoroutinesApi
 @AndroidEntryPoint
 class SecurityActivity : BaseMenuActivity() {
 
     private lateinit var fingerprintHelper: FingerprintHelper
-<<<<<<< HEAD
-    private lateinit var checkPinSharedModel: CheckPinSharedModel
-=======
     private val checkPinSharedModel: CheckPinSharedModel by viewModels()
     private val viewModel: SecurityViewModel by viewModels()
->>>>>>> 6686d291
 
     companion object {
         private const val AUTH_REQUEST_CODE_BACKUP = 1
@@ -140,26 +131,7 @@
             backup_wallet.visibility = VISIBLE
         }
 
-<<<<<<< HEAD
-        backup_wallet.setOnClickListener {
-            CheckPinDialog.show(this, AUTH_REQUEST_CODE_BACKUP, true)
-        }
-        view_recovery_phrase.setOnClickListener {
-            DecryptSeedWithPinDialog.show(this, AUTH_REQUEST_CODE_VIEW_RECOVERYPHRASE, true)
-        }
-        change_pin.setOnClickListener {
-            analytics.logEvent(AnalyticsConstants.Security.CHANGE_PIN, bundleOf())
-            startActivity(SetPinActivity.createIntent(this, R.string.wallet_options_encrypt_keys_change, true))
-        }
-        advanced_security.setOnClickListener {
-            CheckPinDialog.show(this, AUTH_REQUEST_CODE_ADVANCED_SECURITY, true)
-        }
-        reset_wallet.setOnClickListener {
-            ResetWalletDialog.newInstance(analytics).show(supportFragmentManager, "reset_wallet_dialog")
-        }
-=======
         viewModel.init()
->>>>>>> 6686d291
     }
 
     private val fingerprintSwitchListener = CompoundButton.OnCheckedChangeListener { _, isChecked ->
@@ -179,11 +151,6 @@
         fingerprint_auth_switch.setOnCheckedChangeListener(fingerprintSwitchListener)
     }
 
-<<<<<<< HEAD
-    // required by UnlockWalletDialogFragment
-    override fun onWalletUpgradeComplete(password: String?) {
-
-=======
     fun backupWallet(view: View) {
         CheckPinDialog.show(this, AUTH_REQUEST_CODE_BACKUP, true)
     }
@@ -251,7 +218,6 @@
                 }
             }
         }
->>>>>>> 6686d291
     }
 
     private fun doReset() {
@@ -262,13 +228,8 @@
         finishAffinity()
     }
 
-<<<<<<< HEAD
-    private fun startViewSeedActivity(seed: DeterministicSeed?) {
-        analytics.logEvent(AnalyticsConstants.Security.VIEW_RECOVERY_PHRASE, bundleOf())
-=======
     private fun startViewSeedActivity(seed : DeterministicSeed?) {
         viewModel.logEvent(AnalyticsConstants.Security.VIEW_RECOVERY_PHRASE)
->>>>>>> 6686d291
         val mnemonicCode = seed!!.mnemonicCode
         val seedArray = mnemonicCode!!.toTypedArray()
         val intent = ViewSeedActivity.createIntent(this, seedArray)
