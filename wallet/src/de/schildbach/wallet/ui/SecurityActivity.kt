--- conflicted
+++ resolved
@@ -35,13 +35,11 @@
 import org.bitcoinj.wallet.Wallet
 import org.dash.wallet.common.BuildConfig
 import org.dash.wallet.common.services.analytics.AnalyticsConstants
-import org.dash.wallet.common.services.analytics.FirebaseAnalyticsServiceImpl
 
 class SecurityActivity : BaseMenuActivity(), AbstractPINDialogFragment.WalletProvider {
 
     private lateinit var fingerprintHelper: FingerprintHelper
     private lateinit var checkPinSharedModel: CheckPinSharedModel
-    private val analytics = FirebaseAnalyticsServiceImpl.getInstance()
 
     companion object {
         private const val AUTH_REQUEST_CODE_BACKUP = 1
@@ -129,6 +127,7 @@
             DecryptSeedWithPinDialog.show(this, AUTH_REQUEST_CODE_VIEW_RECOVERYPHRASE, true)
         }
         change_pin.setOnClickListener {
+            analytics.logEvent(AnalyticsConstants.Security.CHANGE_PIN, bundleOf())
             startActivity(SetPinActivity.createIntent(this, R.string.wallet_options_encrypt_keys_change, true))
         }
         advanced_security.setOnClickListener {
@@ -156,30 +155,6 @@
         fingerprint_auth_switch.setOnCheckedChangeListener(fingerprintSwitchListener)
     }
 
-<<<<<<< HEAD
-=======
-    fun backupWallet(view: View) {
-        CheckPinDialog.show(this, AUTH_REQUEST_CODE_BACKUP, true)
-    }
-
-    fun viewRecoveryPhrase(view: View) {
-        DecryptSeedWithPinDialog.show(this, AUTH_REQUEST_CODE_VIEW_RECOVERYPHRASE, true)
-    }
-
-    fun changePin(view: View) {
-        analytics.logEvent(AnalyticsConstants.Security.CHANGE_PIN, bundleOf())
-        startActivity(SetPinActivity.createIntent(this, R.string.wallet_options_encrypt_keys_change, true))
-    }
-
-    fun openAdvancedSecurity(view: View) {
-        CheckPinDialog.show(this, AUTH_REQUEST_CODE_ADVANCED_SECURITY, true)
-    }
-
-    fun resetWallet(view: View) {
-        ResetWalletDialog.newInstance().show(supportFragmentManager, "reset_wallet_dialog")
-    }
-
->>>>>>> b3c6b4ca
     // required by UnlockWalletDialogFragment
     override fun onWalletUpgradeComplete(password: String?) {
 
@@ -189,12 +164,8 @@
         return WalletApplication.getInstance().wallet
     }
 
-<<<<<<< HEAD
     private fun startViewSeedActivity(seed: DeterministicSeed?) {
-=======
-    private fun startViewSeedActivity(seed : DeterministicSeed?) {
         analytics.logEvent(AnalyticsConstants.Security.VIEW_RECOVERY_PHRASE, bundleOf())
->>>>>>> b3c6b4ca
         val mnemonicCode = seed!!.mnemonicCode
         val seedArray = mnemonicCode!!.toTypedArray()
         val intent = ViewSeedActivity.createIntent(this, seedArray)
