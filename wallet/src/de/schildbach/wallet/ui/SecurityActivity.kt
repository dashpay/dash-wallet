/*
 * Copyright 2019 Dash Core Group
 *
 * Licensed under the Apache License, Version 2.0 (the "License");
 * you may not use this file except in compliance with the License.
 * You may obtain a copy of the License at
 *
 *    http://www.apache.org/licenses/LICENSE-2.0
 *
 * Unless required by applicable law or agreed to in writing, software
 * distributed under the License is distributed on an "AS IS" BASIS,
 * WITHOUT WARRANTIES OR CONDITIONS OF ANY KIND, either express or implied.
 * See the License for the specific language governing permissions and
 * limitations under the License.
 */

package de.schildbach.wallet.ui

import android.Manifest
<<<<<<< HEAD
import android.content.DialogInterface
=======
import android.content.Intent
>>>>>>> 5637a0fa
import android.content.pm.PackageManager
import android.os.Bundle
import android.view.View
import android.view.View.GONE
import android.view.View.VISIBLE
import android.widget.CompoundButton
import android.widget.Switch
import androidx.core.app.ActivityCompat
import androidx.core.content.ContextCompat
import androidx.lifecycle.Observer
import androidx.lifecycle.ViewModelProviders
import de.schildbach.wallet.WalletApplication
<<<<<<< HEAD
import de.schildbach.wallet.data.WalletLock
import de.schildbach.wallet.util.FingerprintHelper
=======
>>>>>>> 5637a0fa
import de.schildbach.wallet_test.R
import kotlinx.android.synthetic.main.activity_security.*
import org.bitcoinj.wallet.Wallet


<<<<<<< HEAD
class SecurityActivity : BaseMenuActivity(), AbstractPINDialogFragment.WalletProvider,
        UnlockWalletDialogFragment.OnUnlockWalletListener {

    private lateinit var fingerprintHelper: FingerprintHelper
    private lateinit var checkPinSharedModel: CheckPinSharedModel
=======
class SecurityActivity : BaseMenuActivity(), AbstractPINDialogFragment.WalletProvider {

    companion object {
        private const val AUTH_REQUEST_CODE_BACKUP = 1
    }
>>>>>>> 5637a0fa

    override fun getLayoutId(): Int {
        return R.layout.activity_security
    }

    override fun onCreate(savedInstanceState: Bundle?) {
        super.onCreate(savedInstanceState)

        setTitle(R.string.security_title)
        val hideBalanceOnLaunch = findViewById<Switch>(R.id.hide_balance_switch)
        hideBalanceOnLaunch.isChecked = configuration.hideBalance
        hideBalanceOnLaunch.setOnCheckedChangeListener { _, hideBalanceOnLaunch ->
            configuration.hideBalance = hideBalanceOnLaunch
        }
<<<<<<< HEAD

        //Fingerprint group and switch setup
        fingerprintHelper = FingerprintHelper(this)
        if (fingerprintHelper.init()) {
            fingerprint_auth_group.visibility = VISIBLE
            fingerprint_auth_switch.isChecked = fingerprintHelper.isFingerprintEnabled
            fingerprint_auth_switch.setOnCheckedChangeListener(fingerprintSwitchListener)
        } else {
            fingerprint_auth_group.visibility = GONE
        }
    }

    private val fingerprintSwitchListener= CompoundButton.OnCheckedChangeListener { _, isChecked ->
        if (isChecked) {
            UnlockWalletDialogFragment.show(supportFragmentManager)
            unCheckFingerprintAuthSwitchSilently()
        } else {
            fingerprintHelper.clear()
        }
    }

    private fun unCheckFingerprintAuthSwitchSilently() {
        fingerprint_auth_switch.setOnCheckedChangeListener(null)
        fingerprint_auth_switch.isChecked = false
        fingerprint_auth_switch.setOnCheckedChangeListener(fingerprintSwitchListener)
    }

    override fun onUnlockWallet(password: String?) {
        EnableFingerprintDialog().show(supportFragmentManager, password)
        checkPinSharedModel = ViewModelProviders.of(this).get(CheckPinSharedModel::class.java)
        checkPinSharedModel.onCorrectPinCallback.observe(this, Observer {
            fingerprint_auth_switch.isChecked = fingerprintHelper.isFingerprintEnabled
        })
    }
=======
>>>>>>> 5637a0fa

        val checkPinSharedModel: CheckPinSharedModel = ViewModelProviders.of(this).get(CheckPinSharedModel::class.java)
        checkPinSharedModel.onCorrectPinCallback.observe(this, Observer<Pair<Int?, String?>> { (data, _) ->
            if (data == AUTH_REQUEST_CODE_BACKUP) {
                val permission = Manifest.permission.WRITE_EXTERNAL_STORAGE
                if (ContextCompat.checkSelfPermission(this, permission) == PackageManager.PERMISSION_GRANTED) {
                    BackupWalletDialogFragment.show(supportFragmentManager)
                } else {
                    ActivityCompat.requestPermissions(this, arrayOf(permission), 1)
                }
            }
        })
    }

    fun backupWallet(view: View) {
        CheckPinDialog.show(this, AUTH_REQUEST_CODE_BACKUP)
    }

    fun viewRecoveryPhrase(view: View) {
        BackupWalletToSeedDialogFragment.show(supportFragmentManager)
    }

    fun changePin(view: View) {
        startActivity(SetPinActivity.createIntent(this, R.string.wallet_options_encrypt_keys_change, true))
    }

    fun openAdvancedSecurity(view: View) {
        startActivity(Intent(this, AdvancedSecurityActivity::class.java))
    }

    fun resetWallet(view: View) {
        ResetWalletDialog.newInstance().show(supportFragmentManager, "reset_wallet_dialog")
    }

    // required by UnlockWalletDialogFragment
    override fun onWalletUpgradeComplete(password: String?) {

    }

    override fun getWallet(): Wallet {
        return WalletApplication.getInstance().wallet
    }
}<|MERGE_RESOLUTION|>--- conflicted
+++ resolved
@@ -17,11 +17,7 @@
 package de.schildbach.wallet.ui
 
 import android.Manifest
-<<<<<<< HEAD
-import android.content.DialogInterface
-=======
 import android.content.Intent
->>>>>>> 5637a0fa
 import android.content.pm.PackageManager
 import android.os.Bundle
 import android.view.View
@@ -34,29 +30,20 @@
 import androidx.lifecycle.Observer
 import androidx.lifecycle.ViewModelProviders
 import de.schildbach.wallet.WalletApplication
-<<<<<<< HEAD
-import de.schildbach.wallet.data.WalletLock
 import de.schildbach.wallet.util.FingerprintHelper
-=======
->>>>>>> 5637a0fa
 import de.schildbach.wallet_test.R
 import kotlinx.android.synthetic.main.activity_security.*
 import org.bitcoinj.wallet.Wallet
 
 
-<<<<<<< HEAD
-class SecurityActivity : BaseMenuActivity(), AbstractPINDialogFragment.WalletProvider,
-        UnlockWalletDialogFragment.OnUnlockWalletListener {
+class SecurityActivity : BaseMenuActivity(), AbstractPINDialogFragment.WalletProvider {
 
     private lateinit var fingerprintHelper: FingerprintHelper
     private lateinit var checkPinSharedModel: CheckPinSharedModel
-=======
-class SecurityActivity : BaseMenuActivity(), AbstractPINDialogFragment.WalletProvider {
 
     companion object {
         private const val AUTH_REQUEST_CODE_BACKUP = 1
     }
->>>>>>> 5637a0fa
 
     override fun getLayoutId(): Int {
         return R.layout.activity_security
@@ -71,7 +58,19 @@
         hideBalanceOnLaunch.setOnCheckedChangeListener { _, hideBalanceOnLaunch ->
             configuration.hideBalance = hideBalanceOnLaunch
         }
-<<<<<<< HEAD
+
+
+        val checkPinSharedModel: CheckPinSharedModel = ViewModelProviders.of(this).get(CheckPinSharedModel::class.java)
+        checkPinSharedModel.onCorrectPinCallback.observe(this, Observer<Pair<Int?, String?>> { (data, _) ->
+            if (data == AUTH_REQUEST_CODE_BACKUP) {
+                val permission = Manifest.permission.WRITE_EXTERNAL_STORAGE
+                if (ContextCompat.checkSelfPermission(this, permission) == PackageManager.PERMISSION_GRANTED) {
+                    BackupWalletDialogFragment.show(supportFragmentManager)
+                } else {
+                    ActivityCompat.requestPermissions(this, arrayOf(permission), 1)
+                }
+            }
+        })
 
         //Fingerprint group and switch setup
         fingerprintHelper = FingerprintHelper(this)
@@ -97,29 +96,6 @@
         fingerprint_auth_switch.setOnCheckedChangeListener(null)
         fingerprint_auth_switch.isChecked = false
         fingerprint_auth_switch.setOnCheckedChangeListener(fingerprintSwitchListener)
-    }
-
-    override fun onUnlockWallet(password: String?) {
-        EnableFingerprintDialog().show(supportFragmentManager, password)
-        checkPinSharedModel = ViewModelProviders.of(this).get(CheckPinSharedModel::class.java)
-        checkPinSharedModel.onCorrectPinCallback.observe(this, Observer {
-            fingerprint_auth_switch.isChecked = fingerprintHelper.isFingerprintEnabled
-        })
-    }
-=======
->>>>>>> 5637a0fa
-
-        val checkPinSharedModel: CheckPinSharedModel = ViewModelProviders.of(this).get(CheckPinSharedModel::class.java)
-        checkPinSharedModel.onCorrectPinCallback.observe(this, Observer<Pair<Int?, String?>> { (data, _) ->
-            if (data == AUTH_REQUEST_CODE_BACKUP) {
-                val permission = Manifest.permission.WRITE_EXTERNAL_STORAGE
-                if (ContextCompat.checkSelfPermission(this, permission) == PackageManager.PERMISSION_GRANTED) {
-                    BackupWalletDialogFragment.show(supportFragmentManager)
-                } else {
-                    ActivityCompat.requestPermissions(this, arrayOf(permission), 1)
-                }
-            }
-        })
     }
 
     fun backupWallet(view: View) {
