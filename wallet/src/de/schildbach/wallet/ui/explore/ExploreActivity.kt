--- conflicted
+++ resolved
@@ -17,43 +17,24 @@
 
 package de.schildbach.wallet.ui.explore
 
-<<<<<<< HEAD
 import android.content.Context
 import android.content.Intent
-=======
-import android.content.Intent
-import android.net.Uri
->>>>>>> 6686d291
 import android.os.Bundle
 import android.view.MenuItem
 import androidx.activity.viewModels
-<<<<<<< HEAD
 import androidx.core.os.bundleOf
 import androidx.navigation.NavOptions
 import androidx.navigation.fragment.FragmentNavigator
 import androidx.navigation.fragment.NavHostFragment
-=======
-import androidx.lifecycle.lifecycleScope
->>>>>>> 6686d291
 import dagger.hilt.android.AndroidEntryPoint
-import de.schildbach.wallet.data.BlockchainStateDao
 import de.schildbach.wallet.ui.BaseMenuActivity
-<<<<<<< HEAD
 import de.schildbach.wallet.ui.PaymentsFragment
-import de.schildbach.wallet_test.R
-import org.dash.wallet.features.exploredash.ui.ExploreTopic
-=======
-import de.schildbach.wallet.ui.PaymentsActivity
-import de.schildbach.wallet.ui.staking.StakingActivity
 import de.schildbach.wallet_test.R
 import kotlinx.coroutines.ExperimentalCoroutinesApi
 import kotlinx.coroutines.FlowPreview
-import kotlinx.coroutines.launch
-import org.dash.wallet.common.ui.dialogs.AdaptiveDialog
->>>>>>> 6686d291
+import org.dash.wallet.features.exploredash.ui.ExploreTopic
 import org.dash.wallet.features.exploredash.ui.ExploreViewModel
 import org.dash.wallet.features.exploredash.ui.NavigationRequest
-import javax.inject.Inject
 
 @AndroidEntryPoint
 @FlowPreview
@@ -70,8 +51,6 @@
     }
 
     private val viewModel: ExploreViewModel by viewModels()
-    @Inject
-    lateinit var blockChainDao: BlockchainStateDao
 
     override fun getLayoutId(): Int {
         return R.layout.activity_explore
@@ -101,36 +80,11 @@
                         PaymentsFragment.ARGS_ACTIVE_TAB to PaymentsFragment.ACTIVE_TAB_RECEIVE
                     ), animationOptions)
                 }
-                NavigationRequest.Staking -> {
-                    handleStakingNavigation()
-                }
                 else -> { }
             }
         }
     }
 
-    private fun handleStakingNavigation() {
-        lifecycleScope.launch {
-            if (isSynced()) {
-                startActivity(Intent(this@ExploreActivity, StakingActivity::class.java))
-            } else {
-                val openWebsite = AdaptiveDialog.create(
-                    null,
-                    getString(R.string.chain_syncing),
-                    getString(R.string.crowdnode_wait_for_sync),
-                    getString(R.string.button_close),
-                    getString(R.string.crowdnode_open_website)
-                ).showAsync(this@ExploreActivity)
-
-                if (openWebsite == true) {
-                    val browserIntent = Intent(Intent.ACTION_VIEW, Uri.parse(getString(R.string.crowdnode_website)))
-                    startActivity(browserIntent)
-                }
-            }
-        }
-    }
-
-<<<<<<< HEAD
     private fun setNavigationGraph(navHostFragment: NavHostFragment) {
         val navController = navHostFragment.navController
         val navGraph = navController.navInflater.inflate(R.navigation.explore_dash)
@@ -164,11 +118,5 @@
             }
         }
         return super.onOptionsItemSelected(item)
-=======
-    private suspend fun isSynced(): Boolean {
-        val blockChainState = blockChainDao.get()
-
-        return blockChainState != null && blockChainState.isSynced()
->>>>>>> 6686d291
     }
 }