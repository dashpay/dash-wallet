--- conflicted
+++ resolved
@@ -37,12 +37,6 @@
 import android.util.AttributeSet;
 import android.view.View;
 
-<<<<<<< HEAD
-import com.google.zxing.ResultPoint;
-import hashengineering.darkcoin.wallet.R;
-
-=======
->>>>>>> e7829a15
 /**
  * @author Andreas Schildbach
  */
