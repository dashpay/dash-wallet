/*
 * Copyright 2013-2015 the original author or authors.
 *
 * This program is free software: you can redistribute it and/or modify
 * it under the terms of the GNU General Public License as published by
 * the Free Software Foundation, either version 3 of the License, or
 * (at your option) any later version.
 *
 * This program is distributed in the hope that it will be useful,
 * but WITHOUT ANY WARRANTY; without even the implied warranty of
 * MERCHANTABILITY or FITNESS FOR A PARTICULAR PURPOSE.  See the
 * GNU General Public License for more details.
 *
 * You should have received a copy of the GNU General Public License
 * along with this program.  If not, see <http://www.gnu.org/licenses/>.
 */

package de.schildbach.wallet.ui;

import java.util.HashSet;
import java.util.List;
import java.util.Map;
import java.util.Set;
import java.util.concurrent.RejectedExecutionException;

import org.bitcoinj.core.Sha256Hash;
import org.bitcoinj.core.StoredBlock;
import org.bitcoinj.core.Transaction;
import org.bitcoinj.wallet.Wallet;
import org.slf4j.Logger;
import org.slf4j.LoggerFactory;

import de.schildbach.wallet.Configuration;
import de.schildbach.wallet.Constants;
import de.schildbach.wallet.WalletApplication;
import de.schildbach.wallet.service.BlockchainService;
import de.schildbach.wallet.service.BlockchainServiceImpl;
import de.schildbach.wallet_test.R;

import android.app.Activity;
import android.app.Fragment;
import android.app.LoaderManager;
import android.app.LoaderManager.LoaderCallbacks;
import android.content.AsyncTaskLoader;
import android.content.BroadcastReceiver;
import android.content.ComponentName;
import android.content.Context;
import android.content.Intent;
import android.content.IntentFilter;
import android.content.Loader;
import android.content.ServiceConnection;
import android.net.Uri;
import android.os.Bundle;
import android.os.IBinder;
import android.support.v4.content.LocalBroadcastManager;
import android.support.v7.widget.LinearLayoutManager;
import android.support.v7.widget.RecyclerView;
import android.view.LayoutInflater;
import android.view.MenuItem;
import android.view.View;
import android.view.ViewGroup;
import android.widget.PopupMenu;
import android.widget.PopupMenu.OnMenuItemClickListener;
import android.widget.ViewAnimator;
<<<<<<< HEAD
import de.schildbach.wallet.Configuration;
import de.schildbach.wallet.Constants;
import de.schildbach.wallet.WalletApplication;
import de.schildbach.wallet.service.BlockchainService;
import de.schildbach.wallet.service.BlockchainServiceImpl;
import hashengineering.darkcoin.wallet.R;
=======
>>>>>>> e7829a15

/**
 * @author Andreas Schildbach
 */
<<<<<<< HEAD
public final class BlockListFragment extends Fragment implements BlockListAdapter.OnClickListener
{
	private AbstractWalletActivity activity;
	private WalletApplication application;
	private Configuration config;
	private Wallet wallet;
	private LoaderManager loaderManager;

	private BlockchainService service;

	private ViewAnimator viewGroup;
	private RecyclerView recyclerView;
	private BlockListAdapter adapter;

	private static final int ID_BLOCK_LOADER = 0;
	private static final int ID_TRANSACTION_LOADER = 1;

	private static final int MAX_BLOCKS = 64;

	private static final Logger log = LoggerFactory.getLogger(BlockListFragment.class);

	@Override
	public void onAttach(final Activity activity)
	{
		super.onAttach(activity);

		this.activity = (AbstractWalletActivity) activity;
		this.application = this.activity.getWalletApplication();
		this.config = application.getConfiguration();
		this.wallet = application.getWallet();
		this.loaderManager = getLoaderManager();
	}

	@Override
	public void onActivityCreated(final Bundle savedInstanceState)
	{
		super.onActivityCreated(savedInstanceState);

		activity.bindService(new Intent(activity, BlockchainServiceImpl.class), serviceConnection, Context.BIND_AUTO_CREATE);
	}

	@Override
	public void onCreate(final Bundle savedInstanceState)
	{
		super.onCreate(savedInstanceState);

		adapter = new BlockListAdapter(activity, wallet, this);
		adapter.setFormat(config.getFormat());
	}

	@Override
	public View onCreateView(final LayoutInflater inflater, final ViewGroup container, final Bundle savedInstanceState)
	{
		final View view = inflater.inflate(R.layout.block_list_fragment, container, false);

		viewGroup = (ViewAnimator) view.findViewById(R.id.block_list_group);

		recyclerView = (RecyclerView) view.findViewById(R.id.block_list);
		recyclerView.setLayoutManager(new LinearLayoutManager(activity));
		recyclerView.setAdapter(adapter);

		return view;
	}

	private boolean resumed = false;

	@Override
	public void onResume()
	{
		super.onResume();

		activity.registerReceiver(tickReceiver, new IntentFilter(Intent.ACTION_TIME_TICK));
		loaderManager.initLoader(ID_TRANSACTION_LOADER, null, transactionLoaderCallbacks);

		adapter.notifyDataSetChanged();

		resumed = true;
	}

	@Override
	public void onPause()
	{
		// workaround: under high load, it can happen that onPause() is called twice (recursively via destroyLoader)
		if (resumed)
		{
			resumed = false;

			loaderManager.destroyLoader(ID_TRANSACTION_LOADER);
			activity.unregisterReceiver(tickReceiver);
		}
		else
		{
			log.warn("onPause() called without onResume(), appending stack trace", new RuntimeException());
		}

		super.onPause();
	}

	@Override
	public void onDestroy()
	{
		activity.unbindService(serviceConnection);

		super.onDestroy();
	}

	@Override
	public void onBlockMenuClick(final View view, final StoredBlock block)
	{
		final PopupMenu popupMenu = new PopupMenu(activity, view);
		popupMenu.inflate(R.menu.blocks_context);

		popupMenu.setOnMenuItemClickListener(new OnMenuItemClickListener()
		{
			@Override
			public boolean onMenuItemClick(final MenuItem item)
			{
				switch (item.getItemId())
				{
					case R.id.blocks_context_browse:
						startActivity(new Intent(Intent.ACTION_VIEW,
								Uri.withAppendedPath(config.getBlockExplorer(), Constants.EXPLORE_BLOCK_PATH + block.getHeader().getHashAsString())));
						return true;
				}
				return false;
			}
		});
		popupMenu.show();
	}

	private final ServiceConnection serviceConnection = new ServiceConnection()
	{
		@Override
		public void onServiceConnected(final ComponentName name, final IBinder binder)
		{
			service = ((BlockchainServiceImpl.LocalBinder) binder).getService();

			loaderManager.initLoader(ID_BLOCK_LOADER, null, blockLoaderCallbacks);
		}

		@Override
		public void onServiceDisconnected(final ComponentName name)
		{
			loaderManager.destroyLoader(ID_BLOCK_LOADER);

			service = null;
		}
	};

	private final BroadcastReceiver tickReceiver = new BroadcastReceiver()
	{
		@Override
		public void onReceive(final Context context, final Intent intent)
		{
			adapter.notifyDataSetChanged();
		}
	};

	private static class BlockLoader extends AsyncTaskLoader<List<StoredBlock>>
	{
		private LocalBroadcastManager broadcastManager;
		private BlockchainService service;

		private BlockLoader(final Context context, final BlockchainService service)
		{
			super(context);

			this.broadcastManager = LocalBroadcastManager.getInstance(context.getApplicationContext());
			this.service = service;
		}

		@Override
		protected void onStartLoading()
		{
			super.onStartLoading();

			broadcastManager.registerReceiver(broadcastReceiver, new IntentFilter(BlockchainService.ACTION_BLOCKCHAIN_STATE));

			forceLoad();
		}

		@Override
		protected void onStopLoading()
		{
			broadcastManager.unregisterReceiver(broadcastReceiver);

			super.onStopLoading();
		}

		@Override
		public List<StoredBlock> loadInBackground()
		{
			return service.getRecentBlocks(MAX_BLOCKS);
		}

		private final BroadcastReceiver broadcastReceiver = new BroadcastReceiver()
		{
			@Override
			public void onReceive(final Context context, final Intent intent)
			{
				try
				{
					forceLoad();
				}
				catch (final RejectedExecutionException x)
				{
					log.info("rejected execution: " + BlockLoader.this.toString());
				}
			}
		};
	}

	private final LoaderCallbacks<List<StoredBlock>> blockLoaderCallbacks = new LoaderCallbacks<List<StoredBlock>>()
	{
		@Override
		public Loader<List<StoredBlock>> onCreateLoader(final int id, final Bundle args)
		{
			return new BlockLoader(activity, service);
		}

		@Override
		public void onLoadFinished(final Loader<List<StoredBlock>> loader, final List<StoredBlock> blocks)
		{
			adapter.replace(blocks);
			viewGroup.setDisplayedChild(1);

			final Loader<Set<Transaction>> transactionLoader = loaderManager.getLoader(ID_TRANSACTION_LOADER);
			if (transactionLoader != null && transactionLoader.isStarted())
				transactionLoader.forceLoad();
		}

		@Override
		public void onLoaderReset(final Loader<List<StoredBlock>> loader)
		{
			adapter.clear();
		}
	};

	private static class TransactionsLoader extends AsyncTaskLoader<Set<Transaction>>
	{
		private final Wallet wallet;

		private TransactionsLoader(final Context context, final Wallet wallet)
		{
			super(context);

			this.wallet = wallet;
		}

		@Override
		public Set<Transaction> loadInBackground()
		{
			org.bitcoinj.core.Context.propagate(Constants.CONTEXT);

			final Set<Transaction> transactions = wallet.getTransactions(true);

			final Set<Transaction> filteredTransactions = new HashSet<Transaction>(transactions.size());
			for (final Transaction tx : transactions)
			{
				final Map<Sha256Hash, Integer> appearsIn = tx.getAppearsInHashes();
				if (appearsIn != null && !appearsIn.isEmpty()) // TODO filter by updateTime
					filteredTransactions.add(tx);
			}

			return filteredTransactions;
		}
	}

	private final LoaderCallbacks<Set<Transaction>> transactionLoaderCallbacks = new LoaderCallbacks<Set<Transaction>>()
	{
		@Override
		public Loader<Set<Transaction>> onCreateLoader(final int id, final Bundle args)
		{
			return new TransactionsLoader(activity, wallet);
		}

		@Override
		public void onLoadFinished(final Loader<Set<Transaction>> loader, final Set<Transaction> transactions)
		{
			adapter.replaceTransactions(transactions);
		}

		@Override
		public void onLoaderReset(final Loader<Set<Transaction>> loader)
		{
			adapter.clearTransactions();
		}
	};
=======
public final class BlockListFragment extends Fragment implements BlockListAdapter.OnClickListener {
    private AbstractWalletActivity activity;
    private WalletApplication application;
    private Configuration config;
    private Wallet wallet;
    private LoaderManager loaderManager;

    private BlockchainService service;

    private ViewAnimator viewGroup;
    private RecyclerView recyclerView;
    private BlockListAdapter adapter;

    private static final int ID_BLOCK_LOADER = 0;
    private static final int ID_TRANSACTION_LOADER = 1;

    private static final int MAX_BLOCKS = 64;

    private static final Logger log = LoggerFactory.getLogger(BlockListFragment.class);

    @Override
    public void onAttach(final Activity activity) {
        super.onAttach(activity);

        this.activity = (AbstractWalletActivity) activity;
        this.application = this.activity.getWalletApplication();
        this.config = application.getConfiguration();
        this.wallet = application.getWallet();
        this.loaderManager = getLoaderManager();
    }

    @Override
    public void onActivityCreated(final Bundle savedInstanceState) {
        super.onActivityCreated(savedInstanceState);

        activity.bindService(new Intent(activity, BlockchainServiceImpl.class), serviceConnection,
                Context.BIND_AUTO_CREATE);
    }

    @Override
    public void onCreate(final Bundle savedInstanceState) {
        super.onCreate(savedInstanceState);

        adapter = new BlockListAdapter(activity, wallet, this);
        adapter.setFormat(config.getFormat());
    }

    @Override
    public View onCreateView(final LayoutInflater inflater, final ViewGroup container,
            final Bundle savedInstanceState) {
        final View view = inflater.inflate(R.layout.block_list_fragment, container, false);

        viewGroup = (ViewAnimator) view.findViewById(R.id.block_list_group);

        recyclerView = (RecyclerView) view.findViewById(R.id.block_list);
        recyclerView.setLayoutManager(new LinearLayoutManager(activity));
        recyclerView.setAdapter(adapter);
        recyclerView.addItemDecoration(new DividerItemDecoration(getActivity(), DividerItemDecoration.VERTICAL_LIST));

        return view;
    }

    private boolean resumed = false;

    @Override
    public void onResume() {
        super.onResume();

        activity.registerReceiver(tickReceiver, new IntentFilter(Intent.ACTION_TIME_TICK));
        loaderManager.initLoader(ID_TRANSACTION_LOADER, null, transactionLoaderCallbacks);

        adapter.notifyDataSetChanged();

        resumed = true;
    }

    @Override
    public void onPause() {
        // workaround: under high load, it can happen that onPause() is called twice (recursively via
        // destroyLoader)
        if (resumed) {
            resumed = false;

            loaderManager.destroyLoader(ID_TRANSACTION_LOADER);
            activity.unregisterReceiver(tickReceiver);
        } else {
            log.warn("onPause() called without onResume(), appending stack trace", new RuntimeException());
        }

        super.onPause();
    }

    @Override
    public void onDestroy() {
        activity.unbindService(serviceConnection);

        super.onDestroy();
    }

    @Override
    public void onBlockMenuClick(final View view, final StoredBlock block) {
        final PopupMenu popupMenu = new PopupMenu(activity, view);
        popupMenu.inflate(R.menu.blocks_context);

        popupMenu.setOnMenuItemClickListener(new OnMenuItemClickListener() {
            @Override
            public boolean onMenuItemClick(final MenuItem item) {
                switch (item.getItemId()) {
                case R.id.blocks_context_browse:
                    startActivity(new Intent(Intent.ACTION_VIEW, Uri.withAppendedPath(config.getBlockExplorer(),
                            "block/" + block.getHeader().getHashAsString())));
                    return true;
                }
                return false;
            }
        });
        popupMenu.show();
    }

    private final ServiceConnection serviceConnection = new ServiceConnection() {
        @Override
        public void onServiceConnected(final ComponentName name, final IBinder binder) {
            service = ((BlockchainServiceImpl.LocalBinder) binder).getService();

            loaderManager.initLoader(ID_BLOCK_LOADER, null, blockLoaderCallbacks);
        }

        @Override
        public void onServiceDisconnected(final ComponentName name) {
            loaderManager.destroyLoader(ID_BLOCK_LOADER);

            service = null;
        }
    };

    private final BroadcastReceiver tickReceiver = new BroadcastReceiver() {
        @Override
        public void onReceive(final Context context, final Intent intent) {
            adapter.notifyDataSetChanged();
        }
    };

    private static class BlockLoader extends AsyncTaskLoader<List<StoredBlock>> {
        private LocalBroadcastManager broadcastManager;
        private BlockchainService service;

        private BlockLoader(final Context context, final BlockchainService service) {
            super(context);

            this.broadcastManager = LocalBroadcastManager.getInstance(context.getApplicationContext());
            this.service = service;
        }

        @Override
        protected void onStartLoading() {
            super.onStartLoading();

            broadcastManager.registerReceiver(broadcastReceiver,
                    new IntentFilter(BlockchainService.ACTION_BLOCKCHAIN_STATE));

            forceLoad();
        }

        @Override
        protected void onStopLoading() {
            broadcastManager.unregisterReceiver(broadcastReceiver);

            super.onStopLoading();
        }

        @Override
        public List<StoredBlock> loadInBackground() {
            return service.getRecentBlocks(MAX_BLOCKS);
        }

        private final BroadcastReceiver broadcastReceiver = new BroadcastReceiver() {
            @Override
            public void onReceive(final Context context, final Intent intent) {
                try {
                    forceLoad();
                } catch (final RejectedExecutionException x) {
                    log.info("rejected execution: " + BlockLoader.this.toString());
                }
            }
        };
    }

    private final LoaderCallbacks<List<StoredBlock>> blockLoaderCallbacks = new LoaderCallbacks<List<StoredBlock>>() {
        @Override
        public Loader<List<StoredBlock>> onCreateLoader(final int id, final Bundle args) {
            return new BlockLoader(activity, service);
        }

        @Override
        public void onLoadFinished(final Loader<List<StoredBlock>> loader, final List<StoredBlock> blocks) {
            adapter.replace(blocks);
            viewGroup.setDisplayedChild(1);

            final Loader<Set<Transaction>> transactionLoader = loaderManager.getLoader(ID_TRANSACTION_LOADER);
            if (transactionLoader != null && transactionLoader.isStarted())
                transactionLoader.forceLoad();
        }

        @Override
        public void onLoaderReset(final Loader<List<StoredBlock>> loader) {
            adapter.clear();
        }
    };

    private static class TransactionsLoader extends AsyncTaskLoader<Set<Transaction>> {
        private final Wallet wallet;

        private TransactionsLoader(final Context context, final Wallet wallet) {
            super(context);

            this.wallet = wallet;
        }

        @Override
        public Set<Transaction> loadInBackground() {
            org.bitcoinj.core.Context.propagate(Constants.CONTEXT);

            final Set<Transaction> transactions = wallet.getTransactions(true);

            final Set<Transaction> filteredTransactions = new HashSet<Transaction>(transactions.size());
            for (final Transaction tx : transactions) {
                final Map<Sha256Hash, Integer> appearsIn = tx.getAppearsInHashes();
                if (appearsIn != null && !appearsIn.isEmpty()) // TODO filter by updateTime
                    filteredTransactions.add(tx);
            }

            return filteredTransactions;
        }
    }

    private final LoaderCallbacks<Set<Transaction>> transactionLoaderCallbacks = new LoaderCallbacks<Set<Transaction>>() {
        @Override
        public Loader<Set<Transaction>> onCreateLoader(final int id, final Bundle args) {
            return new TransactionsLoader(activity, wallet);
        }

        @Override
        public void onLoadFinished(final Loader<Set<Transaction>> loader, final Set<Transaction> transactions) {
            adapter.replaceTransactions(transactions);
        }

        @Override
        public void onLoaderReset(final Loader<Set<Transaction>> loader) {
            adapter.clearTransactions();
        }
    };
>>>>>>> e7829a15
}<|MERGE_RESOLUTION|>--- conflicted
+++ resolved
@@ -62,309 +62,10 @@
 import android.widget.PopupMenu;
 import android.widget.PopupMenu.OnMenuItemClickListener;
 import android.widget.ViewAnimator;
-<<<<<<< HEAD
-import de.schildbach.wallet.Configuration;
-import de.schildbach.wallet.Constants;
-import de.schildbach.wallet.WalletApplication;
-import de.schildbach.wallet.service.BlockchainService;
-import de.schildbach.wallet.service.BlockchainServiceImpl;
-import hashengineering.darkcoin.wallet.R;
-=======
->>>>>>> e7829a15
 
 /**
  * @author Andreas Schildbach
  */
-<<<<<<< HEAD
-public final class BlockListFragment extends Fragment implements BlockListAdapter.OnClickListener
-{
-	private AbstractWalletActivity activity;
-	private WalletApplication application;
-	private Configuration config;
-	private Wallet wallet;
-	private LoaderManager loaderManager;
-
-	private BlockchainService service;
-
-	private ViewAnimator viewGroup;
-	private RecyclerView recyclerView;
-	private BlockListAdapter adapter;
-
-	private static final int ID_BLOCK_LOADER = 0;
-	private static final int ID_TRANSACTION_LOADER = 1;
-
-	private static final int MAX_BLOCKS = 64;
-
-	private static final Logger log = LoggerFactory.getLogger(BlockListFragment.class);
-
-	@Override
-	public void onAttach(final Activity activity)
-	{
-		super.onAttach(activity);
-
-		this.activity = (AbstractWalletActivity) activity;
-		this.application = this.activity.getWalletApplication();
-		this.config = application.getConfiguration();
-		this.wallet = application.getWallet();
-		this.loaderManager = getLoaderManager();
-	}
-
-	@Override
-	public void onActivityCreated(final Bundle savedInstanceState)
-	{
-		super.onActivityCreated(savedInstanceState);
-
-		activity.bindService(new Intent(activity, BlockchainServiceImpl.class), serviceConnection, Context.BIND_AUTO_CREATE);
-	}
-
-	@Override
-	public void onCreate(final Bundle savedInstanceState)
-	{
-		super.onCreate(savedInstanceState);
-
-		adapter = new BlockListAdapter(activity, wallet, this);
-		adapter.setFormat(config.getFormat());
-	}
-
-	@Override
-	public View onCreateView(final LayoutInflater inflater, final ViewGroup container, final Bundle savedInstanceState)
-	{
-		final View view = inflater.inflate(R.layout.block_list_fragment, container, false);
-
-		viewGroup = (ViewAnimator) view.findViewById(R.id.block_list_group);
-
-		recyclerView = (RecyclerView) view.findViewById(R.id.block_list);
-		recyclerView.setLayoutManager(new LinearLayoutManager(activity));
-		recyclerView.setAdapter(adapter);
-
-		return view;
-	}
-
-	private boolean resumed = false;
-
-	@Override
-	public void onResume()
-	{
-		super.onResume();
-
-		activity.registerReceiver(tickReceiver, new IntentFilter(Intent.ACTION_TIME_TICK));
-		loaderManager.initLoader(ID_TRANSACTION_LOADER, null, transactionLoaderCallbacks);
-
-		adapter.notifyDataSetChanged();
-
-		resumed = true;
-	}
-
-	@Override
-	public void onPause()
-	{
-		// workaround: under high load, it can happen that onPause() is called twice (recursively via destroyLoader)
-		if (resumed)
-		{
-			resumed = false;
-
-			loaderManager.destroyLoader(ID_TRANSACTION_LOADER);
-			activity.unregisterReceiver(tickReceiver);
-		}
-		else
-		{
-			log.warn("onPause() called without onResume(), appending stack trace", new RuntimeException());
-		}
-
-		super.onPause();
-	}
-
-	@Override
-	public void onDestroy()
-	{
-		activity.unbindService(serviceConnection);
-
-		super.onDestroy();
-	}
-
-	@Override
-	public void onBlockMenuClick(final View view, final StoredBlock block)
-	{
-		final PopupMenu popupMenu = new PopupMenu(activity, view);
-		popupMenu.inflate(R.menu.blocks_context);
-
-		popupMenu.setOnMenuItemClickListener(new OnMenuItemClickListener()
-		{
-			@Override
-			public boolean onMenuItemClick(final MenuItem item)
-			{
-				switch (item.getItemId())
-				{
-					case R.id.blocks_context_browse:
-						startActivity(new Intent(Intent.ACTION_VIEW,
-								Uri.withAppendedPath(config.getBlockExplorer(), Constants.EXPLORE_BLOCK_PATH + block.getHeader().getHashAsString())));
-						return true;
-				}
-				return false;
-			}
-		});
-		popupMenu.show();
-	}
-
-	private final ServiceConnection serviceConnection = new ServiceConnection()
-	{
-		@Override
-		public void onServiceConnected(final ComponentName name, final IBinder binder)
-		{
-			service = ((BlockchainServiceImpl.LocalBinder) binder).getService();
-
-			loaderManager.initLoader(ID_BLOCK_LOADER, null, blockLoaderCallbacks);
-		}
-
-		@Override
-		public void onServiceDisconnected(final ComponentName name)
-		{
-			loaderManager.destroyLoader(ID_BLOCK_LOADER);
-
-			service = null;
-		}
-	};
-
-	private final BroadcastReceiver tickReceiver = new BroadcastReceiver()
-	{
-		@Override
-		public void onReceive(final Context context, final Intent intent)
-		{
-			adapter.notifyDataSetChanged();
-		}
-	};
-
-	private static class BlockLoader extends AsyncTaskLoader<List<StoredBlock>>
-	{
-		private LocalBroadcastManager broadcastManager;
-		private BlockchainService service;
-
-		private BlockLoader(final Context context, final BlockchainService service)
-		{
-			super(context);
-
-			this.broadcastManager = LocalBroadcastManager.getInstance(context.getApplicationContext());
-			this.service = service;
-		}
-
-		@Override
-		protected void onStartLoading()
-		{
-			super.onStartLoading();
-
-			broadcastManager.registerReceiver(broadcastReceiver, new IntentFilter(BlockchainService.ACTION_BLOCKCHAIN_STATE));
-
-			forceLoad();
-		}
-
-		@Override
-		protected void onStopLoading()
-		{
-			broadcastManager.unregisterReceiver(broadcastReceiver);
-
-			super.onStopLoading();
-		}
-
-		@Override
-		public List<StoredBlock> loadInBackground()
-		{
-			return service.getRecentBlocks(MAX_BLOCKS);
-		}
-
-		private final BroadcastReceiver broadcastReceiver = new BroadcastReceiver()
-		{
-			@Override
-			public void onReceive(final Context context, final Intent intent)
-			{
-				try
-				{
-					forceLoad();
-				}
-				catch (final RejectedExecutionException x)
-				{
-					log.info("rejected execution: " + BlockLoader.this.toString());
-				}
-			}
-		};
-	}
-
-	private final LoaderCallbacks<List<StoredBlock>> blockLoaderCallbacks = new LoaderCallbacks<List<StoredBlock>>()
-	{
-		@Override
-		public Loader<List<StoredBlock>> onCreateLoader(final int id, final Bundle args)
-		{
-			return new BlockLoader(activity, service);
-		}
-
-		@Override
-		public void onLoadFinished(final Loader<List<StoredBlock>> loader, final List<StoredBlock> blocks)
-		{
-			adapter.replace(blocks);
-			viewGroup.setDisplayedChild(1);
-
-			final Loader<Set<Transaction>> transactionLoader = loaderManager.getLoader(ID_TRANSACTION_LOADER);
-			if (transactionLoader != null && transactionLoader.isStarted())
-				transactionLoader.forceLoad();
-		}
-
-		@Override
-		public void onLoaderReset(final Loader<List<StoredBlock>> loader)
-		{
-			adapter.clear();
-		}
-	};
-
-	private static class TransactionsLoader extends AsyncTaskLoader<Set<Transaction>>
-	{
-		private final Wallet wallet;
-
-		private TransactionsLoader(final Context context, final Wallet wallet)
-		{
-			super(context);
-
-			this.wallet = wallet;
-		}
-
-		@Override
-		public Set<Transaction> loadInBackground()
-		{
-			org.bitcoinj.core.Context.propagate(Constants.CONTEXT);
-
-			final Set<Transaction> transactions = wallet.getTransactions(true);
-
-			final Set<Transaction> filteredTransactions = new HashSet<Transaction>(transactions.size());
-			for (final Transaction tx : transactions)
-			{
-				final Map<Sha256Hash, Integer> appearsIn = tx.getAppearsInHashes();
-				if (appearsIn != null && !appearsIn.isEmpty()) // TODO filter by updateTime
-					filteredTransactions.add(tx);
-			}
-
-			return filteredTransactions;
-		}
-	}
-
-	private final LoaderCallbacks<Set<Transaction>> transactionLoaderCallbacks = new LoaderCallbacks<Set<Transaction>>()
-	{
-		@Override
-		public Loader<Set<Transaction>> onCreateLoader(final int id, final Bundle args)
-		{
-			return new TransactionsLoader(activity, wallet);
-		}
-
-		@Override
-		public void onLoadFinished(final Loader<Set<Transaction>> loader, final Set<Transaction> transactions)
-		{
-			adapter.replaceTransactions(transactions);
-		}
-
-		@Override
-		public void onLoaderReset(final Loader<Set<Transaction>> loader)
-		{
-			adapter.clearTransactions();
-		}
-	};
-=======
 public final class BlockListFragment extends Fragment implements BlockListAdapter.OnClickListener {
     private AbstractWalletActivity activity;
     private WalletApplication application;
@@ -616,5 +317,4 @@
             adapter.clearTransactions();
         }
     };
->>>>>>> e7829a15
 }