--- conflicted
+++ resolved
@@ -20,10 +20,6 @@
 import android.content.Context;
 import android.content.SharedPreferences;
 import android.content.res.Resources;
-<<<<<<< HEAD
-import android.graphics.drawable.Drawable;
-=======
->>>>>>> 0562d359
 import android.view.LayoutInflater;
 import android.view.View;
 import android.view.ViewGroup;
@@ -32,11 +28,6 @@
 
 import androidx.cardview.widget.CardView;
 import androidx.recyclerview.widget.RecyclerView;
-<<<<<<< HEAD
-
-import com.bumptech.glide.Glide;
-=======
->>>>>>> 0562d359
 
 import org.bitcoinj.core.Address;
 import org.bitcoinj.core.Coin;
@@ -50,10 +41,6 @@
 import org.dash.wallet.common.util.GenericUtils;
 import org.jetbrains.annotations.NotNull;
 
-<<<<<<< HEAD
-import java.text.SimpleDateFormat;
-=======
->>>>>>> 0562d359
 import java.util.ArrayList;
 import java.util.Collection;
 import java.util.Date;
@@ -70,10 +57,7 @@
 import de.schildbach.wallet.data.BlockchainIdentityData;
 import de.schildbach.wallet.data.DashPayProfile;
 import de.schildbach.wallet.ui.dashpay.ProcessingIdentityViewHolder;
-<<<<<<< HEAD
-=======
 import de.schildbach.wallet.ui.dashpay.utils.ProfilePictureDisplay;
->>>>>>> 0562d359
 import de.schildbach.wallet.util.TransactionUtil;
 import de.schildbach.wallet.util.WalletUtils;
 import de.schildbach.wallet_test.R;
@@ -85,10 +69,7 @@
 
     private static final String PREFS_FILE_NAME = TransactionsAdapter.class.getSimpleName() + ".prefs";
     private static final String PREFS_KEY_HIDE_HELLO_CARD = "hide_hello_card";
-<<<<<<< HEAD
-=======
     private static final String PREFS_KEY_HIDE_JOIN_DASHPAY_CARD = "hide_join_dashpay_card";
->>>>>>> 0562d359
 
     private final SharedPreferences preferences;
 
@@ -114,15 +95,6 @@
     private static final int VIEW_TYPE_HEADER = 0;
     private static final int VIEW_TYPE_TRANSACTION = 1;
     private static final int VIEW_TYPE_PROCESSING_IDENTITY = 2;
-<<<<<<< HEAD
-
-    private Map<Sha256Hash, TransactionCacheEntry> transactionCache = new HashMap<>();
-
-    //Temporary field while IdentityCreationTx (or whatever we call it) is not integrated yet.
-    private BlockchainIdentityBaseData blockchainIdentityData;
-
-    private TransactionsHeaderViewHolder.Filter filter = TransactionsHeaderViewHolder.Filter.ALL;
-=======
     private static final int VIEW_TYPE_JOIN_DASHPAY = 3;
 
     private Map<Sha256Hash, TransactionCacheEntry> transactionCache = new HashMap<>();
@@ -133,7 +105,6 @@
     private TransactionsHeaderViewHolder.Filter filter = TransactionsHeaderViewHolder.Filter.ALL;
     private boolean canJoinDashPay;
     private int joinDashPayItemId = "JOIN_DASHPAY".hashCode();
->>>>>>> 0562d359
 
     private static class TransactionCacheEntry {
         private final Coin value;
@@ -213,13 +184,9 @@
     public int getItemCount() {
         int count = filteredTransactions.size() + 1;
 
-<<<<<<< HEAD
-        if (helloCardActiveAndNotHidden() && blockchainIdentityData.getCreationState() != BlockchainIdentityData.CreationState.DONE_AND_DISMISS) {
-=======
         if (shouldShowHelloCard()) {
             count += 1;
         } else if (shouldShowJoinDashPay()) {
->>>>>>> 0562d359
             count += 1;
         }
 
@@ -235,25 +202,18 @@
             return 0;
         }
 
-<<<<<<< HEAD
-        if (helloCardActiveAndNotHidden()) {
-=======
         if (shouldShowHelloCard()) {
->>>>>>> 0562d359
             if (position == 1) {
                 return blockchainIdentityData.getId();
             } else {
                 return WalletUtils.longHash(filteredTransactions.get(position - 2).transaction.getTxId());
             }
-<<<<<<< HEAD
-=======
         } else if (shouldShowJoinDashPay()) {
             if (position == 1) {
                 return joinDashPayItemId;
             } else {
                 return WalletUtils.longHash(filteredTransactions.get(position - 2).transaction.getTxId());
             }
->>>>>>> 0562d359
         } else {
             return WalletUtils.longHash(filteredTransactions.get(position - 1).transaction.getTxId());
         }
@@ -264,15 +224,10 @@
         if (position == 0) {
             return VIEW_TYPE_HEADER;
         }
-<<<<<<< HEAD
-        if (helloCardActiveAndNotHidden() && position == 1 && blockchainIdentityData.getCreationState() != BlockchainIdentityData.CreationState.DONE_AND_DISMISS) {
-            return VIEW_TYPE_PROCESSING_IDENTITY;
-=======
         if (shouldShowHelloCard() && position == 1) {
             return VIEW_TYPE_PROCESSING_IDENTITY;
         } else if (shouldShowJoinDashPay() && position == 1) {
             return VIEW_TYPE_JOIN_DASHPAY;
->>>>>>> 0562d359
         }
         return VIEW_TYPE_TRANSACTION;
     }
@@ -285,11 +240,8 @@
             return new TransactionViewHolder(inflater.inflate(R.layout.transaction_row, parent, false));
         } else if (viewType == VIEW_TYPE_HEADER) {
             return new TransactionsHeaderViewHolder(inflater, parent, this);
-<<<<<<< HEAD
-=======
         } else if (viewType == VIEW_TYPE_JOIN_DASHPAY) {
             return new JoinDashPayViewHolder(inflater, parent);
->>>>>>> 0562d359
         } else {
             throw new IllegalStateException("unknown type: " + viewType);
         }
@@ -304,13 +256,9 @@
             transactionHolder.itemView.setActivated(itemId == selectedItemId);
 
             TransactionHistoryItem transactionHistoryItem;
-<<<<<<< HEAD
-            if (helloCardActiveAndNotHidden() && blockchainIdentityData.getCreationState() != BlockchainIdentityData.CreationState.DONE_AND_DISMISS) {
-=======
             if (shouldShowHelloCard()) {
                 transactionHistoryItem = filteredTransactions.get(position - 2);
             } else if (shouldShowJoinDashPay()) {
->>>>>>> 0562d359
                 transactionHistoryItem = filteredTransactions.get(position - 2);
             } else {
                 transactionHistoryItem = filteredTransactions.get(position - 1);
@@ -321,12 +269,8 @@
                 @Override
                 public void onClick(final View v) {
                     TransactionHistoryItem transactionHistoryItem;
-<<<<<<< HEAD
-                    if (getItemViewType(1) == VIEW_TYPE_PROCESSING_IDENTITY) {
-=======
                     int viewType = getItemViewType(1);
                     if (viewType == VIEW_TYPE_PROCESSING_IDENTITY || viewType == VIEW_TYPE_JOIN_DASHPAY) {
->>>>>>> 0562d359
                         transactionHistoryItem = filteredTransactions.get(transactionHolder.getAdapterPosition() - 2);
                     } else {
                         transactionHistoryItem = filteredTransactions.get(transactionHolder.getAdapterPosition() - 1);
@@ -363,8 +307,6 @@
             });
         } else if (holder instanceof TransactionsHeaderViewHolder) {
             ((TransactionsHeaderViewHolder) holder).showEmptyState(filteredTransactions.size() == 0);
-<<<<<<< HEAD
-=======
         } else if (holder instanceof JoinDashPayViewHolder) {
             ((JoinDashPayViewHolder) holder).bind(v -> {
                 if (onClickListener != null) {
@@ -373,7 +315,6 @@
                     notifyDataSetChanged();
                 }
             });
->>>>>>> 0562d359
         }
     }
 
@@ -382,12 +323,9 @@
         void onTransactionRowClicked(TransactionHistoryItem transactionHistoryItem);
 
         void onProcessingIdentityRowClicked(BlockchainIdentityBaseData blockchainIdentityData, boolean retry);
-<<<<<<< HEAD
-=======
 
         void onJoinDashPayClicked();
 
->>>>>>> 0562d359
     }
 
     private class TransactionViewHolder extends RecyclerView.ViewHolder {
@@ -400,15 +338,6 @@
         private final CurrencyTextView fiatView;
         private final TextView rateNotAvailableView;
         private final ImageView icon;
-<<<<<<< HEAD
-
-        private SimpleDateFormat dateFormat;
-
-        private String formatDate(long timeStamp) {
-            return dateFormat.format(timeStamp).replace("AM", "am").replace("PM", "pm");
-        }
-=======
->>>>>>> 0562d359
 
         private TransactionViewHolder(final View itemView) {
             super(itemView);
@@ -424,10 +353,6 @@
             fiatView = (CurrencyTextView) itemView.findViewById(R.id.transaction_row_fiat);
             fiatView.setApplyMarkup(false);
             rateNotAvailableView = (TextView) itemView.findViewById(R.id.transaction_row_rate_not_available);
-<<<<<<< HEAD
-            dateFormat = new SimpleDateFormat("MMM dd, yyyy KK:mm a", Locale.getDefault());
-=======
->>>>>>> 0562d359
 
             icon = itemView.findViewById(R.id.icon);
         }
@@ -490,19 +415,12 @@
             // Set primary status - Sent:  Sent, Masternode Special Tx's, Internal
             //                  Received:  Received, Mining Rewards, Masternode Rewards
             //
-<<<<<<< HEAD
-            DashPayProfile contact = transactionHistoryItem.dashPayProfile;
-            if (contact == null) {
-                int idPrimaryStatus = TransactionUtil.getTransactionTypeName(tx, wallet);
-                primaryStatusView.setText(idPrimaryStatus);
-=======
             final DashPayProfile contact = transactionHistoryItem.dashPayProfile;
             if (contact == null) {
                 int idPrimaryStatus = TransactionUtil.getTransactionTypeName(tx, wallet);
                 primaryStatusView.setText(idPrimaryStatus);
                 icon.setImageResource(R.drawable.ic_dash_round);
                 icon.setOnClickListener(null);
->>>>>>> 0562d359
             } else {
                 String name = "";
                 if (contact.getDisplayName().isEmpty()) {
@@ -512,16 +430,6 @@
                 }
                 primaryStatusView.setText(name);
 
-<<<<<<< HEAD
-                Drawable defaultAvatar = UserAvatarPlaceholderDrawable.getDrawable(icon.getContext(),
-                        name.charAt(0));
-                if (!contact.getAvatarUrl().isEmpty()) {
-                    Glide.with(icon).load(contact.getAvatarUrl()).circleCrop()
-                            .placeholder(defaultAvatar).into(icon);
-                } else {
-                    icon.setImageDrawable(defaultAvatar);
-                }
-=======
                 ProfilePictureDisplay.display(icon, contact.getAvatarUrl(), contact.getAvatarHash(), name);
                 icon.setOnClickListener(new View.OnClickListener() {
                     @Override
@@ -529,7 +437,6 @@
                         context.startActivity(DashPayUserActivity.createIntent(context, contact));
                     }
                 });
->>>>>>> 0562d359
             }
             primaryStatusView.setTextColor(primaryStatusColor);
 
@@ -606,11 +513,6 @@
         notifyDataSetChanged();
     }
 
-<<<<<<< HEAD
-    private boolean helloCardActiveAndNotHidden() {
-        boolean hideHelloCard = preferences.getBoolean(PREFS_KEY_HIDE_HELLO_CARD, false);
-        return blockchainIdentityData != null && !hideHelloCard;
-=======
     private boolean shouldShowHelloCard() {
         boolean hideHelloCard = preferences.getBoolean(PREFS_KEY_HIDE_HELLO_CARD, false);
         return blockchainIdentityData != null && !hideHelloCard &&
@@ -620,7 +522,6 @@
     private boolean shouldShowJoinDashPay() {
         boolean hideJoinDashPay = preferences.getBoolean(PREFS_KEY_HIDE_JOIN_DASHPAY_CARD, false);
         return blockchainIdentityData == null && canJoinDashPay && !hideJoinDashPay;
->>>>>>> 0562d359
     }
 
     public static void resetPreferences(Context context) {
@@ -673,13 +574,10 @@
             return dashPayProfile;
         }
     }
-<<<<<<< HEAD
-=======
 
     public void setCanJoinDashPay(boolean canJoinDashPay) {
         this.canJoinDashPay = canJoinDashPay;
         notifyDataSetChanged();
     }
 
->>>>>>> 0562d359
 }