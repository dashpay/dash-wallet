--- conflicted
+++ resolved
@@ -18,27 +18,14 @@
 package de.schildbach.wallet.ui;
 
 import android.content.Context;
-<<<<<<< HEAD
 import android.content.res.Resources;
-=======
-import android.content.Intent;
-import android.content.res.Resources;
-import android.graphics.drawable.AnimationDrawable;
->>>>>>> 4ad778a4
 import android.text.format.DateUtils;
 import android.view.LayoutInflater;
 import android.view.View;
 import android.view.ViewGroup;
 import android.widget.ImageView;
-<<<<<<< HEAD
 import android.widget.TextView;
 
-=======
-import android.widget.ProgressBar;
-import android.widget.TextView;
-
-import androidx.annotation.NonNull;
->>>>>>> 4ad778a4
 import androidx.cardview.widget.CardView;
 import androidx.recyclerview.widget.RecyclerView;
 
@@ -59,7 +46,6 @@
 import java.util.HashMap;
 import java.util.List;
 import java.util.Map;
-<<<<<<< HEAD
 
 import javax.annotation.Nullable;
 
@@ -67,16 +53,6 @@
 import de.schildbach.wallet.data.AddressBookProvider;
 import de.schildbach.wallet.data.IdentityCreationState;
 import de.schildbach.wallet.ui.dashpay.ProcessingIdentityViewHolder;
-=======
-import java.util.concurrent.Executors;
-
-import javax.annotation.Nullable;
-
-import de.schildbach.wallet.AppDatabase;
-import de.schildbach.wallet.Constants;
-import de.schildbach.wallet.data.AddressBookProvider;
-import de.schildbach.wallet.data.IdentityCreationState;
->>>>>>> 4ad778a4
 import de.schildbach.wallet.util.TransactionUtil;
 import de.schildbach.wallet.util.WalletUtils;
 import de.schildbach.wallet_test.R;
@@ -90,7 +66,6 @@
     private final LayoutInflater inflater;
 
     private final Wallet wallet;
-    private final int maxConnectedPeers;
     @Nullable
     private final OnClickListener onClickListener;
 
@@ -103,14 +78,6 @@
     private final int colorPrimaryStatus, colorSecondaryStatus, colorInsignificant;
     private final int colorValuePositve, colorValueNegative;
     private final int colorError;
-    private final String textCoinBase;
-    private final String textInternal;
-    private final float textSizeNormal;
-    private boolean showTransactionRowMenu;
-
-    private static final String CONFIDENCE_SYMBOL_IN_CONFLICT = "\u26A0"; // warning sign
-    private static final String CONFIDENCE_SYMBOL_DEAD = "\u271D"; // latin cross
-    private static final String CONFIDENCE_SYMBOL_UNKNOWN = "?";
 
     private static final int VIEW_TYPE_TRANSACTION = 0;
     private static final int VIEW_TYPE_PROCESSING_IDENTITY = 1;
@@ -149,7 +116,6 @@
         inflater = LayoutInflater.from(context);
 
         this.wallet = wallet;
-        this.maxConnectedPeers = maxConnectedPeers;
         this.onClickListener = onClickListener;
 
         final Resources res = context.getResources();
@@ -161,10 +127,10 @@
         colorValuePositve = res.getColor(R.color.colorPrimary);
         colorValueNegative = res.getColor(android.R.color.black);
         colorError = res.getColor(R.color.fg_error);
-        textCoinBase = context.getString(R.string.wallet_transactions_fragment_coinbase);
-        textInternal = context.getString(R.string.symbol_internal) + " "
+        String textCoinBase = context.getString(R.string.wallet_transactions_fragment_coinbase);
+        String textInternal = context.getString(R.string.symbol_internal) + " "
                 + context.getString(R.string.wallet_transactions_fragment_internal);
-        textSizeNormal = res.getDimension(R.dimen.font_size_normal);
+        float textSizeNormal = res.getDimension(R.dimen.font_size_normal);
 
         setHasStableIds(true);
     }
@@ -273,7 +239,6 @@
                 }
             });
         } else if (holder instanceof ProcessingIdentityViewHolder) {
-<<<<<<< HEAD
             ProcessingIdentityViewHolder processingIdentityHolder = ((ProcessingIdentityViewHolder) holder);
             processingIdentityHolder.bind(identityCreationState);
             processingIdentityHolder.itemView.setOnClickListener(new View.OnClickListener() {
@@ -284,93 +249,17 @@
                     }
                 }
             });
-=======
-            ((ProcessingIdentityViewHolder) holder).bind(identityCreationState);
->>>>>>> 4ad778a4
         }
     }
 
     public void setShowTransactionRowMenu(boolean showTransactionRowMenu) {
-        this.showTransactionRowMenu = showTransactionRowMenu;
     }
 
     public interface OnClickListener {
-<<<<<<< HEAD
-=======
-        void onTransactionMenuClick(View view, Transaction tx);
->>>>>>> 4ad778a4
 
         void onTransactionRowClicked(Transaction tx);
 
         void onProcessingIdentityRowClicked(IdentityCreationState identityCreationState, boolean retry);
-    }
-
-    private class ProcessingIdentityViewHolder extends RecyclerView.ViewHolder {
-
-        private ImageView animatedIcon;
-        private TextView title;
-        private TextView subTitle;
-        private ProgressBar progress;
-        private ImageView forwardIcon;
-
-        public ProcessingIdentityViewHolder(@NonNull View itemView) {
-            super(itemView);
-            animatedIcon = itemView.findViewById(R.id.processing_animated_icon);
-            title = itemView.findViewById(R.id.processing_title);
-            subTitle = itemView.findViewById(R.id.processing_subtitle);
-            progress = itemView.findViewById(R.id.processing_progress);
-            forwardIcon = itemView.findViewById(R.id.processing_forward_arrow);
-
-            ((AnimationDrawable) animatedIcon.getDrawable()).start();
-            itemView.setOnClickListener(new View.OnClickListener() {
-                @Override
-                public void onClick(View v) {
-                    if (identityCreationState.getState() == IdentityCreationState.State.DONE) {
-                        Intent intent = new Intent(v.getContext(), CreateUsernameActivity.class);
-                        intent.putExtra(CreateUsernameActivity.Companion.getCOMPLETE_USERNAME(),
-                                identityCreationState.getUsername());
-                        v.getContext().startActivity(intent);
-                    } else {
-                        Executors.newSingleThreadExecutor().execute(new Runnable() {
-                            @Override
-                            public void run() {
-                                identityCreationState.nextState();
-                                AppDatabase.getAppDatabase()
-                                        .identityCreationStateDao().insert(identityCreationState);
-                            }
-                        });
-                    }
-                }
-            });
-        }
-
-        public void bind(IdentityCreationState identityCreationState) {
-            switch (identityCreationState.getState()) {
-                case PROCESSING_PAYMENT:
-                    animatedIcon.setVisibility(View.VISIBLE);
-                    forwardIcon.setVisibility(View.GONE);
-                    progress.setProgress(25);
-                    subTitle.setText(R.string.processing_home_step_1);
-                    break;
-                case CREATING_IDENTITY:
-                    progress.setProgress(50);
-                    subTitle.setText(R.string.processing_home_step_2);
-                    break;
-                case REGISTERING_USERNAME:
-                    progress.setProgress(75);
-                    subTitle.setText(R.string.processing_home_step_3);
-                    break;
-                case DONE:
-                    animatedIcon.setVisibility(View.GONE);
-                    forwardIcon.setVisibility(View.VISIBLE);
-                    progress.setProgress(100);
-                    title.setText(itemView.getContext().getString(R.string.processing_done_title,
-                            identityCreationState.getUsername()));
-                    subTitle.setText(R.string.processing_done_subtitle);
-                    break;
-            }
-        }
-
     }
 
     private class TransactionViewHolder extends RecyclerView.ViewHolder {
@@ -534,8 +423,5 @@
         this.identityCreationState = identityCreationState;
         notifyDataSetChanged();
     }
-<<<<<<< HEAD
-=======
-
->>>>>>> 4ad778a4
+
 }