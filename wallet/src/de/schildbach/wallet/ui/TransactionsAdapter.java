/*
 * Copyright 2011-2015 the original author or authors.
 *
 * This program is free software: you can redistribute it and/or modify
 * it under the terms of the GNU General Public License as published by
 * the Free Software Foundation, either version 3 of the License, or
 * (at your option) any later version.
 *
 * This program is distributed in the hope that it will be useful,
 * but WITHOUT ANY WARRANTY; without even the implied warranty of
 * MERCHANTABILITY or FITNESS FOR A PARTICULAR PURPOSE.  See the
 * GNU General Public License for more details.
 *
 * You should have received a copy of the GNU General Public License
 * along with this program.  If not, see <http://www.gnu.org/licenses/>.
 */

package de.schildbach.wallet.ui;

import java.util.ArrayList;
import java.util.Collection;
import java.util.Date;
import java.util.HashMap;
import java.util.List;
import java.util.Map;

import javax.annotation.Nullable;

import org.bitcoinj.core.Address;
import org.bitcoinj.core.Coin;
import org.bitcoinj.core.Sha256Hash;
import org.bitcoinj.core.Transaction;
import org.bitcoinj.core.Transaction.Purpose;
import org.bitcoinj.core.TransactionConfidence;
import org.bitcoinj.core.TransactionConfidence.ConfidenceType;
import org.bitcoinj.utils.ExchangeRate;
import org.bitcoinj.utils.MonetaryFormat;
import org.bitcoinj.wallet.DefaultCoinSelector;
import org.bitcoinj.wallet.Wallet;

import de.schildbach.wallet.Constants;
import de.schildbach.wallet.data.AddressBookProvider;
import de.schildbach.wallet.util.CircularProgressView;

import org.dash.wallet.common.ui.CurrencyTextView;
import org.dash.wallet.common.ui.Formats;
import de.schildbach.wallet.util.WalletUtils;
import de.schildbach.wallet_test.R;

import android.content.Context;
import android.content.res.Resources;
import android.graphics.Color;
import android.graphics.Typeface;
import android.support.v4.content.res.ResourcesCompat;
import android.support.v7.widget.CardView;
import android.support.v7.widget.RecyclerView;
import android.text.Html;
import android.text.format.DateUtils;
import android.util.TypedValue;
import android.view.LayoutInflater;
import android.view.View;
import android.view.ViewGroup;
import android.widget.ImageButton;
import android.widget.TextView;

import static org.dash.wallet.common.Constants.PREFIX_ALMOST_EQUAL_TO;

/**
 * @author Andreas Schildbach
 */
public class TransactionsAdapter extends RecyclerView.Adapter<RecyclerView.ViewHolder> {

    public enum Warning {
        STORAGE_ENCRYPTION
    }

    private final Context context;
    private final LayoutInflater inflater;

    private final Wallet wallet;
    private final int maxConnectedPeers;
    @Nullable
    private final OnClickListener onClickListener;

    private final List<Transaction> transactions = new ArrayList<Transaction>();
    private final List<Info> infoList = new ArrayList<>();
    private MonetaryFormat format;
    private Warning warning;

    private long selectedItemId = RecyclerView.NO_ID;

    private final int colorBackground, colorBackgroundSelected;
    private final int colorSignificant, colorLessSignificant, colorInsignificant;
    private final int colorValuePositve, colorValueNegative;
    private final int colorError;
    private final String textCoinBase;
    private final String textInternal;
    private final float textSizeNormal;
    private boolean showTransactionRowMenu;

    private static final String CONFIDENCE_SYMBOL_IN_CONFLICT = "\u26A0"; // warning sign
    private static final String CONFIDENCE_SYMBOL_DEAD = "\u271D"; // latin cross
    private static final String CONFIDENCE_SYMBOL_UNKNOWN = "?";

    private static final int VIEW_TYPE_TRANSACTION = 0;
    private static final int VIEW_TYPE_WARNING = 1;
    private static final int VIEW_TYPE_INFO = 2;

    private Map<Sha256Hash, TransactionCacheEntry> transactionCache = new HashMap<Sha256Hash, TransactionCacheEntry>();

    private static class TransactionCacheEntry {
        private final Coin value;
        private final boolean sent;
        private final boolean self;
        private final boolean showFee;
        @Nullable
        private final Address address;
        @Nullable
        private final String addressLabel;
        private final boolean isIX;
        private final boolean isLocked;

        private TransactionCacheEntry(final Coin value, final boolean sent, final boolean self, final boolean showFee, final @Nullable Address address,
                                      final @Nullable String addressLabel, final boolean isIX, final boolean isLocked) {
            this.value = value;
            this.sent = sent;
            this.self = self;
            this.showFee = showFee;
            this.address = address;
            this.addressLabel = addressLabel;
            this.isIX = isIX;
            this.isLocked = isLocked;
        }
    }

    public TransactionsAdapter(final Context context, final Wallet wallet,
                               final int maxConnectedPeers, final @Nullable OnClickListener onClickListener) {
        this.context = context;
        inflater = LayoutInflater.from(context);

        this.wallet = wallet;
        this.maxConnectedPeers = maxConnectedPeers;
        this.onClickListener = onClickListener;

        final Resources res = context.getResources();
        colorBackground = res.getColor(R.color.bg_bright);
        colorBackgroundSelected = res.getColor(R.color.bg_panel);
        colorSignificant = res.getColor(R.color.fg_significant);
        colorLessSignificant = res.getColor(R.color.fg_less_significant);
        colorInsignificant = res.getColor(R.color.fg_insignificant);
        colorValuePositve = res.getColor(R.color.fg_value_positive);
        colorValueNegative = res.getColor(R.color.fg_value_negative);
        colorError = res.getColor(R.color.fg_error);
        textCoinBase = context.getString(R.string.wallet_transactions_fragment_coinbase);
        textInternal = context.getString(R.string.symbol_internal) + " "
                + context.getString(R.string.wallet_transactions_fragment_internal);
        textSizeNormal = res.getDimension(R.dimen.font_size_normal);

        setHasStableIds(true);
    }

    public void setFormat(final MonetaryFormat format) {
        this.format = format.noCode();

        notifyDataSetChanged();
    }

    public void setWarning(final Warning warning) {
        this.warning = warning;

        notifyDataSetChanged();
    }

    public void clear() {
        transactions.clear();

        notifyDataSetChanged();
    }

    public void replace(final Transaction tx) {
        transactions.clear();
        transactions.add(tx);

        notifyDataSetChanged();
    }

    public void replace(final Collection<Transaction> transactions) {
        this.transactions.clear();
        this.transactions.addAll(transactions);

        notifyDataSetChanged();
    }

    public void setSelectedItemId(final long itemId) {
        selectedItemId = itemId;

        notifyDataSetChanged();
    }

    public void clearCacheAndNotifyDataSetChanged() {
        transactionCache.clear();

        notifyDataSetChanged();
    }

    @Override
    public int getItemCount() {
        int count = transactions.size();

        if (warning != null) {
            count++;
        }

        if (!infoList.isEmpty()) {
            count += infoList.size();
        }

        return count;
    }

    public int getTransactionsCount() {
        return transactions.size();
    }

    @Override
    public long getItemId(int position) {
        if (position == RecyclerView.NO_POSITION) {
            return RecyclerView.NO_ID;
        }

        if (warning != null) {
            if (position == 0) {
                return 0;
            } else {
                position--;
            }
        }

        if (!infoList.isEmpty()) {
            if (position == 0) {
                return 0;
            }
            if (position >= infoList.size()) {
                position -= infoList.size();
            }
        }

        return WalletUtils.longHash(transactions.get(position).getHash());
    }

    @Override
    public int getItemViewType(final int position) {
        int index = (warning != null) ? position - 1 : position;
        if (position == 0 && warning != null) {
            return VIEW_TYPE_WARNING;
        } else if (!infoList.isEmpty() && index < infoList.size()) {
            return VIEW_TYPE_INFO;
        } else {
            return VIEW_TYPE_TRANSACTION;
        }
    }

    public RecyclerView.ViewHolder createTransactionViewHolder(final ViewGroup parent) {
        return createViewHolder(parent, VIEW_TYPE_TRANSACTION);
    }

    @Override
    public RecyclerView.ViewHolder onCreateViewHolder(final ViewGroup parent, final int viewType) {
        if (viewType == VIEW_TYPE_TRANSACTION) {
            return new TransactionViewHolder(inflater.inflate(R.layout.transaction_row, parent, false));
        } else if (viewType == VIEW_TYPE_WARNING) {
            return new WarningViewHolder(inflater.inflate(R.layout.transaction_row_warning, parent, false));
        } else if (viewType == VIEW_TYPE_INFO) {
            return new InfoViewHolder(inflater.inflate(R.layout.transaction_row_info, parent, false));
        } else {
            throw new IllegalStateException("unknown type: " + viewType);
        }
    }

    @Override
    public void onBindViewHolder(final RecyclerView.ViewHolder holder, final int position) {
        if (holder instanceof TransactionViewHolder) {
            final TransactionViewHolder transactionHolder = (TransactionViewHolder) holder;

            final long itemId = getItemId(position);
            transactionHolder.itemView.setActivated(itemId == selectedItemId);

            final Transaction tx = transactions.get(position - (warning != null ? 1 : 0) - infoList.size());
            transactionHolder.bind(tx);

            transactionHolder.itemView.setOnClickListener(new View.OnClickListener() {
                @Override
                public void onClick(final View v) {
                    setSelectedItemId(getItemId(transactionHolder.getAdapterPosition()));
                }
            });

            if (onClickListener != null) {
                transactionHolder.menuView.setOnClickListener(new View.OnClickListener() {
                    @Override
                    public void onClick(final View v) {
                        onClickListener.onTransactionMenuClick(v, tx);
                    }
                });
            }

            transactionHolder.menuView.setVisibility(showTransactionRowMenu ? View.VISIBLE : View.INVISIBLE);
        } else if (holder instanceof WarningViewHolder) {
            final WarningViewHolder warningHolder = (WarningViewHolder) holder;

            if (warning == Warning.STORAGE_ENCRYPTION) {
                warningHolder.messageView.setCompoundDrawablesWithIntrinsicBounds(0, 0, 0, 0);
                warningHolder.messageView.setText(
                        Html.fromHtml(context.getString(R.string.wallet_transactions_row_warning_storage_encryption)));
            }
        } else if (holder instanceof InfoViewHolder) {
            final InfoViewHolder infoViewHolder = (InfoViewHolder) holder;

            int index = (warning != null) ? position - 1 : position;
            final Info info = infoList.get(index);
            infoViewHolder.bind(info);
            if (onClickListener != null) {
                infoViewHolder.messageView.setOnClickListener(new View.OnClickListener() {
                    @Override
                    public void onClick(View v) {
                        onClickListener.onInfoClicked(info);
                    }
                });
            }
        }
    }

<<<<<<< HEAD
    public boolean isEmpty() {
        return transactions.isEmpty() && infoList.isEmpty();
=======
    public void setShowTransactionRowMenu(boolean showTransactionRowMenu) {
        this.showTransactionRowMenu = showTransactionRowMenu;
>>>>>>> a7a034a6
    }

    public interface OnClickListener {
        void onTransactionMenuClick(View view, Transaction tx);

        void onWarningClick();

        void onInfoClicked(Info info);
    }

    private class TransactionViewHolder extends RecyclerView.ViewHolder {
        private final CircularProgressView confidenceCircularView;
        private final TextView confidenceTextualView;
        private final TextView timeView;
        private final TextView addressView;
        private final CurrencyTextView valueView;
        private final View extendedFeeView;
        private final CurrencyTextView feeView;
        private final CurrencyTextView fiatView;
        private final View extendMessageView;
        private final TextView messageView;
        private final ImageButton menuView;
        private final TextView ixStatusView;
        private final TextView ixStatusExtendedView;


        private TransactionViewHolder(final View itemView) {
            super(itemView);
            confidenceCircularView = (CircularProgressView) itemView
                    .findViewById(R.id.transaction_row_confidence_circular);
            confidenceTextualView = (TextView) itemView.findViewById(R.id.transaction_row_confidence_textual);
            timeView = (TextView) itemView.findViewById(R.id.transaction_row_time);
            addressView = (TextView) itemView.findViewById(R.id.transaction_row_address);
            valueView = (CurrencyTextView) itemView.findViewById(R.id.transaction_row_value);
            extendedFeeView = itemView.findViewById(R.id.transaction_row_extend_fee);
            feeView = (CurrencyTextView) itemView.findViewById(R.id.transaction_row_fee);
            fiatView = (CurrencyTextView) itemView.findViewById(R.id.transaction_row_fiat);
            fiatView.setApplyMarkup(false);
            extendMessageView = itemView.findViewById(R.id.transaction_row_extend_message);
            messageView = (TextView) itemView.findViewById(R.id.transaction_row_message);
            menuView = (ImageButton) itemView.findViewById(R.id.transaction_row_menu);
            //Dash
            ixStatusView = (TextView) itemView.findViewById(R.id.transaction_row_ix);
            ixStatusExtendedView = (TextView) itemView.findViewById(R.id.transaction_row_ix_extended);
        }

        private void bind(final Transaction tx) {
            if (itemView instanceof CardView)
                ((CardView) itemView)
                        .setCardBackgroundColor(itemView.isActivated() ? colorBackgroundSelected : colorBackground);

            final TransactionConfidence confidence = tx.getConfidence();
            final ConfidenceType confidenceType = confidence.getConfidenceType();
            final boolean isOwn = confidence.getSource().equals(TransactionConfidence.Source.SELF);
            final boolean isCoinBase = tx.isCoinBase();
            final Transaction.Purpose purpose = tx.getPurpose();
            final Coin fee = tx.getFee();
            final String[] memo = Formats.sanitizeMemo(tx.getMemo());

            final boolean isIX = confidence.isIX();
            final boolean isLocked = confidence.isTransactionLocked();
            final boolean sentToSinglePeer = confidence.getPeerCount() == 1;
            final boolean sentToSinglePeerSuccessful = sentToSinglePeer ? confidence.isSent() : false;

            TransactionCacheEntry txCache = transactionCache.get(tx.getHash());
            if (txCache == null) {
                final Coin value = tx.getValue(wallet);
                final boolean sent = value.signum() < 0;
                final boolean self = WalletUtils.isEntirelySelf(tx, wallet);
                final boolean showFee = sent && fee != null && !fee.isZero();
                final Address address;
                if (sent)
                    address = WalletUtils.getToAddressOfSent(tx, wallet);
                else
                    address = WalletUtils.getWalletAddressOfReceived(tx, wallet);
                final String addressLabel = address != null
                        ? AddressBookProvider.resolveLabel(context, address.toBase58()) : null;

                txCache = new TransactionCacheEntry(value, sent, self, showFee, address, addressLabel, isIX, isLocked);
                transactionCache.put(tx.getHash(), txCache);
            }

            final int textColor, lessSignificantColor, valueColor;
            if (confidenceType == ConfidenceType.DEAD) {
                textColor = colorError;
                lessSignificantColor = colorError;
                valueColor = colorError;
            } else if (DefaultCoinSelector.isSelectable(tx)) {
                textColor = colorSignificant;
                lessSignificantColor = colorLessSignificant;
                valueColor = txCache.sent ? colorValueNegative : colorValuePositve;
            } else {
                textColor = colorInsignificant;
                lessSignificantColor = colorInsignificant;
                valueColor = colorInsignificant;
            }

            // confidence
            if (confidenceType == ConfidenceType.PENDING) {
                confidenceCircularView.setVisibility(View.VISIBLE);
                confidenceTextualView.setVisibility(View.GONE);

                confidenceCircularView.setProgress(1);
                confidenceCircularView.setMaxProgress(1);
                if (isLocked) {
                    confidenceCircularView.setProgress(5);
                    confidenceCircularView.setMaxProgress(Constants.MAX_NUM_CONFIRMATIONS);
                    confidenceCircularView.setColors(valueColor, Color.TRANSPARENT);
                } else {
                    confidenceCircularView.setSize(confidence.numBroadcastPeers());
                    confidenceCircularView.setMaxSize(maxConnectedPeers / 2); // magic value
                    confidenceCircularView.setColors(colorInsignificant, Color.TRANSPARENT);
                }
            } else if (confidenceType == ConfidenceType.IN_CONFLICT) {
                confidenceCircularView.setVisibility(View.GONE);
                confidenceTextualView.setVisibility(View.VISIBLE);

                confidenceTextualView.setText(CONFIDENCE_SYMBOL_IN_CONFLICT);
                confidenceTextualView.setTextColor(colorError);
                confidenceTextualView.setTextSize(TypedValue.COMPLEX_UNIT_PX, textSizeNormal * 0.85f);
            } else if (confidenceType == ConfidenceType.BUILDING) {
                confidenceCircularView.setVisibility(View.VISIBLE);
                confidenceTextualView.setVisibility(View.GONE);

                confidenceCircularView.setProgress(isLocked ? confidence.getDepthInBlocks() + 5 : confidence.getDepthInBlocks());
                confidenceCircularView.setMaxProgress(isCoinBase ? Constants.NETWORK_PARAMETERS.getSpendableCoinbaseDepth()
                        : Constants.MAX_NUM_CONFIRMATIONS);
                confidenceCircularView.setSize(1);
                confidenceCircularView.setMaxSize(1);
                confidenceCircularView.setColors(valueColor, Color.TRANSPARENT);
            } else if (confidenceType == ConfidenceType.DEAD) {
                confidenceCircularView.setVisibility(View.GONE);
                confidenceTextualView.setVisibility(View.VISIBLE);

                confidenceTextualView.setText(CONFIDENCE_SYMBOL_DEAD);
                confidenceTextualView.setTextColor(colorError);
                confidenceTextualView.setTextSize(TypedValue.COMPLEX_UNIT_PX, textSizeNormal);
            } else {
                confidenceCircularView.setVisibility(View.GONE);
                confidenceTextualView.setVisibility(View.VISIBLE);

                confidenceTextualView.setText(CONFIDENCE_SYMBOL_UNKNOWN);
                confidenceTextualView.setTextColor(colorInsignificant);
                confidenceTextualView.setTextSize(TypedValue.COMPLEX_UNIT_PX, textSizeNormal);
            }

            // time
            final Date time = tx.getUpdateTime();
            if (!itemView.isActivated()) {
                timeView.setText(DateUtils.getRelativeTimeSpanString(context, time.getTime()));
            } else {
                timeView.setText(DateUtils.formatDateTime(context, time.getTime(),
                        DateUtils.FORMAT_SHOW_DATE | DateUtils.FORMAT_SHOW_TIME));
            }

            Typeface defaultTypeface = ResourcesCompat.getFont(context, R.font.montserrat_medium);
            Typeface boldTypeface = ResourcesCompat.getFont(context, R.font.montserrat_semibold);

            // address
            if (isCoinBase) {
                addressView.setTypeface(boldTypeface);
                addressView.setText(textCoinBase);
            } else if (purpose == Purpose.KEY_ROTATION || txCache.self) {
                addressView.setTypeface(boldTypeface);
                addressView.setText(textInternal);
            } else if (purpose == Purpose.RAISE_FEE) {
                addressView.setText(null);
            } else if (txCache.addressLabel != null) {
                addressView.setTypeface(boldTypeface);
                addressView.setText(txCache.addressLabel);
            } else if (memo != null && memo.length >= 2) {
                addressView.setTypeface(boldTypeface);
                addressView.setText(memo[1]);
            } else if (txCache.address != null) {
                addressView.setTypeface(defaultTypeface);
                if (!itemView.isActivated()) {
                    String address = txCache.address.toBase58();
                    StringBuilder addressBuilder = new StringBuilder(address.substring(0,
                            Constants.ADDRESS_FORMAT_FIRST_SECTION_SIZE));
                    addressBuilder.append(Constants.ADDRESS_FORMAT_SECTION_SEPARATOR);
                    int lastSectionStart = address.length() - Constants.ADDRESS_FORMAT_LAST_SECTION_SIZE;
                    addressBuilder.append(address.substring(lastSectionStart, address.length()));
                    addressView.setText(addressBuilder.toString());
                } else {
                    addressView.setText(WalletUtils.formatAddress(txCache.address, Constants.ADDRESS_FORMAT_GROUP_SIZE,
                            Constants.ADDRESS_ROW_FORMAT_LINE_SIZE));
                }
            } else {
                addressView.setTextColor(lessSignificantColor);
                addressView.setTypeface(Typeface.DEFAULT);
                addressView.setText("?");
            }
            addressView.setSingleLine(!itemView.isActivated());

            // fee
            if (txCache.showFee) {
                extendedFeeView.setVisibility(itemView.isActivated()
                        || (confidenceType == ConfidenceType.PENDING && purpose != Purpose.RAISE_FEE) ? View.VISIBLE
                        : View.GONE);
                feeView.setAlwaysSigned(true);
                feeView.setFormat(format);
                feeView.setAmount(fee.negate());
            } else {
                extendedFeeView.setVisibility(View.GONE);
            }

            // value
            valueView.setAlwaysSigned(true);
            valueView.setFormat(format);
            final Coin value;
            if (purpose == Purpose.RAISE_FEE) {
                valueView.setTextColor(colorInsignificant);
                value = fee.negate();
            } else {
                valueView.setTextColor(valueColor);
                value = txCache.showFee ? txCache.value.add(fee) : txCache.value;
            }
            valueView.setAmount(value);
            valueView.setVisibility(!value.isZero() ? View.VISIBLE : View.GONE);

            // fiat value
            final ExchangeRate exchangeRate = tx.getExchangeRate();
            if (exchangeRate != null) {
                fiatView.setFormat(Constants.LOCAL_FORMAT.code(0,
<<<<<<< HEAD
                        PREFIX_ALMOST_EQUAL_TO + exchangeRate.fiat.getCurrencyCode()));
                fiatView.setAmount(exchangeRate.coinToFiat(txCache.value));
            } else {
                extendFiatView.setVisibility(View.GONE);
=======
                        Constants.PREFIX_ALMOST_EQUAL_TO + exchangeRate.fiat.getCurrencyCode() + " "));
                Coin absCoin = Coin.valueOf(Math.abs(txCache.value.value));
                fiatView.setAmount(exchangeRate.coinToFiat(absCoin));
>>>>>>> a7a034a6
            }

            // message
            extendMessageView.setVisibility(View.GONE);
            messageView.setSingleLine(false);

            TextView ixView = itemView.isActivated() ? ixStatusExtendedView : ixStatusView;
            ixStatusExtendedView.setVisibility(View.GONE);
            ixStatusView.setVisibility(View.GONE);

            //
            // Display Building, but with InstantX info, if available.
            //
            if (isLocked) {
                ixView.setText(R.string.transaction_row_message_received_instantx_locked);
                ixView.setVisibility(View.VISIBLE);
            }

            if (purpose == Purpose.KEY_ROTATION) {
                extendMessageView.setVisibility(View.VISIBLE);
                messageView.setText(
                        Html.fromHtml(context.getString(R.string.transaction_row_message_purpose_key_rotation)));
                messageView.setTextColor(colorSignificant);
            } else if (purpose == Purpose.RAISE_FEE) {
                extendMessageView.setVisibility(View.VISIBLE);
                messageView.setText(R.string.transaction_row_message_purpose_raise_fee);
                messageView.setTextColor(colorInsignificant);
            }  else if (isOwn && confidenceType == ConfidenceType.PENDING && sentToSinglePeer && txCache.isLocked == false && confidence.numBroadcastPeers() == 0) {
                extendMessageView.setVisibility(View.VISIBLE);
                if(sentToSinglePeerSuccessful)
                    messageView.setText(R.string.transaction_row_message_sent_to_single_peer);
                else messageView.setText(R.string.transaction_row_message_own_unbroadcasted);
                messageView.setTextColor(colorInsignificant);
            } else if (isOwn && confidenceType == ConfidenceType.PENDING && confidence.numBroadcastPeers() == 0) {
                extendMessageView.setVisibility(View.VISIBLE);
                messageView.setText(R.string.transaction_row_message_own_unbroadcasted);
                messageView.setTextColor(colorInsignificant);
                if (txCache.isIX) {
                    messageView.setText(R.string.transaction_row_message_own_instantx_lock_request_notsent);
                }
            } else if (txCache.sent && confidenceType == ConfidenceType.PENDING && txCache.isIX) // Added for sending IX
            {
                ixView.setVisibility(View.VISIBLE);
                ixView.setText(R.string.transaction_row_message_own_instantx_lock_request);
                if (isLocked)
                    ixView.setText(R.string.transaction_row_message_received_instantx_locked);
            } else if (!isOwn && confidenceType == ConfidenceType.PENDING && confidence.numBroadcastPeers() == 0) {
                extendMessageView.setVisibility(View.VISIBLE);
                messageView.setText(R.string.transaction_row_message_received_direct);
                messageView.setTextColor(colorInsignificant);
            } else if (!txCache.sent && txCache.value.compareTo(Transaction.MIN_NONDUST_OUTPUT) < 0) {
                extendMessageView.setVisibility(View.VISIBLE);
                messageView.setText(R.string.transaction_row_message_received_dust);
                messageView.setTextColor(colorInsignificant);
            } else if (!txCache.sent && confidenceType == ConfidenceType.PENDING
                    && (tx.getUpdateTime() == null || wallet.getLastBlockSeenTimeSecs() * 1000
                    - tx.getUpdateTime().getTime() > Constants.DELAYED_TRANSACTION_THRESHOLD_MS)) {
                extendMessageView.setVisibility(View.VISIBLE);
                messageView.setText(R.string.transaction_row_message_received_unconfirmed_delayed);
                messageView.setTextColor(colorInsignificant);
            } else if (!txCache.sent && confidenceType == ConfidenceType.PENDING) {
                extendMessageView.setVisibility(View.VISIBLE);
                messageView.setText(R.string.transaction_row_message_received_unconfirmed_unlocked);
                messageView.setTextColor(colorInsignificant);
                if (txCache.isIX) {
                    ixView.setVisibility(View.VISIBLE);
                    ixView.setText(R.string.transaction_row_message_received_instantx_lock_request);
                    if (isLocked)
                        ixView.setText(R.string.transaction_row_message_received_instantx_locked);
                }
            } else if (!txCache.sent && confidenceType == ConfidenceType.IN_CONFLICT) {
                extendMessageView.setVisibility(View.VISIBLE);
                messageView.setText(R.string.transaction_row_message_received_in_conflict);
                messageView.setTextColor(colorInsignificant);
            } else if (!txCache.sent && confidenceType == ConfidenceType.DEAD) {
                extendMessageView.setVisibility(View.VISIBLE);
                messageView.setText(R.string.transaction_row_message_received_dead);
                messageView.setTextColor(colorError);
            } else if (!txCache.sent && WalletUtils.isPayToManyTransaction(tx)) {
                extendMessageView.setVisibility(View.VISIBLE);
                messageView.setText(R.string.transaction_row_message_received_pay_to_many);
                messageView.setTextColor(colorInsignificant);
            } else if (memo != null) {
                extendMessageView.setVisibility(View.VISIBLE);
                messageView.setText(memo[0]);
                messageView.setTextColor(colorInsignificant);
                messageView.setSingleLine(!itemView.isActivated());
            }
        }
    }

    private class WarningViewHolder extends RecyclerView.ViewHolder {
        private final TextView messageView;

        private WarningViewHolder(final View itemView) {
            super(itemView);

            messageView = (TextView) itemView.findViewById(R.id.transaction_row_warning_message);

            if (onClickListener != null) {
                itemView.setOnClickListener(new View.OnClickListener() {
                    @Override
                    public void onClick(final View v) {
                        onClickListener.onWarningClick();
                    }
                });
            }
        }
    }

    private class InfoViewHolder extends RecyclerView.ViewHolder {

        private final TextView messageView;

        InfoViewHolder(View itemView) {
            super(itemView);

            messageView = (TextView) itemView.findViewById(R.id.transaction_row_info_message);
        }

        void bind(Info info) {
            messageView.setText(Html.fromHtml(info.getHtmlText()));
        }
    }

    public void addInfo(Info info) {
        if (!infoList.contains(info)) {
            infoList.add(info);
        }
        notifyDataSetChanged();
    }

    public void removeInfo(Info info) {
        infoList.remove(info);
    }

    public static class Info<T> {

        private final String htmlText;
        private final T data;

        public Info(String htmlText, T data) {
            this.htmlText = htmlText;
            this.data = data;
        }

        public String getHtmlText() {
            return htmlText;
        }

        @Override
        public boolean equals(Object o) {
            if (this == o) return true;
            if (o == null || getClass() != o.getClass()) return false;

            Info info = (Info) o;

            return htmlText.equals(info.htmlText);
        }

        public T getData() {
            return data;
        }

        @Override
        public int hashCode() {
            return htmlText.hashCode();
        }
    }

    public interface OnInfoClickedListener {
        void onInfoClicked(Info info);
    }

}<|MERGE_RESOLUTION|>--- conflicted
+++ resolved
@@ -330,13 +330,12 @@
         }
     }
 
-<<<<<<< HEAD
     public boolean isEmpty() {
         return transactions.isEmpty() && infoList.isEmpty();
-=======
+    }
+
     public void setShowTransactionRowMenu(boolean showTransactionRowMenu) {
         this.showTransactionRowMenu = showTransactionRowMenu;
->>>>>>> a7a034a6
     }
 
     public interface OnClickListener {
@@ -561,16 +560,9 @@
             final ExchangeRate exchangeRate = tx.getExchangeRate();
             if (exchangeRate != null) {
                 fiatView.setFormat(Constants.LOCAL_FORMAT.code(0,
-<<<<<<< HEAD
-                        PREFIX_ALMOST_EQUAL_TO + exchangeRate.fiat.getCurrencyCode()));
-                fiatView.setAmount(exchangeRate.coinToFiat(txCache.value));
-            } else {
-                extendFiatView.setVisibility(View.GONE);
-=======
-                        Constants.PREFIX_ALMOST_EQUAL_TO + exchangeRate.fiat.getCurrencyCode() + " "));
+                        PREFIX_ALMOST_EQUAL_TO + exchangeRate.fiat.getCurrencyCode() + " "));
                 Coin absCoin = Coin.valueOf(Math.abs(txCache.value.value));
                 fiatView.setAmount(exchangeRate.coinToFiat(absCoin));
->>>>>>> a7a034a6
             }
 
             // message
