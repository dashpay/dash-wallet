/*
 * Copyright 2011-2015 the original author or authors.
 *
 * This program is free software: you can redistribute it and/or modify
 * it under the terms of the GNU General Public License as published by
 * the Free Software Foundation, either version 3 of the License, or
 * (at your option) any later version.
 *
 * This program is distributed in the hope that it will be useful,
 * but WITHOUT ANY WARRANTY; without even the implied warranty of
 * MERCHANTABILITY or FITNESS FOR A PARTICULAR PURPOSE.  See the
 * GNU General Public License for more details.
 *
 * You should have received a copy of the GNU General Public License
 * along with this program.  If not, see <http://www.gnu.org/licenses/>.
 */

package de.schildbach.wallet.ui;

import android.content.Context;
import android.content.SharedPreferences;
import android.content.res.Resources;
import android.view.LayoutInflater;
import android.view.View;
import android.view.ViewGroup;
import android.widget.ImageView;
import android.widget.TextView;

import androidx.cardview.widget.CardView;
import androidx.recyclerview.widget.RecyclerView;

import org.bitcoinj.core.Address;
import org.bitcoinj.core.Coin;
import org.bitcoinj.core.Sha256Hash;
import org.bitcoinj.core.Transaction;
import org.bitcoinj.core.TransactionConfidence;
import org.bitcoinj.utils.ExchangeRate;
import org.bitcoinj.utils.MonetaryFormat;
import org.bitcoinj.wallet.Wallet;
import org.dash.wallet.common.ui.CurrencyTextView;
import org.dash.wallet.common.util.GenericUtils;
import org.jetbrains.annotations.NotNull;

import java.util.ArrayList;
import java.util.Collection;
import java.util.Date;
import java.util.HashMap;
import java.util.List;
import java.util.Locale;
import java.util.Map;

import javax.annotation.Nullable;

import de.schildbach.wallet.Constants;
import de.schildbach.wallet.data.AddressBookProvider;
import de.schildbach.wallet.data.BlockchainIdentityBaseData;
import de.schildbach.wallet.data.BlockchainIdentityData;
import de.schildbach.wallet.data.DashPayProfile;
import de.schildbach.wallet.ui.dashpay.ProcessingIdentityViewHolder;
import de.schildbach.wallet.ui.dashpay.utils.ProfilePictureDisplay;
import de.schildbach.wallet.util.TransactionUtil;
import de.schildbach.wallet.util.WalletUtils;
import de.schildbach.wallet_test.R;

/**
 * @author Andreas Schildbach
 */
public class TransactionsAdapter extends RecyclerView.Adapter<RecyclerView.ViewHolder> implements TransactionsHeaderViewHolder.OnFilterListener {

    private static final String PREFS_FILE_NAME = TransactionsAdapter.class.getSimpleName() + ".prefs";
    private static final String PREFS_KEY_HIDE_HELLO_CARD = "hide_hello_card";
    private static final String PREFS_KEY_HIDE_JOIN_DASHPAY_CARD = "hide_join_dashpay_card";

    private final SharedPreferences preferences;

    private final Context context;
    private final LayoutInflater inflater;

    private final Wallet wallet;
    @Nullable
    private final OnClickListener onClickListener;

    private final List<TransactionHistoryItem> transactions = new ArrayList<>();
    private final List<TransactionHistoryItem> filteredTransactions = new ArrayList<>();

    private MonetaryFormat format;

    private long selectedItemId = RecyclerView.NO_ID;

    private final int colorBackground, colorBackgroundSelected;
    private final int colorPrimaryStatus, colorSecondaryStatus, colorInsignificant;
    private final int colorValuePositve, colorValueNegative;
    private final int colorError;

    private static final int VIEW_TYPE_HEADER = 0;
    private static final int VIEW_TYPE_TRANSACTION = 1;
    private static final int VIEW_TYPE_PROCESSING_IDENTITY = 2;
    private static final int VIEW_TYPE_JOIN_DASHPAY = 3;

    private Map<Sha256Hash, TransactionCacheEntry> transactionCache = new HashMap<>();

    //Temporary field while IdentityCreationTx (or whatever we call it) is not integrated yet.
    private BlockchainIdentityBaseData blockchainIdentityData;

    private TransactionsHeaderViewHolder.Filter filter = TransactionsHeaderViewHolder.Filter.ALL;
    private boolean canJoinDashPay;
    private int joinDashPayItemId = "JOIN_DASHPAY".hashCode();

    private static class TransactionCacheEntry {
        private final Coin value;
        private final boolean sent;
        private final boolean self;
        private final boolean showFee;
        @Nullable
        private final Address address;
        @Nullable
        private final String addressLabel;
        private final Transaction.Type type;

        private TransactionCacheEntry(final Coin value, final boolean sent, final boolean self, final boolean showFee, final @Nullable Address address,
                                      final @Nullable String addressLabel, final Transaction.Type type) {
            this.value = value;
            this.sent = sent;
            this.self = self;
            this.showFee = showFee;
            this.address = address;
            this.addressLabel = addressLabel;
            this.type = type;
        }
    }

    public TransactionsAdapter(final Context context, final Wallet wallet,
                               final int maxConnectedPeers,
                               final @Nullable OnClickListener onClickListener) {
        this.context = context;
        inflater = LayoutInflater.from(context);

        this.preferences = getPreferences(context);

        this.wallet = wallet;
        this.onClickListener = onClickListener;

        final Resources res = context.getResources();
        colorBackground = res.getColor(R.color.bg_bright);
        colorBackgroundSelected = res.getColor(R.color.bg_panel);
        colorPrimaryStatus = res.getColor(R.color.primary_status);
        colorSecondaryStatus = res.getColor(R.color.secondary_status);
        colorInsignificant = res.getColor(R.color.fg_insignificant);
        colorValuePositve = res.getColor(R.color.colorPrimary);
        colorValueNegative = res.getColor(android.R.color.black);
        colorError = res.getColor(R.color.fg_error);

        setHasStableIds(true);
    }

    public void setFormat(final MonetaryFormat format) {
        this.format = format.noCode();

        notifyDataSetChanged();
    }

    public void clear() {
        transactions.clear();
        filteredTransactions.clear();

        notifyDataSetChanged();
    }

    public void replace(final Collection<TransactionHistoryItem> transactions) {
        this.transactions.clear();
        this.transactions.addAll(transactions);
        filter();

        notifyDataSetChanged();
    }

    public void clearCacheAndNotifyDataSetChanged() {
        transactionCache.clear();

        notifyDataSetChanged();
    }

    @Override
    public int getItemCount() {
        int count = filteredTransactions.size() + 1;

        if (shouldShowHelloCard()) {
            count += 1;
        } else if (shouldShowJoinDashPay()) {
            count += 1;
        }

        return count;
    }

    @Override
    public long getItemId(int position) {
        if (position == RecyclerView.NO_POSITION)
            return RecyclerView.NO_ID;

        if (position == 0) {
            return 0;
        }

        if (shouldShowHelloCard()) {
            if (position == 1) {
                return blockchainIdentityData.getId();
            } else {
                return WalletUtils.longHash(filteredTransactions.get(position - 2).transaction.getTxId());
            }
        } else if (shouldShowJoinDashPay()) {
            if (position == 1) {
                return joinDashPayItemId;
            } else {
                return WalletUtils.longHash(filteredTransactions.get(position - 2).transaction.getTxId());
            }
        } else {
            return WalletUtils.longHash(filteredTransactions.get(position - 1).transaction.getTxId());
        }
    }

    @Override
    public int getItemViewType(final int position) {
        if (position == 0) {
            return VIEW_TYPE_HEADER;
        }
        if (shouldShowHelloCard() && position == 1) {
            return VIEW_TYPE_PROCESSING_IDENTITY;
        } else if (shouldShowJoinDashPay() && position == 1) {
            return VIEW_TYPE_JOIN_DASHPAY;
        }
        return VIEW_TYPE_TRANSACTION;
    }

    @Override
    public RecyclerView.ViewHolder onCreateViewHolder(final ViewGroup parent, final int viewType) {
        if (viewType == VIEW_TYPE_PROCESSING_IDENTITY) {
            return new ProcessingIdentityViewHolder(inflater.inflate(R.layout.identity_creation_state, parent, false));
        } else if (viewType == VIEW_TYPE_TRANSACTION) {
            return new TransactionViewHolder(inflater.inflate(R.layout.transaction_row, parent, false));
        } else if (viewType == VIEW_TYPE_HEADER) {
            return new TransactionsHeaderViewHolder(inflater, parent, this);
        } else if (viewType == VIEW_TYPE_JOIN_DASHPAY) {
            return new JoinDashPayViewHolder(inflater, parent);
        } else {
            throw new IllegalStateException("unknown type: " + viewType);
        }
    }

    @Override
    public void onBindViewHolder(final RecyclerView.ViewHolder holder, final int position) {
        if (holder instanceof TransactionViewHolder) {
            final TransactionViewHolder transactionHolder = (TransactionViewHolder) holder;

            final long itemId = getItemId(position);
            transactionHolder.itemView.setActivated(itemId == selectedItemId);

            TransactionHistoryItem transactionHistoryItem;
            if (shouldShowHelloCard()) {
                transactionHistoryItem = filteredTransactions.get(position - 2);
            } else if (shouldShowJoinDashPay()) {
                transactionHistoryItem = filteredTransactions.get(position - 2);
            } else {
                transactionHistoryItem = filteredTransactions.get(position - 1);
            }
            transactionHolder.bind(transactionHistoryItem);

            transactionHolder.itemView.setOnClickListener(new View.OnClickListener() {
                @Override
                public void onClick(final View v) {
                    TransactionHistoryItem transactionHistoryItem;
                    int viewType = getItemViewType(1);
                    if (viewType == VIEW_TYPE_PROCESSING_IDENTITY || viewType == VIEW_TYPE_JOIN_DASHPAY) {
                        transactionHistoryItem = filteredTransactions.get(transactionHolder.getAdapterPosition() - 2);
                    } else {
                        transactionHistoryItem = filteredTransactions.get(transactionHolder.getAdapterPosition() - 1);
                    }

                    if (onClickListener != null) {
                        onClickListener.onTransactionRowClicked(transactionHistoryItem);
                    }
                }
            });
        } else if (holder instanceof ProcessingIdentityViewHolder) {
            ProcessingIdentityViewHolder processingIdentityHolder = ((ProcessingIdentityViewHolder) holder);
            processingIdentityHolder.bind(blockchainIdentityData, new View.OnClickListener() {
                @Override
                public void onClick(View v) {
                    if (onClickListener != null) {
                        onClickListener.onProcessingIdentityRowClicked(blockchainIdentityData, true);
                    }
                }
            });
            processingIdentityHolder.itemView.setOnClickListener(new View.OnClickListener() {
                @Override
                public void onClick(final View v) {
                    if (onClickListener != null) {
                        onClickListener.onProcessingIdentityRowClicked(blockchainIdentityData, false);

                        //hide "Hello Card" after first click
                        if (blockchainIdentityData.getCreationState() == BlockchainIdentityData.CreationState.DONE) {
                            preferences.edit().putBoolean(PREFS_KEY_HIDE_HELLO_CARD, true).apply();
                            notifyDataSetChanged();
                        }
                    }
                }
            });
        } else if (holder instanceof TransactionsHeaderViewHolder) {
            ((TransactionsHeaderViewHolder) holder).showEmptyState(filteredTransactions.size() == 0);
        } else if (holder instanceof JoinDashPayViewHolder) {
            ((JoinDashPayViewHolder) holder).bind(v -> {
                if (onClickListener != null) {
                    onClickListener.onJoinDashPayClicked();
                    preferences.edit().putBoolean(PREFS_KEY_HIDE_JOIN_DASHPAY_CARD, true).apply();
                    notifyDataSetChanged();
                }
            });
        }
    }

    public interface OnClickListener {

        void onTransactionRowClicked(TransactionHistoryItem transactionHistoryItem);

        void onProcessingIdentityRowClicked(BlockchainIdentityBaseData blockchainIdentityData, boolean retry);

        void onJoinDashPayClicked();

    }

    private class TransactionViewHolder extends RecyclerView.ViewHolder {
        private final TextView primaryStatusView;
        private final TextView secondaryStatusView;
        private final TextView timeView;
        private final ImageView dashSymbolView;
        private final CurrencyTextView valueView;
        private final TextView signalView;
        private final CurrencyTextView fiatView;
        private final TextView rateNotAvailableView;
        private final ImageView icon;

        private TransactionViewHolder(final View itemView) {
            super(itemView);
            primaryStatusView = (TextView) itemView.findViewById(R.id.transaction_row_primary_status);
            secondaryStatusView = (TextView) itemView.findViewById(R.id.transaction_row_secondary_status);

            timeView = (TextView) itemView.findViewById(R.id.transaction_row_time);
            dashSymbolView = (ImageView) itemView.findViewById(R.id.dash_amount_symbol);
            valueView = (CurrencyTextView) itemView.findViewById(R.id.transaction_row_value);
            valueView.setApplyMarkup(false);
            signalView = (TextView) itemView.findViewById(R.id.transaction_amount_signal);

            fiatView = (CurrencyTextView) itemView.findViewById(R.id.transaction_row_fiat);
            fiatView.setApplyMarkup(false);
            rateNotAvailableView = (TextView) itemView.findViewById(R.id.transaction_row_rate_not_available);

            icon = itemView.findViewById(R.id.icon);
        }

        private void bind(final TransactionHistoryItem transactionHistoryItem) {
            if (itemView instanceof CardView)
                ((CardView) itemView)
                        .setCardBackgroundColor(itemView.isActivated() ? colorBackgroundSelected : colorBackground);

            final Transaction tx = transactionHistoryItem.transaction;

            final TransactionConfidence confidence = tx.getConfidence();
            final Coin fee = tx.getFee();

            final TransactionConfidence.IXType ixStatus = confidence.getIXType();

            TransactionCacheEntry txCache = transactionCache.get(tx.getTxId());
            if (txCache == null) {
                final Coin value = tx.getValue(wallet);
                final boolean sent = value.signum() < 0;
                final boolean self = WalletUtils.isEntirelySelf(tx, wallet);
                final boolean showFee = sent && fee != null && !fee.isZero();
                final Address address;
                if (sent) {
                    List<Address> addresses = WalletUtils.getToAddressOfSent(tx, wallet);
                    address = addresses.isEmpty() ? null : addresses.get(0);
                } else {
                    address = WalletUtils.getWalletAddressOfReceived(tx, wallet);
                }
                final String addressLabel = address != null
                        ? AddressBookProvider.resolveLabel(context, address.toBase58()) : null;

                final Transaction.Type txType = tx.getType();

                txCache = new TransactionCacheEntry(value, sent, self, showFee, address, addressLabel, txType);
                transactionCache.put(tx.getTxId(), txCache);
            }

            //
            // Assign the colors of text and values
            //
            final int primaryStatusColor, secondaryStatusColor, valueColor;
            if (confidence.hasErrors()) {
                primaryStatusColor = colorError;
                secondaryStatusColor = colorError;
                valueColor = colorError;
            } else {
                primaryStatusColor = colorPrimaryStatus;
                secondaryStatusColor = colorSecondaryStatus;
                valueColor = txCache.sent ? colorValueNegative : colorValuePositve;
            }

            //
            // Set the time. eg.  "<date> <time>"
            //
            final Date time = tx.getUpdateTime();
            timeView.setText(WalletUtils.formatDate(time.getTime()));

            //
            // Set primary status - Sent:  Sent, Masternode Special Tx's, Internal
            //                  Received:  Received, Mining Rewards, Masternode Rewards
            //
            final DashPayProfile contact = transactionHistoryItem.dashPayProfile;
            if (contact == null) {
                int idPrimaryStatus = TransactionUtil.getTransactionTypeName(tx, wallet);
                primaryStatusView.setText(idPrimaryStatus);
                icon.setImageResource(R.drawable.ic_dash_round);
                icon.setOnClickListener(null);
            } else {
                String name = "";
                if (contact.getDisplayName().isEmpty()) {
                    name = contact.getUsername();
                } else {
                    name = contact.getDisplayName();
                }
                primaryStatusView.setText(name);

<<<<<<< HEAD
                ProfilePictureDisplay.display(icon, contact.getAvatarUrl(), contact.getAvatarHash(), name);
=======
                ProfilePictureDisplay.display(icon, contact.getAvatarUrl(), contact.getUsername());
>>>>>>> c3ecaa60
                icon.setOnClickListener(new View.OnClickListener() {
                    @Override
                    public void onClick(View v) {
                        context.startActivity(DashPayUserActivity.createIntent(context, contact));
                    }
                });
            }
            primaryStatusView.setTextColor(primaryStatusColor);

            //
            // Set the value.  [signal] D [value]
            // signal is + or -, or not visible if the value is zero (internal or other special transactions)
            // D is the Dash Symbol
            // value has no sign.  It is zero for internal or other special transactions
            //
            valueView.setFormat(format);
            final Coin value;

            value = txCache.showFee ? txCache.value.add(fee) : txCache.value;

            valueView.setVisibility(View.VISIBLE);
            signalView.setVisibility(!value.isZero() ? View.VISIBLE : View.GONE);
            dashSymbolView.setVisibility(View.VISIBLE);
            valueView.setTextColor(valueColor);
            signalView.setTextColor(valueColor);
            dashSymbolView.setColorFilter(valueColor);

            if (value.isPositive()) {
                signalView.setText(String.format("%c", org.dash.wallet.common.Constants.CURRENCY_PLUS_SIGN));
                valueView.setAmount(value);
            } else if (value.isNegative()) {
                signalView.setText(String.format("%c", org.dash.wallet.common.Constants.CURRENCY_MINUS_SIGN));
                valueView.setAmount(value.negate());
            } else {
                valueView.setAmount(Coin.ZERO);
            }

            // fiat value
            if (!value.isZero()) {
                final ExchangeRate exchangeRate = tx.getExchangeRate();
                if (exchangeRate != null) {
                    String exchangeCurrencyCode = GenericUtils.currencySymbol(exchangeRate.fiat.currencyCode);
                    fiatView.setFiatAmount(txCache.value, exchangeRate, Constants.LOCAL_FORMAT,
                            exchangeCurrencyCode);
                    fiatView.setVisibility(View.VISIBLE);
                    rateNotAvailableView.setVisibility(View.GONE);
                } else {
                    fiatView.setVisibility(View.GONE);
                    rateNotAvailableView.setVisibility(View.VISIBLE);
                }
            } else {
                fiatView.setVisibility(View.GONE);
                rateNotAvailableView.setVisibility(View.GONE);
            }


            //
            // Show the secondary status:
            //
            int secondaryStatusId = -1;
            if (confidence.hasErrors())
                secondaryStatusId = TransactionUtil.getErrorName(tx);
            else if (!txCache.sent)
                secondaryStatusId = TransactionUtil.getReceivedStatusString(tx, wallet);

            if (secondaryStatusId != -1)
                secondaryStatusView.setText(secondaryStatusId);
            else secondaryStatusView.setText(null);
            secondaryStatusView.setTextColor(secondaryStatusColor);
        }

    }

    public BlockchainIdentityBaseData getBlockchainIdentityData() {
        return blockchainIdentityData;
    }

    public void setBlockchainIdentityData(BlockchainIdentityBaseData blockchainIdentityData) {
        this.blockchainIdentityData = blockchainIdentityData;
        notifyDataSetChanged();
    }

    private boolean shouldShowHelloCard() {
        boolean hideHelloCard = preferences.getBoolean(PREFS_KEY_HIDE_HELLO_CARD, false);
        return blockchainIdentityData != null && !hideHelloCard &&
                blockchainIdentityData.getCreationState() != BlockchainIdentityData.CreationState.DONE_AND_DISMISS;
    }

    private boolean shouldShowJoinDashPay() {
        boolean hideJoinDashPay = preferences.getBoolean(PREFS_KEY_HIDE_JOIN_DASHPAY_CARD, false);
        return blockchainIdentityData == null && canJoinDashPay && !hideJoinDashPay;
    }

    public static void resetPreferences(Context context) {
        getPreferences(context).edit().clear().apply();
    }

    public static SharedPreferences getPreferences(Context context) {
        return context.getSharedPreferences(PREFS_FILE_NAME, Context.MODE_PRIVATE);
    }

    @Override
    public void onFilter(@NotNull TransactionsHeaderViewHolder.Filter filter) {
        this.filter = filter;
        filter();
    }

    private void filter() {
        final List<TransactionHistoryItem> resultTransactions = new ArrayList<>();
        for (TransactionHistoryItem transactionHistoryItem : transactions) {
            Transaction tx = transactionHistoryItem.transaction;
            boolean sent = tx.getValue(wallet).signum() < 0;
            boolean isInternal = tx.getPurpose() == Transaction.Purpose.KEY_ROTATION;

            if ((filter == TransactionsHeaderViewHolder.Filter.INCOMING && !sent && !isInternal)
                    || filter == TransactionsHeaderViewHolder.Filter.ALL
                    || (filter == TransactionsHeaderViewHolder.Filter.OUTGOING && sent && !isInternal)) {
                resultTransactions.add(transactionHistoryItem);
            }
        }
        filteredTransactions.clear();
        filteredTransactions.addAll(resultTransactions);
        notifyDataSetChanged();
    }

    public static class TransactionHistoryItem {

        private final Transaction transaction;
        private final DashPayProfile dashPayProfile;

        public TransactionHistoryItem(Transaction transaction, DashPayProfile dashPayProfile) {
            this.transaction = transaction;
            this.dashPayProfile = dashPayProfile;
        }

        public Transaction getTransaction() {
            return transaction;
        }

        public DashPayProfile getDashPayProfile() {
            return dashPayProfile;
        }
    }

    public void setCanJoinDashPay(boolean canJoinDashPay) {
        this.canJoinDashPay = canJoinDashPay;
        notifyDataSetChanged();
    }

}<|MERGE_RESOLUTION|>--- conflicted
+++ resolved
@@ -430,11 +430,7 @@
                 }
                 primaryStatusView.setText(name);
 
-<<<<<<< HEAD
                 ProfilePictureDisplay.display(icon, contact.getAvatarUrl(), contact.getAvatarHash(), name);
-=======
-                ProfilePictureDisplay.display(icon, contact.getAvatarUrl(), contact.getUsername());
->>>>>>> c3ecaa60
                 icon.setOnClickListener(new View.OnClickListener() {
                     @Override
                     public void onClick(View v) {
