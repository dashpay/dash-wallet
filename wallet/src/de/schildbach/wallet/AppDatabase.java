package de.schildbach.wallet;

import androidx.room.Database;
import androidx.room.Room;
import androidx.room.RoomDatabase;
import androidx.room.TypeConverters;

import org.dash.wallet.features.exploredash.data.AtmDao;
import org.dash.wallet.features.exploredash.data.MerchantDao;
import org.dash.wallet.features.exploredash.data.model.Atm;
import org.dash.wallet.features.exploredash.data.model.AtmFTS;
import org.dash.wallet.features.exploredash.data.model.Merchant;
import org.dash.wallet.features.exploredash.data.model.MerchantFTS;

import de.schildbach.wallet.data.AppDatabaseMigrations;
import de.schildbach.wallet.data.BlockchainState;
import de.schildbach.wallet.data.BlockchainStateDao;
import de.schildbach.wallet.data.RoomConverters;
import de.schildbach.wallet.rates.ExchangeRate;
import de.schildbach.wallet.rates.ExchangeRatesDao;

/**
 * @author Samuel Barbosa
 */
@Database(entities = {
        ExchangeRate.class,
        BlockchainState.class,
        Merchant.class,
<<<<<<< HEAD
        MerchantFTS.class,
        Atm.class,
        AtmFTS.class
    }, version = 3)
=======
        MerchantFTS.class
    }, version = 4)
>>>>>>> e9ade0e0
@TypeConverters({RoomConverters.class})
public abstract class AppDatabase extends RoomDatabase {

    private static AppDatabase instance;

    public abstract ExchangeRatesDao exchangeRatesDao();
    public abstract BlockchainStateDao blockchainStateDao();
    public abstract MerchantDao merchantDao();
    public abstract AtmDao atmDao();

    public static AppDatabase getAppDatabase() {
        if (instance == null) {
            instance = Room.databaseBuilder(WalletApplication.getInstance(),
                    AppDatabase.class, "dash-wallet-database")
                    .addMigrations(AppDatabaseMigrations.Companion.getMigration2To3())
                    .fallbackToDestructiveMigration().build();
        }
        return instance;
    }
}<|MERGE_RESOLUTION|>--- conflicted
+++ resolved
@@ -26,15 +26,10 @@
         ExchangeRate.class,
         BlockchainState.class,
         Merchant.class,
-<<<<<<< HEAD
         MerchantFTS.class,
         Atm.class,
         AtmFTS.class
-    }, version = 3)
-=======
-        MerchantFTS.class
     }, version = 4)
->>>>>>> e9ade0e0
 @TypeConverters({RoomConverters.class})
 public abstract class AppDatabase extends RoomDatabase {
 
