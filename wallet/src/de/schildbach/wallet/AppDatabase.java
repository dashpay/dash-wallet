--- conflicted
+++ resolved
@@ -32,12 +32,7 @@
             instance = Room.databaseBuilder(WalletApplication.getInstance(),
                     AppDatabase.class, "dash-wallet-database")
                     .addMigrations(
-<<<<<<< HEAD
-                            AppDatabaseMigrations.getMigration2To3(),
-                            AppDatabaseMigrations.getMigration4To9()
-=======
                             AppDatabaseMigrations.getMigration3To9()
->>>>>>> 6f907412
                     )
                     .fallbackToDestructiveMigration().build();
         }
