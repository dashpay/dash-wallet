package de.schildbach.wallet;

import androidx.room.Database;
import androidx.room.Room;
import androidx.room.RoomDatabase;
import androidx.room.TypeConverters;

import de.schildbach.wallet.data.AddressMetadataDao;
import de.schildbach.wallet.data.BlockchainIdentityData;
import de.schildbach.wallet.data.BlockchainIdentityDataDaoAsync;
import de.schildbach.wallet.data.BlockchainIdentityDataDao;

import org.dash.wallet.common.data.AddressMetadata;
import org.dash.wallet.common.data.ExchangeRate;
import org.dash.wallet.common.data.RoomConverters;
<<<<<<< HEAD
=======
import org.dash.wallet.common.data.AddressMetadata;
>>>>>>> b1ec0c35
import org.dash.wallet.common.data.TransactionMetadata;

import de.schildbach.wallet.data.AddressMetadataDao;
import de.schildbach.wallet.data.AppDatabaseMigrations;
import org.dash.wallet.common.data.BlockchainState;
import de.schildbach.wallet.data.BlockchainStateDao;
import de.schildbach.wallet.data.DashPayContactRequest;
import de.schildbach.wallet.data.DashPayContactRequestDaoAsync;
import de.schildbach.wallet.data.DashPayContactRequestDao;
import de.schildbach.wallet.data.DashPayProfile;
import de.schildbach.wallet.data.DashPayProfileDaoAsync;
import de.schildbach.wallet.data.DashPayProfileDao;
import de.schildbach.wallet.data.Invitation;
import de.schildbach.wallet.data.InvitationsDao;
import de.schildbach.wallet.data.InvitationsDaoAsync;
import de.schildbach.wallet.data.TransactionMetadataDao;
import de.schildbach.wallet.data.UserAlertDao;
import de.schildbach.wallet.data.UserAlertDaoAsync;
import de.schildbach.wallet.data.BlockchainStateRoomConverters;
import de.schildbach.wallet.data.TransactionMetadataDao;
import de.schildbach.wallet.rates.ExchangeRatesDao;
import de.schildbach.wallet.ui.dashpay.UserAlert;
import kotlin.Deprecated;

/**
 * @author Samuel Barbosa
 */
@Database(entities = {
        ExchangeRate.class,
        BlockchainState.class,
        TransactionMetadata.class,
<<<<<<< HEAD
        AddressMetadata.class,
        BlockchainIdentityData.class,
        DashPayProfile.class,
        DashPayContactRequest.class,
        UserAlert.class,
        Invitation.class
}, version = 17)
=======
        AddressMetadata.class
    }, version = 11) // if increasing version, we need migrations to preserve tx/addr metadata
>>>>>>> b1ec0c35
@TypeConverters({RoomConverters.class, BlockchainStateRoomConverters.class})
public abstract class AppDatabase extends RoomDatabase {

    private static AppDatabase instance;

    public abstract ExchangeRatesDao exchangeRatesDao();

    public abstract BlockchainStateDao blockchainStateDao();
    public abstract TransactionMetadataDao transactionMetadataDao();
    public abstract AddressMetadataDao addressMetadataDao();
<<<<<<< HEAD

    public abstract BlockchainIdentityDataDaoAsync blockchainIdentityDataDaoAsync();

    public abstract BlockchainIdentityDataDao blockchainIdentityDataDao();

    public abstract DashPayProfileDaoAsync dashPayProfileDaoAsync();

    public abstract DashPayProfileDao dashPayProfileDao();

    public abstract DashPayContactRequestDaoAsync dashPayContactRequestDaoAsync();

    public abstract DashPayContactRequestDao dashPayContactRequestDao();

    public abstract InvitationsDao invitationsDao();

    public abstract InvitationsDaoAsync invitationsDaoAsync();

    public abstract UserAlertDao userAlertDao();

    public abstract UserAlertDaoAsync userAlertDaoAsync();
=======
>>>>>>> b1ec0c35

    @Deprecated(message = "Inject instead")
    public static AppDatabase getAppDatabase() {
        if (instance == null) {
            // destructive migrations are used from versions 1 to 10
            instance = Room.databaseBuilder(WalletApplication.getInstance(),
                    AppDatabase.class, "dash-wallet-database")
<<<<<<< HEAD
                    .addMigrations(
                            AppDatabaseMigrations.getMigration11To17(),
                            AppDatabaseMigrations.getMigration16To17()
                    )
=======
                    // TODO: add migrations here
                    // .addMigrations()
>>>>>>> b1ec0c35
                    .fallbackToDestructiveMigrationFrom(1, 2, 3, 4, 5, 6, 7, 8, 9, 10).build();
        }
        return instance;
    }

}<|MERGE_RESOLUTION|>--- conflicted
+++ resolved
@@ -5,38 +5,31 @@
 import androidx.room.RoomDatabase;
 import androidx.room.TypeConverters;
 
-import de.schildbach.wallet.data.AddressMetadataDao;
-import de.schildbach.wallet.data.BlockchainIdentityData;
-import de.schildbach.wallet.data.BlockchainIdentityDataDaoAsync;
-import de.schildbach.wallet.data.BlockchainIdentityDataDao;
-
 import org.dash.wallet.common.data.AddressMetadata;
+import org.dash.wallet.common.data.BlockchainState;
 import org.dash.wallet.common.data.ExchangeRate;
 import org.dash.wallet.common.data.RoomConverters;
-<<<<<<< HEAD
-=======
-import org.dash.wallet.common.data.AddressMetadata;
->>>>>>> b1ec0c35
 import org.dash.wallet.common.data.TransactionMetadata;
 
 import de.schildbach.wallet.data.AddressMetadataDao;
 import de.schildbach.wallet.data.AppDatabaseMigrations;
-import org.dash.wallet.common.data.BlockchainState;
+import de.schildbach.wallet.data.BlockchainIdentityData;
+import de.schildbach.wallet.data.BlockchainIdentityDataDao;
+import de.schildbach.wallet.data.BlockchainIdentityDataDaoAsync;
 import de.schildbach.wallet.data.BlockchainStateDao;
+import de.schildbach.wallet.data.BlockchainStateRoomConverters;
 import de.schildbach.wallet.data.DashPayContactRequest;
+import de.schildbach.wallet.data.DashPayContactRequestDao;
 import de.schildbach.wallet.data.DashPayContactRequestDaoAsync;
-import de.schildbach.wallet.data.DashPayContactRequestDao;
 import de.schildbach.wallet.data.DashPayProfile;
+import de.schildbach.wallet.data.DashPayProfileDao;
 import de.schildbach.wallet.data.DashPayProfileDaoAsync;
-import de.schildbach.wallet.data.DashPayProfileDao;
 import de.schildbach.wallet.data.Invitation;
 import de.schildbach.wallet.data.InvitationsDao;
 import de.schildbach.wallet.data.InvitationsDaoAsync;
 import de.schildbach.wallet.data.TransactionMetadataDao;
 import de.schildbach.wallet.data.UserAlertDao;
 import de.schildbach.wallet.data.UserAlertDaoAsync;
-import de.schildbach.wallet.data.BlockchainStateRoomConverters;
-import de.schildbach.wallet.data.TransactionMetadataDao;
 import de.schildbach.wallet.rates.ExchangeRatesDao;
 import de.schildbach.wallet.ui.dashpay.UserAlert;
 import kotlin.Deprecated;
@@ -48,7 +41,6 @@
         ExchangeRate.class,
         BlockchainState.class,
         TransactionMetadata.class,
-<<<<<<< HEAD
         AddressMetadata.class,
         BlockchainIdentityData.class,
         DashPayProfile.class,
@@ -56,21 +48,15 @@
         UserAlert.class,
         Invitation.class
 }, version = 17)
-=======
-        AddressMetadata.class
-    }, version = 11) // if increasing version, we need migrations to preserve tx/addr metadata
->>>>>>> b1ec0c35
 @TypeConverters({RoomConverters.class, BlockchainStateRoomConverters.class})
 public abstract class AppDatabase extends RoomDatabase {
 
     private static AppDatabase instance;
 
     public abstract ExchangeRatesDao exchangeRatesDao();
-
     public abstract BlockchainStateDao blockchainStateDao();
     public abstract TransactionMetadataDao transactionMetadataDao();
     public abstract AddressMetadataDao addressMetadataDao();
-<<<<<<< HEAD
 
     public abstract BlockchainIdentityDataDaoAsync blockchainIdentityDataDaoAsync();
 
@@ -91,8 +77,6 @@
     public abstract UserAlertDao userAlertDao();
 
     public abstract UserAlertDaoAsync userAlertDaoAsync();
-=======
->>>>>>> b1ec0c35
 
     @Deprecated(message = "Inject instead")
     public static AppDatabase getAppDatabase() {
@@ -100,15 +84,10 @@
             // destructive migrations are used from versions 1 to 10
             instance = Room.databaseBuilder(WalletApplication.getInstance(),
                     AppDatabase.class, "dash-wallet-database")
-<<<<<<< HEAD
                     .addMigrations(
                             AppDatabaseMigrations.getMigration11To17(),
                             AppDatabaseMigrations.getMigration16To17()
                     )
-=======
-                    // TODO: add migrations here
-                    // .addMigrations()
->>>>>>> b1ec0c35
                     .fallbackToDestructiveMigrationFrom(1, 2, 3, 4, 5, 6, 7, 8, 9, 10).build();
         }
         return instance;
