--- conflicted
+++ resolved
@@ -14,7 +14,6 @@
 import de.schildbach.wallet.data.AppDatabaseMigrations;
 import de.schildbach.wallet.data.BlockchainState;
 import de.schildbach.wallet.data.BlockchainStateDao;
-<<<<<<< HEAD
 import de.schildbach.wallet.data.DashPayContactRequest;
 import de.schildbach.wallet.data.DashPayContactRequestDaoAsync;
 import de.schildbach.wallet.data.DashPayContactRequestDao;
@@ -24,29 +23,25 @@
 import de.schildbach.wallet.data.Invitation;
 import de.schildbach.wallet.data.InvitationsDao;
 import de.schildbach.wallet.data.InvitationsDaoAsync;
-import de.schildbach.wallet.data.RoomConverters;
 import de.schildbach.wallet.data.UserAlertDao;
 import de.schildbach.wallet.data.UserAlertDaoAsync;
-=======
 import de.schildbach.wallet.data.BlockchainStateRoomConverters;
->>>>>>> 6686d291
 import de.schildbach.wallet.rates.ExchangeRatesDao;
 import de.schildbach.wallet.ui.dashpay.UserAlert;
 
-<<<<<<< HEAD
-@Database(entities = {ExchangeRate.class, BlockchainState.class, BlockchainIdentityData.class,
-        DashPayProfile.class, DashPayContactRequest.class, UserAlert.class, Invitation.class}, version = 16)
-@TypeConverters({RoomConverters.class})
-=======
 /**
  * @author Samuel Barbosa
  */
 @Database(entities = {
         ExchangeRate.class,
-        BlockchainState.class
-    }, version = 10)
+        BlockchainState.class,
+        BlockchainIdentityData.class,
+        DashPayProfile.class,
+        DashPayContactRequest.class,
+        UserAlert.class,
+        Invitation.class
+}, version = 16)
 @TypeConverters({RoomConverters.class, BlockchainStateRoomConverters.class})
->>>>>>> 6686d291
 public abstract class AppDatabase extends RoomDatabase {
 
     private static AppDatabase instance;
