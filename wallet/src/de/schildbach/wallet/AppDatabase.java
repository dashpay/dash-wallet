--- conflicted
+++ resolved
@@ -26,12 +26,8 @@
 import de.schildbach.wallet.rates.ExchangeRatesDao;
 import de.schildbach.wallet.ui.dashpay.UserAlert;
 
-<<<<<<< HEAD
-@Database(entities = {ExchangeRate.class, BlockchainState.class, BlockchainIdentityData.class, DashPayProfile.class, DashPayContactRequest.class, Invitation.class}, version = 14)
-=======
 @Database(entities = {ExchangeRate.class, BlockchainState.class, BlockchainIdentityData.class,
-        DashPayProfile.class, DashPayContactRequest.class, UserAlert.class}, version = 13)
->>>>>>> 9eb18959
+        DashPayProfile.class, DashPayContactRequest.class, UserAlert.class, Invitation.class}, version = 14)
 @TypeConverters({RoomConverters.class})
 public abstract class AppDatabase extends RoomDatabase {
 
@@ -53,16 +49,13 @@
 
     public abstract DashPayContactRequestDao dashPayContactRequestDao();
 
-<<<<<<< HEAD
     public abstract InvitationsDao invitationsDao();
 
     public abstract InvitationsDaoAsync invitationsDaoAsync();
-=======
+
     public abstract UserAlertDao userAlertDao();
 
     public abstract UserAlertDaoAsync userAlertDaoAsync();
-
->>>>>>> 9eb18959
 
     public static AppDatabase getAppDatabase() {
         if (instance == null) {
