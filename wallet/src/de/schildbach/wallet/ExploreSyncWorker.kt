/*
 * Copyright 2021 Dash Core Group
 *
 * Licensed under the Apache License, Version 2.0 (the "License");
 * you may not use this file except in compliance with the License.
 * You may obtain a copy of the License at
 *
 *    http://www.apache.org/licenses/LICENSE-2.0
 *
 * Unless required by applicable law or agreed to in writing, software
 * distributed under the License is distributed on an "AS IS" BASIS,
 * WITHOUT WARRANTIES OR CONDITIONS OF ANY KIND, either express or implied.
 * See the License for the specific language governing permissions and
 * limitations under the License.
 */

package de.schildbach.wallet

import android.annotation.SuppressLint
import android.content.Context
import androidx.work.CoroutineWorker
import androidx.work.WorkerParameters
import com.google.common.base.Stopwatch
import com.google.firebase.FirebaseNetworkException
import dagger.hilt.EntryPoint
import dagger.hilt.InstallIn
import dagger.hilt.android.EntryPointAccessors
import dagger.hilt.components.SingletonComponent
import kotlinx.coroutines.Dispatchers
import kotlinx.coroutines.withContext
import org.dash.wallet.common.services.analytics.AnalyticsService
import org.dash.wallet.features.exploredash.repository.ExploreRepository
import org.dash.wallet.features.exploredash.repository.DataSyncStatusService
import org.slf4j.LoggerFactory
import java.util.*

class ExploreSyncWorker constructor(val appContext: Context, workerParams: WorkerParameters) :
    CoroutineWorker(appContext, workerParams) {

    companion object {
        private val log = LoggerFactory.getLogger(ExploreSyncWorker::class.java)
    }

    private val exploreRepository by lazy {
        entryPoint.exploreRepository()
    }

    private val analytics by lazy {
        entryPoint.analytics()
    }

    private val syncStatus by lazy {
        entryPoint.syncStatus()
    }

    @EntryPoint
    @InstallIn(SingletonComponent::class)
    interface ExploreSyncWorkerEntryPoint {
        fun exploreRepository(): ExploreRepository
        fun analytics(): AnalyticsService
        fun syncStatus(): DataSyncStatusService
    }

    private val entryPoint by lazy {
        EntryPointAccessors.fromApplication(appContext, ExploreSyncWorkerEntryPoint::class.java)
    }

    @SuppressLint("CommitPrefEdits")
    override suspend fun doWork(): Result = withContext(Dispatchers.IO) {
        log.info("sync explore db started")

        var localDataTimestamp = 0L
        var remoteDataTimestamp = 0L
        try {
            syncStatus.setSyncProgress(0.0)
            val tableSyncWatch = Stopwatch.createStarted()

            localDataTimestamp = exploreRepository.localTimestamp.run {
                if (this == 0L) {
                    // force data preloading for fresh installs
                    AppExploreDatabase.getAppDatabase()
                }
                exploreRepository.localTimestamp
            }
            log.info("local data timestamp: $localDataTimestamp (${Date(localDataTimestamp)})")

            remoteDataTimestamp = exploreRepository.getRemoteTimestamp()
            log.info("remote data timestamp: $remoteDataTimestamp (${Date(remoteDataTimestamp)})")

            if (localDataTimestamp >= remoteDataTimestamp) {
<<<<<<< HEAD
                log.info("data timestamp $localDataTimestamp, nothing to sync (${Date(localDataTimestamp)})")
                syncStatus.setSyncProgress(100.0)
=======
                log.info("explore db is up to date, nothing to sync")
>>>>>>> c53969fb
                return@withContext Result.success()
            }
            syncStatus.setSyncProgress(10.0)

            exploreRepository.download()

            syncStatus.setSyncProgress(80.0)

            AppExploreDatabase.forceUpdate()

            log.info("sync explore db finished $tableSyncWatch")

            syncStatus.setSyncProgress(100.0)

        } catch (ex: FirebaseNetworkException) {
            log.warn("sync explore no network", ex)
            syncStatus.setSyncError(ex)
            return@withContext Result.failure()
        } catch (ex: Exception) {
            analytics.logError(ex, "syncing from $localDataTimestamp, $remoteDataTimestamp")
            log.error("sync explore db crashed ${ex.message}", ex)
            syncStatus.setSyncError(ex)
            return@withContext Result.failure()
        }

        return@withContext Result.success()
    }
}<|MERGE_RESOLUTION|>--- conflicted
+++ resolved
@@ -88,12 +88,8 @@
             log.info("remote data timestamp: $remoteDataTimestamp (${Date(remoteDataTimestamp)})")
 
             if (localDataTimestamp >= remoteDataTimestamp) {
-<<<<<<< HEAD
-                log.info("data timestamp $localDataTimestamp, nothing to sync (${Date(localDataTimestamp)})")
+                log.info("explore db is up to date, nothing to sync")
                 syncStatus.setSyncProgress(100.0)
-=======
-                log.info("explore db is up to date, nothing to sync")
->>>>>>> c53969fb
                 return@withContext Result.success()
             }
             syncStatus.setSyncProgress(10.0)
