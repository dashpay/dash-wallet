--- conflicted
+++ resolved
@@ -26,18 +26,12 @@
 import dagger.hilt.components.SingletonComponent
 import org.dash.wallet.features.exploredash.data.AtmDao
 import org.dash.wallet.features.exploredash.data.MerchantDao
-<<<<<<< HEAD
 import org.dash.wallet.features.exploredash.data.model.Atm
 import org.dash.wallet.features.exploredash.data.model.Merchant
 import org.dash.wallet.features.exploredash.repository.ExploreRepository
 import org.dash.wallet.features.exploredash.repository.FirebaseExploreDatabase.Tables.ATM_TABLE
 import org.dash.wallet.features.exploredash.repository.FirebaseExploreDatabase.Tables.DASH_DIRECT_TABLE
-import org.dash.wallet.features.exploredash.repository.FirebaseExploreDatabase.Tables.MERCHANT_TABLE
-=======
-import org.dash.wallet.features.exploredash.repository.DASH_DIRECT_TABLE
-import org.dash.wallet.features.exploredash.repository.DCG_MERCHANT_TABLE
-import org.dash.wallet.features.exploredash.repository.MerchantRepository
->>>>>>> 864d5a2d
+import org.dash.wallet.features.exploredash.repository.FirebaseExploreDatabase.Tables.DCG_MERCHANT_TABLE
 import org.slf4j.LoggerFactory
 import java.util.*
 import kotlin.math.ceil
@@ -81,43 +75,48 @@
         val lastSync = preferences.getLong(PREFS_LAST_SYNC_KEY, 0)
         val lastDataUpdate = exploreRepository.getLastUpdate()
         if (lastSync < lastDataUpdate) {
-<<<<<<< HEAD
             log.info("Local data timestamp\t$lastSync (${Date(lastSync)})")
             log.info("Remote data timestamp\t$lastDataUpdate (${Date(lastDataUpdate)})")
 
-            syncTable(MERCHANT_TABLE, Merchant::class.java, entryPoint.merchantDao()::save)
-            syncTable(ATM_TABLE, Atm::class.java, entryPoint.atmDao()::save)
-            syncTable(DASH_DIRECT_TABLE, Merchant::class.java, entryPoint.merchantDao()::save)
+            maybeSyncTable(DCG_MERCHANT_TABLE, "DCG", Merchant::class.java, {
+                entryPoint.merchantDao().save(it)
+            }, {
+                entryPoint.merchantDao().clear(it)
+            })
+            maybeSyncTable(ATM_TABLE, "CoinFlip", Atm::class.java, {
+                entryPoint.atmDao().save(it)
+            }, {
+                entryPoint.atmDao().clear(it)
+            })
+            maybeSyncTable(DASH_DIRECT_TABLE, "DashDirect", Merchant::class.java, {
+                entryPoint.merchantDao().save(it)
+            }, {
+                entryPoint.merchantDao().clear(it)
+            })
 
             preferences.edit().putLong(PREFS_LAST_SYNC_KEY, lastDataUpdate).apply()
             log.info("Sync Explore Dash finished")
-=======
-            maybeSyncTable(DCG_MERCHANT_TABLE, "DCG")
-            maybeSyncTable(DASH_DIRECT_TABLE, "DashDirect")
->>>>>>> 864d5a2d
         } else {
             log.info("Data timestamp $lastSync, nothing to sync (${Date(lastSync)})")
         }
         return Result.success()
     }
 
-<<<<<<< HEAD
-    private suspend fun <T> syncTable(
+    private suspend fun <T> maybeSyncTable(
         tableName: String,
+        source: String,
         valueType: Class<T>,
-        onSave: suspend (List<T>) -> Unit
+        onSave: suspend (List<T>) -> Unit,
+        onClear: suspend (String) -> Unit
     ) {
-        val dataSize = exploreRepository.getDataSize(tableName)
-=======
-    private suspend fun maybeSyncTable(tableName: String, source: String) {
         val prefsLastSyncKey = "${PREFS_LAST_SYNC_KEY}_$tableName"
         val lastSync = preferences.getLong(prefsLastSyncKey, 0)
-        val lastDataUpdate = merchantRepository.getLastUpdate(tableName)
+        val lastDataUpdate = exploreRepository.getLastUpdate(tableName)
         if (lastSync < lastDataUpdate) {
             log.info("Local $tableName data timestamp\t$lastSync (${Date(lastSync)})")
             log.info("Remote $tableName data timestamp\t$lastDataUpdate (${Date(lastDataUpdate)})")
-            merchantDao.clear(source)
-            syncTable(tableName, source)
+            onClear.invoke(source)
+            syncTable(tableName, valueType, onSave)
             preferences.edit().putLong(prefsLastSyncKey, lastDataUpdate).apply()
             log.info("Sync $tableName finished")
         } else {
@@ -125,9 +124,12 @@
         }
     }
 
-    private suspend fun syncTable(tableName: String, source: String) {
-        val dataSize = merchantRepository.getDataSize(tableName)
->>>>>>> 864d5a2d
+    private suspend fun <T> syncTable(
+        tableName: String,
+        valueType: Class<T>,
+        onSave: suspend (List<T>) -> Unit
+    ) {
+        val dataSize = exploreRepository.getDataSize(tableName)
         val totalPages = ceil(dataSize.toDouble() / PAGE_SIZE).toInt()
         log.info("$tableName $dataSize records in $totalPages chunks")
         val tableSyncWatch = Stopwatch.createStarted()
