/*
 * Copyright 2011-2015 the original author or authors.
 *
 * This program is free software: you can redistribute it and/or modify
 * it under the terms of the GNU General Public License as published by
 * the Free Software Foundation, either version 3 of the License, or
 * (at your option) any later version.
 *
 * This program is distributed in the hope that it will be useful,
 * but WITHOUT ANY WARRANTY; without even the implied warranty of
 * MERCHANTABILITY or FITNESS FOR A PARTICULAR PURPOSE.  See the
 * GNU General Public License for more details.
 *
 * You should have received a copy of the GNU General Public License
 * along with this program.  If not, see <http://www.gnu.org/licenses/>.
 */

package de.schildbach.wallet;

import android.os.Build;
import android.os.Environment;
import android.text.format.DateUtils;

import com.google.common.collect.ImmutableList;
import com.google.common.io.BaseEncoding;

import org.bitcoinj.core.Coin;
import org.bitcoinj.core.Context;
import org.bitcoinj.core.MasternodeSync;
import org.bitcoinj.core.NetworkParameters;
import org.bitcoinj.crypto.ChildNumber;
import org.bitcoinj.params.DevNetParams;
import org.bitcoinj.params.MainNetParams;
import org.bitcoinj.params.OuzoDevNetParams;
import org.bitcoinj.params.TestNet3Params;
import org.bitcoinj.utils.MonetaryFormat;
import org.bitcoinj.wallet.DeterministicKeyChain;

import java.io.File;
import java.util.EnumSet;

import de.schildbach.wallet_test.BuildConfig;
import okhttp3.HttpUrl;

/**
 * @author Andreas Schildbach
 */
public final class Constants {

    /** Network this wallet is on (e.g. testnet or mainnet). */
    public static final NetworkParameters NETWORK_PARAMETERS;

    private static String FILENAME_NETWORK_SUFFIX;
    private static String FEE_NETWORK_SUFFIX;

    /** Currency code for the wallet name resolver. */
    public static String WALLET_NAME_CURRENCY_CODE;

    public static final String[] DNS_SEED;

    public static final boolean IS_PROD_BUILD;

    // 32-bit devices do not support platform
    public static boolean SUPPORTS_PLATFORM;
    // TODO: remove all references to this when invites are enabled and functional
    public static boolean SUPPORTS_INVITES;
<<<<<<< HEAD
    public static boolean SUPPORTS_TXMETADATA;
=======
    // TODO: remove all references to this when transaction metadata is saved on platform
    public static final boolean SUPPORTS_TXMETADATA;
>>>>>>> 702c86d2

    public static final EnumSet<MasternodeSync.SYNC_FLAGS> SYNC_FLAGS = MasternodeSync.SYNC_DEFAULT_SPV;
    public static final EnumSet<MasternodeSync.VERIFY_FLAGS> VERIFY_FLAGS = MasternodeSync.VERIFY_DEFAULT_SPV;
    public static final EnumSet<MasternodeSync.FEATURE_FLAGS> FEATURE_FLAGS = MasternodeSync.FEATURES_SPV;

    static {
        // TODO: remove when 32-bit bugs are fixed
        String[] supportedAbis = Build.SUPPORTED_ABIS;
        boolean is32Bit = true;

        for (String abi : supportedAbis) {
            if (abi.equals("arm64-v8a") || abi.equals("x86_64")) {
                is32Bit = false;
                break;
            }
        }

        switch (BuildConfig.FLAVOR) {
            case "prod": {
                DNS_SEED = new String[]{"dnsseed.dash.org", "dnsseed.dashdot.io"};
                BIP44_PATH = DeterministicKeyChain.BIP44_ACCOUNT_ZERO_PATH;
                NETWORK_PARAMETERS = MainNetParams.get();
                IS_PROD_BUILD = true;
                FILENAME_NETWORK_SUFFIX = "";
                FEE_NETWORK_SUFFIX = FILENAME_NETWORK_SUFFIX;
                WALLET_NAME_CURRENCY_CODE = "dash";
                org.dash.wallet.common.util.Constants.INSTANCE.setEXPLORE_GC_FILE_PATH("explore/explore.db");
                SUPPORTS_PLATFORM = !is32Bit;
                SUPPORTS_INVITES = false;
                SUPPORTS_TXMETADATA = false;
                SYNC_FLAGS.add(MasternodeSync.SYNC_FLAGS.SYNC_HEADERS_MN_LIST_FIRST);
                if (SUPPORTS_PLATFORM) {
                    SYNC_FLAGS.add(MasternodeSync.SYNC_FLAGS.SYNC_BLOCKS_AFTER_PREPROCESSING);
                }
                org.dash.wallet.common.util.Constants.FAUCET_URL = "";
                break;
            }
            case "staging":
            case "_testNet3": {
                DNS_SEED = new String[]{"testnet-seed.dashdot.io"};
                BIP44_PATH = DeterministicKeyChain.BIP44_ACCOUNT_ZERO_PATH_TESTNET;
                NETWORK_PARAMETERS = TestNet3Params.get();
                IS_PROD_BUILD = false;
                FILENAME_NETWORK_SUFFIX = "-testnet";
                FEE_NETWORK_SUFFIX = FILENAME_NETWORK_SUFFIX;
                WALLET_NAME_CURRENCY_CODE = "tdash";
                SUPPORTS_PLATFORM = !is32Bit;
                SUPPORTS_INVITES = false;
<<<<<<< HEAD
                SUPPORTS_TXMETADATA = true;
=======
                SUPPORTS_TXMETADATA = false;
>>>>>>> 702c86d2
                SYNC_FLAGS.add(MasternodeSync.SYNC_FLAGS.SYNC_HEADERS_MN_LIST_FIRST);
                if (SUPPORTS_PLATFORM) {
                    SYNC_FLAGS.add(MasternodeSync.SYNC_FLAGS.SYNC_BLOCKS_AFTER_PREPROCESSING);
                }
                org.dash.wallet.common.util.Constants.FAUCET_URL = "http://faucet.testnet.networks.dash.org/";
                org.dash.wallet.common.util.Constants.INSTANCE.setEXPLORE_GC_FILE_PATH("explore/explore-testnet.db");
                break;
            }
            case "devnet": {
                // Schnapps Devnet
                BIP44_PATH = DeterministicKeyChain.BIP44_ACCOUNT_ZERO_PATH_TESTNET;
                NETWORK_PARAMETERS = OuzoDevNetParams.get();
                String devNetName = ((DevNetParams)NETWORK_PARAMETERS).getDevNetName();
                devNetName = devNetName.substring(devNetName.indexOf("-") + 1);
                DNS_SEED = NETWORK_PARAMETERS.getDnsSeeds();
                IS_PROD_BUILD = false;
                FILENAME_NETWORK_SUFFIX = "-" + devNetName;
                FEE_NETWORK_SUFFIX = "-testnet"; // use the same fee file as testnet
                WALLET_NAME_CURRENCY_CODE = "tdash";
                org.dash.wallet.common.util.Constants.EXPLORE_GC_FILE_PATH = "explore/explore-devnet.db";
                SUPPORTS_PLATFORM = !is32Bit;
                SUPPORTS_INVITES = false;
                SUPPORTS_TXMETADATA = false;
                SYNC_FLAGS.add(MasternodeSync.SYNC_FLAGS.SYNC_HEADERS_MN_LIST_FIRST);
                SYNC_FLAGS.add(MasternodeSync.SYNC_FLAGS.SYNC_BLOCKS_AFTER_PREPROCESSING);
                org.dash.wallet.common.util.Constants.FAUCET_URL = String.format("http://faucet.%s.networks.dash.org/", devNetName);
                org.dash.wallet.common.util.Constants.INSTANCE.setEXPLORE_GC_FILE_PATH("explore/explore-testnet.db");
                break;
            }
            default: {
                throw new IllegalStateException("Unsupported flavor " + BuildConfig.FLAVOR);
            }
        }
        org.dash.wallet.common.util.Constants.INSTANCE.setMAX_MONEY(NETWORK_PARAMETERS.getMaxMoney());
        org.dash.wallet.common.util.Constants.INSTANCE.setBUILD_FLAVOR(BuildConfig.FLAVOR);
    }

    /** Bitcoinj global context. */
    public static final Context CONTEXT = new Context(NETWORK_PARAMETERS);

    public final static class Files {

        /** Filename of the wallet. */
        public static final String WALLET_FILENAME_PROTOBUF = "wallet-protobuf" + FILENAME_NETWORK_SUFFIX;

        /** How often the wallet is autosaved. */
        public static final long WALLET_AUTOSAVE_DELAY_MS = 5 * DateUtils.SECOND_IN_MILLIS;

        /** Filename of the automatic key backup (old format, can only be read). */
        public static final String WALLET_KEY_BACKUP_BASE58 = "key-backup-base58" + FILENAME_NETWORK_SUFFIX;

        /** Filename of the automatic wallet backup. */
        public static final String WALLET_KEY_BACKUP_PROTOBUF = "key-backup-protobuf" + FILENAME_NETWORK_SUFFIX;

        /** Folder with datastore preferences. */
        public static final String DATASTORE_PREFS_DIRECTORY = "datastore";

        /** Path to external storage */
        public static final File EXTERNAL_STORAGE_DIR = Environment.getExternalStorageDirectory();

        /** Manual backups go here. */
        public static final File EXTERNAL_WALLET_BACKUP_DIR = new File(Environment
                .getExternalStorageDirectory(), Environment.DIRECTORY_DOWNLOADS);

        /** Filename of the manual key backup (old format, can only be read). */
        public static final String EXTERNAL_WALLET_KEY_BACKUP = "dash-wallet-keys" + FILENAME_NETWORK_SUFFIX;

        /** Filename of the manual wallet backup. */
        public static final String EXTERNAL_WALLET_BACKUP = "dash-wallet-backup" + FILENAME_NETWORK_SUFFIX;

        /** Filename of the block store for storing the chain. */
        public static final String BLOCKCHAIN_FILENAME = "blockchain" + FILENAME_NETWORK_SUFFIX;

        /** Filename of the block store for storing the headers. */
        public static final String HEADERS_FILENAME = "headers" + FILENAME_NETWORK_SUFFIX;

        /** Filename of the block checkpoints file. */
        public static final String CHECKPOINTS_FILENAME = "checkpoints" + FILENAME_NETWORK_SUFFIX + ".txt";

        /** Filename of the bootstrap masternode list diff file. */
        public static final String MNLIST_BOOTSTRAP_FILENAME = "mnlistdiff" + FILENAME_NETWORK_SUFFIX + ".dat";

        /** Filename of the bootstrap qrinfo file. */
        public static final String QRINFO_BOOTSTRAP_FILENAME = "qrinfo" + FILENAME_NETWORK_SUFFIX + ".dat";

        /** Filename of the fees files. */
        public static final String FEES_FILENAME = "fees" + FEE_NETWORK_SUFFIX + ".txt";

        /** Filename of the file containing Electrum servers. */
        public static final String ELECTRUM_SERVERS_FILENAME = "electrum-servers" + FILENAME_NETWORK_SUFFIX + ".txt";

        public static final String PROFILE_PICTURE_FILENAME = "profileimage.jpg";

        public static final String INVITATION_PREVIEW_IMAGE_FILENAME = "invitation-preview.jpg";

    }

    /** Maximum size of backups. Files larger will be rejected. */
    public static final long BACKUP_MAX_CHARS = 10000000;

    /** MIME type used for transmitting single transactions. */
    public static final String MIMETYPE_TRANSACTION = "application/x-dashtx";

    /** MIME type used for transmitting wallet backups. */
    public static final String MIMETYPE_WALLET_BACKUP = "application/x-dash-wallet-backup";

    /** Number of confirmations until a transaction is fully confirmed. */
    public static final int MAX_NUM_CONFIRMATIONS = 6;

    /** User-agent to use for network access. */
    public static final String USER_AGENT = "Dash Wallet";

    /** Recipient e-mail address for reports. */
    public static final String REPORT_EMAIL = BuildConfig.SUPPORT_EMAIL;

    /** Subject line for manually reported issues. */
    public static final String REPORT_SUBJECT_BEGIN = "Android Dash Wallet:  ";
    public static final String REPORT_SUBJECT_ISSUE = "Reported issue";

    /** Subject line for crash reports. */
    public static final String REPORT_SUBJECT_CRASH = "Crash report";

    public static final int ADDRESS_FORMAT_GROUP_SIZE = 4;
    public static final int ADDRESS_FORMAT_LINE_SIZE = 12;
    public static final int ADDRESS_ROW_FORMAT_LINE_SIZE = 20;
    public static final int ADDRESS_FORMAT_FIRST_SECTION_SIZE = 12;
    public static final int ADDRESS_FORMAT_LAST_SECTION_SIZE = 3;
    public static final String ADDRESS_FORMAT_SECTION_SEPARATOR = "…";

    public static final MonetaryFormat LOCAL_FORMAT = new MonetaryFormat().noCode().minDecimals(2).optionalDecimals();
    public static final BaseEncoding HEX = BaseEncoding.base16().lowerCase();

    public static final String SOURCE_URL = "https://github.com/dashevo/dash-wallet";
    public static final String BINARY_URL = "https://github.com/dashevo/dash-wallet/releases";
    public static final String MARKET_APP_URL = "market://details?id=%s";
    public static final String WEBMARKET_APP_URL = "https://play.google.com/store/apps/details?id=%s";

    public static final int PEER_DISCOVERY_TIMEOUT_MS = 10 * (int) DateUtils.SECOND_IN_MILLIS;
    public static final int PEER_TIMEOUT_MS = 15 * (int) DateUtils.SECOND_IN_MILLIS;

    public static final long LAST_USAGE_THRESHOLD_JUST_MS = DateUtils.HOUR_IN_MILLIS;
    public static final long LAST_USAGE_THRESHOLD_RECENTLY_MS = 2 * DateUtils.DAY_IN_MILLIS;
    public static final long LAST_USAGE_THRESHOLD_INACTIVE_MS = 4 * DateUtils.WEEK_IN_MILLIS;

    public static final long DELAYED_TRANSACTION_THRESHOLD_MS = 2 * DateUtils.HOUR_IN_MILLIS;

    public static final int SDK_DEPRECATED_BELOW = Build.VERSION_CODES.M;

    public static final int MEMORY_CLASS_LOWEND = 64;

    public static final int NOTIFICATION_ID_CONNECTED = 0;
    public static final int NOTIFICATION_ID_COINS_RECEIVED = 1;
    public static final int NOTIFICATION_ID_INACTIVITY = 2;
    public static final int NOTIFICATION_ID_BLOCKCHAIN_SYNC = 3;
    public static final int NOTIFICATION_ID_UPGRADE_WALLET = 4;
    public static final int NOTIFICATION_ID_BLUETOOTH = 5;
    public static final int NOTIFICATION_ID_DASHPAY_CREATE_IDENTITY = 6;
    public static final int NOTIFICATION_ID_DASHPAY_CREATE_IDENTITY_ERROR = 7;

    public static String NOTIFICATION_CHANNEL_ID_TRANSACTIONS = "dash.notifications.transactions";
    public static String NOTIFICATION_CHANNEL_ID_ONGOING = "dash.notifications.ongoing";
    public static String NOTIFICATION_CHANNEL_ID_GENERIC = "dash.notifications.generic";
    public static String NOTIFICATION_CHANNEL_ID_DASHPAY = "dash.notifications.dashpay";

    public static int USERNAME_MIN_LENGTH = 3;
    public static int USERNAME_MAX_LENGTH = 23;
    public static int DISPLAY_NAME_MAX_LENGTH = 25;
    public static int ABOUT_ME_MAX_LENGTH = 140;

    /** Desired number of scrypt iterations for deriving the spending PIN */
    public static final int SCRYPT_ITERATIONS_TARGET = 65536;
    public static final int SCRYPT_ITERATIONS_TARGET_LOWRAM = 32768/2;

    /** Default ports for Electrum servers */
    public static final int ELECTRUM_SERVER_DEFAULT_PORT_TCP = NETWORK_PARAMETERS.getId()
            .equals(NetworkParameters.ID_MAINNET) ? 50001 : 51001;
    public static final int ELECTRUM_SERVER_DEFAULT_PORT_TLS = NETWORK_PARAMETERS.getId()
            .equals(NetworkParameters.ID_MAINNET) ? 50002 : 51002;

    //Dash Specific
    public static long EARLIEST_HD_SEED_CREATION_TIME = 1427610960L;

    public static String WALLET_URI_SCHEME = "dashwallet";
    public static String ANYPAY_SCHEME = "pay";
    public static String DASH_SCHEME = "dash";

    public static boolean ENABLE_ZERO_FEES = false; //Enable Zero Fee's on TestNet only.

    //Wallet Lock Preferences
    public static final String WALLET_LOCK_PREFS_NAME = "wallet_lock_prefs";

    //BIP44 Support
    public static final ImmutableList<ChildNumber> BIP44_PATH;

    //Backup Warnings (true = both seed and backup file, false = seed only)
    public static final boolean SUPPORT_BOTH_BACKUP_WARNINGS = false;

    // 2,500,000,000 credits
    public static final Coin DASH_PAY_FEE_CONTESTED = Coin.parseCoin("0.25");
    public static final Coin DASH_PAY_FEE_CONTESTED_NAME = Coin.parseCoin("0.20");
    public static final Coin DASH_PAY_FEE = Coin.parseCoin("0.03");

    // 150,000,000
    public static final Coin DASH_PAY_INVITE_MIN = DASH_PAY_FEE.div(10);

    public static boolean IS_TESTNET_BUILD = Constants.NETWORK_PARAMETERS.getId().equals(NetworkParameters.ID_TESTNET);

    public interface Invitation {

        /*** MIME type used for sharing invitations*/
        String MIMETYPE = "text/plain";
        String MIMETYPE_WITH_IMAGE = "image/webp";

        String DOMAIN_URI_PREFIX = "https://invitations.dashpay.io/link";

        String IOS_APP_BUNDLEID = "org.dashfoundation.dashpaytnt";
        String IOS_APP_APPSTOREID = "1563288407";

        String UTM_SOURCE = "DashPay Android";
        String UTM_CAMPAIGN = "DashPay Alpha Program";
        String UTM_MEDIUM = "email";
    }
}<|MERGE_RESOLUTION|>--- conflicted
+++ resolved
@@ -64,12 +64,8 @@
     public static boolean SUPPORTS_PLATFORM;
     // TODO: remove all references to this when invites are enabled and functional
     public static boolean SUPPORTS_INVITES;
-<<<<<<< HEAD
-    public static boolean SUPPORTS_TXMETADATA;
-=======
     // TODO: remove all references to this when transaction metadata is saved on platform
     public static final boolean SUPPORTS_TXMETADATA;
->>>>>>> 702c86d2
 
     public static final EnumSet<MasternodeSync.SYNC_FLAGS> SYNC_FLAGS = MasternodeSync.SYNC_DEFAULT_SPV;
     public static final EnumSet<MasternodeSync.VERIFY_FLAGS> VERIFY_FLAGS = MasternodeSync.VERIFY_DEFAULT_SPV;
@@ -118,11 +114,7 @@
                 WALLET_NAME_CURRENCY_CODE = "tdash";
                 SUPPORTS_PLATFORM = !is32Bit;
                 SUPPORTS_INVITES = false;
-<<<<<<< HEAD
                 SUPPORTS_TXMETADATA = true;
-=======
-                SUPPORTS_TXMETADATA = false;
->>>>>>> 702c86d2
                 SYNC_FLAGS.add(MasternodeSync.SYNC_FLAGS.SYNC_HEADERS_MN_LIST_FIRST);
                 if (SUPPORTS_PLATFORM) {
                     SYNC_FLAGS.add(MasternodeSync.SYNC_FLAGS.SYNC_BLOCKS_AFTER_PREPROCESSING);
