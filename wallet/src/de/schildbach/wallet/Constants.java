--- conflicted
+++ resolved
@@ -226,12 +226,10 @@
 
     public static boolean ENABLE_ZERO_FEES = TEST; //Enable Zero Fee's on TestNet only.
 
-<<<<<<< HEAD
-=======
     //Wallet Lock Preferences
     public static final String WALLET_LOCK_PREFS_NAME = "wallet_lock_prefs";
 
     //BIP44 Support
     public static final ImmutableList<ChildNumber> BIP44_PATH = TEST ? DeterministicKeyChain.BIP44_ACCOUNT_ZERO_PATH_TESTNET : DeterministicKeyChain.BIP44_ACCOUNT_ZERO_PATH;
->>>>>>> 25823291
+
 }