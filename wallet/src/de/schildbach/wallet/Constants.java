/*
 * Copyright 2011-2015 the original author or authors.
 *
 * This program is free software: you can redistribute it and/or modify
 * it under the terms of the GNU General Public License as published by
 * the Free Software Foundation, either version 3 of the License, or
 * (at your option) any later version.
 *
 * This program is distributed in the hope that it will be useful,
 * but WITHOUT ANY WARRANTY; without even the implied warranty of
 * MERCHANTABILITY or FITNESS FOR A PARTICULAR PURPOSE.  See the
 * GNU General Public License for more details.
 *
 * You should have received a copy of the GNU General Public License
 * along with this program.  If not, see <http://www.gnu.org/licenses/>.
 */

package de.schildbach.wallet;

import android.os.Build;
import android.os.Environment;
import android.text.format.DateUtils;

import com.google.common.collect.ImmutableList;
import com.google.common.io.BaseEncoding;

import org.bitcoinj.core.Coin;
import org.bitcoinj.core.CoinDefinition;
import org.bitcoinj.core.Context;
import org.bitcoinj.core.MasternodeSync;
import org.bitcoinj.core.NetworkParameters;
import org.bitcoinj.crypto.ChildNumber;
import org.bitcoinj.params.MainNetParams;
import org.bitcoinj.params.SchnappsDevNetParams;
import org.bitcoinj.params.TestNet3Params;
import org.bitcoinj.utils.MonetaryFormat;
import org.bitcoinj.wallet.DeterministicKeyChain;
import org.dash.wallet.common.util.GenericUtils;
import org.slf4j.Logger;
import org.slf4j.LoggerFactory;

import java.io.File;
import java.util.EnumSet;
import java.util.concurrent.TimeUnit;

import de.schildbach.wallet_test.BuildConfig;
import okhttp3.HttpUrl;
import okhttp3.OkHttpClient;
import okhttp3.logging.HttpLoggingInterceptor;

/**
 * @author Andreas Schildbach
 */
public final class Constants {

    /** Network this wallet is on (e.g. testnet or mainnet). */
    public static final NetworkParameters NETWORK_PARAMETERS;

    private static String FILENAME_NETWORK_SUFFIX;

    /** Currency code for the wallet name resolver. */
    public static String WALLET_NAME_CURRENCY_CODE;

    public static final String[] DNS_SEED;

    public static final boolean IS_PROD_BUILD;

    public static boolean SUPPORTS_PLATFORM;

    public static final EnumSet<MasternodeSync.SYNC_FLAGS> SYNC_FLAGS = MasternodeSync.SYNC_DEFAULT_SPV;
    public static final EnumSet<MasternodeSync.VERIFY_FLAGS> VERIFY_FLAGS = MasternodeSync.VERIFY_DEFAULT_SPV;
    public static final EnumSet<MasternodeSync.FEATURE_FLAGS> FEATURE_FLAGS = MasternodeSync.FEATURES_SPV;

    static {
        switch (BuildConfig.FLAVOR) {
            case "prod": {
                DNS_SEED = new String[]{"dnsseed.dash.org", "dnsseed.dashdot.io"};
                BIP44_PATH = DeterministicKeyChain.BIP44_ACCOUNT_ZERO_PATH;
                NETWORK_PARAMETERS = MainNetParams.get();
                IS_PROD_BUILD = true;
                FILENAME_NETWORK_SUFFIX = "";
                WALLET_NAME_CURRENCY_CODE = "dash";
                SUPPORTS_PLATFORM = false;
                SYNC_FLAGS.add(MasternodeSync.SYNC_FLAGS.SYNC_HEADERS_MN_LIST_FIRST);
                break;
            }
            case "staging":
            case "_testNet3": {
                DNS_SEED = new String[]{"testnet-seed.dashdot.io"};
                BIP44_PATH = DeterministicKeyChain.BIP44_ACCOUNT_ZERO_PATH_TESTNET;
                NETWORK_PARAMETERS = TestNet3Params.get();
                IS_PROD_BUILD = false;
                FILENAME_NETWORK_SUFFIX = "-testnet";
                WALLET_NAME_CURRENCY_CODE = "tdash";
                SUPPORTS_PLATFORM = true;
                SYNC_FLAGS.add(MasternodeSync.SYNC_FLAGS.SYNC_HEADERS_MN_LIST_FIRST);
                SYNC_FLAGS.add(MasternodeSync.SYNC_FLAGS.SYNC_BLOCKS_AFTER_PREPROCESSING);
                break;
            }
<<<<<<< HEAD
            case "schnapps": {
                // Schnapps Devnet
                BIP44_PATH = DeterministicKeyChain.BIP44_ACCOUNT_ZERO_PATH_TESTNET;
                NETWORK_PARAMETERS = SchnappsDevNetParams.get();
                DNS_SEED = NETWORK_PARAMETERS.getDnsSeeds();
                IS_PROD_BUILD = false;
                FILENAME_NETWORK_SUFFIX = "-schnapps";
                WALLET_NAME_CURRENCY_CODE = "tdash";
                SUPPORTS_PLATFORM = true;
                SYNC_FLAGS.add(MasternodeSync.SYNC_FLAGS.SYNC_HEADERS_MN_LIST_FIRST);
                SYNC_FLAGS.add(MasternodeSync.SYNC_FLAGS.SYNC_BLOCKS_AFTER_PREPROCESSING);
                break;
            }
=======
>>>>>>> b3c6b4ca
            default: {
                throw new IllegalStateException("Unsupported flavor " + BuildConfig.FLAVOR);
            }
        }
        org.dash.wallet.common.Constants.MAX_MONEY = NETWORK_PARAMETERS.getMaxMoney();
    }

    /** Bitcoinj global context. */
    public static final Context CONTEXT = new Context(NETWORK_PARAMETERS);

    public final static class Files {

        /** Filename of the wallet. */
        public static final String WALLET_FILENAME_PROTOBUF = "wallet-protobuf" + FILENAME_NETWORK_SUFFIX;

        /** How often the wallet is autosaved. */
        public static final long WALLET_AUTOSAVE_DELAY_MS = 5 * DateUtils.SECOND_IN_MILLIS;

        /** Filename of the automatic key backup (old format, can only be read). */
        public static final String WALLET_KEY_BACKUP_BASE58 = "key-backup-base58" + FILENAME_NETWORK_SUFFIX;

        /** Filename of the automatic wallet backup. */
        public static final String WALLET_KEY_BACKUP_PROTOBUF = "key-backup-protobuf" + FILENAME_NETWORK_SUFFIX;

        /** Path to external storage */
        public static final File EXTERNAL_STORAGE_DIR = Environment.getExternalStorageDirectory();

        /** Manual backups go here. */
        public static final File EXTERNAL_WALLET_BACKUP_DIR = new File(Environment
                .getExternalStorageDirectory(), Environment.DIRECTORY_DOWNLOADS);

        /** Filename of the manual key backup (old format, can only be read). */
        public static final String EXTERNAL_WALLET_KEY_BACKUP = CoinDefinition.coinName.toLowerCase()+"-wallet-keys" + FILENAME_NETWORK_SUFFIX;

        /** Filename of the manual wallet backup. */
        public static final String EXTERNAL_WALLET_BACKUP = CoinDefinition.coinName +"-wallet-backup" + FILENAME_NETWORK_SUFFIX;

        /** Filename of the block store for storing the chain. */
        public static final String BLOCKCHAIN_FILENAME = "blockchain" + FILENAME_NETWORK_SUFFIX;

        /** Filename of the block store for storing the chain. */
        public static final String HEADERS_FILENAME = "headers" + FILENAME_NETWORK_SUFFIX;

        /** Filename of the block checkpoints file. */
        public static final String CHECKPOINTS_FILENAME = "checkpoints" + FILENAME_NETWORK_SUFFIX + ".txt";

        public static final String MNLIST_BOOTSTRAP_FILENAME = "mnlistdiff" + FILENAME_NETWORK_SUFFIX + ".dat";

        /** Filename of the fees files. */
        public static final String FEES_FILENAME = "fees" + FILENAME_NETWORK_SUFFIX + ".txt";

        /** Filename of the file containing Electrum servers. */
        public static final String ELECTRUM_SERVERS_FILENAME = "electrum-servers.txt";

        public static final String PROFILE_PICTURE_FILENAME = "profileimage.jpg";

        public static final String INVITATION_PREVIEW_IMAGE_FILENAME = "invitation-preview.jpg";

    }

    /** Maximum size of backups. Files larger will be rejected. */
    public static final long BACKUP_MAX_CHARS = 10000000;

    private static final String EXPLORE_BASE_URL_PROD = CoinDefinition.BLOCKEXPLORER_BASE_URL_PROD;
    private static final String EXPLORE_BASE_URL_TEST = CoinDefinition.BLOCKEXPLORER_BASE_URL_TEST;

    /** Base URL for browsing transactions, blocks or addresses. */
    public static final String EXPLORE_BASE_URL = NETWORK_PARAMETERS.getId().equals(NetworkParameters.ID_MAINNET) ? EXPLORE_BASE_URL_PROD
            : EXPLORE_BASE_URL_TEST;
    public static final String EXPLORE_ADDRESS_PATH  = CoinDefinition.BLOCKEXPLORER_ADDRESS_PATH;
    public static final String EXPLORE_TRANSACTION_PATH  = CoinDefinition.BLOCKEXPLORER_TRANSACTION_PATH;
    public static final String EXPLORE_BLOCK_PATH  = CoinDefinition.BLOCKEXPLORER_BLOCK_PATH;

    public static final String MIMETYPE_BACKUP_PRIVATE_KEYS = "x-"+CoinDefinition.coinName.toLowerCase()+"/private-keys";

    private static final String BITEASY_API_URL_PROD = CoinDefinition.UNSPENT_API_URL;//"https://api.biteasy.com/blockchain/v1/";
    private static final String BITEASY_API_URL_TEST = "https://api.biteasy.com/testnet/v1/";
    /** Base URL for blockchain API. */
    public static final String BITEASY_API_URL = NETWORK_PARAMETERS.getId().equals(NetworkParameters.ID_MAINNET) ? BITEASY_API_URL_PROD
            : BITEASY_API_URL_TEST;

    /** URL to fetch version alerts from. */
    public static final HttpUrl VERSION_URL = HttpUrl.parse("https://wallet.schildbach.de/version");
    /** URL to fetch dynamic fees from. */
    public static final HttpUrl DYNAMIC_FEES_URL = HttpUrl.parse("https://wallet.schildbach.de/fees");

    /** MIME type used for transmitting single transactions. */
    public static final String MIMETYPE_TRANSACTION = "application/x-" + CoinDefinition.coinTicker.toLowerCase() + "tx";

    /** MIME type used for transmitting wallet backups. */
    public static final String MIMETYPE_WALLET_BACKUP = "application/x-"+CoinDefinition.coinName.toLowerCase()+"-wallet-backup";

    /** Number of confirmations until a transaction is fully confirmed. */
    public static final int MAX_NUM_CONFIRMATIONS = 6;

    /** User-agent to use for network access. */
    public static final String USER_AGENT = CoinDefinition.coinName +" Wallet";

    /** Default currency to use if all default mechanisms fail. */
    public static final String DEFAULT_EXCHANGE_CURRENCY = "USD";

    /** Recipient e-mail address for reports. */
    public static final String REPORT_EMAIL = "support@dash.org";

    /** Subject line for manually reported issues. */
    public static final String REPORT_SUBJECT_BEGIN = "Android Dash Wallet:  ";
    public static final String REPORT_SUBJECT_ISSUE = "Reported issue";

    /** Subject line for crash reports. */
    public static final String REPORT_SUBJECT_CRASH = "Crash report";

    public static final int ADDRESS_FORMAT_GROUP_SIZE = 4;
    public static final int ADDRESS_FORMAT_LINE_SIZE = 12;
    public static final int ADDRESS_ROW_FORMAT_LINE_SIZE = 20;
    public static final int ADDRESS_FORMAT_FIRST_SECTION_SIZE = 12;
    public static final int ADDRESS_FORMAT_LAST_SECTION_SIZE = 3;
    public static final String ADDRESS_FORMAT_SECTION_SEPARATOR = "…";

    public static final MonetaryFormat LOCAL_FORMAT = new MonetaryFormat().noCode().minDecimals(2).optionalDecimals();
    public static final MonetaryFormat SEND_PAYMENT_LOCAL_FORMAT = new MonetaryFormat().withLocale(GenericUtils.getDeviceLocale()).minDecimals(2).optionalDecimals();
    public static final BaseEncoding HEX = BaseEncoding.base16().lowerCase();

    public static final String SOURCE_URL = "https://github.com/HashEngineering/" + CoinDefinition.coinName.toLowerCase() + "-wallet";
    public static final String BINARY_URL = "https://github.com/HashEngineering/" + CoinDefinition.coinName.toLowerCase() + "-wallet/releases";
    public static final String MARKET_APP_URL = "market://details?id=%s";
    public static final String WEBMARKET_APP_URL = "https://play.google.com/store/apps/details?id=%s";

    public static final int PEER_DISCOVERY_TIMEOUT_MS = 10 * (int) DateUtils.SECOND_IN_MILLIS;
    public static final int PEER_TIMEOUT_MS = 15 * (int) DateUtils.SECOND_IN_MILLIS;

    public static final long LAST_USAGE_THRESHOLD_JUST_MS = DateUtils.HOUR_IN_MILLIS;
    public static final long LAST_USAGE_THRESHOLD_RECENTLY_MS = 2 * DateUtils.DAY_IN_MILLIS;
    public static final long LAST_USAGE_THRESHOLD_INACTIVE_MS = 4 * DateUtils.WEEK_IN_MILLIS;

    public static final long DELAYED_TRANSACTION_THRESHOLD_MS = 2 * DateUtils.HOUR_IN_MILLIS;

    public static final int SDK_DEPRECATED_BELOW = Build.VERSION_CODES.M;

    public static final int MEMORY_CLASS_LOWEND = 64;

    public static final int NOTIFICATION_ID_CONNECTED = 0;
    public static final int NOTIFICATION_ID_COINS_RECEIVED = 1;
    public static final int NOTIFICATION_ID_INACTIVITY = 2;
    public static final int NOTIFICATION_ID_BLOCKCHAIN_SYNC = 3;
    public static final int NOTIFICATION_ID_UPGRADE_WALLET = 4;
    public static final int NOTIFICATION_ID_DASHPAY_CREATE_IDENTITY = 5;
    public static final int NOTIFICATION_ID_DASHPAY_CREATE_IDENTITY_ERROR = 6;

    public static String NOTIFICATION_CHANNEL_ID_TRANSACTIONS = "dash.notifications.transactions";
    public static String NOTIFICATION_CHANNEL_ID_ONGOING = "dash.notifications.ongoing";
    public static String NOTIFICATION_CHANNEL_ID_DASHPAY = "dash.notifications.dashpay";

    public static int USERNAME_MIN_LENGTH = 3;
    public static int USERNAME_MAX_LENGTH = 23;
    public static int DISPLAY_NAME_MAX_LENGTH = 25;
    public static int ABOUT_ME_MAX_LENGTH = 140;

    /** Desired number of scrypt iterations for deriving the spending PIN */
    public static final int SCRYPT_ITERATIONS_TARGET = 65536;
    public static final int SCRYPT_ITERATIONS_TARGET_LOWRAM = 32768/2;

    /** Default ports for Electrum servers */
    public static final int ELECTRUM_SERVER_DEFAULT_PORT_TCP = NETWORK_PARAMETERS.getId()
            .equals(NetworkParameters.ID_MAINNET) ? 50001 : 51001;
    public static final int ELECTRUM_SERVER_DEFAULT_PORT_TLS = NETWORK_PARAMETERS.getId()
            .equals(NetworkParameters.ID_MAINNET) ? 50002 : 51002;

    /** Shared HTTP client, can reuse connections */
    public static final OkHttpClient HTTP_CLIENT = new OkHttpClient.Builder()
            .followRedirects(false)
            .followSslRedirects(true)
            .connectTimeout(15, TimeUnit.SECONDS)
            .writeTimeout(15, TimeUnit.SECONDS)
            .readTimeout(15, TimeUnit.SECONDS)
            .addInterceptor(new HttpLoggingInterceptor(
                    new HttpLoggingInterceptor.Logger() {
                        @Override
                        public void log(final String message) {
                            log.debug(message);
                        }
                    }).setLevel(HttpLoggingInterceptor.Level.BASIC))
            .build();

    private static final Logger log = LoggerFactory.getLogger(Constants.class);

    //Dash Specific
    public static long EARLIEST_HD_SEED_CREATION_TIME = 1427610960L;

    public static String WALLET_URI_SCHEME = "dashwallet";

    public static boolean ENABLE_ZERO_FEES = false; //Enable Zero Fee's on TestNet only.

    //Wallet Lock Preferences
    public static final String WALLET_LOCK_PREFS_NAME = "wallet_lock_prefs";

    //BIP44 Support
    public static final ImmutableList<ChildNumber> BIP44_PATH;

    //Backup Warnings (true = both seed and backup file, false = seed only)
    public static final boolean SUPPORT_BOTH_BACKUP_WARNINGS = false;

    // 100,000,000 credits
    public static final Coin DASH_PAY_FEE = Coin.parseCoin("0.01");
    //  10,000,000
    public static final Coin DASH_PAY_INVITE_MIN = DASH_PAY_FEE.div(10);

    public static boolean IS_TESTNET_BUILD = Constants.NETWORK_PARAMETERS.getId().equals(NetworkParameters.ID_TESTNET);

    public static final String TESTNET_FAUCET_URL = "https://testnet-faucet.dash.org/";

    public interface Invitation {

        /*** MIME type used for sharing invitations*/
        String MIMETYPE = "text/plain";
        String MIMETYPE_WITH_IMAGE = "image/webp";

        String DOMAIN_URI_PREFIX = "https://invitations.dashpay.io/link";

        String IOS_APP_BUNDLEID = "org.dashfoundation.dashpaytn";
        String IOS_APP_APPSTOREID = "1560401158";

        String UTM_SOURCE = "DashPay Android";
        String UTM_CAMPAIGN = "DashPay Alpha Program";
        String UTM_MEDIUM = "email";
    }
}<|MERGE_RESOLUTION|>--- conflicted
+++ resolved
@@ -97,7 +97,6 @@
                 SYNC_FLAGS.add(MasternodeSync.SYNC_FLAGS.SYNC_BLOCKS_AFTER_PREPROCESSING);
                 break;
             }
-<<<<<<< HEAD
             case "schnapps": {
                 // Schnapps Devnet
                 BIP44_PATH = DeterministicKeyChain.BIP44_ACCOUNT_ZERO_PATH_TESTNET;
@@ -111,8 +110,6 @@
                 SYNC_FLAGS.add(MasternodeSync.SYNC_FLAGS.SYNC_BLOCKS_AFTER_PREPROCESSING);
                 break;
             }
-=======
->>>>>>> b3c6b4ca
             default: {
                 throw new IllegalStateException("Unsupported flavor " + BuildConfig.FLAVOR);
             }
