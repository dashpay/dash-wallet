/*
 * Copyright 2011-2015 the original author or authors.
 *
 * This program is free software: you can redistribute it and/or modify
 * it under the terms of the GNU General Public License as published by
 * the Free Software Foundation, either version 3 of the License, or
 * (at your option) any later version.
 *
 * This program is distributed in the hope that it will be useful,
 * but WITHOUT ANY WARRANTY; without even the implied warranty of
 * MERCHANTABILITY or FITNESS FOR A PARTICULAR PURPOSE.  See the
 * GNU General Public License for more details.
 *
 * You should have received a copy of the GNU General Public License
 * along with this program.  If not, see <http://www.gnu.org/licenses/>.
 */

package de.schildbach.wallet;

import android.os.Build;
import android.os.Environment;
import android.text.format.DateUtils;

import com.google.common.collect.ImmutableList;
import com.google.common.io.BaseEncoding;

import org.bitcoinj.core.Coin;
import org.bitcoinj.core.Context;
import org.bitcoinj.core.MasternodeSync;
import org.bitcoinj.core.NetworkParameters;
import org.bitcoinj.crypto.ChildNumber;
import org.bitcoinj.params.DevNetParams;
import org.bitcoinj.params.MainNetParams;
import org.bitcoinj.params.OuzoDevNetParams;
import org.bitcoinj.params.TestNet3Params;
import org.bitcoinj.utils.MonetaryFormat;
import org.bitcoinj.wallet.DeterministicKeyChain;

import java.io.File;
import java.util.EnumSet;

import de.schildbach.wallet_test.BuildConfig;
import okhttp3.HttpUrl;

/**
 * @author Andreas Schildbach
 */
public final class Constants {

    /** Network this wallet is on (e.g. testnet or mainnet). */
    public static final NetworkParameters NETWORK_PARAMETERS;

    private static String FILENAME_NETWORK_SUFFIX;
    private static String FEE_NETWORK_SUFFIX;

    /** Currency code for the wallet name resolver. */
    public static String WALLET_NAME_CURRENCY_CODE;

    public static final String[] DNS_SEED;

    public static final boolean IS_PROD_BUILD;

    public static boolean SUPPORTS_PLATFORM;
    // TODO: remove all references to this when invites are enabled and functional
    public static boolean SUPPORTS_INVITES;
    // TODO: remove all references to this when transaction metadata is saved on platform
    public static final boolean SUPPORTS_TXMETADATA;

    public static final EnumSet<MasternodeSync.SYNC_FLAGS> SYNC_FLAGS = MasternodeSync.SYNC_DEFAULT_SPV;
    public static final EnumSet<MasternodeSync.VERIFY_FLAGS> VERIFY_FLAGS = MasternodeSync.VERIFY_DEFAULT_SPV;
    public static final EnumSet<MasternodeSync.FEATURE_FLAGS> FEATURE_FLAGS = MasternodeSync.FEATURES_SPV;

    static {
        // TODO: remove when 32-bit bugs are fixed
        String[] supportedAbis = Build.SUPPORTED_ABIS;
        boolean is32Bit = true;

        for (String abi : supportedAbis) {
            if (abi.equals("arm64-v8a") || abi.equals("x86_64")) {
                is32Bit = false;
                break;
            }
        }

        switch (BuildConfig.FLAVOR) {
            case "prod": {
                DNS_SEED = new String[]{"dnsseed.dash.org", "dnsseed.dashdot.io"};
                BIP44_PATH = DeterministicKeyChain.BIP44_ACCOUNT_ZERO_PATH;
                NETWORK_PARAMETERS = MainNetParams.get();
                IS_PROD_BUILD = true;
                FILENAME_NETWORK_SUFFIX = "";
                FEE_NETWORK_SUFFIX = FILENAME_NETWORK_SUFFIX;
                WALLET_NAME_CURRENCY_CODE = "dash";
                org.dash.wallet.common.util.Constants.INSTANCE.setEXPLORE_GC_FILE_PATH("explore/explore-v2.db");
                SUPPORTS_PLATFORM = !is32Bit;
                SUPPORTS_INVITES = false;
                SUPPORTS_TXMETADATA = false;
                SYNC_FLAGS.add(MasternodeSync.SYNC_FLAGS.SYNC_HEADERS_MN_LIST_FIRST);
                if (SUPPORTS_PLATFORM) {
                    SYNC_FLAGS.add(MasternodeSync.SYNC_FLAGS.SYNC_BLOCKS_AFTER_PREPROCESSING);
                }
                org.dash.wallet.common.util.Constants.FAUCET_URL = "";
                break;
            }
            case "staging":
            case "_testNet3": {
                DNS_SEED = new String[]{"testnet-seed.dashdot.io"};
                BIP44_PATH = DeterministicKeyChain.BIP44_ACCOUNT_ZERO_PATH_TESTNET;
                NETWORK_PARAMETERS = TestNet3Params.get();
                IS_PROD_BUILD = false;
                FILENAME_NETWORK_SUFFIX = "-testnet";
                FEE_NETWORK_SUFFIX = FILENAME_NETWORK_SUFFIX;
                WALLET_NAME_CURRENCY_CODE = "tdash";
                org.dash.wallet.common.util.Constants.INSTANCE.setEXPLORE_GC_FILE_PATH("explore/explore-v2-testnet.db");
                SUPPORTS_PLATFORM = !is32Bit;
                SUPPORTS_INVITES = false;
                SUPPORTS_TXMETADATA = false;
                SYNC_FLAGS.add(MasternodeSync.SYNC_FLAGS.SYNC_HEADERS_MN_LIST_FIRST);
                if (SUPPORTS_PLATFORM) {
                    SYNC_FLAGS.add(MasternodeSync.SYNC_FLAGS.SYNC_BLOCKS_AFTER_PREPROCESSING);
                }
                org.dash.wallet.common.util.Constants.FAUCET_URL = "http://faucet.testnet.networks.dash.org/";
                org.dash.wallet.common.util.Constants.INSTANCE.setEXPLORE_GC_FILE_PATH("explore/explore-testnet.db");
                break;
            }
            case "devnet": {
                // Schnapps Devnet
                BIP44_PATH = DeterministicKeyChain.BIP44_ACCOUNT_ZERO_PATH_TESTNET;
                NETWORK_PARAMETERS = OuzoDevNetParams.get();
                String devNetName = ((DevNetParams)NETWORK_PARAMETERS).getDevNetName();
                devNetName = devNetName.substring(devNetName.indexOf("-") + 1);
                DNS_SEED = NETWORK_PARAMETERS.getDnsSeeds();
                IS_PROD_BUILD = false;
                FILENAME_NETWORK_SUFFIX = "-" + devNetName;
                FEE_NETWORK_SUFFIX = "-testnet"; // use the same fee file as testnet
                WALLET_NAME_CURRENCY_CODE = "tdash";
<<<<<<< HEAD
                org.dash.wallet.common.util.Constants.EXPLORE_GC_FILE_PATH = "explore/explore-v2-devnet.db";
                SUPPORTS_PLATFORM = true;
=======
                org.dash.wallet.common.util.Constants.EXPLORE_GC_FILE_PATH = "explore/explore-devnet.db";
                SUPPORTS_PLATFORM = !is32Bit;
                SUPPORTS_INVITES = false;
                SUPPORTS_TXMETADATA = false;
>>>>>>> 9cffedb1
                SYNC_FLAGS.add(MasternodeSync.SYNC_FLAGS.SYNC_HEADERS_MN_LIST_FIRST);
                SYNC_FLAGS.add(MasternodeSync.SYNC_FLAGS.SYNC_BLOCKS_AFTER_PREPROCESSING);
                org.dash.wallet.common.util.Constants.FAUCET_URL = String.format("http://faucet.%s.networks.dash.org/", devNetName);
                org.dash.wallet.common.util.Constants.INSTANCE.setEXPLORE_GC_FILE_PATH("explore/explore-testnet.db");
                break;
            }
            default: {
                throw new IllegalStateException("Unsupported flavor " + BuildConfig.FLAVOR);
            }
        }
        org.dash.wallet.common.util.Constants.INSTANCE.setMAX_MONEY(NETWORK_PARAMETERS.getMaxMoney());
        org.dash.wallet.common.util.Constants.INSTANCE.setBUILD_FLAVOR(BuildConfig.FLAVOR);
    }

    /** Bitcoinj global context. */
    public static final Context CONTEXT = new Context(NETWORK_PARAMETERS);

    public final static class Files {

        /** Filename of the wallet. */
        public static final String WALLET_FILENAME_PROTOBUF = "wallet-protobuf" + FILENAME_NETWORK_SUFFIX;

        /** How often the wallet is autosaved. */
        public static final long WALLET_AUTOSAVE_DELAY_MS = 5 * DateUtils.SECOND_IN_MILLIS;

        /** Filename of the automatic key backup (old format, can only be read). */
        public static final String WALLET_KEY_BACKUP_BASE58 = "key-backup-base58" + FILENAME_NETWORK_SUFFIX;

        /** Filename of the automatic wallet backup. */
        public static final String WALLET_KEY_BACKUP_PROTOBUF = "key-backup-protobuf" + FILENAME_NETWORK_SUFFIX;

        /** Folder with datastore preferences. */
        public static final String DATASTORE_PREFS_DIRECTORY = "datastore";

        /** Path to external storage */
        public static final File EXTERNAL_STORAGE_DIR = Environment.getExternalStorageDirectory();

        /** Manual backups go here. */
        public static final File EXTERNAL_WALLET_BACKUP_DIR = new File(Environment
                .getExternalStorageDirectory(), Environment.DIRECTORY_DOWNLOADS);

        /** Filename of the manual key backup (old format, can only be read). */
        public static final String EXTERNAL_WALLET_KEY_BACKUP = "dash-wallet-keys" + FILENAME_NETWORK_SUFFIX;

        /** Filename of the manual wallet backup. */
        public static final String EXTERNAL_WALLET_BACKUP = "dash-wallet-backup" + FILENAME_NETWORK_SUFFIX;

        /** Filename of the block store for storing the chain. */
        public static final String BLOCKCHAIN_FILENAME = "blockchain" + FILENAME_NETWORK_SUFFIX;

        /** Filename of the block store for storing the headers. */
        public static final String HEADERS_FILENAME = "headers" + FILENAME_NETWORK_SUFFIX;

        /** Filename of the block checkpoints file. */
        public static final String CHECKPOINTS_FILENAME = "checkpoints" + FILENAME_NETWORK_SUFFIX + ".txt";

        /** Filename of the bootstrap masternode list diff file. */
        public static final String MNLIST_BOOTSTRAP_FILENAME = "mnlistdiff" + FILENAME_NETWORK_SUFFIX + ".dat";

        /** Filename of the bootstrap qrinfo file. */
        public static final String QRINFO_BOOTSTRAP_FILENAME = "qrinfo" + FILENAME_NETWORK_SUFFIX + ".dat";

        /** Filename of the fees files. */
        public static final String FEES_FILENAME = "fees" + FEE_NETWORK_SUFFIX + ".txt";

        /** Filename of the file containing Electrum servers. */
        public static final String ELECTRUM_SERVERS_FILENAME = "electrum-servers" + FILENAME_NETWORK_SUFFIX + ".txt";

        public static final String PROFILE_PICTURE_FILENAME = "profileimage.jpg";

        public static final String INVITATION_PREVIEW_IMAGE_FILENAME = "invitation-preview.jpg";

    }

    /** Maximum size of backups. Files larger will be rejected. */
    public static final long BACKUP_MAX_CHARS = 10000000;

    /** MIME type used for transmitting single transactions. */
    public static final String MIMETYPE_TRANSACTION = "application/x-dashtx";

    /** MIME type used for transmitting wallet backups. */
    public static final String MIMETYPE_WALLET_BACKUP = "application/x-dash-wallet-backup";

    /** Number of confirmations until a transaction is fully confirmed. */
    public static final int MAX_NUM_CONFIRMATIONS = 6;

    /** User-agent to use for network access. */
    public static final String USER_AGENT = "Dash Wallet";

    /** Recipient e-mail address for reports. */
    public static final String REPORT_EMAIL = BuildConfig.SUPPORT_EMAIL;

    /** Subject line for manually reported issues. */
    public static final String REPORT_SUBJECT_BEGIN = "Android Dash Wallet:  ";
    public static final String REPORT_SUBJECT_ISSUE = "Reported issue";

    /** Subject line for crash reports. */
    public static final String REPORT_SUBJECT_CRASH = "Crash report";

    public static final int ADDRESS_FORMAT_GROUP_SIZE = 4;
    public static final int ADDRESS_FORMAT_LINE_SIZE = 12;
    public static final int ADDRESS_ROW_FORMAT_LINE_SIZE = 20;
    public static final int ADDRESS_FORMAT_FIRST_SECTION_SIZE = 12;
    public static final int ADDRESS_FORMAT_LAST_SECTION_SIZE = 3;
    public static final String ADDRESS_FORMAT_SECTION_SEPARATOR = "…";

    public static final MonetaryFormat LOCAL_FORMAT = new MonetaryFormat().noCode().minDecimals(2).optionalDecimals();
    public static final BaseEncoding HEX = BaseEncoding.base16().lowerCase();

    public static final String SOURCE_URL = "https://github.com/dashevo/dash-wallet";
    public static final String BINARY_URL = "https://github.com/dashevo/dash-wallet/releases";
    public static final String MARKET_APP_URL = "market://details?id=%s";
    public static final String WEBMARKET_APP_URL = "https://play.google.com/store/apps/details?id=%s";

    public static final int PEER_DISCOVERY_TIMEOUT_MS = 10 * (int) DateUtils.SECOND_IN_MILLIS;
    public static final int PEER_TIMEOUT_MS = 15 * (int) DateUtils.SECOND_IN_MILLIS;

    public static final long LAST_USAGE_THRESHOLD_JUST_MS = DateUtils.HOUR_IN_MILLIS;
    public static final long LAST_USAGE_THRESHOLD_RECENTLY_MS = 2 * DateUtils.DAY_IN_MILLIS;
    public static final long LAST_USAGE_THRESHOLD_INACTIVE_MS = 4 * DateUtils.WEEK_IN_MILLIS;

    public static final long DELAYED_TRANSACTION_THRESHOLD_MS = 2 * DateUtils.HOUR_IN_MILLIS;

    public static final int SDK_DEPRECATED_BELOW = Build.VERSION_CODES.M;

    public static final int MEMORY_CLASS_LOWEND = 64;

    public static final int NOTIFICATION_ID_CONNECTED = 0;
    public static final int NOTIFICATION_ID_COINS_RECEIVED = 1;
    public static final int NOTIFICATION_ID_INACTIVITY = 2;
    public static final int NOTIFICATION_ID_BLOCKCHAIN_SYNC = 3;
    public static final int NOTIFICATION_ID_UPGRADE_WALLET = 4;
    public static final int NOTIFICATION_ID_BLUETOOTH = 5;
    public static final int NOTIFICATION_ID_DASHPAY_CREATE_IDENTITY = 6;
    public static final int NOTIFICATION_ID_DASHPAY_CREATE_IDENTITY_ERROR = 7;

    public static String NOTIFICATION_CHANNEL_ID_TRANSACTIONS = "dash.notifications.transactions";
    public static String NOTIFICATION_CHANNEL_ID_ONGOING = "dash.notifications.ongoing";
    public static String NOTIFICATION_CHANNEL_ID_GENERIC = "dash.notifications.generic";
    public static String NOTIFICATION_CHANNEL_ID_DASHPAY = "dash.notifications.dashpay";

    public static int USERNAME_MIN_LENGTH = 3;
    public static int USERNAME_MAX_LENGTH = 23;
    public static int DISPLAY_NAME_MAX_LENGTH = 25;
    public static int ABOUT_ME_MAX_LENGTH = 140;

    /** Desired number of scrypt iterations for deriving the spending PIN */
    public static final int SCRYPT_ITERATIONS_TARGET = 65536;
    public static final int SCRYPT_ITERATIONS_TARGET_LOWRAM = 32768/2;

    /** Default ports for Electrum servers */
    public static final int ELECTRUM_SERVER_DEFAULT_PORT_TCP = NETWORK_PARAMETERS.getId()
            .equals(NetworkParameters.ID_MAINNET) ? 50001 : 51001;
    public static final int ELECTRUM_SERVER_DEFAULT_PORT_TLS = NETWORK_PARAMETERS.getId()
            .equals(NetworkParameters.ID_MAINNET) ? 50002 : 51002;

    //Dash Specific
    public static long EARLIEST_HD_SEED_CREATION_TIME = 1427610960L;

    public static String WALLET_URI_SCHEME = "dashwallet";
    public static String ANYPAY_SCHEME = "pay";
    public static String DASH_SCHEME = "dash";

    public static boolean ENABLE_ZERO_FEES = false; //Enable Zero Fee's on TestNet only.

    //Wallet Lock Preferences
    public static final String WALLET_LOCK_PREFS_NAME = "wallet_lock_prefs";

    //BIP44 Support
    public static final ImmutableList<ChildNumber> BIP44_PATH;

    //Backup Warnings (true = both seed and backup file, false = seed only)
    public static final boolean SUPPORT_BOTH_BACKUP_WARNINGS = false;

    // 2,500,000,000 credits
    public static final Coin DASH_PAY_FEE_CONTESTED = Coin.parseCoin("0.25");
    public static final Coin DASH_PAY_FEE_CONTESTED_NAME = Coin.parseCoin("0.20");
    public static final Coin DASH_PAY_FEE = Coin.parseCoin("0.03");

    // 150,000,000
    public static final Coin DASH_PAY_INVITE_MIN = DASH_PAY_FEE.div(10);

    public static boolean IS_TESTNET_BUILD = Constants.NETWORK_PARAMETERS.getId().equals(NetworkParameters.ID_TESTNET);

    public interface Invitation {

        /*** MIME type used for sharing invitations*/
        String MIMETYPE = "text/plain";
        String MIMETYPE_WITH_IMAGE = "image/webp";

        String DOMAIN_URI_PREFIX = "https://invitations.dashpay.io/link";

        String IOS_APP_BUNDLEID = "org.dashfoundation.dashpaytnt";
        String IOS_APP_APPSTOREID = "1563288407";

        String UTM_SOURCE = "DashPay Android";
        String UTM_CAMPAIGN = "DashPay Alpha Program";
        String UTM_MEDIUM = "email";
    }
}<|MERGE_RESOLUTION|>--- conflicted
+++ resolved
@@ -134,15 +134,10 @@
                 FILENAME_NETWORK_SUFFIX = "-" + devNetName;
                 FEE_NETWORK_SUFFIX = "-testnet"; // use the same fee file as testnet
                 WALLET_NAME_CURRENCY_CODE = "tdash";
-<<<<<<< HEAD
                 org.dash.wallet.common.util.Constants.EXPLORE_GC_FILE_PATH = "explore/explore-v2-devnet.db";
-                SUPPORTS_PLATFORM = true;
-=======
-                org.dash.wallet.common.util.Constants.EXPLORE_GC_FILE_PATH = "explore/explore-devnet.db";
                 SUPPORTS_PLATFORM = !is32Bit;
                 SUPPORTS_INVITES = false;
                 SUPPORTS_TXMETADATA = false;
->>>>>>> 9cffedb1
                 SYNC_FLAGS.add(MasternodeSync.SYNC_FLAGS.SYNC_HEADERS_MN_LIST_FIRST);
                 SYNC_FLAGS.add(MasternodeSync.SYNC_FLAGS.SYNC_BLOCKS_AFTER_PREPROCESSING);
                 org.dash.wallet.common.util.Constants.FAUCET_URL = String.format("http://faucet.%s.networks.dash.org/", devNetName);
