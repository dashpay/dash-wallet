/*
 * Copyright 2011-2015 the original author or authors.
 *
 * This program is free software: you can redistribute it and/or modify
 * it under the terms of the GNU General Public License as published by
 * the Free Software Foundation, either version 3 of the License, or
 * (at your option) any later version.
 *
 * This program is distributed in the hope that it will be useful,
 * but WITHOUT ANY WARRANTY; without even the implied warranty of
 * MERCHANTABILITY or FITNESS FOR A PARTICULAR PURPOSE.  See the
 * GNU General Public License for more details.
 *
 * You should have received a copy of the GNU General Public License
 * along with this program.  If not, see <http://www.gnu.org/licenses/>.
 */

package de.schildbach.wallet;

import android.os.Build;
import android.os.Environment;
import android.text.format.DateUtils;

import com.google.common.collect.ImmutableList;
import com.google.common.io.BaseEncoding;

import org.bitcoinj.core.Coin;
import org.bitcoinj.core.Context;
import org.bitcoinj.core.MasternodeSync;
import org.bitcoinj.core.NetworkParameters;
import org.bitcoinj.crypto.ChildNumber;
import org.bitcoinj.params.DevNetParams;
import org.bitcoinj.params.MainNetParams;
import org.bitcoinj.params.OuzoDevNetParams;
import org.bitcoinj.params.TestNet3Params;
import org.bitcoinj.utils.MonetaryFormat;
import org.bitcoinj.wallet.DeterministicKeyChain;
import org.slf4j.Logger;
import org.slf4j.LoggerFactory;

import java.io.File;
import java.util.EnumSet;
import java.util.concurrent.TimeUnit;

import de.schildbach.wallet_test.BuildConfig;
import okhttp3.HttpUrl;
import okhttp3.OkHttpClient;
import okhttp3.logging.HttpLoggingInterceptor;

/**
 * @author Andreas Schildbach
 */
public final class Constants {

    /** Network this wallet is on (e.g. testnet or mainnet). */
    public static final NetworkParameters NETWORK_PARAMETERS;

    public static final Coin ECONOMIC_FEE = Coin.valueOf(1000);

    private static String FILENAME_NETWORK_SUFFIX;
    private static String FEE_NETWORK_SUFFIX;

    /** Currency code for the wallet name resolver. */
    public static String WALLET_NAME_CURRENCY_CODE;

    public static final String[] DNS_SEED;

    public static final boolean IS_PROD_BUILD;

<<<<<<< HEAD
    public static boolean SUPPORTS_PLATFORM;

    public static final EnumSet<MasternodeSync.SYNC_FLAGS> SYNC_FLAGS = MasternodeSync.SYNC_DEFAULT_SPV;
    public static final EnumSet<MasternodeSync.VERIFY_FLAGS> VERIFY_FLAGS = MasternodeSync.VERIFY_DEFAULT_SPV;
    public static final EnumSet<MasternodeSync.FEATURE_FLAGS> FEATURE_FLAGS = MasternodeSync.FEATURES_SPV;
=======
    public static final EnumSet<MasternodeSync.SYNC_FLAGS> SYNC_FLAGS = MasternodeSync.SYNC_DEFAULT_SPV;
    public static final EnumSet<MasternodeSync.VERIFY_FLAGS> VERIFY_FLAGS = MasternodeSync.VERIFY_DEFAULT_SPV;
>>>>>>> cc2bf09f

    static {
        switch (BuildConfig.FLAVOR) {
            case "prod": {
                DNS_SEED = new String[]{"dnsseed.dash.org", "dnsseed.dashdot.io"};
                BIP44_PATH = DeterministicKeyChain.BIP44_ACCOUNT_ZERO_PATH;
                NETWORK_PARAMETERS = MainNetParams.get();
                IS_PROD_BUILD = true;
                FILENAME_NETWORK_SUFFIX = "";
                FEE_NETWORK_SUFFIX = FILENAME_NETWORK_SUFFIX;
                WALLET_NAME_CURRENCY_CODE = "dash";
                SUPPORTS_PLATFORM = false;
                SYNC_FLAGS.add(MasternodeSync.SYNC_FLAGS.SYNC_HEADERS_MN_LIST_FIRST);
                org.dash.wallet.common.Constants.FAUCET_URL = "";
                org.dash.wallet.common.Constants.EXPLORE_GC_FILE_PATH = "explore/explore.db";
                SYNC_FLAGS.add(MasternodeSync.SYNC_FLAGS.SYNC_HEADERS_MN_LIST_FIRST);
                break;
            }
            case "staging":
            case "_testNet3": {
                DNS_SEED = new String[]{"testnet-seed.dashdot.io"};
                BIP44_PATH = DeterministicKeyChain.BIP44_ACCOUNT_ZERO_PATH_TESTNET;
                NETWORK_PARAMETERS = TestNet3Params.get();
                // TODO: remove this next line when Platform Supports Core 0.18
                NETWORK_PARAMETERS.setSupportsV18(true);
                IS_PROD_BUILD = false;
                FILENAME_NETWORK_SUFFIX = "-testnet";
                FEE_NETWORK_SUFFIX = FILENAME_NETWORK_SUFFIX;
                WALLET_NAME_CURRENCY_CODE = "tdash";
                SUPPORTS_PLATFORM = true;
                SYNC_FLAGS.add(MasternodeSync.SYNC_FLAGS.SYNC_HEADERS_MN_LIST_FIRST);
                SYNC_FLAGS.add(MasternodeSync.SYNC_FLAGS.SYNC_BLOCKS_AFTER_PREPROCESSING);
                org.dash.wallet.common.Constants.FAUCET_URL = "https://testnet-faucet.dash.org/";
                org.dash.wallet.common.Constants.EXPLORE_GC_FILE_PATH = "explore/explore-testnet.db";
                break;
            }
            case "schnapps": {
                // Schnapps Devnet
                BIP44_PATH = DeterministicKeyChain.BIP44_ACCOUNT_ZERO_PATH_TESTNET;
                NETWORK_PARAMETERS = OuzoDevNetParams.get();
                String devNetName = ((DevNetParams)NETWORK_PARAMETERS).getDevNetName();
                devNetName = devNetName.substring(devNetName.indexOf("-") + 1);
                // TODO: remove this next line when Platform Supports Core 0.18
                NETWORK_PARAMETERS.setSupportsV18(true);
                DNS_SEED = NETWORK_PARAMETERS.getDnsSeeds();
                IS_PROD_BUILD = false;
                FILENAME_NETWORK_SUFFIX = "-" + devNetName;
                FEE_NETWORK_SUFFIX = "-testnet"; // use the same fee file as testnet
                WALLET_NAME_CURRENCY_CODE = "tdash";
                SUPPORTS_PLATFORM = true;
                SYNC_FLAGS.add(MasternodeSync.SYNC_FLAGS.SYNC_HEADERS_MN_LIST_FIRST);
                SYNC_FLAGS.add(MasternodeSync.SYNC_FLAGS.SYNC_BLOCKS_AFTER_PREPROCESSING);
                org.dash.wallet.common.Constants.FAUCET_URL = String.format("http://faucet.%s.networks.dash.org/", devNetName);
                org.dash.wallet.common.Constants.EXPLORE_GC_FILE_PATH = "explore/explore-testnet.db";
                SYNC_FLAGS.add(MasternodeSync.SYNC_FLAGS.SYNC_HEADERS_MN_LIST_FIRST);
                break;
            }
            default: {
                throw new IllegalStateException("Unsupported flavor " + BuildConfig.FLAVOR);
            }
        }
        org.dash.wallet.common.Constants.MAX_MONEY = NETWORK_PARAMETERS.getMaxMoney();
    }

    /** Bitcoinj global context. */
    public static final Context CONTEXT = new Context(NETWORK_PARAMETERS);

    public final static class Files {

        /** Filename of the wallet. */
        public static final String WALLET_FILENAME_PROTOBUF = "wallet-protobuf" + FILENAME_NETWORK_SUFFIX;

        /** How often the wallet is autosaved. */
        public static final long WALLET_AUTOSAVE_DELAY_MS = 5 * DateUtils.SECOND_IN_MILLIS;

        /** Filename of the automatic key backup (old format, can only be read). */
        public static final String WALLET_KEY_BACKUP_BASE58 = "key-backup-base58" + FILENAME_NETWORK_SUFFIX;

        /** Filename of the automatic wallet backup. */
        public static final String WALLET_KEY_BACKUP_PROTOBUF = "key-backup-protobuf" + FILENAME_NETWORK_SUFFIX;

        /** Folder with datastore preferences. */
        public static final String DATASTORE_PREFS_DIRECTORY = "datastore";

        /** Path to external storage */
        public static final File EXTERNAL_STORAGE_DIR = Environment.getExternalStorageDirectory();

        /** Manual backups go here. */
        public static final File EXTERNAL_WALLET_BACKUP_DIR = new File(Environment
                .getExternalStorageDirectory(), Environment.DIRECTORY_DOWNLOADS);

        /** Filename of the manual key backup (old format, can only be read). */
        public static final String EXTERNAL_WALLET_KEY_BACKUP = "dash-wallet-keys" + FILENAME_NETWORK_SUFFIX;

        /** Filename of the manual wallet backup. */
        public static final String EXTERNAL_WALLET_BACKUP = "dash-wallet-backup" + FILENAME_NETWORK_SUFFIX;

        /** Filename of the block store for storing the chain. */
        public static final String BLOCKCHAIN_FILENAME = "blockchain" + FILENAME_NETWORK_SUFFIX;

<<<<<<< HEAD
        /** Filename of the block store for storing the chain. */
=======
        /** Filename of the block store for storing the headers. */
>>>>>>> cc2bf09f
        public static final String HEADERS_FILENAME = "headers" + FILENAME_NETWORK_SUFFIX;

        /** Filename of the block checkpoints file. */
        public static final String CHECKPOINTS_FILENAME = "checkpoints" + FILENAME_NETWORK_SUFFIX + ".txt";

        /** Filename of the bootstrap masternode list diff file. */
        public static final String MNLIST_BOOTSTRAP_FILENAME = "mnlistdiff" + FILENAME_NETWORK_SUFFIX + ".dat";

        /** Filename of the bootstrap qrinfo file. */
        public static final String QRINFO_BOOTSTRAP_FILENAME = "qrinfo" + FILENAME_NETWORK_SUFFIX + ".dat";

        /** Filename of the fees files. */
        public static final String FEES_FILENAME = "fees" + FEE_NETWORK_SUFFIX + ".txt";

        /** Filename of the file containing Electrum servers. */
        public static final String ELECTRUM_SERVERS_FILENAME = "electrum-servers" + FILENAME_NETWORK_SUFFIX + ".txt";

        public static final String PROFILE_PICTURE_FILENAME = "profileimage.jpg";

<<<<<<< HEAD
        public static final String INVITATION_PREVIEW_IMAGE_FILENAME = "invitation-preview.jpg";

    }

    /** Maximum size of backups. Files larger will be rejected. */
    public static final long BACKUP_MAX_CHARS = 10000000;

=======
>>>>>>> cc2bf09f
    /** URL to fetch version alerts from. */
    public static final HttpUrl VERSION_URL = HttpUrl.parse("https://wallet.schildbach.de/version");
    /** URL to fetch dynamic fees from. */
    public static final HttpUrl DYNAMIC_FEES_URL = HttpUrl.parse("https://wallet.schildbach.de/fees");

    /** MIME type used for transmitting single transactions. */
    public static final String MIMETYPE_TRANSACTION = "application/x-dashtx";

    /** MIME type used for transmitting wallet backups. */
    public static final String MIMETYPE_WALLET_BACKUP = "application/x-dash-wallet-backup";

    /** Number of confirmations until a transaction is fully confirmed. */
    public static final int MAX_NUM_CONFIRMATIONS = 6;

    /** User-agent to use for network access. */
    public static final String USER_AGENT = "Dash Wallet";

    /** Default currency to use if all default mechanisms fail. */
    public static final String DEFAULT_EXCHANGE_CURRENCY = "USD";

    /** Recipient e-mail address for reports. */
    public static final String REPORT_EMAIL = BuildConfig.SUPPORT_EMAIL;

    /** Subject line for manually reported issues. */
    public static final String REPORT_SUBJECT_BEGIN = "Android Dash Wallet:  ";
    public static final String REPORT_SUBJECT_ISSUE = "Reported issue";

    /** Subject line for crash reports. */
    public static final String REPORT_SUBJECT_CRASH = "Crash report";

    public static final int ADDRESS_FORMAT_GROUP_SIZE = 4;
    public static final int ADDRESS_FORMAT_LINE_SIZE = 12;
    public static final int ADDRESS_ROW_FORMAT_LINE_SIZE = 20;
    public static final int ADDRESS_FORMAT_FIRST_SECTION_SIZE = 12;
    public static final int ADDRESS_FORMAT_LAST_SECTION_SIZE = 3;
    public static final String ADDRESS_FORMAT_SECTION_SEPARATOR = "…";

    public static final MonetaryFormat LOCAL_FORMAT = new MonetaryFormat().noCode().minDecimals(2).optionalDecimals();
    public static final BaseEncoding HEX = BaseEncoding.base16().lowerCase();

    public static final String SOURCE_URL = "https://github.com/dashevo/dash-wallet";
    public static final String BINARY_URL = "https://github.com/dashevo/dash-wallet/releases";
    public static final String MARKET_APP_URL = "market://details?id=%s";
    public static final String WEBMARKET_APP_URL = "https://play.google.com/store/apps/details?id=%s";

    public static final int PEER_DISCOVERY_TIMEOUT_MS = 10 * (int) DateUtils.SECOND_IN_MILLIS;
    public static final int PEER_TIMEOUT_MS = 15 * (int) DateUtils.SECOND_IN_MILLIS;

    public static final long LAST_USAGE_THRESHOLD_JUST_MS = DateUtils.HOUR_IN_MILLIS;
    public static final long LAST_USAGE_THRESHOLD_RECENTLY_MS = 2 * DateUtils.DAY_IN_MILLIS;
    public static final long LAST_USAGE_THRESHOLD_INACTIVE_MS = 4 * DateUtils.WEEK_IN_MILLIS;

    public static final long DELAYED_TRANSACTION_THRESHOLD_MS = 2 * DateUtils.HOUR_IN_MILLIS;

    public static final int SDK_DEPRECATED_BELOW = Build.VERSION_CODES.M;

    public static final int MEMORY_CLASS_LOWEND = 64;

    public static final int NOTIFICATION_ID_CONNECTED = 0;
    public static final int NOTIFICATION_ID_COINS_RECEIVED = 1;
    public static final int NOTIFICATION_ID_INACTIVITY = 2;
    public static final int NOTIFICATION_ID_BLOCKCHAIN_SYNC = 3;
    public static final int NOTIFICATION_ID_UPGRADE_WALLET = 4;
    public static final int NOTIFICATION_ID_DASHPAY_CREATE_IDENTITY = 5;
    public static final int NOTIFICATION_ID_DASHPAY_CREATE_IDENTITY_ERROR = 6;

    public static String NOTIFICATION_CHANNEL_ID_TRANSACTIONS = "dash.notifications.transactions";
    public static String NOTIFICATION_CHANNEL_ID_ONGOING = "dash.notifications.ongoing";
    public static String NOTIFICATION_CHANNEL_ID_GENERIC = "dash.notifications.generic";
    public static String NOTIFICATION_CHANNEL_ID_DASHPAY = "dash.notifications.dashpay";

    public static int USERNAME_MIN_LENGTH = 3;
    public static int USERNAME_MAX_LENGTH = 23;
    public static int DISPLAY_NAME_MAX_LENGTH = 25;
    public static int ABOUT_ME_MAX_LENGTH = 140;

    /** Desired number of scrypt iterations for deriving the spending PIN */
    public static final int SCRYPT_ITERATIONS_TARGET = 65536;
    public static final int SCRYPT_ITERATIONS_TARGET_LOWRAM = 32768/2;

    /** Default ports for Electrum servers */
    public static final int ELECTRUM_SERVER_DEFAULT_PORT_TCP = NETWORK_PARAMETERS.getId()
            .equals(NetworkParameters.ID_MAINNET) ? 50001 : 51001;
    public static final int ELECTRUM_SERVER_DEFAULT_PORT_TLS = NETWORK_PARAMETERS.getId()
            .equals(NetworkParameters.ID_MAINNET) ? 50002 : 51002;

    /** Shared HTTP client, can reuse connections */
    public static final OkHttpClient HTTP_CLIENT = new OkHttpClient.Builder()
            .followRedirects(false)
            .followSslRedirects(true)
            .connectTimeout(15, TimeUnit.SECONDS)
            .writeTimeout(15, TimeUnit.SECONDS)
            .readTimeout(15, TimeUnit.SECONDS)
            .addInterceptor(new HttpLoggingInterceptor(
                    new HttpLoggingInterceptor.Logger() {
                        @Override
                        public void log(final String message) {
                            log.debug(message);
                        }
                    }).setLevel(HttpLoggingInterceptor.Level.BASIC))
            .build();

    private static final Logger log = LoggerFactory.getLogger(Constants.class);

    //Dash Specific
    public static long EARLIEST_HD_SEED_CREATION_TIME = 1427610960L;

    public static String WALLET_URI_SCHEME = "dashwallet";

    public static boolean ENABLE_ZERO_FEES = false; //Enable Zero Fee's on TestNet only.

    //Wallet Lock Preferences
    public static final String WALLET_LOCK_PREFS_NAME = "wallet_lock_prefs";

    //BIP44 Support
    public static final ImmutableList<ChildNumber> BIP44_PATH;

    //Backup Warnings (true = both seed and backup file, false = seed only)
    public static final boolean SUPPORT_BOTH_BACKUP_WARNINGS = false;

    // 1,500,000,000 credits
    public static final Coin DASH_PAY_FEE = Coin.parseCoin("0.15");
    // 150,000,000
    public static final Coin DASH_PAY_INVITE_MIN = DASH_PAY_FEE.div(10);

    public static boolean IS_TESTNET_BUILD = Constants.NETWORK_PARAMETERS.getId().equals(NetworkParameters.ID_TESTNET);

    public interface Invitation {

        /*** MIME type used for sharing invitations*/
        String MIMETYPE = "text/plain";
        String MIMETYPE_WITH_IMAGE = "image/webp";

        String DOMAIN_URI_PREFIX = "https://invitations.dashpay.io/link";

        String IOS_APP_BUNDLEID = "org.dashfoundation.dashpaytnt";
        String IOS_APP_APPSTOREID = "1563288407";

        String UTM_SOURCE = "DashPay Android";
        String UTM_CAMPAIGN = "DashPay Alpha Program";
        String UTM_MEDIUM = "email";
    }
}<|MERGE_RESOLUTION|>--- conflicted
+++ resolved
@@ -31,7 +31,7 @@
 import org.bitcoinj.crypto.ChildNumber;
 import org.bitcoinj.params.DevNetParams;
 import org.bitcoinj.params.MainNetParams;
-import org.bitcoinj.params.OuzoDevNetParams;
+//import org.bitcoinj.params.OuzoDevNetParams;
 import org.bitcoinj.params.TestNet3Params;
 import org.bitcoinj.utils.MonetaryFormat;
 import org.bitcoinj.wallet.DeterministicKeyChain;
@@ -67,16 +67,11 @@
 
     public static final boolean IS_PROD_BUILD;
 
-<<<<<<< HEAD
     public static boolean SUPPORTS_PLATFORM;
 
     public static final EnumSet<MasternodeSync.SYNC_FLAGS> SYNC_FLAGS = MasternodeSync.SYNC_DEFAULT_SPV;
     public static final EnumSet<MasternodeSync.VERIFY_FLAGS> VERIFY_FLAGS = MasternodeSync.VERIFY_DEFAULT_SPV;
     public static final EnumSet<MasternodeSync.FEATURE_FLAGS> FEATURE_FLAGS = MasternodeSync.FEATURES_SPV;
-=======
-    public static final EnumSet<MasternodeSync.SYNC_FLAGS> SYNC_FLAGS = MasternodeSync.SYNC_DEFAULT_SPV;
-    public static final EnumSet<MasternodeSync.VERIFY_FLAGS> VERIFY_FLAGS = MasternodeSync.VERIFY_DEFAULT_SPV;
->>>>>>> cc2bf09f
 
     static {
         switch (BuildConfig.FLAVOR) {
@@ -113,27 +108,27 @@
                 org.dash.wallet.common.Constants.EXPLORE_GC_FILE_PATH = "explore/explore-testnet.db";
                 break;
             }
-            case "schnapps": {
-                // Schnapps Devnet
-                BIP44_PATH = DeterministicKeyChain.BIP44_ACCOUNT_ZERO_PATH_TESTNET;
-                NETWORK_PARAMETERS = OuzoDevNetParams.get();
-                String devNetName = ((DevNetParams)NETWORK_PARAMETERS).getDevNetName();
-                devNetName = devNetName.substring(devNetName.indexOf("-") + 1);
-                // TODO: remove this next line when Platform Supports Core 0.18
-                NETWORK_PARAMETERS.setSupportsV18(true);
-                DNS_SEED = NETWORK_PARAMETERS.getDnsSeeds();
-                IS_PROD_BUILD = false;
-                FILENAME_NETWORK_SUFFIX = "-" + devNetName;
-                FEE_NETWORK_SUFFIX = "-testnet"; // use the same fee file as testnet
-                WALLET_NAME_CURRENCY_CODE = "tdash";
-                SUPPORTS_PLATFORM = true;
-                SYNC_FLAGS.add(MasternodeSync.SYNC_FLAGS.SYNC_HEADERS_MN_LIST_FIRST);
-                SYNC_FLAGS.add(MasternodeSync.SYNC_FLAGS.SYNC_BLOCKS_AFTER_PREPROCESSING);
-                org.dash.wallet.common.Constants.FAUCET_URL = String.format("http://faucet.%s.networks.dash.org/", devNetName);
-                org.dash.wallet.common.Constants.EXPLORE_GC_FILE_PATH = "explore/explore-testnet.db";
-                SYNC_FLAGS.add(MasternodeSync.SYNC_FLAGS.SYNC_HEADERS_MN_LIST_FIRST);
-                break;
-            }
+//            case "schnapps": {
+//                // Schnapps Devnet
+//                BIP44_PATH = DeterministicKeyChain.BIP44_ACCOUNT_ZERO_PATH_TESTNET;
+//                NETWORK_PARAMETERS = OuzoDevNetParams.get();
+//                String devNetName = ((DevNetParams)NETWORK_PARAMETERS).getDevNetName();
+//                devNetName = devNetName.substring(devNetName.indexOf("-") + 1);
+//                // TODO: remove this next line when Platform Supports Core 0.18
+//                NETWORK_PARAMETERS.setSupportsV18(true);
+//                DNS_SEED = NETWORK_PARAMETERS.getDnsSeeds();
+//                IS_PROD_BUILD = false;
+//                FILENAME_NETWORK_SUFFIX = "-" + devNetName;
+//                FEE_NETWORK_SUFFIX = "-testnet"; // use the same fee file as testnet
+//                WALLET_NAME_CURRENCY_CODE = "tdash";
+//                SUPPORTS_PLATFORM = true;
+//                SYNC_FLAGS.add(MasternodeSync.SYNC_FLAGS.SYNC_HEADERS_MN_LIST_FIRST);
+//                SYNC_FLAGS.add(MasternodeSync.SYNC_FLAGS.SYNC_BLOCKS_AFTER_PREPROCESSING);
+//                org.dash.wallet.common.Constants.FAUCET_URL = String.format("http://faucet.%s.networks.dash.org/", devNetName);
+//                org.dash.wallet.common.Constants.EXPLORE_GC_FILE_PATH = "explore/explore-testnet.db";
+//                SYNC_FLAGS.add(MasternodeSync.SYNC_FLAGS.SYNC_HEADERS_MN_LIST_FIRST);
+//                break;
+//            }
             default: {
                 throw new IllegalStateException("Unsupported flavor " + BuildConfig.FLAVOR);
             }
@@ -177,11 +172,7 @@
         /** Filename of the block store for storing the chain. */
         public static final String BLOCKCHAIN_FILENAME = "blockchain" + FILENAME_NETWORK_SUFFIX;
 
-<<<<<<< HEAD
-        /** Filename of the block store for storing the chain. */
-=======
         /** Filename of the block store for storing the headers. */
->>>>>>> cc2bf09f
         public static final String HEADERS_FILENAME = "headers" + FILENAME_NETWORK_SUFFIX;
 
         /** Filename of the block checkpoints file. */
@@ -201,7 +192,6 @@
 
         public static final String PROFILE_PICTURE_FILENAME = "profileimage.jpg";
 
-<<<<<<< HEAD
         public static final String INVITATION_PREVIEW_IMAGE_FILENAME = "invitation-preview.jpg";
 
     }
@@ -209,8 +199,6 @@
     /** Maximum size of backups. Files larger will be rejected. */
     public static final long BACKUP_MAX_CHARS = 10000000;
 
-=======
->>>>>>> cc2bf09f
     /** URL to fetch version alerts from. */
     public static final HttpUrl VERSION_URL = HttpUrl.parse("https://wallet.schildbach.de/version");
     /** URL to fetch dynamic fees from. */
