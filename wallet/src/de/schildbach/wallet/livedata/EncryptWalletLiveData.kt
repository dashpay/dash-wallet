--- conflicted
+++ resolved
@@ -27,11 +27,8 @@
 import org.bitcoinj.crypto.KeyCrypterScrypt
 import org.bitcoinj.wallet.AuthenticationKeyChain
 import org.bitcoinj.wallet.Wallet
-<<<<<<< HEAD
 import org.bitcoinj.wallet.WalletEx
-=======
 import org.bitcoinj.wallet.authentication.AuthenticationGroupExtension
->>>>>>> 50dc0f28
 import org.slf4j.LoggerFactory
 import java.util.EnumSet
 
@@ -95,13 +92,7 @@
                 val keyCrypter = KeyCrypterScrypt(scryptIterationsTarget)
                 val newKey = keyCrypter.deriveKey(password)
                 wallet.encrypt(keyCrypter, newKey)
-<<<<<<< HEAD
-                // initialize the authentication key chains to allow recovery of the username
-                wallet.initializeAuthenticationKeyChains(decryptedSeed, newKey);
-                wallet.initializeCoinJoin(newKey)
 
-=======
->>>>>>> 50dc0f28
                 securityGuard.savePassword(password)
 
                 log.info("wallet successfully encrypted, using key derived by new spending password (${keyCrypter.scryptParameters.n} scrypt iterations)")
