--- conflicted
+++ resolved
@@ -80,13 +80,7 @@
         }
 
         override fun doInBackground(vararg args: Any): Resource<Wallet> {
-<<<<<<< HEAD
-            val wallet = walletApplication.wallet
-=======
-            val initialize = args[0] as Boolean
             val wallet = walletApplication.wallet!!
->>>>>>> 6686d291
-
             val password = securityGuard.generateRandomPassword()
 
             return try {
