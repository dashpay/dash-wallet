--- conflicted
+++ resolved
@@ -24,14 +24,7 @@
 import androidx.lifecycle.switchMap
 import androidx.multidex.MultiDexApplication
 import de.schildbach.wallet.rates.ExchangeRatesRepository
-<<<<<<< HEAD
-import de.schildbach.wallet.ui.send.SendCoinsActivity
 import org.bitcoinj.core.Address
-import org.bitcoinj.core.Coin
-import org.bitcoinj.wallet.Wallet
-=======
-import org.bitcoinj.core.Address
->>>>>>> 9c34b81f
 import org.dash.wallet.common.WalletDataProvider
 import org.dash.wallet.common.data.ExchangeRateData
 
@@ -66,20 +59,8 @@
         return walletApplication.configuration.exchangeCurrencyCode!!
     }
 
-<<<<<<< HEAD
-    override fun startSendCoinsForResult(activity: Activity, requestCode: Int, address: Address, amount: Coin?) {
-        val finalAmount = amount ?: Coin.ZERO
-        val uriStr = "dash:${address.toBase58()}?amount=${finalAmount.toPlainString()}"
-        val sendCoinsIntent = Intent(Intent.ACTION_VIEW, Uri.parse(uriStr), activity, SendCoinsActivity::class.java)
-        activity.startActivityForResult(sendCoinsIntent, requestCode)
-    }
-
-    private fun checkWalletCreated() {
-        if (getWalletData() == null) {
-=======
     private fun checkWalletCreated() {
         if (wallet == null) {
->>>>>>> 9c34b81f
             throw RuntimeException("this method can't be used before creating the wallet")
         }
     }
