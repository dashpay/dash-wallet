package de.schildbach.wallet.adapter


import android.annotation.SuppressLint
import android.view.LayoutInflater
import android.view.View
import android.view.ViewGroup
import androidx.core.content.ContextCompat
import androidx.core.view.isGone
import androidx.core.view.isVisible
import de.schildbach.wallet.data.BuyAndSellDashServicesModel
import de.schildbach.wallet_test.databinding.ItemServiceListBinding
import org.bitcoinj.core.Coin
import org.bitcoinj.utils.ExchangeRate
import org.bitcoinj.utils.MonetaryFormat
import org.dash.wallet.common.Configuration
import org.dash.wallet.common.Constants
import org.dash.wallet.common.ui.BaseAdapter
<<<<<<< HEAD
import org.dash.wallet.integration.liquid.R
import java.text.DecimalFormat
import java.text.NumberFormat
import java.util.*
=======
import org.dash.wallet.common.util.GenericUtils
>>>>>>> 3077cd7e

class BuyAndSellDashServicesAdapter( val config: Configuration,val onClickListener:ClickListener) : BaseAdapter<BuyAndSellDashServicesModel>(){

    override fun viewHolder(layout: Int, viewGroup: ViewGroup): BaseViewHolder {
        return BuyAndSellDashServicesViewHolder(
            ItemServiceListBinding.inflate(LayoutInflater.from(viewGroup.context), viewGroup, false)
        )

    }

    inner class BuyAndSellDashServicesViewHolder( val binding: ItemServiceListBinding) : BaseViewHolder(binding.root) {
        @SuppressLint("SetTextI18n")
        override fun bindData(data: BuyAndSellDashServicesModel?) {
            data?.let {
                binding.root.setOnClickListener {
                    onClickListener.onItemClick(adapterPosition,view,data)
                }
                binding.serviceImg.setImageDrawable(ContextCompat.getDrawable(view.context,  it.serviceType.serviceIcon))
                binding.serviceName.text =view.context.getString(it.serviceType.serviceName)
                when (it.serviceStatus) {
                    BuyAndSellDashServicesModel.ServiceStatus.IDLE ->setIdleView()
                    BuyAndSellDashServicesModel.ServiceStatus.CONNECTED ->setConnectedView()
                    BuyAndSellDashServicesModel.ServiceStatus.DISCONNECTED ->setDisconnectedView()
                }
                binding.serviceBalance.setFormat(config.format.noCode())
                binding.serviceBalance.setApplyMarkup(false)
                binding.serviceBalance.setAmount(Coin.ZERO)

<<<<<<< HEAD

                val currencySymbol = (NumberFormat.getCurrencyInstance() as DecimalFormat).apply {
                    currency = Currency.getInstance(config.exchangeCurrencyCode)
                }.decimalFormatSymbols.currencySymbol

                binding.serviceFiatAmount.setFormat(
                    MonetaryFormat().noCode().minDecimals(2).code(
                        0, Constants.PREFIX_ALMOST_EQUAL_TO +currencySymbol
                    )
                )

=======
>>>>>>> 3077cd7e
                if(data.balance!=null){
                    binding.serviceBalance.setAmount(data.balance)
                }
                if(data.localBalance!=null){
                    binding.serviceFiatAmount.text ="${Constants.PREFIX_ALMOST_EQUAL_TO} ${GenericUtils.fiatToString(data.localBalance)}"
                }

            }

        }

        private fun setIdleView(){
            binding.coinbaseStatusGroup.isGone =true
            binding.connected.isGone =true
            binding.disconnected.isGone =true
            binding.lastKnownBalance.isGone =true
        }
        private fun setConnectedView(){
            binding.coinbaseStatusGroup.isVisible =true
            binding.connected.isVisible =true
            binding.disconnected.isGone =true
            binding.lastKnownBalance.isGone =true
        }

        private fun setDisconnectedView(){
            binding.coinbaseStatusGroup.isVisible =true
            binding.connected.isGone =true
            binding.disconnected.isVisible =true
            binding.lastKnownBalance.isVisible =true
        }
    }
    interface ClickListener {
        fun onItemClick(position: Int, v: View,data: BuyAndSellDashServicesModel)
    }
}<|MERGE_RESOLUTION|>--- conflicted
+++ resolved
@@ -16,14 +16,7 @@
 import org.dash.wallet.common.Configuration
 import org.dash.wallet.common.Constants
 import org.dash.wallet.common.ui.BaseAdapter
-<<<<<<< HEAD
-import org.dash.wallet.integration.liquid.R
-import java.text.DecimalFormat
-import java.text.NumberFormat
-import java.util.*
-=======
 import org.dash.wallet.common.util.GenericUtils
->>>>>>> 3077cd7e
 
 class BuyAndSellDashServicesAdapter( val config: Configuration,val onClickListener:ClickListener) : BaseAdapter<BuyAndSellDashServicesModel>(){
 
@@ -52,20 +45,6 @@
                 binding.serviceBalance.setApplyMarkup(false)
                 binding.serviceBalance.setAmount(Coin.ZERO)
 
-<<<<<<< HEAD
-
-                val currencySymbol = (NumberFormat.getCurrencyInstance() as DecimalFormat).apply {
-                    currency = Currency.getInstance(config.exchangeCurrencyCode)
-                }.decimalFormatSymbols.currencySymbol
-
-                binding.serviceFiatAmount.setFormat(
-                    MonetaryFormat().noCode().minDecimals(2).code(
-                        0, Constants.PREFIX_ALMOST_EQUAL_TO +currencySymbol
-                    )
-                )
-
-=======
->>>>>>> 3077cd7e
                 if(data.balance!=null){
                     binding.serviceBalance.setAmount(data.balance)
                 }
