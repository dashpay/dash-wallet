/*
 * Copyright 2021 Dash Core Group.
 *
 * This program is free software: you can redistribute it and/or modify
 * it under the terms of the GNU General Public License as published by
 * the Free Software Foundation, either version 3 of the License, or
 * (at your option) any later version.
 *
 * This program is distributed in the hope that it will be useful,
 * but WITHOUT ANY WARRANTY; without even the implied warranty of
 * MERCHANTABILITY or FITNESS FOR A PARTICULAR PURPOSE.  See the
 * GNU General Public License for more details.
 *
 * You should have received a copy of the GNU General Public License
 * along with this program.  If not, see <http://www.gnu.org/licenses/>.
 */

package de.schildbach.wallet.di

import android.content.Context
import dagger.Binds
import dagger.Module
import dagger.Provides
import dagger.hilt.InstallIn
import dagger.hilt.android.qualifiers.ApplicationContext
import dagger.hilt.components.SingletonComponent
import de.schildbach.wallet.WalletApplication
import de.schildbach.wallet.rates.ExchangeRatesRepository
import de.schildbach.wallet.service.WalletTransactionMetadataProvider
import org.dash.wallet.common.WalletDataProvider
import de.schildbach.wallet.ExploreDataSyncStatus
<<<<<<< HEAD
import de.schildbach.wallet.rates.ExchangeRatesRepository
import de.schildbach.wallet.service.WalletTransactionMetadataProvider
=======
import de.schildbach.wallet.service.BlockchainStateDataProvider
import org.dash.wallet.common.services.BlockchainStateProvider
>>>>>>> b1ec0c35
import org.dash.wallet.common.services.ExchangeRatesProvider
import org.dash.wallet.common.services.TransactionMetadataProvider
import org.dash.wallet.features.exploredash.repository.DataSyncStatusService
import javax.inject.Singleton

@Module
@InstallIn(SingletonComponent::class)
abstract class DataProviderModule {
    companion object {
        @Singleton
        @Provides
        fun provideWalletData(
            @ApplicationContext context: Context
        ): WalletDataProvider = context as WalletApplication
<<<<<<< HEAD

        @Singleton
        @Provides
        fun provideExchangeRateRepository(): ExchangeRatesProvider =
            ExchangeRatesRepository.instance

        @Singleton
        @Provides
        fun provideDataSyncStatus(): DataSyncStatusService = ExploreDataSyncStatus()
    }

=======

        @Singleton
        @Provides
        fun provideExchangeRateRepository(): ExchangeRatesProvider =
            ExchangeRatesRepository.instance

        @Singleton
        @Provides
        fun provideDataSyncStatus(): DataSyncStatusService = ExploreDataSyncStatus()
    }

    @Binds
    abstract fun bindBlockchainStateProvider(
        blockchainStateService: BlockchainStateDataProvider
    ): BlockchainStateProvider

>>>>>>> b1ec0c35
    @Binds
    abstract fun bindTransactionMetadata(
        transactionMetadataService: WalletTransactionMetadataProvider
    ): TransactionMetadataProvider
}<|MERGE_RESOLUTION|>--- conflicted
+++ resolved
@@ -25,17 +25,12 @@
 import dagger.hilt.android.qualifiers.ApplicationContext
 import dagger.hilt.components.SingletonComponent
 import de.schildbach.wallet.WalletApplication
+import org.dash.wallet.common.WalletDataProvider
+import de.schildbach.wallet.ExploreDataSyncStatus
 import de.schildbach.wallet.rates.ExchangeRatesRepository
 import de.schildbach.wallet.service.WalletTransactionMetadataProvider
-import org.dash.wallet.common.WalletDataProvider
-import de.schildbach.wallet.ExploreDataSyncStatus
-<<<<<<< HEAD
-import de.schildbach.wallet.rates.ExchangeRatesRepository
-import de.schildbach.wallet.service.WalletTransactionMetadataProvider
-=======
 import de.schildbach.wallet.service.BlockchainStateDataProvider
 import org.dash.wallet.common.services.BlockchainStateProvider
->>>>>>> b1ec0c35
 import org.dash.wallet.common.services.ExchangeRatesProvider
 import org.dash.wallet.common.services.TransactionMetadataProvider
 import org.dash.wallet.features.exploredash.repository.DataSyncStatusService
@@ -50,19 +45,6 @@
         fun provideWalletData(
             @ApplicationContext context: Context
         ): WalletDataProvider = context as WalletApplication
-<<<<<<< HEAD
-
-        @Singleton
-        @Provides
-        fun provideExchangeRateRepository(): ExchangeRatesProvider =
-            ExchangeRatesRepository.instance
-
-        @Singleton
-        @Provides
-        fun provideDataSyncStatus(): DataSyncStatusService = ExploreDataSyncStatus()
-    }
-
-=======
 
         @Singleton
         @Provides
@@ -79,7 +61,6 @@
         blockchainStateService: BlockchainStateDataProvider
     ): BlockchainStateProvider
 
->>>>>>> b1ec0c35
     @Binds
     abstract fun bindTransactionMetadata(
         transactionMetadataService: WalletTransactionMetadataProvider
