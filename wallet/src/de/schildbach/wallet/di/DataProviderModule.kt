/*
 * Copyright 2021 Dash Core Group.
 *
 * This program is free software: you can redistribute it and/or modify
 * it under the terms of the GNU General Public License as published by
 * the Free Software Foundation, either version 3 of the License, or
 * (at your option) any later version.
 *
 * This program is distributed in the hope that it will be useful,
 * but WITHOUT ANY WARRANTY; without even the implied warranty of
 * MERCHANTABILITY or FITNESS FOR A PARTICULAR PURPOSE.  See the
 * GNU General Public License for more details.
 *
 * You should have received a copy of the GNU General Public License
 * along with this program.  If not, see <http://www.gnu.org/licenses/>.
 */

package de.schildbach.wallet.di

import android.content.Context
import dagger.Binds
import dagger.Module
import dagger.Provides
import dagger.hilt.InstallIn
import dagger.hilt.android.qualifiers.ApplicationContext
import dagger.hilt.components.SingletonComponent
import de.schildbach.wallet.WalletApplication
import de.schildbach.wallet.rates.ExchangeRatesRepository
import de.schildbach.wallet.service.WalletTransactionMetadataProvider
import org.dash.wallet.common.WalletDataProvider
import de.schildbach.wallet.ExploreDataSyncStatus
<<<<<<< HEAD
import de.schildbach.wallet.rates.ExchangeRatesRepository
=======
>>>>>>> b8218a6e
import de.schildbach.wallet.service.BlockchainStateDataProvider
import org.dash.wallet.common.services.BlockchainStateProvider
import org.dash.wallet.common.services.ExchangeRatesProvider
import org.dash.wallet.common.services.TransactionMetadataProvider
import org.dash.wallet.features.exploredash.repository.DataSyncStatusService
import javax.inject.Singleton

@Module
@InstallIn(SingletonComponent::class)
abstract class DataProviderModule {
    companion object {
        @Singleton
        @Provides
        fun provideWalletData(
            @ApplicationContext context: Context
        ): WalletDataProvider = context as WalletApplication
<<<<<<< HEAD

        @Singleton
        @Provides
        fun provideExchangeRateRepository(): ExchangeRatesProvider =
            ExchangeRatesRepository.instance

        @Singleton
        @Provides
        fun provideDataSyncStatus(): DataSyncStatusService = ExploreDataSyncStatus()
    }

    @Binds
    abstract fun bindBlockchainStateProvider(
        blockchainStateService: BlockchainStateDataProvider
    ): BlockchainStateProvider
=======

        @Singleton
        @Provides
        fun provideExchangeRateRepository(): ExchangeRatesProvider =
            ExchangeRatesRepository.instance

        @Singleton
        @Provides
        fun provideDataSyncStatus(): DataSyncStatusService = ExploreDataSyncStatus()
    }

    @Binds
    abstract fun bindBlockchainStateProvider(
        blockchainStateService: BlockchainStateDataProvider
    ): BlockchainStateProvider

    @Binds
    abstract fun bindTransactionMetadata(
        transactionMetadataService: WalletTransactionMetadataProvider
    ): TransactionMetadataProvider
>>>>>>> b8218a6e
}<|MERGE_RESOLUTION|>--- conflicted
+++ resolved
@@ -29,10 +29,6 @@
 import de.schildbach.wallet.service.WalletTransactionMetadataProvider
 import org.dash.wallet.common.WalletDataProvider
 import de.schildbach.wallet.ExploreDataSyncStatus
-<<<<<<< HEAD
-import de.schildbach.wallet.rates.ExchangeRatesRepository
-=======
->>>>>>> b8218a6e
 import de.schildbach.wallet.service.BlockchainStateDataProvider
 import org.dash.wallet.common.services.BlockchainStateProvider
 import org.dash.wallet.common.services.ExchangeRatesProvider
@@ -49,23 +45,6 @@
         fun provideWalletData(
             @ApplicationContext context: Context
         ): WalletDataProvider = context as WalletApplication
-<<<<<<< HEAD
-
-        @Singleton
-        @Provides
-        fun provideExchangeRateRepository(): ExchangeRatesProvider =
-            ExchangeRatesRepository.instance
-
-        @Singleton
-        @Provides
-        fun provideDataSyncStatus(): DataSyncStatusService = ExploreDataSyncStatus()
-    }
-
-    @Binds
-    abstract fun bindBlockchainStateProvider(
-        blockchainStateService: BlockchainStateDataProvider
-    ): BlockchainStateProvider
-=======
 
         @Singleton
         @Provides
@@ -86,5 +65,4 @@
     abstract fun bindTransactionMetadata(
         transactionMetadataService: WalletTransactionMetadataProvider
     ): TransactionMetadataProvider
->>>>>>> b8218a6e
 }