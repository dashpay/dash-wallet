--- conflicted
+++ resolved
@@ -70,7 +70,6 @@
     }
 
     @Provides
-<<<<<<< HEAD
     fun provideIconBitmaps(appDatabase: AppDatabase): IconBitmapDao {
         return appDatabase.iconBitmapDao()
     }
@@ -86,52 +85,19 @@
     fun provideBlockchainIdentityDao(appDatabase: AppDatabase): BlockchainIdentityDataDao {
         return appDatabase.blockchainIdentityDataDao()
     }
-
-    @Provides
-    fun provideBlockchainIdentityDataDaoAsync(appDatabase: AppDatabase): BlockchainIdentityDataDaoAsync {
-        return appDatabase.blockchainIdentityDataDaoAsync()
-    }
-
     @Provides
     fun provideDashPayProfileDao(appDatabase: AppDatabase): DashPayProfileDao {
         return appDatabase.dashPayProfileDao()
     }
 
     @Provides
-    fun provideDashPayProfileDaoAsync(appDatabase: AppDatabase): DashPayProfileDaoAsync {
-        return appDatabase.dashPayProfileDaoAsync()
-=======
-    fun provideDashPayProfileDao(appDatabase: AppDatabase): DashPayProfileDao {
-        return appDatabase.dashPayProfileDao()
->>>>>>> b3679eba
-    }
-
-    @Provides
     fun provideUserAlertDao(appDatabase: AppDatabase): UserAlertDao {
         return appDatabase.userAlertDao()
-<<<<<<< HEAD
-    }
-
-    @Provides
-    fun provideUserAlertDaoAsync(appDatabase: AppDatabase): UserAlertDaoAsync {
-        return appDatabase.userAlertDaoAsync()
-=======
->>>>>>> b3679eba
     }
 
     @Provides
     fun provideInvitationsDao(appDatabase: AppDatabase): InvitationsDao {
         return appDatabase.invitationsDao()
-    }
-
-    @Provides
-<<<<<<< HEAD
-    fun provideInvitationsDaoAsync(appDatabase: AppDatabase): InvitationsDaoAsync {
-        return appDatabase.invitationsDaoAsync()
-=======
-    fun provideDashPayContactRequestDao(appDatabase: AppDatabase): DashPayContactRequestDao {
-        return appDatabase.dashPayContactRequestDao()
->>>>>>> b3679eba
     }
 
     @Provides
