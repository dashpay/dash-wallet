/*
 * Copyright 2021 Dash Core Group.
 *
 * This program is free software: you can redistribute it and/or modify
 * it under the terms of the GNU General Public License as published by
 * the Free Software Foundation, either version 3 of the License, or
 * (at your option) any later version.
 *
 * This program is distributed in the hope that it will be useful,
 * but WITHOUT ANY WARRANTY; without even the implied warranty of
 * MERCHANTABILITY or FITNESS FOR A PARTICULAR PURPOSE.  See the
 * GNU General Public License for more details.
 *
 * You should have received a copy of the GNU General Public License
 * along with this program.  If not, see <http://www.gnu.org/licenses/>.
 */

package de.schildbach.wallet.di

import android.content.Context
import androidx.room.Room
import dagger.Module
import dagger.Provides
import dagger.hilt.InstallIn
import dagger.hilt.android.qualifiers.ApplicationContext
import dagger.hilt.components.SingletonComponent
<<<<<<< HEAD
import de.schildbach.wallet.AppDatabase
import de.schildbach.wallet.data.*
import de.schildbach.wallet.rates.ExchangeRatesDao
=======
import de.schildbach.wallet.database.AppDatabase
import de.schildbach.wallet.database.AppDatabaseMigrations
import de.schildbach.wallet.database.dao.*
import org.dash.wallet.features.exploredash.data.dashdirect.GiftCardDao
>>>>>>> 7c9f39e0
import javax.inject.Singleton

@Module
@InstallIn(SingletonComponent::class)
object DatabaseModule {
    @Singleton
    @Provides
    fun provideDatabase(@ApplicationContext context: Context): AppDatabase {
        return Room.databaseBuilder(context, AppDatabase::class.java, "dash-wallet-database")
            .addMigrations(AppDatabaseMigrations.migration11To12)
            // destructive migrations are used from versions 1 to 11
            .fallbackToDestructiveMigration()
            .build()
    }

    @Provides
    fun provideBlockchainStateDao(appDatabase: AppDatabase): BlockchainStateDao {
        return appDatabase.blockchainStateDao()
    }

    @Provides
    fun provideBlockchainIdentityDao(appDatabase: AppDatabase): BlockchainIdentityDataDao {
        return appDatabase.blockchainIdentityDataDao()
    }

    @Provides
    fun provideExchangeRatesDao(appDatabase: AppDatabase): ExchangeRatesDao {
        return appDatabase.exchangeRatesDao()
    }

    @Provides
    fun provideTransactionMetadata(appDatabase: AppDatabase): TransactionMetadataDao {
        return appDatabase.transactionMetadataDao()
    }

    @Provides
    fun provideAddressMetadata(appDatabase: AppDatabase): AddressMetadataDao {
        return appDatabase.addressMetadataDao()
    }

    @Provides
<<<<<<< HEAD
    fun provideDashPayProfileDaoAsync(appDatabase: AppDatabase): DashPayProfileDaoAsync {
        return appDatabase.dashPayProfileDaoAsync()
    }

    @Provides
    fun provideUserAlertDaoAsync(appDatabase: AppDatabase): UserAlertDaoAsync {
        return appDatabase.userAlertDaoAsync()
    }

    @Provides
    fun provideInvitationsDaoAsync(appDatabase: AppDatabase): InvitationsDaoAsync {
        return appDatabase.invitationsDaoAsync()
=======
    fun provideIconBitmaps(appDatabase: AppDatabase): IconBitmapDao {
        return appDatabase.iconBitmapDao()
    }

    @Provides
    fun provideGiftCardDao(appDatabase: AppDatabase): GiftCardDao {
        return appDatabase.giftCardDao()
>>>>>>> 7c9f39e0
    }
}<|MERGE_RESOLUTION|>--- conflicted
+++ resolved
@@ -24,16 +24,11 @@
 import dagger.hilt.InstallIn
 import dagger.hilt.android.qualifiers.ApplicationContext
 import dagger.hilt.components.SingletonComponent
-<<<<<<< HEAD
-import de.schildbach.wallet.AppDatabase
-import de.schildbach.wallet.data.*
-import de.schildbach.wallet.rates.ExchangeRatesDao
-=======
+import de.schildbach.wallet.database.dao.BlockchainIdentityDataDao
 import de.schildbach.wallet.database.AppDatabase
 import de.schildbach.wallet.database.AppDatabaseMigrations
 import de.schildbach.wallet.database.dao.*
 import org.dash.wallet.features.exploredash.data.dashdirect.GiftCardDao
->>>>>>> 7c9f39e0
 import javax.inject.Singleton
 
 @Module
@@ -43,7 +38,12 @@
     @Provides
     fun provideDatabase(@ApplicationContext context: Context): AppDatabase {
         return Room.databaseBuilder(context, AppDatabase::class.java, "dash-wallet-database")
-            .addMigrations(AppDatabaseMigrations.migration11To12)
+            .addMigrations(
+                AppDatabaseMigrations.migration11To12,
+                AppDatabaseMigrations.migration11To17, // TODO
+                AppDatabaseMigrations.migration16To17,
+                AppDatabaseMigrations.migration17To18
+            )
             // destructive migrations are used from versions 1 to 11
             .fallbackToDestructiveMigration()
             .build()
@@ -75,7 +75,6 @@
     }
 
     @Provides
-<<<<<<< HEAD
     fun provideDashPayProfileDaoAsync(appDatabase: AppDatabase): DashPayProfileDaoAsync {
         return appDatabase.dashPayProfileDaoAsync()
     }
@@ -88,7 +87,8 @@
     @Provides
     fun provideInvitationsDaoAsync(appDatabase: AppDatabase): InvitationsDaoAsync {
         return appDatabase.invitationsDaoAsync()
-=======
+    }
+
     fun provideIconBitmaps(appDatabase: AppDatabase): IconBitmapDao {
         return appDatabase.iconBitmapDao()
     }
@@ -96,6 +96,5 @@
     @Provides
     fun provideGiftCardDao(appDatabase: AppDatabase): GiftCardDao {
         return appDatabase.giftCardDao()
->>>>>>> 7c9f39e0
     }
 }