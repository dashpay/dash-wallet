--- conflicted
+++ resolved
@@ -23,10 +23,7 @@
 import dagger.hilt.components.SingletonComponent
 import de.schildbach.wallet.AppDatabase
 import de.schildbach.wallet.data.BlockchainStateDao
-<<<<<<< HEAD
-=======
 import de.schildbach.wallet.rates.ExchangeRatesDao
->>>>>>> 745557a2
 import javax.inject.Singleton
 
 @Module
@@ -39,10 +36,6 @@
     }
 
     @Provides
-<<<<<<< HEAD
-    fun provideBlockchainStateDao(database: AppDatabase): BlockchainStateDao {
-        return database.blockchainStateDao()
-=======
     fun provideBlockchainStateDao(appDatabase: AppDatabase): BlockchainStateDao {
         return appDatabase.blockchainStateDao()
     }
@@ -50,6 +43,5 @@
     @Provides
     fun provideExchangeRatesDao(appDatabase: AppDatabase): ExchangeRatesDao {
         return appDatabase.exchangeRatesDao()
->>>>>>> 745557a2
     }
 }