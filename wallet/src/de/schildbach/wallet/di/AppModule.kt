--- conflicted
+++ resolved
@@ -26,16 +26,12 @@
 import dagger.hilt.android.qualifiers.ApplicationContext
 import dagger.hilt.components.SingletonComponent
 import de.schildbach.wallet.WalletApplication
-<<<<<<< HEAD
-import de.schildbach.wallet.ui.security.PinCodeRequestLauncher
 import de.schildbach.wallet.service.AppRestartService
 import de.schildbach.wallet.service.RestartService
-=======
 import de.schildbach.wallet.payments.SendCoinsTaskRunner
 import de.schildbach.wallet.ui.notifications.NotificationManagerWrapper
 import org.dash.wallet.common.services.NotificationService
 import org.dash.wallet.common.services.SendPaymentService
->>>>>>> 6686d291
 import org.dash.wallet.common.services.LockScreenBroadcaster
 import org.dash.wallet.common.services.analytics.AnalyticsService
 import org.dash.wallet.common.services.analytics.FirebaseAnalyticsServiceImpl
@@ -58,18 +54,6 @@
         fun provideClipboardManager(
             @ApplicationContext context: Context
         ) = context.getSystemService(Context.CLIPBOARD_SERVICE) as ClipboardManager
-<<<<<<< HEAD
-
-        @Provides
-        fun provideWalletApplication(
-            @ApplicationContext context: Context
-        ) = context as WalletApplication
-
-        @Singleton
-        @Provides
-        fun provideRestartService(): RestartService = AppRestartService()
-=======
->>>>>>> 6686d291
     }
 
     @Binds
@@ -86,4 +70,9 @@
     abstract fun bindNotificationService(
         notificationService: NotificationManagerWrapper
     ): NotificationService
+
+    @Binds
+    abstract fun bindRestartService(
+        restartService: AppRestartService
+    ): RestartService
 }