/*
 * Copyright 2014-2015 the original author or authors.
 *
 * This program is free software: you can redistribute it and/or modify
 * it under the terms of the GNU General Public License as published by
 * the Free Software Foundation, either version 3 of the License, or
 * (at your option) any later version.
 *
 * This program is distributed in the hope that it will be useful,
 * but WITHOUT ANY WARRANTY; without even the implied warranty of
 * MERCHANTABILITY or FITNESS FOR A PARTICULAR PURPOSE.  See the
 * GNU General Public License for more details.
 *
 * You should have received a copy of the GNU General Public License
 * along with this program.  If not, see <http://www.gnu.org/licenses/>.
 */

package de.schildbach.wallet.data;

import static com.google.common.base.Preconditions.checkArgument;

import java.util.Arrays;

import javax.annotation.Nullable;

import org.bitcoinj.core.Address;
import org.bitcoinj.core.AddressFormatException;
import org.bitcoinj.core.Coin;
import org.bitcoinj.core.ScriptException;
import org.bitcoinj.core.Transaction;
import org.bitcoinj.core.TransactionLockRequest;
import org.bitcoinj.core.WrongNetworkException;
import org.bitcoinj.protocols.payments.PaymentProtocol;
import org.bitcoinj.protocols.payments.PaymentProtocolException;
import org.bitcoinj.script.Script;
import org.bitcoinj.script.ScriptBuilder;
import org.bitcoinj.uri.BitcoinURI;
import org.bitcoinj.wallet.SendRequest;
import org.slf4j.Logger;
import org.slf4j.LoggerFactory;

import com.google.common.io.BaseEncoding;

import de.schildbach.wallet.Constants;
import de.schildbach.wallet.util.Bluetooth;
import de.schildbach.wallet.util.GenericUtils;

import android.os.Parcel;
import android.os.Parcelable;

/**
 * @author Andreas Schildbach
 */
<<<<<<< HEAD
public final class PaymentIntent implements Parcelable
{
	public enum Standard
	{
		BIP21, BIP70
	}

	public final static class Output implements Parcelable
	{
		public final Coin amount;
		public final Script script;

		public Output(final Coin amount, final Script script)
		{
			this.amount = amount;
			this.script = script;
		}

		public static Output valueOf(final PaymentProtocol.Output output) throws PaymentProtocolException.InvalidOutputs
		{
			try
			{
				final Script script = new Script(output.scriptData);
				return new PaymentIntent.Output(output.amount, script);
			}
			catch (final ScriptException x)
			{
				throw new PaymentProtocolException.InvalidOutputs("unparseable script in output: " + Constants.HEX.encode(output.scriptData));
			}
		}

		public boolean hasAmount()
		{
			return amount != null && amount.signum() != 0;
		}

		@Override
		public String toString()
		{
			final StringBuilder builder = new StringBuilder();

			builder.append(getClass().getSimpleName());
			builder.append('[');
			builder.append(hasAmount() ? amount.toPlainString() : "null");
			builder.append(',');
			if (script.isSentToAddress() || script.isPayToScriptHash())
				builder.append(script.getToAddress(Constants.NETWORK_PARAMETERS));
			else if (script.isSentToRawPubKey())
				builder.append(Constants.HEX.encode(script.getPubKey()));
			else if (script.isSentToMultiSig())
				builder.append("multisig");
			else
				builder.append("unknown");
			builder.append(']');

			return builder.toString();
		}

		@Override
		public int describeContents()
		{
			return 0;
		}

		@Override
		public void writeToParcel(final Parcel dest, final int flags)
		{
			dest.writeSerializable(amount);

			final byte[] program = script.getProgram();
			dest.writeInt(program.length);
			dest.writeByteArray(program);
		}

		public static final Parcelable.Creator<Output> CREATOR = new Parcelable.Creator<Output>()
		{
			@Override
			public Output createFromParcel(final Parcel in)
			{
				return new Output(in);
			}

			@Override
			public Output[] newArray(final int size)
			{
				return new Output[size];
			}
		};

		private Output(final Parcel in)
		{
			amount = (Coin) in.readSerializable();

			final int programLength = in.readInt();
			final byte[] program = new byte[programLength];
			in.readByteArray(program);
			script = new Script(program);
		}
	}

	@Nullable
	public final Standard standard;

	@Nullable
	public final String payeeName;

	@Nullable
	public final String payeeVerifiedBy;

	@Nullable
	public final Output[] outputs;

	@Nullable
	public final String memo;

	@Nullable
	public final String paymentUrl;

	@Nullable
	public final byte[] payeeData;

	@Nullable
	public final String paymentRequestUrl;

	@Nullable
	public final byte[] paymentRequestHash;

	public boolean useInstantX = false;
	public void setInstantX(boolean set) { useInstantX = set; }

	private static final Logger log = LoggerFactory.getLogger(PaymentIntent.class);

	public PaymentIntent(@Nullable final Standard standard, @Nullable final String payeeName, @Nullable final String payeeVerifiedBy,
			@Nullable final Output[] outputs, @Nullable final String memo, @Nullable final String paymentUrl, @Nullable final byte[] payeeData,
			@Nullable final String paymentRequestUrl, @Nullable final byte[] paymentRequestHash)
	{
		this.standard = standard;
		this.payeeName = payeeName;
		this.payeeVerifiedBy = payeeVerifiedBy;
		this.outputs = outputs;
		this.memo = memo;
		this.paymentUrl = paymentUrl;
		this.payeeData = payeeData;
		this.paymentRequestUrl = paymentRequestUrl;
		this.paymentRequestHash = paymentRequestHash;
	}

	public PaymentIntent(@Nullable final Standard standard, @Nullable final String payeeName, @Nullable final String payeeVerifiedBy,
						 @Nullable final Output[] outputs, @Nullable final String memo, @Nullable final String paymentUrl, @Nullable final byte[] payeeData,
						 @Nullable final String paymentRequestUrl, @Nullable final byte[] paymentRequestHash, boolean useInstantX)
	{
		this(standard, payeeName, payeeVerifiedBy, outputs, memo, paymentUrl, payeeData, paymentRequestUrl, paymentRequestHash);
		this.useInstantX = useInstantX;
	}

	private PaymentIntent(final Address address, @Nullable final String addressLabel)
	{
		this(null, null, null, buildSimplePayTo(Coin.ZERO, address), addressLabel, null, null, null, null);
	}

	public static PaymentIntent blank()
	{
		return new PaymentIntent(null, null, null, null, null, null, null, null, null);
	}

	public static PaymentIntent fromAddress(final Address address, @Nullable final String addressLabel)
	{
		return new PaymentIntent(address, addressLabel);
	}

	public static PaymentIntent fromAddress(final String address, @Nullable final String addressLabel)
			throws WrongNetworkException, AddressFormatException
	{
		return new PaymentIntent(Address.fromBase58(Constants.NETWORK_PARAMETERS, address), addressLabel);
	}

	public static PaymentIntent from(final String address, @Nullable final String addressLabel, @Nullable final Coin amount)
			throws WrongNetworkException, AddressFormatException
	{
		return new PaymentIntent(null, null, null, buildSimplePayTo(amount, Address.fromBase58(Constants.NETWORK_PARAMETERS, address)), addressLabel,
				null, null, null, null);
	}

	public static PaymentIntent fromBitcoinUri(final BitcoinURI bitcoinUri)
	{
		final Address address = bitcoinUri.getAddress();
		final Output[] outputs = address != null ? buildSimplePayTo(bitcoinUri.getAmount(), address) : null;
		final String bluetoothMac = (String) bitcoinUri.getParameterByName(Bluetooth.MAC_URI_PARAM);
		final String paymentRequestHashStr = (String) bitcoinUri.getParameterByName("h");
		final byte[] paymentRequestHash = paymentRequestHashStr != null ? base64UrlDecode(paymentRequestHashStr) : null;
		final boolean useInstantSend = bitcoinUri.getRequestInstantSend();

		return new PaymentIntent(PaymentIntent.Standard.BIP21, null, null, outputs, bitcoinUri.getLabel(), bluetoothMac != null ? "bt:"
				+ bluetoothMac : null, null, bitcoinUri.getPaymentRequestUrl(), paymentRequestHash, useInstantSend);
	}

	private static final BaseEncoding BASE64URL = BaseEncoding.base64Url().omitPadding();

	private static byte[] base64UrlDecode(final String encoded)
	{
		try
		{
			return BASE64URL.decode(encoded);
		}
		catch (final IllegalArgumentException x)
		{
			log.info("cannot base64url-decode: " + encoded);
			return null;
		}
	}

	public PaymentIntent mergeWithEditedValues(@Nullable final Coin editedAmount, @Nullable final Address editedAddress)
	{
		final Output[] outputs;

		if (hasOutputs())
		{
			if (mayEditAmount())
			{
				checkArgument(editedAmount != null);

				// put all coins on first output, skip the others
				outputs = new Output[] { new Output(editedAmount, this.outputs[0].script) };
			}
			else
			{
				// exact copy of outputs
				outputs = this.outputs;
			}
		}
		else
		{
			checkArgument(editedAmount != null);
			checkArgument(editedAddress != null);

			// custom output
			outputs = buildSimplePayTo(editedAmount, editedAddress);
		}

		return new PaymentIntent(standard, payeeName, payeeVerifiedBy, outputs, memo, null, payeeData, null, null, useInstantX);
	}

	public SendRequest toSendRequest()
	{
		final Transaction transaction = useInstantX ? new TransactionLockRequest(Constants.NETWORK_PARAMETERS) : new Transaction(Constants.NETWORK_PARAMETERS);
		for (final PaymentIntent.Output output : outputs)
			transaction.addOutput(output.amount, output.script);
		return SendRequest.forTx(transaction);
	}

	private static Output[] buildSimplePayTo(final Coin amount, final Address address)
	{
		return new Output[] { new Output(amount, ScriptBuilder.createOutputScript(address)) };
	}

	public boolean hasPayee()
	{
		return payeeName != null;
	}

	public boolean hasOutputs()
	{
		return outputs != null && outputs.length > 0;
	}

	public boolean hasAddress()
	{
		if (outputs == null || outputs.length != 1)
			return false;

		final Script script = outputs[0].script;
		return script.isSentToAddress() || script.isPayToScriptHash() || script.isSentToRawPubKey();
	}

	public Address getAddress()
	{
		if (!hasAddress())
			throw new IllegalStateException();

		final Script script = outputs[0].script;
		return script.getToAddress(Constants.NETWORK_PARAMETERS, true);
	}

	public boolean mayEditAddress()
	{
		return standard == null;
	}

	public boolean hasAmount()
	{
		if (hasOutputs())
			for (final Output output : outputs)
				if (output.hasAmount())
					return true;

		return false;
	}

	public Coin getAmount()
	{
		Coin amount = Coin.ZERO;

		if (hasOutputs())
			for (final Output output : outputs)
				if (output.hasAmount())
					amount = amount.add(output.amount);

		if (amount.signum() != 0)
			return amount;
		else
			return null;
	}

	public boolean mayEditAmount()
	{
		return !(standard == Standard.BIP70 && hasAmount());
	}

	public boolean hasPaymentUrl()
	{
		return paymentUrl != null;
	}

	public boolean isSupportedPaymentUrl()
	{
		return isHttpPaymentUrl() || isBluetoothPaymentUrl();
	}

	public boolean isHttpPaymentUrl()
	{
		return paymentUrl != null
				&& (GenericUtils.startsWithIgnoreCase(paymentUrl, "http:") || GenericUtils.startsWithIgnoreCase(paymentUrl, "https:"));
	}

	public boolean isBluetoothPaymentUrl()
	{
		return Bluetooth.isBluetoothUrl(paymentUrl);
	}

	public boolean hasPaymentRequestUrl()
	{
		return paymentRequestUrl != null;
	}

	public boolean isSupportedPaymentRequestUrl()
	{
		return isHttpPaymentRequestUrl() || isBluetoothPaymentRequestUrl();
	}

	public boolean isHttpPaymentRequestUrl()
	{
		return paymentRequestUrl != null
				&& (GenericUtils.startsWithIgnoreCase(paymentRequestUrl, "http:") || GenericUtils.startsWithIgnoreCase(paymentRequestUrl, "https:"));
	}

	public boolean isBluetoothPaymentRequestUrl()
	{
		return Bluetooth.isBluetoothUrl(paymentRequestUrl);
	}

	/**
	 * Check if given payment intent is only extending on <i>this</i> one, that is it does not alter any of the fields.
	 * Address and amount fields must be equal, respectively (non-existence included).
	 * 
	 * Alternatively, a BIP21+BIP72 request can provide a hash of the BIP70 request.
	 * 
	 * @param other
	 *            payment intent that is checked if it extends this one
	 * @return true if it extends
	 */
	public boolean isExtendedBy(final PaymentIntent other)
	{
		// shortcut via hash
		if (standard == Standard.BIP21 && other.standard == Standard.BIP70)
			if (paymentRequestHash != null && Arrays.equals(paymentRequestHash, other.paymentRequestHash))
				return true;

		// TODO memo
		return equalsAmount(other) && equalsAddress(other);
	}

	public boolean equalsAmount(final PaymentIntent other)
	{
		final boolean hasAmount = hasAmount();
		if (hasAmount != other.hasAmount())
			return false;
		if (hasAmount && !getAmount().equals(other.getAmount()))
			return false;
		return true;
	}

	public boolean equalsAddress(final PaymentIntent other)
	{
		final boolean hasAddress = hasAddress();
		if (hasAddress != other.hasAddress())
			return false;
		if (hasAddress && !getAddress().equals(other.getAddress()))
			return false;
		return true;
	}

	@Override
	public String toString()
	{
		final StringBuilder builder = new StringBuilder();

		builder.append(getClass().getSimpleName());
		builder.append('[');
		builder.append(standard);
		builder.append(',');
		if (hasPayee())
		{
			builder.append(payeeName);
			if (payeeVerifiedBy != null)
				builder.append("/").append(payeeVerifiedBy);
			builder.append(',');
		}
		builder.append(hasOutputs() ? Arrays.toString(outputs) : "null");
		builder.append(',');
		builder.append(paymentUrl);
		if (payeeData != null)
		{
			builder.append(",payeeData=");
			builder.append(Constants.HEX.encode(payeeData));
		}
		if (paymentRequestUrl != null)
		{
			builder.append(",paymentRequestUrl=");
			builder.append(paymentRequestUrl);
		}
		if (paymentRequestHash != null)
		{
			builder.append(",paymentRequestHash=");
			builder.append(Constants.HEX.encode(paymentRequestHash));
		}
		builder.append(']');

		return builder.toString();
	}

	@Override
	public int describeContents()
	{
		return 0;
	}

	@Override
	public void writeToParcel(final Parcel dest, final int flags)
	{
		dest.writeSerializable(standard);

		dest.writeString(payeeName);
		dest.writeString(payeeVerifiedBy);

		if (outputs != null)
		{
			dest.writeInt(outputs.length);
			dest.writeTypedArray(outputs, 0);
		}
		else
		{
			dest.writeInt(0);
		}

		dest.writeString(memo);

		dest.writeString(paymentUrl);

		if (payeeData != null)
		{
			dest.writeInt(payeeData.length);
			dest.writeByteArray(payeeData);
		}
		else
		{
			dest.writeInt(0);
		}

		dest.writeString(paymentRequestUrl);

		if (paymentRequestHash != null)
		{
			dest.writeInt(paymentRequestHash.length);
			dest.writeByteArray(paymentRequestHash);
		}
		else
		{
			dest.writeInt(0);
		}
		dest.writeByte(useInstantX ? (byte)1 : (byte)0);
	}

	public static final Parcelable.Creator<PaymentIntent> CREATOR = new Parcelable.Creator<PaymentIntent>()
	{
		@Override
		public PaymentIntent createFromParcel(final Parcel in)
		{
			return new PaymentIntent(in);
		}

		@Override
		public PaymentIntent[] newArray(final int size)
		{
			return new PaymentIntent[size];
		}
	};

	private PaymentIntent(final Parcel in)
	{
		standard = (Standard) in.readSerializable();

		payeeName = in.readString();
		payeeVerifiedBy = in.readString();

		final int outputsLength = in.readInt();
		if (outputsLength > 0)
		{
			outputs = new Output[outputsLength];
			in.readTypedArray(outputs, Output.CREATOR);
		}
		else
		{
			outputs = null;
		}

		memo = in.readString();

		paymentUrl = in.readString();

		final int payeeDataLength = in.readInt();
		if (payeeDataLength > 0)
		{
			payeeData = new byte[payeeDataLength];
			in.readByteArray(payeeData);
		}
		else
		{
			payeeData = null;
		}

		paymentRequestUrl = in.readString();

		final int paymentRequestHashLength = in.readInt();
		if (paymentRequestHashLength > 0)
		{
			paymentRequestHash = new byte[paymentRequestHashLength];
			in.readByteArray(paymentRequestHash);
		}
		else
		{
			paymentRequestHash = null;
		}
		useInstantX = in.readByte() == 1;
	}

	public boolean getUseInstantSend() { return useInstantX; }
=======
public final class PaymentIntent implements Parcelable {
    public enum Standard {
        BIP21, BIP70
    }

    public final static class Output implements Parcelable {
        public final Coin amount;
        public final Script script;

        public Output(final Coin amount, final Script script) {
            this.amount = amount;
            this.script = script;
        }

        public static Output valueOf(final PaymentProtocol.Output output)
                throws PaymentProtocolException.InvalidOutputs {
            try {
                final Script script = new Script(output.scriptData);
                return new PaymentIntent.Output(output.amount, script);
            } catch (final ScriptException x) {
                throw new PaymentProtocolException.InvalidOutputs(
                        "unparseable script in output: " + Constants.HEX.encode(output.scriptData));
            }
        }

        public boolean hasAmount() {
            return amount != null && amount.signum() != 0;
        }

        @Override
        public String toString() {
            final StringBuilder builder = new StringBuilder();

            builder.append(getClass().getSimpleName());
            builder.append('[');
            builder.append(hasAmount() ? amount.toPlainString() : "null");
            builder.append(',');
            if (script.isSentToAddress() || script.isPayToScriptHash())
                builder.append(script.getToAddress(Constants.NETWORK_PARAMETERS));
            else if (script.isSentToRawPubKey())
                builder.append(Constants.HEX.encode(script.getPubKey()));
            else if (script.isSentToMultiSig())
                builder.append("multisig");
            else
                builder.append("unknown");
            builder.append(']');

            return builder.toString();
        }

        @Override
        public int describeContents() {
            return 0;
        }

        @Override
        public void writeToParcel(final Parcel dest, final int flags) {
            dest.writeSerializable(amount);

            final byte[] program = script.getProgram();
            dest.writeInt(program.length);
            dest.writeByteArray(program);
        }

        public static final Parcelable.Creator<Output> CREATOR = new Parcelable.Creator<Output>() {
            @Override
            public Output createFromParcel(final Parcel in) {
                return new Output(in);
            }

            @Override
            public Output[] newArray(final int size) {
                return new Output[size];
            }
        };

        private Output(final Parcel in) {
            amount = (Coin) in.readSerializable();

            final int programLength = in.readInt();
            final byte[] program = new byte[programLength];
            in.readByteArray(program);
            script = new Script(program);
        }
    }

    @Nullable
    public final Standard standard;

    @Nullable
    public final String payeeName;

    @Nullable
    public final String payeeVerifiedBy;

    @Nullable
    public final Output[] outputs;

    @Nullable
    public final String memo;

    @Nullable
    public final String paymentUrl;

    @Nullable
    public final byte[] payeeData;

    @Nullable
    public final String paymentRequestUrl;

    @Nullable
    public final byte[] paymentRequestHash;

    private static final Logger log = LoggerFactory.getLogger(PaymentIntent.class);

    public PaymentIntent(@Nullable final Standard standard, @Nullable final String payeeName,
            @Nullable final String payeeVerifiedBy, @Nullable final Output[] outputs, @Nullable final String memo,
            @Nullable final String paymentUrl, @Nullable final byte[] payeeData,
            @Nullable final String paymentRequestUrl, @Nullable final byte[] paymentRequestHash) {
        this.standard = standard;
        this.payeeName = payeeName;
        this.payeeVerifiedBy = payeeVerifiedBy;
        this.outputs = outputs;
        this.memo = memo;
        this.paymentUrl = paymentUrl;
        this.payeeData = payeeData;
        this.paymentRequestUrl = paymentRequestUrl;
        this.paymentRequestHash = paymentRequestHash;
    }

    private PaymentIntent(final Address address, @Nullable final String addressLabel) {
        this(null, null, null, buildSimplePayTo(Coin.ZERO, address), addressLabel, null, null, null, null);
    }

    public static PaymentIntent blank() {
        return new PaymentIntent(null, null, null, null, null, null, null, null, null);
    }

    public static PaymentIntent fromAddress(final Address address, @Nullable final String addressLabel) {
        return new PaymentIntent(address, addressLabel);
    }

    public static PaymentIntent fromAddress(final String address, @Nullable final String addressLabel)
            throws WrongNetworkException, AddressFormatException {
        return new PaymentIntent(Address.fromBase58(Constants.NETWORK_PARAMETERS, address), addressLabel);
    }

    public static PaymentIntent from(final String address, @Nullable final String addressLabel,
            @Nullable final Coin amount) throws WrongNetworkException, AddressFormatException {
        return new PaymentIntent(null, null, null,
                buildSimplePayTo(amount, Address.fromBase58(Constants.NETWORK_PARAMETERS, address)), addressLabel, null,
                null, null, null);
    }

    public static PaymentIntent fromBitcoinUri(final BitcoinURI bitcoinUri) {
        final Address address = bitcoinUri.getAddress();
        final Output[] outputs = address != null ? buildSimplePayTo(bitcoinUri.getAmount(), address) : null;
        final String bluetoothMac = (String) bitcoinUri.getParameterByName(Bluetooth.MAC_URI_PARAM);
        final String paymentRequestHashStr = (String) bitcoinUri.getParameterByName("h");
        final byte[] paymentRequestHash = paymentRequestHashStr != null ? base64UrlDecode(paymentRequestHashStr) : null;

        return new PaymentIntent(PaymentIntent.Standard.BIP21, null, null, outputs, bitcoinUri.getLabel(),
                bluetoothMac != null ? "bt:" + bluetoothMac : null, null, bitcoinUri.getPaymentRequestUrl(),
                paymentRequestHash);
    }

    private static final BaseEncoding BASE64URL = BaseEncoding.base64Url().omitPadding();

    private static byte[] base64UrlDecode(final String encoded) {
        try {
            return BASE64URL.decode(encoded);
        } catch (final IllegalArgumentException x) {
            log.info("cannot base64url-decode: " + encoded);
            return null;
        }
    }

    public PaymentIntent mergeWithEditedValues(@Nullable final Coin editedAmount,
            @Nullable final Address editedAddress) {
        final Output[] outputs;

        if (hasOutputs()) {
            if (mayEditAmount()) {
                checkArgument(editedAmount != null);

                // put all coins on first output, skip the others
                outputs = new Output[] { new Output(editedAmount, this.outputs[0].script) };
            } else {
                // exact copy of outputs
                outputs = this.outputs;
            }
        } else {
            checkArgument(editedAmount != null);
            checkArgument(editedAddress != null);

            // custom output
            outputs = buildSimplePayTo(editedAmount, editedAddress);
        }

        return new PaymentIntent(standard, payeeName, payeeVerifiedBy, outputs, memo, null, payeeData, null, null);
    }

    public SendRequest toSendRequest() {
        final Transaction transaction = new Transaction(Constants.NETWORK_PARAMETERS);
        for (final PaymentIntent.Output output : outputs)
            transaction.addOutput(output.amount, output.script);
        return SendRequest.forTx(transaction);
    }

    private static Output[] buildSimplePayTo(final Coin amount, final Address address) {
        return new Output[] { new Output(amount, ScriptBuilder.createOutputScript(address)) };
    }

    public boolean hasPayee() {
        return payeeName != null;
    }

    public boolean hasOutputs() {
        return outputs != null && outputs.length > 0;
    }

    public boolean hasAddress() {
        if (outputs == null || outputs.length != 1)
            return false;

        final Script script = outputs[0].script;
        return script.isSentToAddress() || script.isPayToScriptHash() || script.isSentToRawPubKey();
    }

    public Address getAddress() {
        if (!hasAddress())
            throw new IllegalStateException();

        final Script script = outputs[0].script;
        return script.getToAddress(Constants.NETWORK_PARAMETERS, true);
    }

    public boolean mayEditAddress() {
        return standard == null;
    }

    public boolean hasAmount() {
        if (hasOutputs())
            for (final Output output : outputs)
                if (output.hasAmount())
                    return true;

        return false;
    }

    public Coin getAmount() {
        Coin amount = Coin.ZERO;

        if (hasOutputs())
            for (final Output output : outputs)
                if (output.hasAmount())
                    amount = amount.add(output.amount);

        if (amount.signum() != 0)
            return amount;
        else
            return null;
    }

    public boolean mayEditAmount() {
        return !(standard == Standard.BIP70 && hasAmount());
    }

    public boolean hasPaymentUrl() {
        return paymentUrl != null;
    }

    public boolean isSupportedPaymentUrl() {
        return isHttpPaymentUrl() || isBluetoothPaymentUrl();
    }

    public boolean isHttpPaymentUrl() {
        return paymentUrl != null && (GenericUtils.startsWithIgnoreCase(paymentUrl, "http:")
                || GenericUtils.startsWithIgnoreCase(paymentUrl, "https:"));
    }

    public boolean isBluetoothPaymentUrl() {
        return Bluetooth.isBluetoothUrl(paymentUrl);
    }

    public boolean hasPaymentRequestUrl() {
        return paymentRequestUrl != null;
    }

    public boolean isSupportedPaymentRequestUrl() {
        return isHttpPaymentRequestUrl() || isBluetoothPaymentRequestUrl();
    }

    public boolean isHttpPaymentRequestUrl() {
        return paymentRequestUrl != null && (GenericUtils.startsWithIgnoreCase(paymentRequestUrl, "http:")
                || GenericUtils.startsWithIgnoreCase(paymentRequestUrl, "https:"));
    }

    public boolean isBluetoothPaymentRequestUrl() {
        return Bluetooth.isBluetoothUrl(paymentRequestUrl);
    }

    /**
     * Check if given payment intent is only extending on <i>this</i> one, that is it does not alter any of
     * the fields. Address and amount fields must be equal, respectively (non-existence included).
     * 
     * Alternatively, a BIP21+BIP72 request can provide a hash of the BIP70 request.
     * 
     * @param other
     *            payment intent that is checked if it extends this one
     * @return true if it extends
     */
    public boolean isExtendedBy(final PaymentIntent other) {
        // shortcut via hash
        if (standard == Standard.BIP21 && other.standard == Standard.BIP70)
            if (paymentRequestHash != null && Arrays.equals(paymentRequestHash, other.paymentRequestHash))
                return true;

        // TODO memo
        return equalsAmount(other) && equalsAddress(other);
    }

    public boolean equalsAmount(final PaymentIntent other) {
        final boolean hasAmount = hasAmount();
        if (hasAmount != other.hasAmount())
            return false;
        if (hasAmount && !getAmount().equals(other.getAmount()))
            return false;
        return true;
    }

    public boolean equalsAddress(final PaymentIntent other) {
        final boolean hasAddress = hasAddress();
        if (hasAddress != other.hasAddress())
            return false;
        if (hasAddress && !getAddress().equals(other.getAddress()))
            return false;
        return true;
    }

    @Override
    public String toString() {
        final StringBuilder builder = new StringBuilder();

        builder.append(getClass().getSimpleName());
        builder.append('[');
        builder.append(standard);
        builder.append(',');
        if (hasPayee()) {
            builder.append(payeeName);
            if (payeeVerifiedBy != null)
                builder.append("/").append(payeeVerifiedBy);
            builder.append(',');
        }
        builder.append(hasOutputs() ? Arrays.toString(outputs) : "null");
        builder.append(',');
        builder.append(paymentUrl);
        if (payeeData != null) {
            builder.append(",payeeData=");
            builder.append(Constants.HEX.encode(payeeData));
        }
        if (paymentRequestUrl != null) {
            builder.append(",paymentRequestUrl=");
            builder.append(paymentRequestUrl);
        }
        if (paymentRequestHash != null) {
            builder.append(",paymentRequestHash=");
            builder.append(Constants.HEX.encode(paymentRequestHash));
        }
        builder.append(']');

        return builder.toString();
    }

    @Override
    public int describeContents() {
        return 0;
    }

    @Override
    public void writeToParcel(final Parcel dest, final int flags) {
        dest.writeSerializable(standard);

        dest.writeString(payeeName);
        dest.writeString(payeeVerifiedBy);

        if (outputs != null) {
            dest.writeInt(outputs.length);
            dest.writeTypedArray(outputs, 0);
        } else {
            dest.writeInt(0);
        }

        dest.writeString(memo);

        dest.writeString(paymentUrl);

        if (payeeData != null) {
            dest.writeInt(payeeData.length);
            dest.writeByteArray(payeeData);
        } else {
            dest.writeInt(0);
        }

        dest.writeString(paymentRequestUrl);

        if (paymentRequestHash != null) {
            dest.writeInt(paymentRequestHash.length);
            dest.writeByteArray(paymentRequestHash);
        } else {
            dest.writeInt(0);
        }
    }

    public static final Parcelable.Creator<PaymentIntent> CREATOR = new Parcelable.Creator<PaymentIntent>() {
        @Override
        public PaymentIntent createFromParcel(final Parcel in) {
            return new PaymentIntent(in);
        }

        @Override
        public PaymentIntent[] newArray(final int size) {
            return new PaymentIntent[size];
        }
    };

    private PaymentIntent(final Parcel in) {
        standard = (Standard) in.readSerializable();

        payeeName = in.readString();
        payeeVerifiedBy = in.readString();

        final int outputsLength = in.readInt();
        if (outputsLength > 0) {
            outputs = new Output[outputsLength];
            in.readTypedArray(outputs, Output.CREATOR);
        } else {
            outputs = null;
        }

        memo = in.readString();

        paymentUrl = in.readString();

        final int payeeDataLength = in.readInt();
        if (payeeDataLength > 0) {
            payeeData = new byte[payeeDataLength];
            in.readByteArray(payeeData);
        } else {
            payeeData = null;
        }

        paymentRequestUrl = in.readString();

        final int paymentRequestHashLength = in.readInt();
        if (paymentRequestHashLength > 0) {
            paymentRequestHash = new byte[paymentRequestHashLength];
            in.readByteArray(paymentRequestHash);
        } else {
            paymentRequestHash = null;
        }
    }
>>>>>>> e7829a15
}<|MERGE_RESOLUTION|>--- conflicted
+++ resolved
@@ -51,46 +51,37 @@
 /**
  * @author Andreas Schildbach
  */
-<<<<<<< HEAD
-public final class PaymentIntent implements Parcelable
-{
-	public enum Standard
-	{
+public final class PaymentIntent implements Parcelable {
+	public enum Standard {
 		BIP21, BIP70
 	}
 
-	public final static class Output implements Parcelable
-	{
+	public final static class Output implements Parcelable {
 		public final Coin amount;
 		public final Script script;
 
-		public Output(final Coin amount, final Script script)
-		{
+		public Output(final Coin amount, final Script script) {
 			this.amount = amount;
 			this.script = script;
 		}
 
-		public static Output valueOf(final PaymentProtocol.Output output) throws PaymentProtocolException.InvalidOutputs
-		{
-			try
-			{
+		public static Output valueOf(final PaymentProtocol.Output output)
+				throws PaymentProtocolException.InvalidOutputs {
+			try {
 				final Script script = new Script(output.scriptData);
 				return new PaymentIntent.Output(output.amount, script);
+			} catch (final ScriptException x) {
+				throw new PaymentProtocolException.InvalidOutputs(
+						"unparseable script in output: " + Constants.HEX.encode(output.scriptData));
 			}
-			catch (final ScriptException x)
-			{
-				throw new PaymentProtocolException.InvalidOutputs("unparseable script in output: " + Constants.HEX.encode(output.scriptData));
-			}
-		}
-
-		public boolean hasAmount()
-		{
+		}
+
+		public boolean hasAmount() {
 			return amount != null && amount.signum() != 0;
 		}
 
 		@Override
-		public String toString()
-		{
+		public String toString() {
 			final StringBuilder builder = new StringBuilder();
 
 			builder.append(getClass().getSimpleName());
@@ -111,14 +102,12 @@
 		}
 
 		@Override
-		public int describeContents()
-		{
+		public int describeContents() {
 			return 0;
 		}
 
 		@Override
-		public void writeToParcel(final Parcel dest, final int flags)
-		{
+		public void writeToParcel(final Parcel dest, final int flags) {
 			dest.writeSerializable(amount);
 
 			final byte[] program = script.getProgram();
@@ -126,23 +115,19 @@
 			dest.writeByteArray(program);
 		}
 
-		public static final Parcelable.Creator<Output> CREATOR = new Parcelable.Creator<Output>()
-		{
+		public static final Parcelable.Creator<Output> CREATOR = new Parcelable.Creator<Output>() {
 			@Override
-			public Output createFromParcel(final Parcel in)
-			{
+			public Output createFromParcel(final Parcel in) {
 				return new Output(in);
 			}
 
 			@Override
-			public Output[] newArray(final int size)
-			{
+			public Output[] newArray(final int size) {
 				return new Output[size];
 			}
 		};
 
-		private Output(final Parcel in)
-		{
+		private Output(final Parcel in) {
 			amount = (Coin) in.readSerializable();
 
 			final int programLength = in.readInt();
@@ -184,10 +169,10 @@
 
 	private static final Logger log = LoggerFactory.getLogger(PaymentIntent.class);
 
-	public PaymentIntent(@Nullable final Standard standard, @Nullable final String payeeName, @Nullable final String payeeVerifiedBy,
-			@Nullable final Output[] outputs, @Nullable final String memo, @Nullable final String paymentUrl, @Nullable final byte[] payeeData,
-			@Nullable final String paymentRequestUrl, @Nullable final byte[] paymentRequestHash)
-	{
+	public PaymentIntent(@Nullable final Standard standard, @Nullable final String payeeName,
+						 @Nullable final String payeeVerifiedBy, @Nullable final Output[] outputs, @Nullable final String memo,
+						 @Nullable final String paymentUrl, @Nullable final byte[] payeeData,
+						 @Nullable final String paymentRequestUrl, @Nullable final byte[] paymentRequestHash) {
 		this.standard = standard;
 		this.payeeName = payeeName;
 		this.payeeVerifiedBy = payeeVerifiedBy;
@@ -212,31 +197,27 @@
 		this(null, null, null, buildSimplePayTo(Coin.ZERO, address), addressLabel, null, null, null, null);
 	}
 
-	public static PaymentIntent blank()
-	{
+	public static PaymentIntent blank() {
 		return new PaymentIntent(null, null, null, null, null, null, null, null, null);
 	}
 
-	public static PaymentIntent fromAddress(final Address address, @Nullable final String addressLabel)
-	{
+	public static PaymentIntent fromAddress(final Address address, @Nullable final String addressLabel) {
 		return new PaymentIntent(address, addressLabel);
 	}
 
 	public static PaymentIntent fromAddress(final String address, @Nullable final String addressLabel)
-			throws WrongNetworkException, AddressFormatException
-	{
+			throws WrongNetworkException, AddressFormatException {
 		return new PaymentIntent(Address.fromBase58(Constants.NETWORK_PARAMETERS, address), addressLabel);
 	}
 
-	public static PaymentIntent from(final String address, @Nullable final String addressLabel, @Nullable final Coin amount)
-			throws WrongNetworkException, AddressFormatException
-	{
-		return new PaymentIntent(null, null, null, buildSimplePayTo(amount, Address.fromBase58(Constants.NETWORK_PARAMETERS, address)), addressLabel,
-				null, null, null, null);
-	}
-
-	public static PaymentIntent fromBitcoinUri(final BitcoinURI bitcoinUri)
-	{
+	public static PaymentIntent from(final String address, @Nullable final String addressLabel,
+									 @Nullable final Coin amount) throws WrongNetworkException, AddressFormatException {
+		return new PaymentIntent(null, null, null,
+				buildSimplePayTo(amount, Address.fromBase58(Constants.NETWORK_PARAMETERS, address)), addressLabel, null,
+				null, null, null);
+	}
+
+	public static PaymentIntent fromBitcoinUri(final BitcoinURI bitcoinUri) {
 		final Address address = bitcoinUri.getAddress();
 		final Output[] outputs = address != null ? buildSimplePayTo(bitcoinUri.getAmount(), address) : null;
 		final String bluetoothMac = (String) bitcoinUri.getParameterByName(Bluetooth.MAC_URI_PARAM);
@@ -250,40 +231,30 @@
 
 	private static final BaseEncoding BASE64URL = BaseEncoding.base64Url().omitPadding();
 
-	private static byte[] base64UrlDecode(final String encoded)
-	{
-		try
-		{
+	private static byte[] base64UrlDecode(final String encoded) {
+		try {
 			return BASE64URL.decode(encoded);
-		}
-		catch (final IllegalArgumentException x)
-		{
+		} catch (final IllegalArgumentException x) {
 			log.info("cannot base64url-decode: " + encoded);
 			return null;
 		}
 	}
 
-	public PaymentIntent mergeWithEditedValues(@Nullable final Coin editedAmount, @Nullable final Address editedAddress)
-	{
+	public PaymentIntent mergeWithEditedValues(@Nullable final Coin editedAmount,
+											   @Nullable final Address editedAddress) {
 		final Output[] outputs;
 
-		if (hasOutputs())
-		{
-			if (mayEditAmount())
-			{
+		if (hasOutputs()) {
+			if (mayEditAmount()) {
 				checkArgument(editedAmount != null);
 
 				// put all coins on first output, skip the others
 				outputs = new Output[] { new Output(editedAmount, this.outputs[0].script) };
-			}
-			else
-			{
+			} else {
 				// exact copy of outputs
 				outputs = this.outputs;
 			}
-		}
-		else
-		{
+		} else {
 			checkArgument(editedAmount != null);
 			checkArgument(editedAddress != null);
 
@@ -302,23 +273,19 @@
 		return SendRequest.forTx(transaction);
 	}
 
-	private static Output[] buildSimplePayTo(final Coin amount, final Address address)
-	{
+	private static Output[] buildSimplePayTo(final Coin amount, final Address address) {
 		return new Output[] { new Output(amount, ScriptBuilder.createOutputScript(address)) };
 	}
 
-	public boolean hasPayee()
-	{
+	public boolean hasPayee() {
 		return payeeName != null;
 	}
 
-	public boolean hasOutputs()
-	{
+	public boolean hasOutputs() {
 		return outputs != null && outputs.length > 0;
 	}
 
-	public boolean hasAddress()
-	{
+	public boolean hasAddress() {
 		if (outputs == null || outputs.length != 1)
 			return false;
 
@@ -326,8 +293,7 @@
 		return script.isSentToAddress() || script.isPayToScriptHash() || script.isSentToRawPubKey();
 	}
 
-	public Address getAddress()
-	{
+	public Address getAddress() {
 		if (!hasAddress())
 			throw new IllegalStateException();
 
@@ -335,13 +301,11 @@
 		return script.getToAddress(Constants.NETWORK_PARAMETERS, true);
 	}
 
-	public boolean mayEditAddress()
-	{
+	public boolean mayEditAddress() {
 		return standard == null;
 	}
 
-	public boolean hasAmount()
-	{
+	public boolean hasAmount() {
 		if (hasOutputs())
 			for (final Output output : outputs)
 				if (output.hasAmount())
@@ -350,8 +314,7 @@
 		return false;
 	}
 
-	public Coin getAmount()
-	{
+	public Coin getAmount() {
 		Coin amount = Coin.ZERO;
 
 		if (hasOutputs())
@@ -365,65 +328,55 @@
 			return null;
 	}
 
-	public boolean mayEditAmount()
-	{
+	public boolean mayEditAmount() {
 		return !(standard == Standard.BIP70 && hasAmount());
 	}
 
-	public boolean hasPaymentUrl()
-	{
+	public boolean hasPaymentUrl() {
 		return paymentUrl != null;
 	}
 
-	public boolean isSupportedPaymentUrl()
-	{
+	public boolean isSupportedPaymentUrl() {
 		return isHttpPaymentUrl() || isBluetoothPaymentUrl();
 	}
 
-	public boolean isHttpPaymentUrl()
-	{
-		return paymentUrl != null
-				&& (GenericUtils.startsWithIgnoreCase(paymentUrl, "http:") || GenericUtils.startsWithIgnoreCase(paymentUrl, "https:"));
-	}
-
-	public boolean isBluetoothPaymentUrl()
-	{
+	public boolean isHttpPaymentUrl() {
+		return paymentUrl != null && (GenericUtils.startsWithIgnoreCase(paymentUrl, "http:")
+				|| GenericUtils.startsWithIgnoreCase(paymentUrl, "https:"));
+	}
+
+	public boolean isBluetoothPaymentUrl() {
 		return Bluetooth.isBluetoothUrl(paymentUrl);
 	}
 
-	public boolean hasPaymentRequestUrl()
-	{
+	public boolean hasPaymentRequestUrl() {
 		return paymentRequestUrl != null;
 	}
 
-	public boolean isSupportedPaymentRequestUrl()
-	{
+	public boolean isSupportedPaymentRequestUrl() {
 		return isHttpPaymentRequestUrl() || isBluetoothPaymentRequestUrl();
 	}
 
-	public boolean isHttpPaymentRequestUrl()
-	{
-		return paymentRequestUrl != null
-				&& (GenericUtils.startsWithIgnoreCase(paymentRequestUrl, "http:") || GenericUtils.startsWithIgnoreCase(paymentRequestUrl, "https:"));
-	}
-
-	public boolean isBluetoothPaymentRequestUrl()
-	{
+	public boolean isHttpPaymentRequestUrl() {
+		return paymentRequestUrl != null && (GenericUtils.startsWithIgnoreCase(paymentRequestUrl, "http:")
+				|| GenericUtils.startsWithIgnoreCase(paymentRequestUrl, "https:"));
+	}
+
+	public boolean isBluetoothPaymentRequestUrl() {
 		return Bluetooth.isBluetoothUrl(paymentRequestUrl);
 	}
 
 	/**
-	 * Check if given payment intent is only extending on <i>this</i> one, that is it does not alter any of the fields.
-	 * Address and amount fields must be equal, respectively (non-existence included).
-	 * 
+	 * Check if given payment intent is only extending on <i>this</i> one, that is it does not alter any of
+	 * the fields. Address and amount fields must be equal, respectively (non-existence included).
+	 *
 	 * Alternatively, a BIP21+BIP72 request can provide a hash of the BIP70 request.
-	 * 
+	 *
 	 * @param other
 	 *            payment intent that is checked if it extends this one
 	 * @return true if it extends
 	 */
-	public boolean isExtendedBy(final PaymentIntent other)
-	{
+	public boolean isExtendedBy(final PaymentIntent other) {
 		// shortcut via hash
 		if (standard == Standard.BIP21 && other.standard == Standard.BIP70)
 			if (paymentRequestHash != null && Arrays.equals(paymentRequestHash, other.paymentRequestHash))
@@ -433,8 +386,7 @@
 		return equalsAmount(other) && equalsAddress(other);
 	}
 
-	public boolean equalsAmount(final PaymentIntent other)
-	{
+	public boolean equalsAmount(final PaymentIntent other) {
 		final boolean hasAmount = hasAmount();
 		if (hasAmount != other.hasAmount())
 			return false;
@@ -443,8 +395,7 @@
 		return true;
 	}
 
-	public boolean equalsAddress(final PaymentIntent other)
-	{
+	public boolean equalsAddress(final PaymentIntent other) {
 		final boolean hasAddress = hasAddress();
 		if (hasAddress != other.hasAddress())
 			return false;
@@ -454,16 +405,14 @@
 	}
 
 	@Override
-	public String toString()
-	{
+	public String toString() {
 		final StringBuilder builder = new StringBuilder();
 
 		builder.append(getClass().getSimpleName());
 		builder.append('[');
 		builder.append(standard);
 		builder.append(',');
-		if (hasPayee())
-		{
+		if (hasPayee()) {
 			builder.append(payeeName);
 			if (payeeVerifiedBy != null)
 				builder.append("/").append(payeeVerifiedBy);
@@ -472,18 +421,15 @@
 		builder.append(hasOutputs() ? Arrays.toString(outputs) : "null");
 		builder.append(',');
 		builder.append(paymentUrl);
-		if (payeeData != null)
-		{
+		if (payeeData != null) {
 			builder.append(",payeeData=");
 			builder.append(Constants.HEX.encode(payeeData));
 		}
-		if (paymentRequestUrl != null)
-		{
+		if (paymentRequestUrl != null) {
 			builder.append(",paymentRequestUrl=");
 			builder.append(paymentRequestUrl);
 		}
-		if (paymentRequestHash != null)
-		{
+		if (paymentRequestHash != null) {
 			builder.append(",paymentRequestHash=");
 			builder.append(Constants.HEX.encode(paymentRequestHash));
 		}
@@ -493,26 +439,21 @@
 	}
 
 	@Override
-	public int describeContents()
-	{
+	public int describeContents() {
 		return 0;
 	}
 
 	@Override
-	public void writeToParcel(final Parcel dest, final int flags)
-	{
+	public void writeToParcel(final Parcel dest, final int flags) {
 		dest.writeSerializable(standard);
 
 		dest.writeString(payeeName);
 		dest.writeString(payeeVerifiedBy);
 
-		if (outputs != null)
-		{
+		if (outputs != null) {
 			dest.writeInt(outputs.length);
 			dest.writeTypedArray(outputs, 0);
-		}
-		else
-		{
+		} else {
 			dest.writeInt(0);
 		}
 
@@ -520,60 +461,47 @@
 
 		dest.writeString(paymentUrl);
 
-		if (payeeData != null)
-		{
+		if (payeeData != null) {
 			dest.writeInt(payeeData.length);
 			dest.writeByteArray(payeeData);
-		}
-		else
-		{
+		} else {
 			dest.writeInt(0);
 		}
 
 		dest.writeString(paymentRequestUrl);
 
-		if (paymentRequestHash != null)
-		{
+		if (paymentRequestHash != null) {
 			dest.writeInt(paymentRequestHash.length);
 			dest.writeByteArray(paymentRequestHash);
-		}
-		else
-		{
+		} else {
 			dest.writeInt(0);
 		}
 		dest.writeByte(useInstantX ? (byte)1 : (byte)0);
 	}
 
-	public static final Parcelable.Creator<PaymentIntent> CREATOR = new Parcelable.Creator<PaymentIntent>()
-	{
+	public static final Parcelable.Creator<PaymentIntent> CREATOR = new Parcelable.Creator<PaymentIntent>() {
 		@Override
-		public PaymentIntent createFromParcel(final Parcel in)
-		{
+		public PaymentIntent createFromParcel(final Parcel in) {
 			return new PaymentIntent(in);
 		}
 
 		@Override
-		public PaymentIntent[] newArray(final int size)
-		{
+		public PaymentIntent[] newArray(final int size) {
 			return new PaymentIntent[size];
 		}
 	};
 
-	private PaymentIntent(final Parcel in)
-	{
+	private PaymentIntent(final Parcel in) {
 		standard = (Standard) in.readSerializable();
 
 		payeeName = in.readString();
 		payeeVerifiedBy = in.readString();
 
 		final int outputsLength = in.readInt();
-		if (outputsLength > 0)
-		{
+		if (outputsLength > 0) {
 			outputs = new Output[outputsLength];
 			in.readTypedArray(outputs, Output.CREATOR);
-		}
-		else
-		{
+		} else {
 			outputs = null;
 		}
 
@@ -582,494 +510,24 @@
 		paymentUrl = in.readString();
 
 		final int payeeDataLength = in.readInt();
-		if (payeeDataLength > 0)
-		{
+		if (payeeDataLength > 0) {
 			payeeData = new byte[payeeDataLength];
 			in.readByteArray(payeeData);
-		}
-		else
-		{
+		} else {
 			payeeData = null;
 		}
 
 		paymentRequestUrl = in.readString();
 
 		final int paymentRequestHashLength = in.readInt();
-		if (paymentRequestHashLength > 0)
-		{
+		if (paymentRequestHashLength > 0) {
 			paymentRequestHash = new byte[paymentRequestHashLength];
 			in.readByteArray(paymentRequestHash);
-		}
-		else
-		{
+		} else {
 			paymentRequestHash = null;
 		}
 		useInstantX = in.readByte() == 1;
 	}
 
 	public boolean getUseInstantSend() { return useInstantX; }
-=======
-public final class PaymentIntent implements Parcelable {
-    public enum Standard {
-        BIP21, BIP70
-    }
-
-    public final static class Output implements Parcelable {
-        public final Coin amount;
-        public final Script script;
-
-        public Output(final Coin amount, final Script script) {
-            this.amount = amount;
-            this.script = script;
-        }
-
-        public static Output valueOf(final PaymentProtocol.Output output)
-                throws PaymentProtocolException.InvalidOutputs {
-            try {
-                final Script script = new Script(output.scriptData);
-                return new PaymentIntent.Output(output.amount, script);
-            } catch (final ScriptException x) {
-                throw new PaymentProtocolException.InvalidOutputs(
-                        "unparseable script in output: " + Constants.HEX.encode(output.scriptData));
-            }
-        }
-
-        public boolean hasAmount() {
-            return amount != null && amount.signum() != 0;
-        }
-
-        @Override
-        public String toString() {
-            final StringBuilder builder = new StringBuilder();
-
-            builder.append(getClass().getSimpleName());
-            builder.append('[');
-            builder.append(hasAmount() ? amount.toPlainString() : "null");
-            builder.append(',');
-            if (script.isSentToAddress() || script.isPayToScriptHash())
-                builder.append(script.getToAddress(Constants.NETWORK_PARAMETERS));
-            else if (script.isSentToRawPubKey())
-                builder.append(Constants.HEX.encode(script.getPubKey()));
-            else if (script.isSentToMultiSig())
-                builder.append("multisig");
-            else
-                builder.append("unknown");
-            builder.append(']');
-
-            return builder.toString();
-        }
-
-        @Override
-        public int describeContents() {
-            return 0;
-        }
-
-        @Override
-        public void writeToParcel(final Parcel dest, final int flags) {
-            dest.writeSerializable(amount);
-
-            final byte[] program = script.getProgram();
-            dest.writeInt(program.length);
-            dest.writeByteArray(program);
-        }
-
-        public static final Parcelable.Creator<Output> CREATOR = new Parcelable.Creator<Output>() {
-            @Override
-            public Output createFromParcel(final Parcel in) {
-                return new Output(in);
-            }
-
-            @Override
-            public Output[] newArray(final int size) {
-                return new Output[size];
-            }
-        };
-
-        private Output(final Parcel in) {
-            amount = (Coin) in.readSerializable();
-
-            final int programLength = in.readInt();
-            final byte[] program = new byte[programLength];
-            in.readByteArray(program);
-            script = new Script(program);
-        }
-    }
-
-    @Nullable
-    public final Standard standard;
-
-    @Nullable
-    public final String payeeName;
-
-    @Nullable
-    public final String payeeVerifiedBy;
-
-    @Nullable
-    public final Output[] outputs;
-
-    @Nullable
-    public final String memo;
-
-    @Nullable
-    public final String paymentUrl;
-
-    @Nullable
-    public final byte[] payeeData;
-
-    @Nullable
-    public final String paymentRequestUrl;
-
-    @Nullable
-    public final byte[] paymentRequestHash;
-
-    private static final Logger log = LoggerFactory.getLogger(PaymentIntent.class);
-
-    public PaymentIntent(@Nullable final Standard standard, @Nullable final String payeeName,
-            @Nullable final String payeeVerifiedBy, @Nullable final Output[] outputs, @Nullable final String memo,
-            @Nullable final String paymentUrl, @Nullable final byte[] payeeData,
-            @Nullable final String paymentRequestUrl, @Nullable final byte[] paymentRequestHash) {
-        this.standard = standard;
-        this.payeeName = payeeName;
-        this.payeeVerifiedBy = payeeVerifiedBy;
-        this.outputs = outputs;
-        this.memo = memo;
-        this.paymentUrl = paymentUrl;
-        this.payeeData = payeeData;
-        this.paymentRequestUrl = paymentRequestUrl;
-        this.paymentRequestHash = paymentRequestHash;
-    }
-
-    private PaymentIntent(final Address address, @Nullable final String addressLabel) {
-        this(null, null, null, buildSimplePayTo(Coin.ZERO, address), addressLabel, null, null, null, null);
-    }
-
-    public static PaymentIntent blank() {
-        return new PaymentIntent(null, null, null, null, null, null, null, null, null);
-    }
-
-    public static PaymentIntent fromAddress(final Address address, @Nullable final String addressLabel) {
-        return new PaymentIntent(address, addressLabel);
-    }
-
-    public static PaymentIntent fromAddress(final String address, @Nullable final String addressLabel)
-            throws WrongNetworkException, AddressFormatException {
-        return new PaymentIntent(Address.fromBase58(Constants.NETWORK_PARAMETERS, address), addressLabel);
-    }
-
-    public static PaymentIntent from(final String address, @Nullable final String addressLabel,
-            @Nullable final Coin amount) throws WrongNetworkException, AddressFormatException {
-        return new PaymentIntent(null, null, null,
-                buildSimplePayTo(amount, Address.fromBase58(Constants.NETWORK_PARAMETERS, address)), addressLabel, null,
-                null, null, null);
-    }
-
-    public static PaymentIntent fromBitcoinUri(final BitcoinURI bitcoinUri) {
-        final Address address = bitcoinUri.getAddress();
-        final Output[] outputs = address != null ? buildSimplePayTo(bitcoinUri.getAmount(), address) : null;
-        final String bluetoothMac = (String) bitcoinUri.getParameterByName(Bluetooth.MAC_URI_PARAM);
-        final String paymentRequestHashStr = (String) bitcoinUri.getParameterByName("h");
-        final byte[] paymentRequestHash = paymentRequestHashStr != null ? base64UrlDecode(paymentRequestHashStr) : null;
-
-        return new PaymentIntent(PaymentIntent.Standard.BIP21, null, null, outputs, bitcoinUri.getLabel(),
-                bluetoothMac != null ? "bt:" + bluetoothMac : null, null, bitcoinUri.getPaymentRequestUrl(),
-                paymentRequestHash);
-    }
-
-    private static final BaseEncoding BASE64URL = BaseEncoding.base64Url().omitPadding();
-
-    private static byte[] base64UrlDecode(final String encoded) {
-        try {
-            return BASE64URL.decode(encoded);
-        } catch (final IllegalArgumentException x) {
-            log.info("cannot base64url-decode: " + encoded);
-            return null;
-        }
-    }
-
-    public PaymentIntent mergeWithEditedValues(@Nullable final Coin editedAmount,
-            @Nullable final Address editedAddress) {
-        final Output[] outputs;
-
-        if (hasOutputs()) {
-            if (mayEditAmount()) {
-                checkArgument(editedAmount != null);
-
-                // put all coins on first output, skip the others
-                outputs = new Output[] { new Output(editedAmount, this.outputs[0].script) };
-            } else {
-                // exact copy of outputs
-                outputs = this.outputs;
-            }
-        } else {
-            checkArgument(editedAmount != null);
-            checkArgument(editedAddress != null);
-
-            // custom output
-            outputs = buildSimplePayTo(editedAmount, editedAddress);
-        }
-
-        return new PaymentIntent(standard, payeeName, payeeVerifiedBy, outputs, memo, null, payeeData, null, null);
-    }
-
-    public SendRequest toSendRequest() {
-        final Transaction transaction = new Transaction(Constants.NETWORK_PARAMETERS);
-        for (final PaymentIntent.Output output : outputs)
-            transaction.addOutput(output.amount, output.script);
-        return SendRequest.forTx(transaction);
-    }
-
-    private static Output[] buildSimplePayTo(final Coin amount, final Address address) {
-        return new Output[] { new Output(amount, ScriptBuilder.createOutputScript(address)) };
-    }
-
-    public boolean hasPayee() {
-        return payeeName != null;
-    }
-
-    public boolean hasOutputs() {
-        return outputs != null && outputs.length > 0;
-    }
-
-    public boolean hasAddress() {
-        if (outputs == null || outputs.length != 1)
-            return false;
-
-        final Script script = outputs[0].script;
-        return script.isSentToAddress() || script.isPayToScriptHash() || script.isSentToRawPubKey();
-    }
-
-    public Address getAddress() {
-        if (!hasAddress())
-            throw new IllegalStateException();
-
-        final Script script = outputs[0].script;
-        return script.getToAddress(Constants.NETWORK_PARAMETERS, true);
-    }
-
-    public boolean mayEditAddress() {
-        return standard == null;
-    }
-
-    public boolean hasAmount() {
-        if (hasOutputs())
-            for (final Output output : outputs)
-                if (output.hasAmount())
-                    return true;
-
-        return false;
-    }
-
-    public Coin getAmount() {
-        Coin amount = Coin.ZERO;
-
-        if (hasOutputs())
-            for (final Output output : outputs)
-                if (output.hasAmount())
-                    amount = amount.add(output.amount);
-
-        if (amount.signum() != 0)
-            return amount;
-        else
-            return null;
-    }
-
-    public boolean mayEditAmount() {
-        return !(standard == Standard.BIP70 && hasAmount());
-    }
-
-    public boolean hasPaymentUrl() {
-        return paymentUrl != null;
-    }
-
-    public boolean isSupportedPaymentUrl() {
-        return isHttpPaymentUrl() || isBluetoothPaymentUrl();
-    }
-
-    public boolean isHttpPaymentUrl() {
-        return paymentUrl != null && (GenericUtils.startsWithIgnoreCase(paymentUrl, "http:")
-                || GenericUtils.startsWithIgnoreCase(paymentUrl, "https:"));
-    }
-
-    public boolean isBluetoothPaymentUrl() {
-        return Bluetooth.isBluetoothUrl(paymentUrl);
-    }
-
-    public boolean hasPaymentRequestUrl() {
-        return paymentRequestUrl != null;
-    }
-
-    public boolean isSupportedPaymentRequestUrl() {
-        return isHttpPaymentRequestUrl() || isBluetoothPaymentRequestUrl();
-    }
-
-    public boolean isHttpPaymentRequestUrl() {
-        return paymentRequestUrl != null && (GenericUtils.startsWithIgnoreCase(paymentRequestUrl, "http:")
-                || GenericUtils.startsWithIgnoreCase(paymentRequestUrl, "https:"));
-    }
-
-    public boolean isBluetoothPaymentRequestUrl() {
-        return Bluetooth.isBluetoothUrl(paymentRequestUrl);
-    }
-
-    /**
-     * Check if given payment intent is only extending on <i>this</i> one, that is it does not alter any of
-     * the fields. Address and amount fields must be equal, respectively (non-existence included).
-     * 
-     * Alternatively, a BIP21+BIP72 request can provide a hash of the BIP70 request.
-     * 
-     * @param other
-     *            payment intent that is checked if it extends this one
-     * @return true if it extends
-     */
-    public boolean isExtendedBy(final PaymentIntent other) {
-        // shortcut via hash
-        if (standard == Standard.BIP21 && other.standard == Standard.BIP70)
-            if (paymentRequestHash != null && Arrays.equals(paymentRequestHash, other.paymentRequestHash))
-                return true;
-
-        // TODO memo
-        return equalsAmount(other) && equalsAddress(other);
-    }
-
-    public boolean equalsAmount(final PaymentIntent other) {
-        final boolean hasAmount = hasAmount();
-        if (hasAmount != other.hasAmount())
-            return false;
-        if (hasAmount && !getAmount().equals(other.getAmount()))
-            return false;
-        return true;
-    }
-
-    public boolean equalsAddress(final PaymentIntent other) {
-        final boolean hasAddress = hasAddress();
-        if (hasAddress != other.hasAddress())
-            return false;
-        if (hasAddress && !getAddress().equals(other.getAddress()))
-            return false;
-        return true;
-    }
-
-    @Override
-    public String toString() {
-        final StringBuilder builder = new StringBuilder();
-
-        builder.append(getClass().getSimpleName());
-        builder.append('[');
-        builder.append(standard);
-        builder.append(',');
-        if (hasPayee()) {
-            builder.append(payeeName);
-            if (payeeVerifiedBy != null)
-                builder.append("/").append(payeeVerifiedBy);
-            builder.append(',');
-        }
-        builder.append(hasOutputs() ? Arrays.toString(outputs) : "null");
-        builder.append(',');
-        builder.append(paymentUrl);
-        if (payeeData != null) {
-            builder.append(",payeeData=");
-            builder.append(Constants.HEX.encode(payeeData));
-        }
-        if (paymentRequestUrl != null) {
-            builder.append(",paymentRequestUrl=");
-            builder.append(paymentRequestUrl);
-        }
-        if (paymentRequestHash != null) {
-            builder.append(",paymentRequestHash=");
-            builder.append(Constants.HEX.encode(paymentRequestHash));
-        }
-        builder.append(']');
-
-        return builder.toString();
-    }
-
-    @Override
-    public int describeContents() {
-        return 0;
-    }
-
-    @Override
-    public void writeToParcel(final Parcel dest, final int flags) {
-        dest.writeSerializable(standard);
-
-        dest.writeString(payeeName);
-        dest.writeString(payeeVerifiedBy);
-
-        if (outputs != null) {
-            dest.writeInt(outputs.length);
-            dest.writeTypedArray(outputs, 0);
-        } else {
-            dest.writeInt(0);
-        }
-
-        dest.writeString(memo);
-
-        dest.writeString(paymentUrl);
-
-        if (payeeData != null) {
-            dest.writeInt(payeeData.length);
-            dest.writeByteArray(payeeData);
-        } else {
-            dest.writeInt(0);
-        }
-
-        dest.writeString(paymentRequestUrl);
-
-        if (paymentRequestHash != null) {
-            dest.writeInt(paymentRequestHash.length);
-            dest.writeByteArray(paymentRequestHash);
-        } else {
-            dest.writeInt(0);
-        }
-    }
-
-    public static final Parcelable.Creator<PaymentIntent> CREATOR = new Parcelable.Creator<PaymentIntent>() {
-        @Override
-        public PaymentIntent createFromParcel(final Parcel in) {
-            return new PaymentIntent(in);
-        }
-
-        @Override
-        public PaymentIntent[] newArray(final int size) {
-            return new PaymentIntent[size];
-        }
-    };
-
-    private PaymentIntent(final Parcel in) {
-        standard = (Standard) in.readSerializable();
-
-        payeeName = in.readString();
-        payeeVerifiedBy = in.readString();
-
-        final int outputsLength = in.readInt();
-        if (outputsLength > 0) {
-            outputs = new Output[outputsLength];
-            in.readTypedArray(outputs, Output.CREATOR);
-        } else {
-            outputs = null;
-        }
-
-        memo = in.readString();
-
-        paymentUrl = in.readString();
-
-        final int payeeDataLength = in.readInt();
-        if (payeeDataLength > 0) {
-            payeeData = new byte[payeeDataLength];
-            in.readByteArray(payeeData);
-        } else {
-            payeeData = null;
-        }
-
-        paymentRequestUrl = in.readString();
-
-        final int paymentRequestHashLength = in.readInt();
-        if (paymentRequestHashLength > 0) {
-            paymentRequestHash = new byte[paymentRequestHashLength];
-            in.readByteArray(paymentRequestHash);
-        } else {
-            paymentRequestHash = null;
-        }
-    }
->>>>>>> e7829a15
 }