--- conflicted
+++ resolved
@@ -97,11 +97,7 @@
     }
 
     @TypeConverter
-<<<<<<< HEAD
-    fun toCreditBalance(value: Long): Coin? {
-=======
     fun toCreditBalance(value: Long): Coin {
->>>>>>> db16b7fa
         return Coin.valueOf(value)
     }
 
