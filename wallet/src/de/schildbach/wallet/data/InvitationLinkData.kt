--- conflicted
+++ resolved
@@ -38,12 +38,6 @@
         private const val PARAM_IS_LOCK = "islock"
         private const val PARAM_IS_LOCK_2 = "is-lock"
 
-<<<<<<< HEAD
-        fun create(username: String, displayName: String, avatarUrl: String, cftx: CreditFundingTransaction): InvitationLinkData {
-            val linkBuilder = Uri.parse("https://invitations.dashpay.io/applink").buildUpon()
-                    .appendQueryParameter(PARAM_USER, username)
-                    .appendQueryParameter(PARAM_CFTX, cftx.txId.toString())
-=======
         fun create(username: String, displayName: String, avatarUrl: String, cftx: CreditFundingTransaction, aesKeyParameter: KeyParameter): InvitationLinkData {
             val privateKey = cftx.creditBurnPublicKey.decrypt(aesKeyParameter)
             val linkBuilder = Uri.parse("https://invitations.dashpay.io/applink").buildUpon()
@@ -52,7 +46,6 @@
                     .appendQueryParameter(PARAM_PRIVATE_KEY, privateKey.getPrivateKeyAsWiF(Constants.NETWORK_PARAMETERS))
                     .appendQueryParameter(PARAM_IS_LOCK, cftx.confidence.instantSendlock.toStringHex())
 
->>>>>>> 189913a6
             if (displayName.isNotEmpty()) {
                 linkBuilder.appendQueryParameter(PARAM_DISPLAY_NAME, displayName)
             }
@@ -64,14 +57,10 @@
 
         fun isValid(link: Uri): Boolean {
             val queryParams = link.queryParameterNames
-<<<<<<< HEAD
-            return (queryParams.contains(PARAM_USER) && queryParams.contains(PARAM_CFTX))
-=======
             return (((queryParams.contains(PARAM_USER) || queryParams.contains(PARAM_USER_2))
                     && (queryParams.contains(PARAM_CFTX) || queryParams.contains(PARAM_CFTX_2))
                     && queryParams.contains(PARAM_PRIVATE_KEY)
                     && (queryParams.contains(PARAM_IS_LOCK_2) || queryParams.contains(PARAM_IS_LOCK))))
->>>>>>> 189913a6
         }
     }
 
@@ -82,20 +71,12 @@
 
     @IgnoredOnParcel
     val displayName by lazy {
-<<<<<<< HEAD
-        link.getQueryParameter("display-name") ?: user
-=======
         link.getQueryParameter(PARAM_DISPLAY_NAME) ?: user
->>>>>>> 189913a6
     }
 
     @IgnoredOnParcel
     val avatarUrl by lazy {
-<<<<<<< HEAD
-        link.getQueryParameter("avatar-url")?.run {
-=======
         link.getQueryParameter(PARAM_AVATAR_URL)?.run {
->>>>>>> 189913a6
             Uri.decode(this)
         } ?: ""
     }
