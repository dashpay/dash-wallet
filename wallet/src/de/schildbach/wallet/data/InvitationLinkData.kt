--- conflicted
+++ resolved
@@ -35,22 +35,14 @@
         private const val PARAM_PRIVATE_KEY = "pk"
         private const val PARAM_IS_LOCK = "islock"
 
-<<<<<<< HEAD
         fun create(username: String, displayName: String, avatarUrl: String, cftx: CreditFundingTransaction, aesKeyParameter: KeyParameter): InvitationLinkData {
             val privateKey = cftx.creditBurnPublicKey.decrypt(aesKeyParameter)
-            val link = Uri.parse("https://invitations.dashpay.io/applink").buildUpon()
-=======
-        fun create(username: String, displayName: String, avatarUrl: String, cftx: CreditFundingTransaction): InvitationLinkData {
             val linkBuilder = Uri.parse("https://invitations.dashpay.io/applink").buildUpon()
->>>>>>> c4390e0b
                     .appendQueryParameter(PARAM_USER, username)
                     .appendQueryParameter(PARAM_CFTX, cftx.txId.toString())
-<<<<<<< HEAD
                     .appendQueryParameter(PARAM_PRIVATE_KEY, privateKey.getPrivateKeyAsWiF(Constants.NETWORK_PARAMETERS))
                     .appendQueryParameter(PARAM_IS_LOCK, cftx.confidence.instantSendlock.toStringHex())
-                    .build()
-            return InvitationLinkData(link, null)
-=======
+
             if (displayName.isNotEmpty()) {
                 linkBuilder.appendQueryParameter(PARAM_DISPLAY_NAME, displayName)
             }
@@ -58,21 +50,12 @@
                 linkBuilder.appendQueryParameter(PARAM_AVATAR_URL, avatarUrl)
             }
             return InvitationLinkData(linkBuilder.build(), null)
->>>>>>> c4390e0b
         }
 
         fun isValid(link: Uri): Boolean {
             val queryParams = link.queryParameterNames
-<<<<<<< HEAD
-            return (queryParams.contains(PARAM_USER)
-                    && queryParams.contains(PARAM_DISPLAY_NAME)
-                    && queryParams.contains(PARAM_AVATAR_URL)
-                    && queryParams.contains(PARAM_CFTX)
-                    && queryParams.contains(PARAM_PRIVATE_KEY)
-                    && queryParams.contains(PARAM_IS_LOCK))
-=======
-            return (queryParams.contains(PARAM_USER) && queryParams.contains(PARAM_CFTX))
->>>>>>> c4390e0b
+            return (queryParams.contains(PARAM_USER) && queryParams.contains(PARAM_CFTX)
+                    && queryParams.contains(PARAM_PRIVATE_KEY) && queryParams.contains(PARAM_IS_LOCK))
         }
     }
 
@@ -83,22 +66,14 @@
 
     @IgnoredOnParcel
     val displayName by lazy {
-<<<<<<< HEAD
-        link.getQueryParameter(PARAM_DISPLAY_NAME)!!
-=======
-        link.getQueryParameter("display-name") ?: user
->>>>>>> c4390e0b
+        link.getQueryParameter(PARAM_DISPLAY_NAME) ?: user
     }
 
     @IgnoredOnParcel
     val avatarUrl by lazy {
-<<<<<<< HEAD
-        Uri.decode(link.getQueryParameter(PARAM_AVATAR_URL)!!)!!
-=======
         link.getQueryParameter("avatar-url")?.run {
             Uri.decode(this)
         } ?: ""
->>>>>>> c4390e0b
     }
 
     @IgnoredOnParcel
