--- conflicted
+++ resolved
@@ -22,21 +22,7 @@
 class AppDatabaseMigrations {
     companion object {
         @JvmStatic
-<<<<<<< HEAD
-        val migration2To3 = object : Migration(2, 3) {
-=======
         val migration3To9 = object : Migration(4, 9) {
->>>>>>> 6f907412
-            override fun migrate(database: SupportSQLiteDatabase) {
-                database.execSQL("DROP TABLE IF EXISTS `merchant`")
-                database.execSQL("DROP TABLE IF EXISTS `atm`")
-                database.execSQL("DROP TABLE IF EXISTS `merchant_fts`")
-                database.execSQL("DROP TABLE IF EXISTS `atm_fts`")
-            }
-        }
-
-        @JvmStatic
-        val migration4To9 = object : Migration(4, 9) {
             override fun migrate(database: SupportSQLiteDatabase) {
                 database.execSQL("DROP TABLE IF EXISTS `merchant`")
                 database.execSQL("DROP TABLE IF EXISTS `atm`")
