/*
 * Copyright 2020 Dash Core Group.
 *
 * This program is free software: you can redistribute it and/or modify
 * it under the terms of the GNU General Public License as published by
 * the Free Software Foundation, either version 3 of the License, or
 * (at your option) any later version.
 *
 * This program is distributed in the hope that it will be useful,
 * but WITHOUT ANY WARRANTY; without even the implied warranty of
 * MERCHANTABILITY or FITNESS FOR A PARTICULAR PURPOSE.  See the
 * GNU General Public License for more details.
 *
 * You should have received a copy of the GNU General Public License
 * along with this program.  If not, see <http://www.gnu.org/licenses/>.
 */

package de.schildbach.wallet.data

import androidx.room.TypeConverter
import de.schildbach.wallet.Constants
import org.bitcoinj.core.Sha256Hash
import org.bitcoinj.core.TransactionOutPoint
import org.bitcoinj.evolution.CreditFundingTransaction
import org.dashevo.dashpay.BlockchainIdentity
import java.util.*

class RoomConverters {

    @TypeConverter
    fun fromTimestamp(value: Long?): Date? {
        return value?.let { Date(it) }
    }

    @TypeConverter
    fun dateToTimestamp(date: Date?): Long? {
        return date?.time
    }

    @TypeConverter
    fun fromImpedimentsString(value: String?): Set<BlockchainState.Impediment> {
        val impedimentSet = EnumSet.noneOf(BlockchainState.Impediment::class.java)
        if (value == null || value.isEmpty()) {
            return impedimentSet
        }

        for (v in value.split(",")) {
            impedimentSet.add(BlockchainState.Impediment.values()[v.toInt()])
        }
        return impedimentSet
    }

    @TypeConverter
    fun toImpedimentsString(impediments: Set<BlockchainState.Impediment>): String {
        val sb = StringBuilder()
        impediments.forEach {
            if (sb.isNotEmpty()) {
                sb.append(",")
            }
            sb.append(it.ordinal)
        }
        return sb.toString()
    }

    @TypeConverter
    fun toIdentityCreationState(value: Int): IdentityCreationState.State {
        return IdentityCreationState.State.values()[value]
    }

    @TypeConverter
    fun fromIdentityCreationState(identityCreationState: IdentityCreationState.State): Int {
        return identityCreationState.ordinal
    }

    @TypeConverter
    fun fromHash(hash: Sha256Hash?): ByteArray? {
        return hash?.reversedBytes
    }

    @TypeConverter
    fun byteArrayToHash(bytes: ByteArray?): Sha256Hash? {
        return bytes?.let { Sha256Hash.wrapReversed(it) }
    }

    @TypeConverter
    fun fromTransactionOutPoint(outpoint: TransactionOutPoint?): ByteArray? {
        return outpoint?.bitcoinSerialize()
    }

    @TypeConverter
    fun toTransactionOutPoint(bytes: ByteArray?): TransactionOutPoint? {
        return bytes?.let { TransactionOutPoint(Constants.NETWORK_PARAMETERS, it, 0) }
    }

    @TypeConverter
<<<<<<< HEAD
    fun toUserNameStatus(value: Int): BlockchainIdentity.UsernameStatus {
=======
    fun toUsernameStatus(value: Int): BlockchainIdentity.UsernameStatus {
>>>>>>> 4e5a20dc
        return BlockchainIdentity.UsernameStatus.values()[value]
    }

    @TypeConverter
    fun fromUsernameStatus(usernameStatus: BlockchainIdentity.UsernameStatus?): Int {
        return usernameStatus?.value ?: BlockchainIdentity.UsernameStatus.NOT_PRESENT.value
    }

    @TypeConverter
    fun toRegistrationStatus(value: Int): BlockchainIdentity.RegistrationStatus {
        return BlockchainIdentity.RegistrationStatus.values()[value]
    }

    @TypeConverter
    fun fromRegistrationStatus(registrationStatus: BlockchainIdentity.RegistrationStatus): Int {
        return registrationStatus.ordinal
    }
}<|MERGE_RESOLUTION|>--- conflicted
+++ resolved
@@ -93,11 +93,7 @@
     }
 
     @TypeConverter
-<<<<<<< HEAD
-    fun toUserNameStatus(value: Int): BlockchainIdentity.UsernameStatus {
-=======
     fun toUsernameStatus(value: Int): BlockchainIdentity.UsernameStatus {
->>>>>>> 4e5a20dc
         return BlockchainIdentity.UsernameStatus.values()[value]
     }
 
