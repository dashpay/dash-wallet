--- conflicted
+++ resolved
@@ -20,11 +20,7 @@
     suspend fun loadFromOthers(toUserId: String): List<DashPayContactRequest>?
 
     @Query("SELECT EXISTS (SELECT * FROM dashpay_contact_request WHERE userId = :userId AND toUserId = :toUserId AND accountReference = :accountReference)")
-<<<<<<< HEAD
-    suspend fun exists(userId: String, toUserId: String, accountReference: Long): Boolean
-=======
     suspend fun exists(userId: String, toUserId: String, accountReference: Int): Boolean
->>>>>>> c3ecaa60
 
     @Query("SELECT MAX(timestamp) FROM dashpay_contact_request")
     suspend fun getLastTimestamp() : Long
