/*
 * Copyright 2015 the original author or authors.
 *
 * This program is free software: you can redistribute it and/or modify
 * it under the terms of the GNU General Public License as published by
 * the Free Software Foundation, either version 3 of the License, or
 * (at your option) any later version.
 *
 * This program is distributed in the hope that it will be useful,
 * but WITHOUT ANY WARRANTY; without even the implied warranty of
 * MERCHANTABILITY or FITNESS FOR A PARTICULAR PURPOSE.  See the
 * GNU General Public License for more details.
 *
 * You should have received a copy of the GNU General Public License
 * along with this program.  If not, see <http://www.gnu.org/licenses/>.
 */

package de.schildbach.wallet.data;

import org.bitcoinj.wallet.Wallet;

import java.util.ArrayList;
import java.util.List;

<<<<<<< HEAD
import org.dash.wallet.common.Configuration;

=======
>>>>>>> 3fad29ab
public class WalletLock {

    private List<OnLockChangeListener> listeners = new ArrayList<>();

    private boolean walletLocked = true;

    private static WalletLock instance;

    private WalletLock() {}

    public static WalletLock getInstance() {
        if (instance == null) {
            instance = new WalletLock();
        }
        return instance;
    }

    public boolean isWalletLocked(Wallet wallet) {
        return walletLocked && wallet.isEncrypted();
    }

    public void setWalletLocked(boolean walletLocked) {
        this.walletLocked = walletLocked;
        for (OnLockChangeListener listener : listeners) {
            listener.onLockChanged(walletLocked);
        }
    }

    public void addListener(OnLockChangeListener listener) {
        listeners.add(listener);
    }

    public void removeListener(OnLockChangeListener listener) {
        listeners.remove(listener);
    }

    public interface OnLockChangeListener {
        void onLockChanged(boolean locked);
    }

}<|MERGE_RESOLUTION|>--- conflicted
+++ resolved
@@ -22,11 +22,6 @@
 import java.util.ArrayList;
 import java.util.List;
 
-<<<<<<< HEAD
-import org.dash.wallet.common.Configuration;
-
-=======
->>>>>>> 3fad29ab
 public class WalletLock {
 
     private List<OnLockChangeListener> listeners = new ArrayList<>();
