--- conflicted
+++ resolved
@@ -93,9 +93,5 @@
 
     @IgnoredOnParcel
     val version: Int
-<<<<<<< HEAD
-        get() = (accountReference shl 28).toInt()
-=======
         get() = accountReference ushr 28
->>>>>>> c3ecaa60
 }