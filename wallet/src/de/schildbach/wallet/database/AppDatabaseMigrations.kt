--- conflicted
+++ resolved
@@ -43,13 +43,6 @@
                     )
                 }
             }
-<<<<<<< HEAD
-        val migration12to13 = object : Migration(12, 13) {
-            // Migrations for the DashSpend gift cards integration.
-            override fun migrate(database: SupportSQLiteDatabase) {
-                database.execSQL(
-                    "ALTER TABLE gift_cards ADD COLUMN id TEXT"
-=======
 
         // This will handle the migration from Dash Wallet (db v12) to DashPay (db v17)
         val migration12To13 = object : Migration(12, 13) {
@@ -128,9 +121,17 @@
                         PRIMARY KEY(`txId`)
                     )
                     """
->>>>>>> df57343d
                 )
             }
         }
     }
+
+    val migration15to16 = object : Migration(15, 16) {
+            // Migrations for the DashSpend gift cards integration.
+            override fun migrate(database: SupportSQLiteDatabase) {
+                database.execSQL(
+                    "ALTER TABLE gift_cards ADD COLUMN id TEXT"
+                )
+            }
+    }
 }