--- conflicted
+++ resolved
@@ -6,10 +6,7 @@
 import java.net.DatagramPacket
 import java.net.DatagramSocket
 import java.net.InetAddress
-<<<<<<< HEAD
-=======
 import java.net.SocketTimeoutException
->>>>>>> e8b9a189
 import kotlin.jvm.Throws
 
 private val log = LoggerFactory.getLogger("TimeUtils")
@@ -53,10 +50,7 @@
 @Throws(NullPointerException::class)
 suspend fun getTimeSkew(force: Boolean = false): Long {
     if (!force && (lastTimeWhenSkewChecked + 60 * 1000 > System.currentTimeMillis())) {
-<<<<<<< HEAD
-=======
         log.info("timeskew: {}; using last value", lastTimeSkew)
->>>>>>> e8b9a189
         return lastTimeSkew
     }
     var networkTime: Long? = null
@@ -64,7 +58,6 @@
 
     val networkTimes = arrayListOf<Long>()
     for (i in 0..3) {
-<<<<<<< HEAD
         val time = queryNtpTime("pool.ntp.org")
         if (time != null && time > 0) {
             networkTimes.add(time)
@@ -76,21 +69,6 @@
         2 -> networkTime = (networkTimes[0] + networkTimes[1]) / 2
         else -> { }
     }
-=======
-        try {
-            val time = queryNtpTime("pool.ntp.org")
-            if (time != null && time > 0) { networkTimes.add(time) }
-        } catch (e: SocketTimeoutException) {
-            // swallow
-        }
-    }
-    networkTimes.sort()
-    when (networkTimes.size) {
-        3 -> networkTime = networkTimes[2]
-        2 -> networkTime = (networkTimes[0] + networkTimes[1]) / 2
-        else -> { }
-    }
->>>>>>> e8b9a189
 
     if (networkTime == null) {
         try {
@@ -116,10 +94,6 @@
     val systemTimeMillis = System.currentTimeMillis()
     lastTimeWhenSkewChecked = systemTimeMillis
     lastTimeSkew = systemTimeMillis - networkTime
-<<<<<<< HEAD
     log.debug("timeskew: $systemTimeMillis-$networkTime = ${systemTimeMillis - networkTime}; source: $timeSource")
-=======
-    log.info("timeskew: $systemTimeMillis-$networkTime = ${systemTimeMillis - networkTime}; source: $timeSource")
->>>>>>> e8b9a189
     return systemTimeMillis - networkTime
 }