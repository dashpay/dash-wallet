package de.schildbach.wallet.util

import org.dash.wallet.common.util.Constants
import org.dash.wallet.common.util.head
import org.slf4j.LoggerFactory
import java.net.DatagramPacket
import java.net.DatagramSocket
import java.net.InetAddress
import java.net.SocketTimeoutException
import kotlin.jvm.Throws

private val log = LoggerFactory.getLogger("TimeUtils")
private fun queryNtpTime(server: String): Long? {
    try {
        val address = InetAddress.getByName(server)
        val message = ByteArray(48)
        message[0] = 0b00100011 // NTP mode client (3) and version (4)

        val socket = DatagramSocket().apply {
            soTimeout = 3000 // Set timeout to 3000ms
        }

        val request = DatagramPacket(message, message.size, address, 123)
        socket.send(request) // Send request

        // Receive response
        val response = DatagramPacket(message, message.size)
        socket.receive(response)

        // Timestamp starts at byte 40 of the received packet and is four bytes,
        // or two words, long. First byte is the high-order byte of the integer;
        // the last byte is the low-order byte. The high word is the seconds field,
        // and the low word is the fractional field.
        val seconds = message[40].toLong() and 0xff shl 24 or
            (message[41].toLong() and 0xff shl 16) or
            (message[42].toLong() and 0xff shl 8) or
            (message[43].toLong() and 0xff)

        // Convert seconds to milliseconds and adjust from 1900 to epoch (1970)
        return (seconds - 2208988800L) * 1000
    } catch (e: Exception) {
        e.printStackTrace()
    }
    return null
}

@Throws(NullPointerException::class)
suspend fun getTimeSkew(): Long {
    var networkTime: Long? = null
    var timeSource = "NTP"

    val networkTimes = arrayListOf<Long>()
    for (i in 0..3) {
        try {
            val time = queryNtpTime("pool.ntp.org")
            if (time != null && time > 0) { networkTimes.add(time) }
        } catch (e: SocketTimeoutException) {
            // swallow
        }
    }
    networkTimes.sort()
    when (networkTimes.size) {
        3 -> networkTime = networkTimes[2]
        2 -> networkTime = (networkTimes[0] + networkTimes[1]) / 2
        else -> { }
    }
<<<<<<< HEAD
=======

>>>>>>> 70c1ed37
    if (networkTime == null) {
        try {
            val result = Constants.HTTP_CLIENT.head("https://www.dash.org/")
            networkTime = result.headers.getDate("date")?.time
<<<<<<< HEAD
        } catch (e: Exception) {
            // swallow
        }
        if (networkTime == null) {
            try {
                val result = Constants.HTTP_CLIENT.head("https://insight.dash.org/insight")
                networkTime = result.headers.getDate("date")?.time
            } catch (e: Exception) {
                // swallow
            }
=======
            timeSource = "dash.org"
        } catch (e: Exception) {
            // swallow
>>>>>>> 70c1ed37
        }
        if (networkTime == null) {
            try {
                val result = Constants.HTTP_CLIENT.head("https://insight.dash.org/insight")
                networkTime = result.headers.getDate("date")?.time
                timeSource = "insight"
            } catch (e: Exception) {
                // swallow
            }
        }
        log.info("timeskew: network time is $networkTime")
        requireNotNull(networkTime)
    }

    val systemTimeMillis = System.currentTimeMillis()
    log.info("timeskew: $systemTimeMillis-$networkTime = ${systemTimeMillis - networkTime}; source: $timeSource")
    return systemTimeMillis - networkTime
}<|MERGE_RESOLUTION|>--- conflicted
+++ resolved
@@ -64,30 +64,14 @@
         2 -> networkTime = (networkTimes[0] + networkTimes[1]) / 2
         else -> { }
     }
-<<<<<<< HEAD
-=======
 
->>>>>>> 70c1ed37
     if (networkTime == null) {
         try {
             val result = Constants.HTTP_CLIENT.head("https://www.dash.org/")
             networkTime = result.headers.getDate("date")?.time
-<<<<<<< HEAD
-        } catch (e: Exception) {
-            // swallow
-        }
-        if (networkTime == null) {
-            try {
-                val result = Constants.HTTP_CLIENT.head("https://insight.dash.org/insight")
-                networkTime = result.headers.getDate("date")?.time
-            } catch (e: Exception) {
-                // swallow
-            }
-=======
             timeSource = "dash.org"
         } catch (e: Exception) {
             // swallow
->>>>>>> 70c1ed37
         }
         if (networkTime == null) {
             try {
