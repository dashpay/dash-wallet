/*
 * Copyright 2011-2015 the original author or authors.
 *
 * This program is free software: you can redistribute it and/or modify
 * it under the terms of the GNU General Public License as published by
 * the Free Software Foundation, either version 3 of the License, or
 * (at your option) any later version.
 *
 * This program is distributed in the hope that it will be useful,
 * but WITHOUT ANY WARRANTY; without even the implied warranty of
 * MERCHANTABILITY or FITNESS FOR A PARTICULAR PURPOSE.  See the
 * GNU General Public License for more details.
 *
 * You should have received a copy of the GNU General Public License
 * along with this program.  If not, see <http://www.gnu.org/licenses/>.
 */

package de.schildbach.wallet.util;

import java.io.BufferedReader;
import java.io.ByteArrayInputStream;
import java.io.ByteArrayOutputStream;
import java.io.IOException;
import java.io.InputStream;
import java.io.InputStreamReader;
import java.io.Writer;
import java.text.DateFormat;
import java.text.ParseException;
import java.text.SimpleDateFormat;
import java.util.ArrayList;
import java.util.Arrays;
import java.util.Collections;
import java.util.Comparator;
import java.util.Date;
import java.util.LinkedList;
import java.util.List;
import java.util.Locale;
import java.util.Set;
import java.util.TimeZone;

import javax.annotation.Nullable;

import org.bitcoinj.core.Address;
import org.bitcoinj.core.AddressFormatException;
import org.bitcoinj.core.Coin;
import org.bitcoinj.core.CoinDefinition;
import org.bitcoinj.core.DumpedPrivateKey;
import org.bitcoinj.core.ECKey;
import org.bitcoinj.core.NetworkParameters;
import org.bitcoinj.core.TransactionBag;
import org.bitcoinj.script.ScriptException;
import org.bitcoinj.core.Sha256Hash;
import org.bitcoinj.core.Transaction;
import org.bitcoinj.core.TransactionInput;
import org.bitcoinj.core.TransactionOutput;
import org.bitcoinj.script.Script;
import org.bitcoinj.utils.MonetaryFormat;
import org.bitcoinj.wallet.DeterministicKeyChain;
import org.bitcoinj.wallet.DeterministicSeed;
import org.bitcoinj.wallet.KeyChainGroup;
import org.bitcoinj.wallet.UnreadableWalletException;
import org.bitcoinj.wallet.Wallet;
import org.bitcoinj.wallet.WalletProtobufSerializer;
import org.dash.wallet.common.transactions.TransactionUtils;

import com.google.common.base.Charsets;

import de.schildbach.wallet.Constants;
import de.schildbach.wallet.WalletApplication;
import de.schildbach.wallet_test.R;

import android.annotation.SuppressLint;
import android.content.Context;
import android.content.Intent;
import android.net.Uri;
import android.text.Editable;
import android.text.SpannableStringBuilder;
import android.text.format.DateUtils;

import static org.dash.wallet.common.Constants.CHAR_THIN_SPACE;

/**
 * @author Andreas Schildbach
 */
public class WalletUtils {
    public static Editable formatAddress(final Address address, final int groupSize, final int lineSize) {
        return formatHash(address.toString(), groupSize, lineSize);
    }

    public static Editable formatAddress(@Nullable final String prefix, final Address address, final int groupSize,
            final int lineSize) {
        return formatHash(prefix, address.toString(), groupSize, lineSize, CHAR_THIN_SPACE);
    }

    public static Editable formatHash(final String address, final int groupSize, final int lineSize) {
        return formatHash(null, address, groupSize, lineSize, CHAR_THIN_SPACE);
    }

    public static long longHash(final Sha256Hash hash) {
        final byte[] bytes = hash.getBytes();

        return (bytes[31] & 0xFFl) | ((bytes[30] & 0xFFl) << 8) | ((bytes[29] & 0xFFl) << 16)
                | ((bytes[28] & 0xFFl) << 24) | ((bytes[27] & 0xFFl) << 32) | ((bytes[26] & 0xFFl) << 40)
                | ((bytes[25] & 0xFFl) << 48) | ((bytes[23] & 0xFFl) << 56);
    }

    public static Editable formatHash(@Nullable final String prefix, final String address, final int groupSize,
            final int lineSize, final char groupSeparator) {
        final SpannableStringBuilder builder = prefix != null ? new SpannableStringBuilder(prefix)
                : new SpannableStringBuilder();

        final int len = address.length();
        for (int i = 0; i < len; i += groupSize) {
            final int end = i + groupSize;
            final String part = address.substring(i, end < len ? end : len);

            builder.append(part);
            if (end < len) {
                final boolean endOfLine = lineSize > 0 && end % lineSize == 0;
                builder.append(endOfLine ? '\n' : groupSeparator);
            }
        }

        return builder;
    }

    public static Wallet restoreWalletFromProtobufOrBase58(final InputStream is,
            final NetworkParameters expectedNetworkParameters) throws IOException {
        is.mark((int) Constants.BACKUP_MAX_CHARS);

        try {
            return restoreWalletFromProtobuf(is, expectedNetworkParameters);
        } catch (final IOException x) {
            try {
                is.reset();
                Wallet wallet = restorePrivateKeysFromBase58(is, expectedNetworkParameters);
                wallet.upgradeToDeterministic(null); //this will result in a different HD seed each time
                return wallet;
            } catch (final IOException x2) {
                throw new IOException(
                        "cannot read protobuf (" + x.getMessage() + ") or base58 (" + x2.getMessage() + ")", x);
            }
        }
    }

    public static Wallet restoreWalletFromProtobuf(final InputStream is,
            final NetworkParameters expectedNetworkParameters) throws IOException {
        try {
            final Wallet wallet = new WalletProtobufSerializer().readWallet(is, true, null);

            if (!wallet.getParams().equals(expectedNetworkParameters))
                throw new IOException("bad wallet backup network parameters: " + wallet.getParams().getId());
            if (!wallet.isConsistent())
                throw new IOException("inconsistent wallet backup");

            return wallet;
        } catch (final UnreadableWalletException x) {
            throw new IOException("unreadable wallet", x);
        }
    }

    public static Wallet restoreWalletFromSeed(final List<String> words,
                                                   final NetworkParameters expectedNetworkParameters) throws IOException {
        try {
            DeterministicSeed seed =  new DeterministicSeed(words, null,"", Constants.EARLIEST_HD_SEED_CREATION_TIME);
            KeyChainGroup group = KeyChainGroup.builder(Constants.NETWORK_PARAMETERS)
                    .fromSeed(seed, Script.ScriptType.P2PKH)
                    .addChain(DeterministicKeyChain.builder()
                            .seed(seed)
                            .accountPath(Constants.BIP44_PATH)
                            .build())
                    .build();

            final Wallet wallet = new Wallet(Constants.NETWORK_PARAMETERS, group);

            if (!wallet.getParams().equals(expectedNetworkParameters))
                throw new IOException("bad wallet backup network parameters: " + wallet.getParams().getId());
            if (!wallet.isConsistent())
                throw new IOException("inconsistent wallet backup");

            return wallet;
        } finally {

        }

    }

    public static Wallet restorePrivateKeysFromBase58(final InputStream is,
            final NetworkParameters expectedNetworkParameters) throws IOException {
        final BufferedReader keyReader = new BufferedReader(new InputStreamReader(is, Charsets.UTF_8));

        // create non-HD wallet
        final KeyChainGroup group = KeyChainGroup.builder(expectedNetworkParameters).build();

        group.importKeys(WalletUtils.readKeys(keyReader, expectedNetworkParameters));
        return new Wallet(expectedNetworkParameters, group);
    }

    public static void writeKeys(final Writer out, final List<ECKey> keys) throws IOException {
        final DateFormat format = Iso8601Format.newDateTimeFormatT();

        out.write("# KEEP YOUR PRIVATE KEYS SAFE! Anyone who can read this can spend your "+ CoinDefinition.coinName+"s.\n");

        for (final ECKey key : keys) {
            out.write(key.getPrivateKeyEncoded(Constants.NETWORK_PARAMETERS).toString());
            if (key.getCreationTimeSeconds() != 0) {
                out.write(' ');
                out.write(format.format(new Date(key.getCreationTimeSeconds() * DateUtils.SECOND_IN_MILLIS)));
            }
            out.write('\n');
        }
    }

    public static List<ECKey> readKeys(final BufferedReader in, final NetworkParameters expectedNetworkParameters)
            throws IOException {
        try {
            final DateFormat format = Iso8601Format.newDateTimeFormatT();

            final List<ECKey> keys = new LinkedList<ECKey>();

            long charCount = 0;
            while (true) {
                final String line = in.readLine();
                if (line == null)
                    break; // eof
                charCount += line.length();
                if (charCount > Constants.BACKUP_MAX_CHARS)
                    throw new IOException("read more than the limit of " + Constants.BACKUP_MAX_CHARS + " characters");
                if (line.trim().isEmpty() || line.charAt(0) == '#')
                    continue; // skip comment

                final String[] parts = line.split(" ");

                final ECKey key = DumpedPrivateKey.fromBase58(expectedNetworkParameters, parts[0]).getKey();
                key.setCreationTimeSeconds(
                        parts.length >= 2 ? format.parse(parts[1]).getTime() / DateUtils.SECOND_IN_MILLIS : 0);

                keys.add(key);
            }

            return keys;
        } catch (final AddressFormatException x) {
            throw new IOException("cannot read keys", x);
        } catch (final ParseException x) {
            throw new IOException("cannot read keys", x);
        }
    }

    public static Boolean isKeysStream(InputStream is) {
        BufferedReader reader = null;

        try {
            reader = new BufferedReader(new InputStreamReader(is, Charsets.UTF_8));
            WalletUtils.readKeys(reader, Constants.NETWORK_PARAMETERS);
            return true;
        } catch (final IOException x) {
            return false;
        } finally {
            if (reader != null) {
                try {
                    reader.close();
                } catch (final IOException x) {
                    // swallow
                }
            }
            try {
                is.reset();
            } catch (IOException x) {
                //swallow
            }
        }
    }

    public static Boolean isUnencryptedStream(InputStream is) {
        try {
            return WalletProtobufSerializer.isWallet(is);
        } finally {
            try {
                is.reset();
            } catch (IOException x) {
                //swallow
            }
        }
    }

    public static byte[] walletToByteArray(final Wallet wallet) {
        try {
            final ByteArrayOutputStream os = new ByteArrayOutputStream();
            new WalletProtobufSerializer().writeWallet(wallet, os);
            os.close();
            return os.toByteArray();
        } catch (final IOException x) {
            throw new RuntimeException(x);
        }
    }

    public static Wallet walletFromByteArray(final byte[] walletBytes) {
        try {
            final ByteArrayInputStream is = new ByteArrayInputStream(walletBytes);
            final Wallet wallet = new WalletProtobufSerializer().readWallet(is);
            is.close();
            return wallet;
        } catch (final UnreadableWalletException x) {
            throw new RuntimeException(x);
        } catch (final IOException x) {
            throw new RuntimeException(x);
        }
    }

    public static boolean isPayToManyTransaction(final Transaction transaction) {
        return transaction.getOutputs().size() > 20;
    }

    public static String buildShortAddress(String longAddress) {
        StringBuilder addressBuilder = new StringBuilder(longAddress.substring(0,
                Constants.ADDRESS_FORMAT_FIRST_SECTION_SIZE));
        addressBuilder.append(Constants.ADDRESS_FORMAT_SECTION_SEPARATOR);
        int lastSectionStart = longAddress.length() - Constants.ADDRESS_FORMAT_LAST_SECTION_SIZE;
        addressBuilder.append(longAddress.substring(lastSectionStart));
        return addressBuilder.toString();
    }

    public static void viewOnBlockExplorer(Context context, Transaction.Purpose txPurpose,
                                           String txHash) {
        Uri blockExplorer = WalletApplication.getInstance()
                .getConfiguration()
                .getBlockExplorer(R.array.preferences_block_explorer_values);
        Uri keyRotationUri = Uri.parse("https://bitcoin.org/en/alert/2013-08-11-android");
        boolean txRotation = txPurpose == Transaction.Purpose.KEY_ROTATION;
        if (!txRotation) {
            context.startActivity(new Intent(Intent.ACTION_VIEW,
                    Uri.withAppendedPath(blockExplorer, "tx/" + txHash)));
        } else {
            context.startActivity(new Intent(Intent.ACTION_VIEW, keyRotationUri));
        }
    }


    public static @androidx.annotation.Nullable
    String uriToProvider(final Uri uri) {
        if (uri == null || !uri.getScheme().equals("content"))
            return null;
        final String host = uri.getHost();
        if ("com.google.android.apps.docs.storage".equals(host) || "com.google.android.apps.docs.storage.legacy".equals(host))
            return "Google Drive";
        if ("org.nextcloud.documents".equals(host))
            return "Nextcloud";
        if ("com.box.android.documents".equals(host))
            return "Box";
        if ("com.android.providers.downloads.documents".equals(host))
            return "internal storage";
        return null;
    }

    public static Date getTransactionDate(Transaction tx) {
        Date date = tx.getUpdateTime();
        if (tx.getConfidence() != null) {
            Date sentAtTime = tx.getConfidence().getSentAt();
            if (sentAtTime != null && sentAtTime.compareTo(date) < 0)
                date = sentAtTime;
        }
        return date;
    }

    // This creates the TaxBit CSV format
    public static String getTransactionHistory(Wallet wallet) {
        Set<Transaction> txSet = wallet.getTransactions(false);
        List<Transaction> txList = Arrays.asList(txSet.toArray(new Transaction[0]));

        Collections.sort(txList, (o1, o2) -> {
            Date tx1 = getTransactionDate(o1);
            Date tx2 = getTransactionDate(o2);
            return tx1.compareTo(tx2);
        });

        StringBuilder stringBuilder = new StringBuilder();
        stringBuilder.append("Date and Time,Transaction Type,Sent Quantity,Sent Currency,Sending Source,Received Quantity,Received Currency,Receiving Destination,Fee,Fee Currency,Exchange Transaction ID,Blockchain Transaction Hash").append("\n");
        @SuppressLint("SimpleDateFormat")
        TimeZone tz = TimeZone.getTimeZone("UTC");
        DateFormat format = new SimpleDateFormat("yyyy-MM-dd'T'HH:mm:ss'Z'");
        format.setTimeZone(tz);
        for (Transaction tx : txList) {
<<<<<<< HEAD
            if (isEntirelySelf(tx, wallet))
=======
            if (TransactionUtils.INSTANCE.isEntirelySelf(tx, wallet))
>>>>>>> 9c34b81f
                continue;
            Coin value = tx.getValue(wallet);

            // Date and Time
            Date time = getTransactionDate(tx);
            stringBuilder.append(format.format(time)).append(",");
            // Transaction Type
            stringBuilder.append(value.isNegative() ? "Expense" : "Income").append(",");
            // Sent Quantity / Blank for incoming transactions
            if (value.isNegative()) {
                stringBuilder.append(MonetaryFormat.BTC.noCode().format(value.negate()));
            }
            stringBuilder.append(",");
            // Sent Currency / Blank for incoming transactions
            if (value.isNegative()) {
                stringBuilder.append(MonetaryFormat.BTC.code());
            }
            stringBuilder.append(",");
            // Sending Source / Blank for incoming transactions
            if (value.isNegative()) {
                stringBuilder.append("DASH Wallet");
            }
            stringBuilder.append(",");
            // Received Quantity / Blank for outgoing transactions
            if (value.isPositive()) {
                stringBuilder.append(MonetaryFormat.BTC.noCode().format(value));
            }
            stringBuilder.append(",");
            // Received Currency / Blank for outgoing transactions
            if (value.isPositive()) {
                stringBuilder.append(MonetaryFormat.BTC.code());
            }
            stringBuilder.append(",");
            // Receiving Destination / Blank for outgoing transactions
            if (value.isPositive()) {
                stringBuilder.append("DASH Wallet");
            }
            stringBuilder.append(",");

            // Fee: always blank
            stringBuilder.append(",");

            // Fee Currency: always blank
            stringBuilder.append(",");

            // Exchange Transaction ID: Always blank
            stringBuilder.append(",");

            // Blockchain Transaction Hash
            stringBuilder.append(tx.getTxId());

            stringBuilder.append("\n");
        }
        return stringBuilder.toString();
    }
}<|MERGE_RESOLUTION|>--- conflicted
+++ resolved
@@ -380,11 +380,7 @@
         DateFormat format = new SimpleDateFormat("yyyy-MM-dd'T'HH:mm:ss'Z'");
         format.setTimeZone(tz);
         for (Transaction tx : txList) {
-<<<<<<< HEAD
-            if (isEntirelySelf(tx, wallet))
-=======
             if (TransactionUtils.INSTANCE.isEntirelySelf(tx, wallet))
->>>>>>> 9c34b81f
                 continue;
             Coin value = tx.getValue(wallet);
 
