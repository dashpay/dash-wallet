/*
 * Copyright 2018 Dash Core Group
 *
 * Licensed under the Apache License, Version 2.0 (the "License");
 * you may not use this file except in compliance with the License.
 * You may obtain a copy of the License at
 *
 *    http://www.apache.org/licenses/LICENSE-2.0
 *
 * Unless required by applicable law or agreed to in writing, software
 * distributed under the License is distributed on an "AS IS" BASIS,
 * WITHOUT WARRANTIES OR CONDITIONS OF ANY KIND, either express or implied.
 * See the License for the specific language governing permissions and
 * limitations under the License.
 */

package de.schildbach.wallet.util;

import android.Manifest;
import android.annotation.SuppressLint;
import android.annotation.TargetApi;
import android.app.KeyguardManager;
import android.content.Context;
import android.content.SharedPreferences;
import android.content.pm.PackageManager;
import android.hardware.fingerprint.FingerprintManager;
import android.os.Build;
import android.security.keystore.KeyGenParameterSpec;
import android.security.keystore.KeyPermanentlyInvalidatedException;
import android.security.keystore.KeyProperties;
import androidx.annotation.NonNull;
import androidx.annotation.Nullable;
import androidx.annotation.RequiresApi;
import androidx.core.app.ActivityCompat;
import androidx.core.hardware.fingerprint.FingerprintManagerCompat;
import androidx.core.os.CancellationSignal;

import org.slf4j.Logger;
import org.slf4j.LoggerFactory;

import java.io.ByteArrayInputStream;
import java.io.ByteArrayOutputStream;
import java.io.IOException;
import java.nio.charset.Charset;
import java.security.InvalidAlgorithmParameterException;
import java.security.InvalidKeyException;
import java.security.Key;
import java.security.KeyStore;
import java.security.KeyStoreException;
import java.security.NoSuchAlgorithmException;
import java.security.UnrecoverableKeyException;
import java.util.ArrayList;

import javax.crypto.Cipher;
import javax.crypto.CipherInputStream;
import javax.crypto.CipherOutputStream;
import javax.crypto.KeyGenerator;
import javax.crypto.NoSuchPaddingException;
import javax.crypto.spec.IvParameterSpec;

import de.schildbach.wallet.WalletApplication;

import static android.content.Context.KEYGUARD_SERVICE;

public class FingerprintHelper {

    private static final Logger log = LoggerFactory.getLogger(FingerprintHelper.class);

    private static final String FINGERPRINT_PREFS_NAME = "FINGERPRINT_HELPER_PREFS";
    private static final String ENCRYPTED_PASS_SHARED_PREF_KEY = "ENCRYPTED_PASS_PREFS_KEY";
    private static final String LAST_USED_IV_SHARED_PREF_KEY = "LAST_USED_IV_PREFS_KEY";
    private static final String KEYSTORE_ALIAS = "DASH_WALLET_FINGERPRINT_KEYSTORE";
    private static final String FINGERPRINT_KEY_CHANGED = "FINGERPRINT_KEY_CHANGED";

    private FingerprintManagerCompat fingerprintManager;

    private final Context context;
    private KeyStore keyStore;

    public interface Callback {
        void onSuccess(String savedPass);

        void onFailure(String message, boolean canceled, boolean exceededMaxAttempts);

        void onHelp(int helpCode, String helpString);
    }

    public FingerprintHelper(Context context) {
        this.context = context;
    }

    @TargetApi(Build.VERSION_CODES.M)
    public boolean init() {
        if (Build.VERSION.SDK_INT < Build.VERSION_CODES.M) {
            log.info("This Android version does not support fingerprint authentication");
            return false;
        }

        KeyguardManager keyguardManager = (KeyguardManager) context.getSystemService(KEYGUARD_SERVICE);
        fingerprintManager = FingerprintManagerCompat.from(context);

        if (!keyguardManager.isKeyguardSecure()) {
            log.info("User hasn't enabled Lock Screen");
            return false;
        }

        if (!hasPermission()) {
            log.info("User hasn't granted permission to use Fingerprint");
            return false;
        }

        if (!fingerprintManager.hasEnrolledFingerprints()) {
            log.info("User hasn't registered any fingerprints");
            return false;
        }

        if (!initKeyStore()) {
            return false;
        }
        return true;
    }

    @Nullable
    @RequiresApi(api = Build.VERSION_CODES.M)
    private Cipher createCipher(int mode) throws NoSuchPaddingException, NoSuchAlgorithmException,
            UnrecoverableKeyException, KeyStoreException, InvalidKeyException, InvalidAlgorithmParameterException {
        Cipher cipher = Cipher.getInstance(KeyProperties.KEY_ALGORITHM_AES + "/" +
                KeyProperties.BLOCK_MODE_CBC + "/" +
                KeyProperties.ENCRYPTION_PADDING_PKCS7);

        Key key = keyStore.getKey(KEYSTORE_ALIAS, null);
        if (key == null) {
            return null;
        }
        if(mode == Cipher.ENCRYPT_MODE) {
            cipher.init(mode, key);
            byte[] iv = cipher.getIV();
            saveIv(iv);
        } else {
            byte[] lastIv = getLastIv();
            cipher.init(mode, key, new IvParameterSpec(lastIv));
        }
        return cipher;
    }

    @NonNull
    @RequiresApi(api = Build.VERSION_CODES.M)
    private KeyGenParameterSpec createKeyGenParameterSpec() {
        return new KeyGenParameterSpec.Builder(KEYSTORE_ALIAS,
                KeyProperties.PURPOSE_ENCRYPT | KeyProperties.PURPOSE_DECRYPT)
                .setBlockModes(KeyProperties.BLOCK_MODE_CBC)
                .setUserAuthenticationRequired(true)
                .setEncryptionPaddings(KeyProperties.ENCRYPTION_PADDING_PKCS7)
                .build();
    }

    @RequiresApi(api = Build.VERSION_CODES.M)
    private boolean initKeyStore() {
        try {
            keyStore = KeyStore.getInstance("AndroidKeyStore");
            KeyGenerator keyGenerator = KeyGenerator.getInstance(KeyProperties.KEY_ALGORITHM_AES, "AndroidKeyStore");
            keyStore.load(null);
            if (getLastIv() == null) {
                KeyGenParameterSpec keyGeneratorSpec = createKeyGenParameterSpec();
                keyGenerator.init(keyGeneratorSpec);
                keyGenerator.generateKey();
            }
        } catch (Throwable t) {
            log.info("Failed init of keyStore & keyGenerator: " + t.getMessage());
            return false;
        }
        return true;
    }

    @RequiresApi(api = Build.VERSION_CODES.M)
    private void authenticate(CancellationSignal cancellationSignal, FingerprintAuthenticationListener authListener, int mode) {
        try {
            if (hasPermission()) {
                Cipher cipher = createCipher(mode);
                FingerprintManagerCompat.CryptoObject crypto = new FingerprintManagerCompat.CryptoObject(cipher);
                fingerprintManager.authenticate(crypto, 0, cancellationSignal, authListener, null);
            } else {
                log.warn("User hasn't granted permission to use Fingerprint");
                authListener.getCallback()
                        .onFailure("User hasn't granted permission to use Fingerprint",
                                false, false);
            }
        } catch (Throwable t) {
            if (t instanceof KeyPermanentlyInvalidatedException) {
                //reset fingerprint
                fingerprintKeyChanged();
            }
            log.warn("An error occurred", t);
            authListener.getCallback().onFailure("An error occurred: " + t.getMessage(),
                    false, false);
        }
    }

    /**
     * This method is called when the fingerprint key changes on the system level, mainly because
     * a new finger was added, as result, we clear previous authentication data and flag the change
     * so it can be reflected by the UI.
     */
<<<<<<< HEAD
    @SuppressLint("ApplySharedPref")
    private void fingerprintKeyChanged() {
        clear();
        getSharedPreferences().edit().putBoolean(FINGERPRINT_KEY_CHANGED, true).commit();
=======
    private void fingerprintKeyChanged() {
        clear();
        getSharedPreferences().edit().putBoolean(FINGERPRINT_KEY_CHANGED, true).apply();
>>>>>>> 82df3a6a
    }

    public boolean hasFingerprintKeyChanged() {
        return getSharedPreferences().getBoolean(FINGERPRINT_KEY_CHANGED, false);
    }

    public void resetFingerprintKeyChanged() {
        getSharedPreferences().edit().remove(FINGERPRINT_KEY_CHANGED).apply();
    }

    private String getSavedEncryptedPassword() {
        SharedPreferences sharedPreferences = getSharedPreferences();
        if (sharedPreferences != null) {
            return sharedPreferences.getString(ENCRYPTED_PASS_SHARED_PREF_KEY, null);
        }
        return null;
    }

    public boolean isFingerprintEnabled() {
        return getSavedEncryptedPassword() != null;
    }

    public void clear() {
        if (Build.VERSION.SDK_INT >= Build.VERSION_CODES.M
                && init() && isFingerprintEnabled()) {
            WalletApplication.getInstance().getConfiguration().setRemindEnableFingerprint(true);
        }
        getSharedPreferences().edit().clear().commit();
    }

    private void saveEncryptedPassword(String encryptedPassword) {
        SharedPreferences.Editor edit = getSharedPreferences().edit();
        edit.putString(ENCRYPTED_PASS_SHARED_PREF_KEY, encryptedPassword);
        edit.commit();
    }

    private byte[] getLastIv() {
        SharedPreferences sharedPreferences = getSharedPreferences();
        if (sharedPreferences != null) {
            String ivString = sharedPreferences.getString(LAST_USED_IV_SHARED_PREF_KEY, null);

            if (ivString != null) {
                return decodeBytes(ivString);
            }
        }
        return null;
    }

    private void saveIv(byte[] iv) {
        SharedPreferences.Editor edit = getSharedPreferences().edit();
        String string = encodeBytes(iv);
        edit.putString(LAST_USED_IV_SHARED_PREF_KEY, string);
        edit.commit();
    }

    private SharedPreferences getSharedPreferences() {
        return context.getSharedPreferences(FINGERPRINT_PREFS_NAME, 0);
    }

    @RequiresApi(api = Build.VERSION_CODES.M)
    private boolean hasPermission() {
        return ActivityCompat.checkSelfPermission(context,
                Manifest.permission.USE_FINGERPRINT) == PackageManager.PERMISSION_GRANTED;
    }

    @RequiresApi(api = Build.VERSION_CODES.M)
    public void savePassword(@NonNull String password, CancellationSignal cancellationSignal, Callback callback) {
        authenticate(cancellationSignal, new FingerprintEncryptPasswordListener(callback, password), Cipher.ENCRYPT_MODE);
    }

    @RequiresApi(api = Build.VERSION_CODES.M)
    public void getPassword(CancellationSignal cancellationSignal, Callback callback) {
        authenticate(cancellationSignal, new FingerprintDecryptPasswordListener(callback), Cipher.DECRYPT_MODE);
    }

    @RequiresApi(api = Build.VERSION_CODES.M)
    public boolean encryptPassword(Cipher cipher, String password) {
        try {
            // Encrypt the text
            if(password.isEmpty()) {
                log.info("Password is empty");
                return false;
            }

            if (cipher == null) {
                log.info("Could not create cipher");
                return false;
            }

            ByteArrayOutputStream outputStream = new ByteArrayOutputStream();
            CipherOutputStream cipherOutputStream = new CipherOutputStream(outputStream, cipher);
            byte[] bytes = password.getBytes(Charset.defaultCharset());
            cipherOutputStream.write(bytes);
            cipherOutputStream.flush();
            cipherOutputStream.close();
            saveEncryptedPassword(encodeBytes(outputStream.toByteArray()));
        } catch (Throwable t) {
            log.info("Encryption failed " + t.getMessage());
            return false;
        }

        return true;
    }

    private byte[] decodeBytes(String s) {
        final int len = s.length();

        // "111" is not a valid hex encoding.
        if( len%2 != 0 )
            throw new IllegalArgumentException("hexBinary needs to be even-length: "+s);

        byte[] out = new byte[len/2];

        for( int i=0; i<len; i+=2 ) {
            int h = hexToBin(s.charAt(i  ));
            int l = hexToBin(s.charAt(i+1));
            if( h==-1 || l==-1 )
                throw new IllegalArgumentException("contains illegal character for hexBinary: "+s);

            out[i/2] = (byte)(h*16+l);
        }

        return out;
    }

    private static int hexToBin(char ch) {
        if( '0'<=ch && ch<='9' )    return ch-'0';
        if( 'A'<=ch && ch<='F' )    return ch-'A'+10;
        if( 'a'<=ch && ch<='f' )    return ch-'a'+10;
        return -1;
    }

    private static final char[] hexCode = "0123456789ABCDEF".toCharArray();

    private String encodeBytes(byte[] data) {
        StringBuilder r = new StringBuilder(data.length*2);
        for ( byte b : data) {
            r.append(hexCode[(b >> 4) & 0xF]);
            r.append(hexCode[(b & 0xF)]);
        }
        return r.toString();
    }

    private String decipher(Cipher cipher) throws IOException {
        String retVal = null;
        String savedEncryptedPassword = getSavedEncryptedPassword();
        if (savedEncryptedPassword != null) {
            byte[] decodedPassword = decodeBytes(savedEncryptedPassword);
            CipherInputStream cipherInputStream = new CipherInputStream(new ByteArrayInputStream(decodedPassword), cipher);

            ArrayList<Byte> values = new ArrayList<>();
            int nextByte;
            while ((nextByte = cipherInputStream.read()) != -1) {
                values.add((byte) nextByte);
            }
            cipherInputStream.close();

            byte[] bytes = new byte[values.size()];
            for (int i = 0; i < values.size(); i++) {
                bytes[i] = values.get(i).byteValue();
            }

            retVal = new String(bytes, Charset.defaultCharset());
        }
        return retVal;
    }

    @RequiresApi(Build.VERSION_CODES.M)
    protected class FingerprintAuthenticationListener extends FingerprintManagerCompat.AuthenticationCallback {

        protected final Callback callback;

        public FingerprintAuthenticationListener(@NonNull Callback callback) {
            this.callback = callback;
        }

        public void onAuthenticationError(int errorCode, CharSequence errString) {
            boolean canceled = FingerprintManager.FINGERPRINT_ERROR_CANCELED == errorCode;
            boolean exceededMaxAttempts = FingerprintManager.FINGERPRINT_ERROR_LOCKOUT == errorCode;
            callback.onFailure("Authentication error [" + errorCode + "] " + errString,
                    canceled, exceededMaxAttempts);
        }

        /**
         * Called when a recoverable error has been encountered during authentication. The help
         * string is provided to give the user guidance for what went wrong, such as
         * "Sensor dirty, please clean it."
         * @param helpCode An integer identifying the error message
         * @param helpString A human-readable string that can be shown in UI
         */
        public void onAuthenticationHelp(int helpCode, CharSequence helpString) {
            callback.onHelp(helpCode, helpString.toString());
        }

        /**
         * Called when a fingerprint is recognized.
         * @param result An object containing authentication-related data
         */
        public void onAuthenticationSucceeded(FingerprintManagerCompat.AuthenticationResult result) {
        }

        /**
         * Called when a fingerprint is valid but not recognized.
         */
        public void onAuthenticationFailed() {
            callback.onFailure("Authentication failed", false, false);
        }

        public @NonNull
        Callback getCallback() {
            return callback;
        }

    }

    @RequiresApi(api = Build.VERSION_CODES.M)
    private class FingerprintEncryptPasswordListener extends FingerprintAuthenticationListener {

        private final String password;

        public FingerprintEncryptPasswordListener(Callback callback, String password) {
            super(callback);
            this.password = password;
        }

        public void onAuthenticationSucceeded(FingerprintManagerCompat.AuthenticationResult result) {
            try {
                Cipher cipher = result.getCryptoObject().getCipher();
                if (encryptPassword(cipher, password)) {
                    log.info("password encrypted successfully");
                    callback.onSuccess("Encrypted");
                } else {
                    log.info("failed to encrypt password");
                    callback.onFailure("Encryption failed", false, false);
                }
            } catch (Exception e) {
                String message = "Encryption failed " + e.getMessage();
                log.info(message);
                callback.onFailure(message, false, false);
            }
        }
    }

    @RequiresApi(Build.VERSION_CODES.M)
    protected class FingerprintDecryptPasswordListener extends FingerprintAuthenticationListener {

        public FingerprintDecryptPasswordListener(@NonNull Callback callback) {
            super(callback);
        }

        public void onAuthenticationSucceeded(FingerprintManagerCompat.AuthenticationResult result) {

            try {
                Cipher cipher = result.getCryptoObject().getCipher();
                String savedPass = decipher(cipher);
                if (savedPass != null) {
                    log.info("password decrypted successfully");
                    callback.onSuccess(savedPass);
                } else {
                    log.info("failed to decrypt password");
                    callback.onFailure("Failed deciphering", false, false);
                }
            } catch (Exception e) {
                String message = "Deciphering failed " + e.getMessage();
                log.info(message);
                callback.onFailure(message, false, false);
            }
        }
    }
}<|MERGE_RESOLUTION|>--- conflicted
+++ resolved
@@ -201,16 +201,10 @@
      * a new finger was added, as result, we clear previous authentication data and flag the change
      * so it can be reflected by the UI.
      */
-<<<<<<< HEAD
     @SuppressLint("ApplySharedPref")
     private void fingerprintKeyChanged() {
         clear();
         getSharedPreferences().edit().putBoolean(FINGERPRINT_KEY_CHANGED, true).commit();
-=======
-    private void fingerprintKeyChanged() {
-        clear();
-        getSharedPreferences().edit().putBoolean(FINGERPRINT_KEY_CHANGED, true).apply();
->>>>>>> 82df3a6a
     }
 
     public boolean hasFingerprintKeyChanged() {
