/*
 * Copyright 2022 Dash Core Group.
 *
 * This program is free software: you can redistribute it and/or modify
 * it under the terms of the GNU General Public License as published by
 * the Free Software Foundation, either version 3 of the License, or
 * (at your option) any later version.
 *
 * This program is distributed in the hope that it will be useful,
 * but WITHOUT ANY WARRANTY; without even the implied warranty of
 * MERCHANTABILITY or FITNESS FOR A PARTICULAR PURPOSE.  See the
 * GNU General Public License for more details.
 *
 * You should have received a copy of the GNU General Public License
 * along with this program.  If not, see <http://www.gnu.org/licenses/>.
 */
package de.schildbach.wallet.payments

import androidx.annotation.VisibleForTesting
import androidx.core.net.toUri
import de.schildbach.wallet.WalletApplication
import de.schildbach.wallet.data.CoinJoinConfig
import de.schildbach.wallet.data.PaymentIntent
import de.schildbach.wallet.database.entity.BlockchainIdentityConfig
import de.schildbach.wallet.database.entity.BlockchainIdentityConfig.Companion.IDENTITY_ID
import de.schildbach.wallet.payments.parsers.PaymentIntentParser
import de.schildbach.wallet.security.SecurityFunctions
import de.schildbach.wallet.security.SecurityGuard
import de.schildbach.wallet.service.CoinJoinMode
import de.schildbach.wallet.service.CoinJoinService
import de.schildbach.wallet.service.MixingStatus
import de.schildbach.wallet.service.PackageInfoProvider
import de.schildbach.wallet.ui.dashpay.PlatformRepo
import kotlinx.coroutines.*
import kotlinx.coroutines.flow.filterNotNull
import kotlinx.coroutines.flow.launchIn
import kotlinx.coroutines.flow.onEach
import okhttp3.CacheControl
import okhttp3.MediaType
import okhttp3.MediaType.Companion.toMediaTypeOrNull
import okhttp3.Request
import okhttp3.RequestBody
import okio.BufferedSink
import okio.IOException
import org.bitcoin.protocols.payments.Protos
import org.bitcoin.protocols.payments.Protos.Payment
import org.bitcoinj.coinjoin.CoinJoinCoinSelector
import org.bitcoinj.core.*
import org.bitcoinj.crypto.IKey
import org.bitcoinj.crypto.KeyCrypterException
import org.bitcoinj.protocols.payments.PaymentProtocol
import org.bitcoinj.protocols.payments.PaymentProtocolException.InvalidPaymentRequestURL
import org.bitcoinj.script.ScriptException
import org.bitcoinj.uri.BitcoinURI
import org.bitcoinj.wallet.*
import org.dash.wallet.common.WalletDataProvider
import org.dash.wallet.common.services.DirectPayException
import org.dash.wallet.common.services.LeftoverBalanceException
import org.dash.wallet.common.services.SendPaymentService
import org.dash.wallet.common.services.TransactionMetadataProvider
import org.dash.wallet.common.services.analytics.AnalyticsConstants
import org.dash.wallet.common.services.analytics.AnalyticsService
import org.dash.wallet.common.services.analytics.AnalyticsTimer
import org.dash.wallet.common.transactions.ByAddressCoinSelector
import org.dash.wallet.common.util.Constants
import org.dash.wallet.common.util.call
import org.dash.wallet.common.util.ensureSuccessful
import org.slf4j.LoggerFactory
import java.util.function.Consumer
import java.util.function.Predicate
import javax.inject.Inject

class SendCoinsTaskRunner @Inject constructor(
    private val walletData: WalletDataProvider,
    private val walletApplication: WalletApplication,
    private val securityFunctions: SecurityFunctions,
    private val packageInfoProvider: PackageInfoProvider,
    private val analyticsService: AnalyticsService,
    private val identityConfig: BlockchainIdentityConfig,
    coinJoinConfig: CoinJoinConfig,
    coinJoinService: CoinJoinService,
    private val platformRepo: PlatformRepo,
    private val metadataProvider: TransactionMetadataProvider
) : SendPaymentService {
    companion object {
        private const val WALLET_EXCEPTION_MESSAGE = "this method can't be used before creating the wallet"
        private val log = LoggerFactory.getLogger(SendCoinsTaskRunner::class.java)
    }
    private var coinJoinSend = false
    private var coinJoinMode = CoinJoinMode.NONE
    private var coinJoinMixingState = MixingStatus.NOT_STARTED
    private val coroutineScope = CoroutineScope(Dispatchers.IO)
    init {
        coinJoinConfig
            .observeMode()
            .filterNotNull()
            .onEach { mode ->
                coinJoinMode = mode
                updateCoinJoinSend()
            }
            .launchIn(coroutineScope)
        coinJoinService
            .observeMixingState()
            .onEach { mixingState ->
                coinJoinMixingState = mixingState
                updateCoinJoinSend()
            }
            .launchIn(coroutineScope)
    }

    // use CoinJoin mode of Sending if CoinJoin is not OFF [CoinJoinMode.NONE]
    // and is not finishing [MixingStatus.FINISHING]
    private fun updateCoinJoinSend() {
        coinJoinSend = coinJoinMode != CoinJoinMode.NONE && coinJoinMixingState != MixingStatus.FINISHING
    }

    @Throws(LeftoverBalanceException::class)
    override suspend fun sendCoins(
        address: Address,
        amount: Coin,
        coinSelector: CoinSelector?,
        emptyWallet: Boolean,
        checkBalanceConditions: Boolean,
        beforeSending: Consumer<Transaction>?,
        canSendLockedOutput: Predicate<TransactionOutput>?
    ): Transaction {
        val wallet = walletData.wallet ?: throw RuntimeException(WALLET_EXCEPTION_MESSAGE)
        Context.propagate(wallet.context)

        if (checkBalanceConditions && !wallet.isAddressMine(address)) {
            // This can throw LeftoverBalanceException
            walletData.checkSendingConditions(address, amount)
        }

        val sendRequest = createSendRequest(address, amount, coinSelector, emptyWallet, canSendLockedOutput = canSendLockedOutput)
        return sendCoins(
            sendRequest,
            checkBalanceConditions = false,
            beforeSending = beforeSending
        )
    }

    override suspend fun estimateNetworkFee(
        address: Address,
        amount: Coin,
        emptyWallet: Boolean
    ): SendPaymentService.TransactionDetails {
        val wallet = walletData.wallet ?: throw RuntimeException(WALLET_EXCEPTION_MESSAGE)
        var sendRequest = createSendRequest(address, amount, null, emptyWallet, false)
        val securityGuard = SecurityGuard.getInstance()
        val password = securityGuard.retrievePassword()
        val encryptionKey = securityFunctions.deriveKey(wallet, password)
        sendRequest.aesKey = encryptionKey
        wallet.completeTx(sendRequest)

        if (checkDust(sendRequest)) {
            sendRequest = createSendRequest(address, amount, null, emptyWallet)
            wallet.completeTx(sendRequest)
        }

        val txFee: Coin? = sendRequest.tx.fee

        val amountToSend = if (sendRequest.emptyWallet) {
            amount.minus(txFee)
        } else {
            amount
        }

        val totalAmount = if (sendRequest.emptyWallet || txFee == null) {
            amount.toPlainString()
        } else {
            amount.add(txFee).toPlainString()
        }

        return SendPaymentService.TransactionDetails(txFee?.toPlainString() ?: "", amountToSend, totalAmount)
    }

    override suspend fun payWithDashUrl(dashUri: String, serviceName: String?): Transaction {
        return withContext(Dispatchers.IO) {
            val paymentIntent = PaymentIntentParser.parse(dashUri, false)
            createPaymentRequest(paymentIntent, serviceName)
        }
    }

    private suspend fun createPaymentRequest(basePaymentIntent: PaymentIntent, serviceName: String?): Transaction {
        val requestUrl = basePaymentIntent.paymentRequestUrl
        if (requestUrl != null) {

<<<<<<< HEAD
            val request = buildOkHttpPaymentRequest(requestUrl)
            val response = Constants.HTTP_CLIENT.call(request)
            response.ensureSuccessful()
=======
        log.info("requesting payment request from {}", requestUrl)
        val timer = AnalyticsTimer(analyticsService, log, AnalyticsConstants.Process.PROCESS_BIP7O_GET_PAYMENT_REQUEST)
        val request = buildOkHttpPaymentRequest(requestUrl)
        val response = Constants.HTTP_CLIENT.call(request)
        response.ensureSuccessful()
        requestUrl.toUri().host?.let {
            timer.logTiming(hashMapOf(AnalyticsConstants.Parameter.ARG1 to it))
        }
        log.info("payment request received")
>>>>>>> 116615f0

            val contentType = response.header("Content-Type")
            val byteStream = response.body?.byteStream()

            if (byteStream == null || contentType.isNullOrEmpty()) {
                throw IOException("Null response for the payment request: $requestUrl")
            }

            val paymentIntent = PaymentIntentParser.parse(byteStream, contentType)

            if (!basePaymentIntent.isExtendedBy(paymentIntent, true)) {
                log.info("BIP72 trust check failed")
                throw IllegalStateException("BIP72 trust check failed: $requestUrl")
            }

            val sendRequest = createRequestFromPaymentIntent(paymentIntent)
            return sendPayment(paymentIntent, sendRequest, serviceName)
        } else {
            val sendRequest = createRequestFromPaymentIntent(basePaymentIntent)
            val sendRequestForSigning = SendRequest.forTx(sendRequest.tx)
            return sendCoins(sendRequestForSigning, serviceName = serviceName)
        }
    }

    private fun createRequestFromPaymentIntent(paymentIntent: PaymentIntent): SendRequest {
        val wallet = walletData.wallet ?: throw RuntimeException(WALLET_EXCEPTION_MESSAGE)
        Context.propagate(de.schildbach.wallet.Constants.CONTEXT)
        var sendRequest = createSendRequest(
            false,
            paymentIntent,
            signInputs = false,
            forceEnsureMinRequiredFee = false
        )

        wallet.completeTx(sendRequest)
        if (checkDust(sendRequest)) {
            sendRequest = createSendRequest(
                false,
                paymentIntent,
                signInputs = false,
                forceEnsureMinRequiredFee = true
            )
            wallet.completeTx(sendRequest)
        }

        return sendRequest
    }

    private suspend fun sendPayment(
        finalPaymentIntent: PaymentIntent,
        sendRequest: SendRequest,
        serviceName: String?
    ): Transaction {
        log.info("creating final sendRequest({}, ..., {}", finalPaymentIntent.paymentUrl, serviceName)
        val finalSendRequest = createSendRequest(
            false,
            finalPaymentIntent,
            true,
            sendRequest.ensureMinRequiredFee
        )
        signSendRequest(finalSendRequest)
        log.info("created final send Request")
        return directPay(finalSendRequest, finalPaymentIntent, serviceName)
    }

    private suspend fun directPay(
        sendRequest: SendRequest,
        finalPaymentIntent: PaymentIntent,
        serviceName: String?
    ): Transaction {
        log.info("completing sendRequest transaction")
        val wallet = walletData.wallet ?: throw RuntimeException(WALLET_EXCEPTION_MESSAGE)
        wallet.completeTx(sendRequest)
        log.info("completed sendRequest transaction")
        serviceName?.let {
            metadataProvider.setTransactionService(sendRequest.tx.txId, serviceName)
        }
        val refundAddress = wallet.freshAddress(KeyChain.KeyPurpose.REFUND)
        val payment = PaymentProtocol.createPaymentMessage(
            listOf(sendRequest.tx),
            finalPaymentIntent.amount,
            refundAddress,
            null,
            finalPaymentIntent.payeeData
        )

        val requestUrl = finalPaymentIntent.paymentUrl
            ?: throw InvalidPaymentRequestURL("Final payment intent URL is null")
        log.info("trying to send tx to {}", requestUrl)
        val timer = AnalyticsTimer(analyticsService, log, AnalyticsConstants.Process.PROCESS_BIP7O_SEND_PAYMENT)
        val request = buildOkHttpDirectPayRequest(requestUrl, payment)
        try {
            val response = Constants.HTTP_CLIENT.call(request)
            response.ensureSuccessful()
            requestUrl.toUri().host?.let {
                timer.logTiming(hashMapOf(AnalyticsConstants.Parameter.ARG1 to it))
            }
            log.info("tx sent via http")

            val byteStream = response.body?.byteStream()
                ?: throw IOException("Null response for the payment request: $requestUrl")

            val paymentAck = byteStream.use { Protos.PaymentACK.parseFrom(byteStream) }
            val acknowledged = PaymentProtocol.parsePaymentAck(paymentAck).memo != "nack"
            log.info("received {} via http", if (acknowledged) "ack" else "nack")

            if (!acknowledged) {
                throw DirectPayException("Payment was not acknowledged by the server")
            }
        } catch (e: Exception) {
            if (e !is DirectPayException) {
                log.warn("Payment submission failed, but transaction may have been sent: ${sendRequest.tx.txId}", e)
                val tx = sendRequest.tx
                val delays = listOf(0L, 1000L, 3000L, 5000L)

                for (delayMs in delays) {
                    delay(delayMs)
                    if (isTransactionOnNetwork(tx)) {
                        log.info("Transaction found on network despite HTTP timeout: ${tx.txId}")
                        wallet.commitTx(tx)
                        return tx
                    }
                }

                log.warn("Transaction not found on network after timeout, treating as failed: ${tx.txId}")
                // throw exception below
            }
            throw e
        }


        return sendCoins(sendRequest, txCompleted = true, checkBalanceConditions = true)
    }

    private fun isTransactionOnNetwork(transaction: Transaction): Boolean {
        return try {
            val wallet = walletData.wallet ?: return false
            val inWalletTx = wallet.getTransaction(transaction.txId)
            val confidence = (inWalletTx ?: transaction).confidence ?: return false

            // If we have the wallet’s instance, also accept network source as proof
            (inWalletTx != null && confidence.source == TransactionConfidence.Source.NETWORK) ||
                    confidence.isChainLocked ||
                    confidence.isTransactionLocked ||
                    confidence.numBroadcastPeers() > 0
        } catch (e: Exception) {
            log.debug("Error checking transaction network status: ${e.message}")
            false
        }
    }

    fun createSendRequest(
        mayEditAmount: Boolean,
        paymentIntent: PaymentIntent,
        signInputs: Boolean,
        forceEnsureMinRequiredFee: Boolean
    ): SendRequest {
        val wallet = walletData.wallet ?: throw RuntimeException(WALLET_EXCEPTION_MESSAGE)
        val sendRequest = paymentIntent.toSendRequest()
        sendRequest.coinSelector = getCoinSelector()
        sendRequest.useInstantSend = false
        sendRequest.feePerKb = Constants.ECONOMIC_FEE
        sendRequest.ensureMinRequiredFee = forceEnsureMinRequiredFee
        sendRequest.signInputs = signInputs

        val walletBalance = wallet.getBalance(getMaxOutputCoinSelector())
        sendRequest.emptyWallet = mayEditAmount && walletBalance == paymentIntent.amount

        return sendRequest
    }

    fun createAssetLockSendRequest(
        mayEditAmount: Boolean,
        paymentIntent: PaymentIntent,
        signInputs: Boolean,
        forceEnsureMinRequiredFee: Boolean,
        topUpKey: ECKey
    ): SendRequest {
        val wallet = walletData.wallet ?: throw RuntimeException(WALLET_EXCEPTION_MESSAGE)
        val sendRequest = SendRequest.assetLock(wallet.params, topUpKey, paymentIntent.amount)
        sendRequest.coinSelector = getCoinSelector()
        sendRequest.useInstantSend = false
        sendRequest.feePerKb = Constants.ECONOMIC_FEE
        sendRequest.ensureMinRequiredFee = forceEnsureMinRequiredFee
        sendRequest.signInputs = signInputs

        val walletBalance = wallet.getBalance(getMaxOutputCoinSelector())
        sendRequest.emptyWallet = mayEditAmount && walletBalance == paymentIntent.amount

        return sendRequest
    }

    @VisibleForTesting
    fun createSendRequest(
        address: Address,
        amount: Coin,
        coinSelector: CoinSelector? = null,
        emptyWallet: Boolean = false,
        forceMinFee: Boolean = true,
        canSendLockedOutput: Predicate<TransactionOutput>? = null
    ): SendRequest {
        return SendRequest.to(address, amount).apply {
            this.feePerKb = Constants.ECONOMIC_FEE
            this.ensureMinRequiredFee = forceMinFee
            this.emptyWallet = emptyWallet

            val selector = coinSelector ?: getCoinSelector()
            this.canUseLockedOutputPredicate = canSendLockedOutput
            this.coinSelector = selector

            if (selector is ByAddressCoinSelector) {
                changeAddress = selector.address
            }
        }
    }

    private fun getCoinSelector() = if (coinJoinSend) {
        // mixed only
        CoinJoinCoinSelector(walletData.wallet)
    } else {
        // collect all coins, mixed and unmixed
        ZeroConfCoinSelector.get()
    }

    private fun getMaxOutputCoinSelector() = if (coinJoinSend) {
        // mixed only
        MaxOutputAmountCoinJoinCoinSelector(walletData.wallet!!)
    } else {
        // collect all coins, mixed and unmixed
        MaxOutputAmountCoinSelector()
    }

    @Throws(LeftoverBalanceException::class)
    suspend fun sendCoins(
        sendRequest: SendRequest,
        txCompleted: Boolean = false,
        checkBalanceConditions: Boolean = true,
        beforeSending: Consumer<Transaction>? = null,
        serviceName: String? = null
    ): Transaction = withContext(Dispatchers.IO) {
        val wallet = walletData.wallet ?: throw RuntimeException(WALLET_EXCEPTION_MESSAGE)
        Context.propagate(wallet.context)

        if (checkBalanceConditions) {
            checkBalanceConditions(wallet, sendRequest.tx)
        }
        signSendRequest(sendRequest)

        try {
            log.info("sending: {}", sendRequest)

            if (txCompleted) {
                wallet.commitTx(sendRequest.tx)
            } else {
                wallet.sendCoinsOffline(sendRequest)
            }

            val transaction = sendRequest.tx
            beforeSending?.accept(transaction)
            serviceName?.let {
                metadataProvider.setTransactionService(sendRequest.tx.txId, serviceName)
            }
            log.info("send successful, transaction committed: {}", transaction.txId.toString())
            walletApplication.broadcastTransaction(transaction)
            logSendTxEvent(transaction, wallet)
            transaction
        } catch (ex: Exception) {
            when (ex) {
                is InsufficientMoneyException -> ex.missing?.run {
                    log.info("send failed, {} missing", toFriendlyString())
                } ?: log.info("send failed, insufficient coins")
                is IKey.KeyIsEncryptedException -> log.info("send failed, key is encrypted: {}", ex.message)
                is KeyCrypterException -> log.info("send failed, key crypter exception: {}", ex.message)
                is Wallet.CouldNotAdjustDownwards -> log.info("send failed, could not adjust downwards: {}", ex.message)
                is Wallet.CompletionException -> log.info("send failed, cannot complete: {}", ex.message)
            }
            throw ex
        }
    }

    private suspend fun logSendTxEvent(
        transaction: Transaction,
        wallet: Wallet
    ) {
        identityConfig.get(IDENTITY_ID)?.let {
            val valueSent: Long = transaction.outputs.filter {
                !it.isMine(wallet)
            }.sumOf {
                it.value.value
            }
            val isSentToContact = try {
                platformRepo.blockchainIdentity.getContactForTransaction(transaction) != null
            } catch (e: Exception) {
                false
            }
            analyticsService.logEvent(
                AnalyticsConstants.SendReceive.SEND_TX,
                mapOf(
                    AnalyticsConstants.Parameter.VALUE to valueSent
                )
            )
            if (isSentToContact) {
                analyticsService.logEvent(
                    AnalyticsConstants.SendReceive.SEND_TX_CONTACT,
                    mapOf(
                        AnalyticsConstants.Parameter.VALUE to valueSent
                    )
                )
            }
        }
    }

    fun signSendRequest(sendRequest: SendRequest) {
        val wallet = walletData.wallet ?: throw RuntimeException("this method can't be used before creating the wallet")

        val securityGuard = SecurityGuard.getInstance()
        val password = securityGuard.retrievePassword()
        val encryptionKey = securityFunctions.deriveKey(wallet, password)

        sendRequest.aesKey = encryptionKey
    }

    private fun checkDust(req: SendRequest): Boolean {
        if (req.tx != null) {
            for (output in req.tx.outputs) {
                if (output.isDust) return true
            }
        }
        return false
    }

    @Throws(LeftoverBalanceException::class)
    private fun checkBalanceConditions(wallet: Wallet, tx: Transaction) {
        for (output in tx.outputs) {
            try {
                if (!output.isMine(wallet)) {
                    val script = output.scriptPubKey
                    val address = script.getToAddress(
                        de.schildbach.wallet.Constants.NETWORK_PARAMETERS,
                        true
                    )
                    walletData.checkSendingConditions(address, output.value)
                    return
                }
            } catch (ignored: ScriptException) { }
        }
    }

    private fun buildOkHttpPaymentRequest(requestUrl: String): Request {
        return Request.Builder()
            .url(requestUrl)
            .cacheControl(CacheControl.Builder().noCache().build())
            .header("Accept", PaymentProtocol.MIMETYPE_PAYMENTREQUEST)
            .header("User-Agent", packageInfoProvider.httpUserAgent())
            .build()
    }

    private fun buildOkHttpDirectPayRequest(requestUrl: String, payment: Payment): Request {
        return Request.Builder()
            .url(requestUrl)
            .cacheControl(CacheControl.Builder().noCache().build())
            .header("Accept", PaymentProtocol.MIMETYPE_PAYMENTACK)
            .header("User-Agent", packageInfoProvider.httpUserAgent())
            .post(object : RequestBody() {
                override fun contentType(): MediaType? {
                    return PaymentProtocol.MIMETYPE_PAYMENT.toMediaTypeOrNull()
                }

                override fun contentLength(): Long {
                    return payment.serializedSize.toLong()
                }

                override fun writeTo(sink: BufferedSink) {
                    payment.writeTo(sink.outputStream())
                }
            })
            .build()
    }
}<|MERGE_RESOLUTION|>--- conflicted
+++ resolved
@@ -186,21 +186,15 @@
         val requestUrl = basePaymentIntent.paymentRequestUrl
         if (requestUrl != null) {
 
-<<<<<<< HEAD
+        log.info("requesting payment request from {}", requestUrl)
+        val timer = AnalyticsTimer(analyticsService, log, AnalyticsConstants.Process.PROCESS_BIP7O_GET_PAYMENT_REQUEST)
             val request = buildOkHttpPaymentRequest(requestUrl)
             val response = Constants.HTTP_CLIENT.call(request)
             response.ensureSuccessful()
-=======
-        log.info("requesting payment request from {}", requestUrl)
-        val timer = AnalyticsTimer(analyticsService, log, AnalyticsConstants.Process.PROCESS_BIP7O_GET_PAYMENT_REQUEST)
-        val request = buildOkHttpPaymentRequest(requestUrl)
-        val response = Constants.HTTP_CLIENT.call(request)
-        response.ensureSuccessful()
         requestUrl.toUri().host?.let {
             timer.logTiming(hashMapOf(AnalyticsConstants.Parameter.ARG1 to it))
         }
         log.info("payment request received")
->>>>>>> 116615f0
 
             val contentType = response.header("Content-Type")
             val byteStream = response.body?.byteStream()
