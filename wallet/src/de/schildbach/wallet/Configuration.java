--- conflicted
+++ resolved
@@ -35,17 +35,10 @@
 import android.net.Uri;
 import android.text.format.DateUtils;
 
-<<<<<<< HEAD
-import com.google.common.base.Strings;
-
-import de.schildbach.wallet.ExchangeRatesProvider.ExchangeRate;
-import hashengineering.darkcoin.wallet.R;
-
 /**
  * @author Andreas Schildbach
  */
-public class Configuration
-{
+public class Configuration {
 	public final int lastVersionCode;
 
 	private final SharedPreferences prefs;
@@ -83,16 +76,14 @@
 
 	private static final Logger log = LoggerFactory.getLogger(Configuration.class);
 
-	public Configuration(final SharedPreferences prefs, final Resources res)
-	{
+	public Configuration(final SharedPreferences prefs, final Resources res) {
 		this.prefs = prefs;
 		this.res = res;
 
 		this.lastVersionCode = prefs.getInt(PREFS_KEY_LAST_VERSION, 0);
 	}
 
-	private int getBtcPrecision()
-	{
+	private int getBtcPrecision() {
 		final String precision = prefs.getString(PREFS_KEY_BTC_PRECISION, null);
 		if (precision != null)
 			return precision.charAt(0) - '0';
@@ -100,8 +91,7 @@
 			return PREFS_DEFAULT_BTC_PRECISION;
 	}
 
-	public int getBtcShift()
-	{
+	public int getBtcShift() {
 		final String precision = prefs.getString(PREFS_KEY_BTC_PRECISION, null);
 		if (precision != null)
 			return precision.length() == 3 ? precision.charAt(2) - '0' : 0;
@@ -109,8 +99,7 @@
 			return PREFS_DEFAULT_BTC_SHIFT;
 	}
 
-	public Coin getBtcBase()
-	{
+	public Coin getBtcBase() {
 		final int shift = getBtcShift();
 		if (shift == 0)
 			return Coin.COIN;
@@ -122,16 +111,15 @@
 			throw new IllegalStateException("cannot handle shift: " + shift);
 	}
 
-	public MonetaryFormat getFormat()
-	{
+	public MonetaryFormat getFormat() {
 		final int shift = getBtcShift();
 		final int minPrecision = shift <= 3 ? 2 : 0;
 		final int decimalRepetitions = (getBtcPrecision() - minPrecision) / 2;
-		return new MonetaryFormat().shift(shift).minDecimals(minPrecision).repeatOptionalDecimals(2, decimalRepetitions);
-	}
-
-	public MonetaryFormat getMaxPrecisionFormat()
-	{
+		return new MonetaryFormat().shift(shift).minDecimals(minPrecision).repeatOptionalDecimals(2,
+				decimalRepetitions);
+	}
+
+	public MonetaryFormat getMaxPrecisionFormat() {
 		final int shift = getBtcShift();
 		if (shift == 0)
 			return new MonetaryFormat().shift(0).minDecimals(2).optionalDecimals(2, 2, 2);
@@ -141,93 +129,77 @@
 			return new MonetaryFormat().shift(6).minDecimals(0).optionalDecimals(2);
 	}
 
-	public String getOwnName()
-	{
+	public String getOwnName() {
 		return Strings.emptyToNull(prefs.getString(PREFS_KEY_OWN_NAME, "").trim());
 	}
 
-	public boolean getSendCoinsAutoclose()
-	{
+	public boolean getSendCoinsAutoclose() {
 		return prefs.getBoolean(PREFS_KEY_SEND_COINS_AUTOCLOSE, true);
 	}
 
-	public boolean getConnectivityNotificationEnabled()
-	{
+	public boolean getConnectivityNotificationEnabled() {
 		return prefs.getBoolean(PREFS_KEY_CONNECTIVITY_NOTIFICATION, false);
 	}
 
-	public String getTrustedPeerHost()
-	{
+	public String getTrustedPeerHost() {
 		return Strings.emptyToNull(prefs.getString(PREFS_KEY_TRUSTED_PEER, "").trim());
 	}
 
-	public boolean getTrustedPeerOnly()
-	{
+	public boolean getTrustedPeerOnly() {
 		return prefs.getBoolean(PREFS_KEY_TRUSTED_PEER_ONLY, false);
 	}
 
-	public Uri getBlockExplorer()
-	{
-		return Uri.parse(prefs.getString(PREFS_KEY_BLOCK_EXPLORER, res.getStringArray(Constants.TEST ? R.array.preferences_block_explorer_values_testnet : R.array.preferences_block_explorer_values)[0]));
-	}
-
-	public boolean remindBalance()
-	{
+	public Uri getBlockExplorer() {
+		return Uri.parse(prefs.getString(PREFS_KEY_BLOCK_EXPLORER,
+				res.getStringArray(Constants.TEST ? R.array.preferences_block_explorer_values_testnet : R.array.preferences_block_explorer_values)[0]));
+	}
+
+	public boolean remindBalance() {
 		return prefs.getBoolean(PREFS_KEY_REMIND_BALANCE, true);
 	}
 
-	public void setRemindBalance(final boolean remindBalance)
-	{
+	public void setRemindBalance(final boolean remindBalance) {
 		prefs.edit().putBoolean(PREFS_KEY_REMIND_BALANCE, remindBalance).apply();
 	}
 
-	public boolean remindBackup()
-	{
+	public boolean remindBackup() {
 		return prefs.getBoolean(PREFS_KEY_REMIND_BACKUP, true);
 	}
 
-	public long getLastBackupTime()
-	{
+	public long getLastBackupTime() {
 		return prefs.getLong(PREFS_KEY_LAST_BACKUP, 0);
 	}
 
-	public void armBackupReminder()
-	{
+	public void armBackupReminder() {
 		prefs.edit().putBoolean(PREFS_KEY_REMIND_BACKUP, true).apply();
 	}
 
-	public void disarmBackupReminder()
-	{
-		prefs.edit().putBoolean(PREFS_KEY_REMIND_BACKUP, false).putLong(PREFS_KEY_LAST_BACKUP, System.currentTimeMillis()).apply();
-	}
-
-	public boolean getDisclaimerEnabled()
-	{
+	public void disarmBackupReminder() {
+		prefs.edit().putBoolean(PREFS_KEY_REMIND_BACKUP, false)
+				.putLong(PREFS_KEY_LAST_BACKUP, System.currentTimeMillis()).apply();
+	}
+
+	public boolean getDisclaimerEnabled() {
 		return prefs.getBoolean(PREFS_KEY_DISCLAIMER, true);
 	}
 
-	public String getExchangeCurrencyCode()
-	{
+	public String getExchangeCurrencyCode() {
 		return prefs.getString(PREFS_KEY_EXCHANGE_CURRENCY, null);
 	}
 
-	public void setExchangeCurrencyCode(final String exchangeCurrencyCode)
-	{
+	public void setExchangeCurrencyCode(final String exchangeCurrencyCode) {
 		prefs.edit().putString(PREFS_KEY_EXCHANGE_CURRENCY, exchangeCurrencyCode).apply();
 	}
 
-	public boolean getQrPaymentRequestEnabled()
-	{
+	public boolean getQrPaymentRequestEnabled() {
 		return prefs.getBoolean(PREFS_KEY_LABS_QR_PAYMENT_REQUEST, false);
 	}
 
-	public boolean getLookUpWalletNames()
-	{
+	public boolean getLookUpWalletNames() {
 		return prefs.getBoolean(PREFS_KEY_LOOK_UP_WALLET_NAMES, false);
 	}
 
-	public boolean versionCodeCrossed(final int currentVersionCode, final int triggeringVersionCode)
-	{
+	public boolean versionCodeCrossed(final int currentVersionCode, final int triggeringVersionCode) {
 		final boolean wasBelow = lastVersionCode < triggeringVersionCode;
 		final boolean wasUsedBefore = lastVersionCode > 0;
 		final boolean isNowAbove = currentVersionCode >= triggeringVersionCode;
@@ -235,8 +207,7 @@
 		return wasUsedBefore && wasBelow && isNowAbove;
 	}
 
-	public void updateLastVersionCode(final int currentVersionCode)
-	{
+	public void updateLastVersionCode(final int currentVersionCode) {
 		prefs.edit().putInt(PREFS_KEY_LAST_VERSION, currentVersionCode).apply();
 
 		if (currentVersionCode > lastVersionCode)
@@ -245,20 +216,17 @@
 			log.warn("detected app downgrade: " + lastVersionCode + " -> " + currentVersionCode);
 	}
 
-	public boolean hasBeenUsed()
-	{
+	public boolean hasBeenUsed() {
 		return prefs.contains(PREFS_KEY_LAST_USED);
 	}
 
-	public long getLastUsedAgo()
-	{
+	public long getLastUsedAgo() {
 		final long now = System.currentTimeMillis();
 
 		return now - prefs.getLong(PREFS_KEY_LAST_USED, 0);
 	}
 
-	public void touchLastUsed()
-	{
+	public void touchLastUsed() {
 		final long prefsLastUsed = prefs.getLong(PREFS_KEY_LAST_USED, 0);
 		final long now = System.currentTimeMillis();
 		prefs.edit().putLong(PREFS_KEY_LAST_USED, now).apply();
@@ -266,35 +234,30 @@
 		log.info("just being used - last used {} minutes ago", (now - prefsLastUsed) / DateUtils.MINUTE_IN_MILLIS);
 	}
 
-	public int getBestChainHeightEver()
-	{
+	public int getBestChainHeightEver() {
 		return prefs.getInt(PREFS_KEY_BEST_CHAIN_HEIGHT_EVER, 0);
 	}
 
-	public void maybeIncrementBestChainHeightEver(final int bestChainHeightEver)
-	{
+	public void maybeIncrementBestChainHeightEver(final int bestChainHeightEver) {
 		if (bestChainHeightEver > getBestChainHeightEver())
 			prefs.edit().putInt(PREFS_KEY_BEST_CHAIN_HEIGHT_EVER, bestChainHeightEver).apply();
 	}
 
-	public ExchangeRate getCachedExchangeRate()
-	{
+	public ExchangeRate getCachedExchangeRate() {
 		if (prefs.contains(PREFS_KEY_CACHED_EXCHANGE_CURRENCY) && prefs.contains(PREFS_KEY_CACHED_EXCHANGE_RATE_COIN)
-				&& prefs.contains(PREFS_KEY_CACHED_EXCHANGE_RATE_FIAT))
-		{
+				&& prefs.contains(PREFS_KEY_CACHED_EXCHANGE_RATE_FIAT)) {
 			final String cachedExchangeCurrency = prefs.getString(PREFS_KEY_CACHED_EXCHANGE_CURRENCY, null);
 			final Coin cachedExchangeRateCoin = Coin.valueOf(prefs.getLong(PREFS_KEY_CACHED_EXCHANGE_RATE_COIN, 0));
-			final Fiat cachedExchangeRateFiat = Fiat.valueOf(cachedExchangeCurrency, prefs.getLong(PREFS_KEY_CACHED_EXCHANGE_RATE_FIAT, 0));
-			return new ExchangeRate(new org.bitcoinj.utils.ExchangeRate(cachedExchangeRateCoin, cachedExchangeRateFiat), null);
-		}
-		else
-		{
+			final Fiat cachedExchangeRateFiat = Fiat.valueOf(cachedExchangeCurrency,
+					prefs.getLong(PREFS_KEY_CACHED_EXCHANGE_RATE_FIAT, 0));
+			return new ExchangeRate(new org.bitcoinj.utils.ExchangeRate(cachedExchangeRateCoin, cachedExchangeRateFiat),
+					null);
+		} else {
 			return null;
 		}
 	}
 
-	public void setCachedExchangeRate(final ExchangeRate cachedExchangeRate)
-	{
+	public void setCachedExchangeRate(final ExchangeRate cachedExchangeRate) {
 		final Editor edit = prefs.edit();
 		edit.putString(PREFS_KEY_CACHED_EXCHANGE_CURRENCY, cachedExchangeRate.getCurrencyCode());
 		edit.putLong(PREFS_KEY_CACHED_EXCHANGE_RATE_COIN, cachedExchangeRate.rate.coin.value);
@@ -302,18 +265,15 @@
 		edit.apply();
 	}
 
-	public boolean getLastExchangeDirection()
-	{
+	public boolean getLastExchangeDirection() {
 		return prefs.getBoolean(PREFS_KEY_LAST_EXCHANGE_DIRECTION, true);
 	}
 
-	public void setLastExchangeDirection(final boolean exchangeDirection)
-	{
+	public void setLastExchangeDirection(final boolean exchangeDirection) {
 		prefs.edit().putBoolean(PREFS_KEY_LAST_EXCHANGE_DIRECTION, exchangeDirection).apply();
 	}
 
-	public boolean changeLogVersionCodeCrossed(final int currentVersionCode, final int triggeringVersionCode)
-	{
+	public boolean changeLogVersionCodeCrossed(final int currentVersionCode, final int triggeringVersionCode) {
 		final int changeLogVersion = prefs.getInt(PREFS_KEY_CHANGE_LOG_VERSION, 0);
 
 		final boolean wasBelow = changeLogVersion < triggeringVersionCode;
@@ -325,13 +285,11 @@
 		return /* wasUsedBefore && */wasBelow && isNowAbove;
 	}
 
-	public void registerOnSharedPreferenceChangeListener(final OnSharedPreferenceChangeListener listener)
-	{
+	public void registerOnSharedPreferenceChangeListener(final OnSharedPreferenceChangeListener listener) {
 		prefs.registerOnSharedPreferenceChangeListener(listener);
 	}
 
-	public void unregisterOnSharedPreferenceChangeListener(final OnSharedPreferenceChangeListener listener)
-	{
+	public void unregisterOnSharedPreferenceChangeListener(final OnSharedPreferenceChangeListener listener) {
 		prefs.unregisterOnSharedPreferenceChangeListener(listener);
 	}
 
@@ -343,261 +301,4 @@
 	{
 		return prefs.getBoolean(PREFS_KEY_LITE_MODE, true);
 	}
-=======
-/**
- * @author Andreas Schildbach
- */
-public class Configuration {
-    public final int lastVersionCode;
-
-    private final SharedPreferences prefs;
-    private final Resources res;
-
-    public static final String PREFS_KEY_BTC_PRECISION = "btc_precision";
-    public static final String PREFS_KEY_OWN_NAME = "own_name";
-    public static final String PREFS_KEY_SEND_COINS_AUTOCLOSE = "send_coins_autoclose";
-    public static final String PREFS_KEY_CONNECTIVITY_NOTIFICATION = "connectivity_notification";
-    public static final String PREFS_KEY_EXCHANGE_CURRENCY = "exchange_currency";
-    public static final String PREFS_KEY_TRUSTED_PEER = "trusted_peer";
-    public static final String PREFS_KEY_TRUSTED_PEER_ONLY = "trusted_peer_only";
-    public static final String PREFS_KEY_BLOCK_EXPLORER = "block_explorer";
-    public static final String PREFS_KEY_DATA_USAGE = "data_usage";
-    public static final String PREFS_KEY_REMIND_BALANCE = "remind_balance";
-    public static final String PREFS_KEY_DISCLAIMER = "disclaimer";
-    private static final String PREFS_KEY_LABS_QR_PAYMENT_REQUEST = "labs_qr_payment_request";
-    private static final String PREFS_KEY_LOOK_UP_WALLET_NAMES = "look_up_wallet_names";
-
-    private static final String PREFS_KEY_LAST_VERSION = "last_version";
-    private static final String PREFS_KEY_LAST_USED = "last_used";
-    private static final String PREFS_KEY_BEST_CHAIN_HEIGHT_EVER = "best_chain_height_ever";
-    private static final String PREFS_KEY_CACHED_EXCHANGE_CURRENCY = "cached_exchange_currency";
-    private static final String PREFS_KEY_CACHED_EXCHANGE_RATE_COIN = "cached_exchange_rate_coin";
-    private static final String PREFS_KEY_CACHED_EXCHANGE_RATE_FIAT = "cached_exchange_rate_fiat";
-    private static final String PREFS_KEY_LAST_EXCHANGE_DIRECTION = "last_exchange_direction";
-    private static final String PREFS_KEY_CHANGE_LOG_VERSION = "change_log_version";
-    public static final String PREFS_KEY_REMIND_BACKUP = "remind_backup";
-    private static final String PREFS_KEY_LAST_BACKUP = "last_backup";
-
-    private static final int PREFS_DEFAULT_BTC_SHIFT = 3;
-    private static final int PREFS_DEFAULT_BTC_PRECISION = 2;
-
-    private static final Logger log = LoggerFactory.getLogger(Configuration.class);
-
-    public Configuration(final SharedPreferences prefs, final Resources res) {
-        this.prefs = prefs;
-        this.res = res;
-
-        this.lastVersionCode = prefs.getInt(PREFS_KEY_LAST_VERSION, 0);
-    }
-
-    private int getBtcPrecision() {
-        final String precision = prefs.getString(PREFS_KEY_BTC_PRECISION, null);
-        if (precision != null)
-            return precision.charAt(0) - '0';
-        else
-            return PREFS_DEFAULT_BTC_PRECISION;
-    }
-
-    public int getBtcShift() {
-        final String precision = prefs.getString(PREFS_KEY_BTC_PRECISION, null);
-        if (precision != null)
-            return precision.length() == 3 ? precision.charAt(2) - '0' : 0;
-        else
-            return PREFS_DEFAULT_BTC_SHIFT;
-    }
-
-    public Coin getBtcBase() {
-        final int shift = getBtcShift();
-        if (shift == 0)
-            return Coin.COIN;
-        else if (shift == 3)
-            return Coin.MILLICOIN;
-        else if (shift == 6)
-            return Coin.MICROCOIN;
-        else
-            throw new IllegalStateException("cannot handle shift: " + shift);
-    }
-
-    public MonetaryFormat getFormat() {
-        final int shift = getBtcShift();
-        final int minPrecision = shift <= 3 ? 2 : 0;
-        final int decimalRepetitions = (getBtcPrecision() - minPrecision) / 2;
-        return new MonetaryFormat().shift(shift).minDecimals(minPrecision).repeatOptionalDecimals(2,
-                decimalRepetitions);
-    }
-
-    public MonetaryFormat getMaxPrecisionFormat() {
-        final int shift = getBtcShift();
-        if (shift == 0)
-            return new MonetaryFormat().shift(0).minDecimals(2).optionalDecimals(2, 2, 2);
-        else if (shift == 3)
-            return new MonetaryFormat().shift(3).minDecimals(2).optionalDecimals(2, 1);
-        else
-            return new MonetaryFormat().shift(6).minDecimals(0).optionalDecimals(2);
-    }
-
-    public String getOwnName() {
-        return Strings.emptyToNull(prefs.getString(PREFS_KEY_OWN_NAME, "").trim());
-    }
-
-    public boolean getSendCoinsAutoclose() {
-        return prefs.getBoolean(PREFS_KEY_SEND_COINS_AUTOCLOSE, true);
-    }
-
-    public boolean getConnectivityNotificationEnabled() {
-        return prefs.getBoolean(PREFS_KEY_CONNECTIVITY_NOTIFICATION, false);
-    }
-
-    public String getTrustedPeerHost() {
-        return Strings.emptyToNull(prefs.getString(PREFS_KEY_TRUSTED_PEER, "").trim());
-    }
-
-    public boolean getTrustedPeerOnly() {
-        return prefs.getBoolean(PREFS_KEY_TRUSTED_PEER_ONLY, false);
-    }
-
-    public Uri getBlockExplorer() {
-        return Uri.parse(prefs.getString(PREFS_KEY_BLOCK_EXPLORER,
-                res.getStringArray(R.array.preferences_block_explorer_values)[0]));
-    }
-
-    public boolean remindBalance() {
-        return prefs.getBoolean(PREFS_KEY_REMIND_BALANCE, true);
-    }
-
-    public void setRemindBalance(final boolean remindBalance) {
-        prefs.edit().putBoolean(PREFS_KEY_REMIND_BALANCE, remindBalance).apply();
-    }
-
-    public boolean remindBackup() {
-        return prefs.getBoolean(PREFS_KEY_REMIND_BACKUP, true);
-    }
-
-    public long getLastBackupTime() {
-        return prefs.getLong(PREFS_KEY_LAST_BACKUP, 0);
-    }
-
-    public void armBackupReminder() {
-        prefs.edit().putBoolean(PREFS_KEY_REMIND_BACKUP, true).apply();
-    }
-
-    public void disarmBackupReminder() {
-        prefs.edit().putBoolean(PREFS_KEY_REMIND_BACKUP, false)
-                .putLong(PREFS_KEY_LAST_BACKUP, System.currentTimeMillis()).apply();
-    }
-
-    public boolean getDisclaimerEnabled() {
-        return prefs.getBoolean(PREFS_KEY_DISCLAIMER, true);
-    }
-
-    public String getExchangeCurrencyCode() {
-        return prefs.getString(PREFS_KEY_EXCHANGE_CURRENCY, null);
-    }
-
-    public void setExchangeCurrencyCode(final String exchangeCurrencyCode) {
-        prefs.edit().putString(PREFS_KEY_EXCHANGE_CURRENCY, exchangeCurrencyCode).apply();
-    }
-
-    public boolean getQrPaymentRequestEnabled() {
-        return prefs.getBoolean(PREFS_KEY_LABS_QR_PAYMENT_REQUEST, false);
-    }
-
-    public boolean getLookUpWalletNames() {
-        return prefs.getBoolean(PREFS_KEY_LOOK_UP_WALLET_NAMES, false);
-    }
-
-    public boolean versionCodeCrossed(final int currentVersionCode, final int triggeringVersionCode) {
-        final boolean wasBelow = lastVersionCode < triggeringVersionCode;
-        final boolean wasUsedBefore = lastVersionCode > 0;
-        final boolean isNowAbove = currentVersionCode >= triggeringVersionCode;
-
-        return wasUsedBefore && wasBelow && isNowAbove;
-    }
-
-    public void updateLastVersionCode(final int currentVersionCode) {
-        prefs.edit().putInt(PREFS_KEY_LAST_VERSION, currentVersionCode).apply();
-
-        if (currentVersionCode > lastVersionCode)
-            log.info("detected app upgrade: " + lastVersionCode + " -> " + currentVersionCode);
-        else if (currentVersionCode < lastVersionCode)
-            log.warn("detected app downgrade: " + lastVersionCode + " -> " + currentVersionCode);
-    }
-
-    public boolean hasBeenUsed() {
-        return prefs.contains(PREFS_KEY_LAST_USED);
-    }
-
-    public long getLastUsedAgo() {
-        final long now = System.currentTimeMillis();
-
-        return now - prefs.getLong(PREFS_KEY_LAST_USED, 0);
-    }
-
-    public void touchLastUsed() {
-        final long prefsLastUsed = prefs.getLong(PREFS_KEY_LAST_USED, 0);
-        final long now = System.currentTimeMillis();
-        prefs.edit().putLong(PREFS_KEY_LAST_USED, now).apply();
-
-        log.info("just being used - last used {} minutes ago", (now - prefsLastUsed) / DateUtils.MINUTE_IN_MILLIS);
-    }
-
-    public int getBestChainHeightEver() {
-        return prefs.getInt(PREFS_KEY_BEST_CHAIN_HEIGHT_EVER, 0);
-    }
-
-    public void maybeIncrementBestChainHeightEver(final int bestChainHeightEver) {
-        if (bestChainHeightEver > getBestChainHeightEver())
-            prefs.edit().putInt(PREFS_KEY_BEST_CHAIN_HEIGHT_EVER, bestChainHeightEver).apply();
-    }
-
-    public ExchangeRate getCachedExchangeRate() {
-        if (prefs.contains(PREFS_KEY_CACHED_EXCHANGE_CURRENCY) && prefs.contains(PREFS_KEY_CACHED_EXCHANGE_RATE_COIN)
-                && prefs.contains(PREFS_KEY_CACHED_EXCHANGE_RATE_FIAT)) {
-            final String cachedExchangeCurrency = prefs.getString(PREFS_KEY_CACHED_EXCHANGE_CURRENCY, null);
-            final Coin cachedExchangeRateCoin = Coin.valueOf(prefs.getLong(PREFS_KEY_CACHED_EXCHANGE_RATE_COIN, 0));
-            final Fiat cachedExchangeRateFiat = Fiat.valueOf(cachedExchangeCurrency,
-                    prefs.getLong(PREFS_KEY_CACHED_EXCHANGE_RATE_FIAT, 0));
-            return new ExchangeRate(new org.bitcoinj.utils.ExchangeRate(cachedExchangeRateCoin, cachedExchangeRateFiat),
-                    null);
-        } else {
-            return null;
-        }
-    }
-
-    public void setCachedExchangeRate(final ExchangeRate cachedExchangeRate) {
-        final Editor edit = prefs.edit();
-        edit.putString(PREFS_KEY_CACHED_EXCHANGE_CURRENCY, cachedExchangeRate.getCurrencyCode());
-        edit.putLong(PREFS_KEY_CACHED_EXCHANGE_RATE_COIN, cachedExchangeRate.rate.coin.value);
-        edit.putLong(PREFS_KEY_CACHED_EXCHANGE_RATE_FIAT, cachedExchangeRate.rate.fiat.value);
-        edit.apply();
-    }
-
-    public boolean getLastExchangeDirection() {
-        return prefs.getBoolean(PREFS_KEY_LAST_EXCHANGE_DIRECTION, true);
-    }
-
-    public void setLastExchangeDirection(final boolean exchangeDirection) {
-        prefs.edit().putBoolean(PREFS_KEY_LAST_EXCHANGE_DIRECTION, exchangeDirection).apply();
-    }
-
-    public boolean changeLogVersionCodeCrossed(final int currentVersionCode, final int triggeringVersionCode) {
-        final int changeLogVersion = prefs.getInt(PREFS_KEY_CHANGE_LOG_VERSION, 0);
-
-        final boolean wasBelow = changeLogVersion < triggeringVersionCode;
-        final boolean wasUsedBefore = changeLogVersion > 0;
-        final boolean isNowAbove = currentVersionCode >= triggeringVersionCode;
-
-        prefs.edit().putInt(PREFS_KEY_CHANGE_LOG_VERSION, currentVersionCode).apply();
-
-        return /* wasUsedBefore && */wasBelow && isNowAbove;
-    }
-
-    public void registerOnSharedPreferenceChangeListener(final OnSharedPreferenceChangeListener listener) {
-        prefs.registerOnSharedPreferenceChangeListener(listener);
-    }
-
-    public void unregisterOnSharedPreferenceChangeListener(final OnSharedPreferenceChangeListener listener) {
-        prefs.unregisterOnSharedPreferenceChangeListener(listener);
-    }
->>>>>>> e7829a15
 }