--- conflicted
+++ resolved
@@ -103,12 +103,7 @@
 /**
  * @author Andreas Schildbach
  */
-<<<<<<< HEAD
-public class WalletApplication extends BaseWalletApplication implements ResetAutoLogoutTimerHandler {
-=======
-public class WalletApplication extends MultiDexApplication implements ResetAutoLogoutTimerHandler, WalletDataProvider {
-
->>>>>>> fe48c26b
+public class WalletApplication extends BaseWalletApplication implements ResetAutoLogoutTimerHandler, WalletDataProvider {
     private static WalletApplication instance;
     private Configuration config;
     private ActivityManager activityManager;
@@ -146,19 +141,6 @@
         return walletFile.exists();
     }
 
-<<<<<<< HEAD
-    private boolean isSpecialActivity(Activity activity) {
-        return (activity instanceof OnboardingActivity)
-                || (activity instanceof SendCoinsActivity)
-                || (activity instanceof WalletUriHandlerActivity)
-                || (activity instanceof ScanActivity)
-                || (activity instanceof ImportSharedImageActivity)
-                || (activity instanceof LiquidSplashActivity)
-                || (activity instanceof ShortcutComponentActivity);
-    }
-
-=======
->>>>>>> fe48c26b
     @Override
     public void onCreate() {
         super.onCreate();
