/*
 * Copyright 2011-2015 the original author or authors.
 *
 * This program is free software: you can redistribute it and/or modify
 * it under the terms of the GNU General Public License as published by
 * the Free Software Foundation, either version 3 of the License, or
 * (at your option) any later version.
 *
 * This program is distributed in the hope that it will be useful,
 * but WITHOUT ANY WARRANTY; without even the implied warranty of
 * MERCHANTABILITY or FITNESS FOR A PARTICULAR PURPOSE.  See the
 * GNU General Public License for more details.
 *
 * You should have received a copy of the GNU General Public License
 * along with this program.  If not, see <http://www.gnu.org/licenses/>.
 */

package de.schildbach.wallet;

import java.io.File;
import java.io.FileInputStream;
import java.io.FileNotFoundException;
import java.io.IOException;
import java.io.InputStream;
import java.io.OutputStream;
import java.util.concurrent.TimeUnit;

import org.bitcoinj.core.Transaction;
import org.bitcoinj.core.VerificationException;
import org.bitcoinj.core.VersionMessage;
import org.bitcoinj.crypto.LinuxSecureRandom;
import org.bitcoinj.crypto.MnemonicCode;
import org.bitcoinj.store.FlatDB;
import org.bitcoinj.utils.Threading;
import org.bitcoinj.wallet.Protos;
import org.bitcoinj.wallet.UnreadableWalletException;
import org.bitcoinj.wallet.Wallet;
import org.bitcoinj.wallet.WalletProtobufSerializer;
import org.slf4j.Logger;
import org.slf4j.LoggerFactory;

import com.google.common.base.Stopwatch;

import de.schildbach.wallet.service.BlockchainService;
import de.schildbach.wallet.service.BlockchainServiceImpl;
import de.schildbach.wallet.util.CrashReporter;
import de.schildbach.wallet_test.R;

import android.app.ActivityManager;
import android.app.AlarmManager;
import android.app.Application;
import android.app.PendingIntent;
import android.content.Context;
import android.content.Intent;
import android.content.pm.PackageInfo;
import android.content.pm.PackageManager.NameNotFoundException;
import android.os.Build;
import android.os.StrictMode;
import android.preference.PreferenceManager;
import android.support.v4.content.LocalBroadcastManager;
import android.text.format.DateUtils;
import android.widget.Toast;
import ch.qos.logback.classic.Level;
import ch.qos.logback.classic.LoggerContext;
import ch.qos.logback.classic.android.LogcatAppender;
import ch.qos.logback.classic.encoder.PatternLayoutEncoder;
import ch.qos.logback.classic.spi.ILoggingEvent;
import ch.qos.logback.core.rolling.RollingFileAppender;
import ch.qos.logback.core.rolling.TimeBasedRollingPolicy;
<<<<<<< HEAD
import de.schildbach.wallet.service.BlockchainService;
import de.schildbach.wallet.service.BlockchainServiceImpl;
import de.schildbach.wallet.util.CrashReporter;
import de.schildbach.wallet.util.Io;

import org.bitcoinj.core.*;
import org.bitcoinj.crypto.MnemonicCode;
import org.bitcoinj.utils.Threading;
import org.bitcoinj.wallet.Protos;
import org.bitcoinj.wallet.WalletFiles;
import org.slf4j.Logger;
import org.slf4j.LoggerFactory;

import java.io.*;
import java.util.concurrent.TimeUnit;
import hashengineering.darkcoin.wallet.R;
=======
>>>>>>> e7829a15

/**
 * @author Andreas Schildbach
 */
public class WalletApplication extends Application {
    private Configuration config;
    private ActivityManager activityManager;

    private Intent blockchainServiceIntent;
    private Intent blockchainServiceCancelCoinsReceivedIntent;
    private Intent blockchainServiceResetBlockchainIntent;

    private File walletFile;
    private Wallet wallet;
    private PackageInfo packageInfo;

    public static final String ACTION_WALLET_REFERENCE_CHANGED = WalletApplication.class.getPackage().getName()
            + ".wallet_reference_changed";

    public static final int VERSION_CODE_SHOW_BACKUP_REMINDER = 205;

    public static final long TIME_CREATE_APPLICATION = System.currentTimeMillis();

    private static final Logger log = LoggerFactory.getLogger(WalletApplication.class);

    @Override
    public void onCreate() {
        new LinuxSecureRandom(); // init proper random number generator

        initLogging();

        StrictMode.setThreadPolicy(new StrictMode.ThreadPolicy.Builder().detectAll().permitDiskReads()
                .permitDiskWrites().penaltyLog().build());

        Threading.throwOnLockCycles();
        org.bitcoinj.core.Context.enableStrictMode();
        org.bitcoinj.core.Context.propagate(Constants.CONTEXT);

        log.info("=== starting app using configuration: {}, {}", Constants.TEST ? "test" : "prod",
                Constants.NETWORK_PARAMETERS.getId());

        super.onCreate();

        packageInfo = packageInfoFromContext(this);

        CrashReporter.init(getCacheDir());

        Threading.uncaughtExceptionHandler = new Thread.UncaughtExceptionHandler() {
            @Override
            public void uncaughtException(final Thread thread, final Throwable throwable) {
                log.info("bitcoinj uncaught exception", throwable);
                CrashReporter.saveBackgroundTrace(throwable, packageInfo);
            }
        };

        initMnemonicCode();

        config = new Configuration(PreferenceManager.getDefaultSharedPreferences(this), getResources());
        activityManager = (ActivityManager) getSystemService(Context.ACTIVITY_SERVICE);

        blockchainServiceIntent = new Intent(this, BlockchainServiceImpl.class);
        blockchainServiceCancelCoinsReceivedIntent = new Intent(BlockchainService.ACTION_CANCEL_COINS_RECEIVED, null,
                this, BlockchainServiceImpl.class);
        blockchainServiceResetBlockchainIntent = new Intent(BlockchainService.ACTION_RESET_BLOCKCHAIN, null, this,
                BlockchainServiceImpl.class);

        walletFile = getFileStreamPath(Constants.Files.WALLET_FILENAME_PROTOBUF);

        loadWalletFromProtobuf();

        if (config.versionCodeCrossed(packageInfo.versionCode, VERSION_CODE_SHOW_BACKUP_REMINDER)
                && !wallet.getImportedKeys().isEmpty()) {
            log.info("showing backup reminder once, because of imported keys being present");
            config.armBackupReminder();
        }

        config.updateLastVersionCode(packageInfo.versionCode);

        afterLoadWallet();

        cleanupFiles();
    }

    private void afterLoadWallet() {
        wallet.autosaveToFile(walletFile, Constants.Files.WALLET_AUTOSAVE_DELAY_MS, TimeUnit.MILLISECONDS, null);

        // clean up spam
        wallet.cleanup();

        // make sure there is at least one recent backup
        if (!getFileStreamPath(Constants.Files.WALLET_KEY_BACKUP_PROTOBUF).exists())
            backupWallet();
    }

    private void initLogging() {
        final File logDir = getDir("log", MODE_PRIVATE);
        final File logFile = new File(logDir, "wallet.log");

        final LoggerContext context = (LoggerContext) LoggerFactory.getILoggerFactory();

        final PatternLayoutEncoder filePattern = new PatternLayoutEncoder();
        filePattern.setContext(context);
        filePattern.setPattern("%d{HH:mm:ss,UTC} [%thread] %logger{0} - %msg%n");
        filePattern.start();

        final RollingFileAppender<ILoggingEvent> fileAppender = new RollingFileAppender<ILoggingEvent>();
        fileAppender.setContext(context);
        fileAppender.setFile(logFile.getAbsolutePath());

        final TimeBasedRollingPolicy<ILoggingEvent> rollingPolicy = new TimeBasedRollingPolicy<ILoggingEvent>();
        rollingPolicy.setContext(context);
        rollingPolicy.setParent(fileAppender);
        rollingPolicy.setFileNamePattern(logDir.getAbsolutePath() + "/wallet.%d{yyyy-MM-dd,UTC}.log.gz");
        rollingPolicy.setMaxHistory(7);
        rollingPolicy.start();

<<<<<<< HEAD
		Threading.uncaughtExceptionHandler = new Thread.UncaughtExceptionHandler()
		{
			@Override
			public void uncaughtException(final Thread thread, final Throwable throwable)
			{
				log.info(CoinDefinition.coinName + "j uncaught exception", throwable);
				CrashReporter.saveBackgroundTrace(throwable, packageInfo);
			}
		};

		initMnemonicCode();
		PreferenceManager.setDefaultValues(this, R.xml.preference_settings, false);
		config = new Configuration(PreferenceManager.getDefaultSharedPreferences(this), getResources());
		activityManager = (ActivityManager) getSystemService(Context.ACTIVITY_SERVICE);
=======
        fileAppender.setEncoder(filePattern);
        fileAppender.setRollingPolicy(rollingPolicy);
        fileAppender.start();

        final PatternLayoutEncoder logcatTagPattern = new PatternLayoutEncoder();
        logcatTagPattern.setContext(context);
        logcatTagPattern.setPattern("%logger{0}");
        logcatTagPattern.start();

        final PatternLayoutEncoder logcatPattern = new PatternLayoutEncoder();
        logcatPattern.setContext(context);
        logcatPattern.setPattern("[%thread] %msg%n");
        logcatPattern.start();
>>>>>>> e7829a15

        final LogcatAppender logcatAppender = new LogcatAppender();
        logcatAppender.setContext(context);
        logcatAppender.setTagEncoder(logcatTagPattern);
        logcatAppender.setEncoder(logcatPattern);
        logcatAppender.start();

        final ch.qos.logback.classic.Logger log = context.getLogger(Logger.ROOT_LOGGER_NAME);
        log.addAppender(fileAppender);
        log.addAppender(logcatAppender);
        log.setLevel(Level.INFO);
    }

<<<<<<< HEAD
		loadWalletFromProtobuf();

		//Dash Specific - TODO:  need to separate out these parts.
		org.bitcoinj.core.Context context = wallet.getContext();

		wallet.getContext().initDash(config.getLiteMode(), config.getInstantXEnabled());

		if (config.versionCodeCrossed(packageInfo.versionCode, VERSION_CODE_SHOW_BACKUP_REMINDER) && !wallet.getImportedKeys().isEmpty())
		{
			log.info("showing backup reminder once, because of imported keys being present");
			config.armBackupReminder();
		}

		config.updateLastVersionCode(packageInfo.versionCode);

		afterLoadWallet();

		cleanupFiles();
	}

	private void afterLoadWallet()
	{
		wallet.autosaveToFile(walletFile, 10, TimeUnit.SECONDS, new WalletAutosaveEventListener());

		// clean up spam
		wallet.cleanup();

		migrateBackup();
	}

	private void initLogging()
	{
		final File logDir = getDir("log", Constants.TEST ? Context.MODE_WORLD_READABLE : MODE_PRIVATE);
		final File logFile = new File(logDir, "wallet.log");

		final LoggerContext context = (LoggerContext) LoggerFactory.getILoggerFactory();

		final PatternLayoutEncoder filePattern = new PatternLayoutEncoder();
		filePattern.setContext(context);
		filePattern.setPattern("%d{HH:mm:ss.SSS} [%thread] %logger{0} - %msg%n");
		filePattern.start();

		final RollingFileAppender<ILoggingEvent> fileAppender = new RollingFileAppender<ILoggingEvent>();
		fileAppender.setContext(context);
		fileAppender.setFile(logFile.getAbsolutePath());

		final TimeBasedRollingPolicy<ILoggingEvent> rollingPolicy = new TimeBasedRollingPolicy<ILoggingEvent>();
		rollingPolicy.setContext(context);
		rollingPolicy.setParent(fileAppender);
		rollingPolicy.setFileNamePattern(logDir.getAbsolutePath() + "/wallet.%d.log.gz");
		rollingPolicy.setMaxHistory(7);
		rollingPolicy.start();

		fileAppender.setEncoder(filePattern);
		fileAppender.setRollingPolicy(rollingPolicy);
		fileAppender.start();

		final PatternLayoutEncoder logcatTagPattern = new PatternLayoutEncoder();
		logcatTagPattern.setContext(context);
		logcatTagPattern.setPattern("%logger{0}");
		logcatTagPattern.start();

		final PatternLayoutEncoder logcatPattern = new PatternLayoutEncoder();
		logcatPattern.setContext(context);
		logcatPattern.setPattern("[%thread] %msg%n");
		logcatPattern.start();

		final LogcatAppender logcatAppender = new LogcatAppender();
		logcatAppender.setContext(context);
		logcatAppender.setTagEncoder(logcatTagPattern);
		logcatAppender.setEncoder(logcatPattern);
		logcatAppender.start();

		final ch.qos.logback.classic.Logger log = context.getLogger(Logger.ROOT_LOGGER_NAME);
		log.addAppender(fileAppender);
		log.addAppender(logcatAppender);
		log.setLevel(Level.INFO);
	}

	private static final String BIP39_WORDLIST_FILENAME = "bip39-wordlist.txt";

	private void initMnemonicCode()
	{
		try
		{
			final long start = System.currentTimeMillis();
			MnemonicCode.INSTANCE = new MnemonicCode(getAssets().open(BIP39_WORDLIST_FILENAME), null);
			log.info("BIP39 wordlist loaded from: '" + BIP39_WORDLIST_FILENAME + "', took " + (System.currentTimeMillis() - start) + "ms");
		}
		catch (final IOException x)
		{
			throw new Error(x);
		}
	}

	private static final class WalletAutosaveEventListener implements WalletFiles.Listener
	{
		@Override
		public void onBeforeAutoSave(final File file)
		{
		}

		@Override
		public void onAfterAutoSave(final File file)
		{
			// make wallets world accessible in test mode
			if (Constants.TEST)
				Io.chmod(file, 0777);
		}
	}

	public Configuration getConfiguration()
	{
		return config;
	}

	public Wallet getWallet()
	{
		return wallet;
	}

	private void loadWalletFromProtobuf()
	{
		if (walletFile.exists())
		{
			final long start = System.currentTimeMillis();

			FileInputStream walletStream = null;

			try
			{
				walletStream = new FileInputStream(walletFile);

				wallet = new WalletProtobufSerializer().readWallet(walletStream);

				if (!wallet.getParams().equals(Constants.NETWORK_PARAMETERS))
					throw new UnreadableWalletException("bad wallet network parameters: " + wallet.getParams().getId());

				log.info("wallet loaded from: '" + walletFile + "', took " + (System.currentTimeMillis() - start) + "ms");
			}
			catch (final FileNotFoundException x)
			{
				log.error("problem loading wallet", x);

				Toast.makeText(WalletApplication.this, x.getClass().getName(), Toast.LENGTH_LONG).show();

				wallet = restoreWalletFromBackup();
			}
			catch (final UnreadableWalletException x)
			{
				log.error("problem loading wallet", x);

				Toast.makeText(WalletApplication.this, x.getClass().getName(), Toast.LENGTH_LONG).show();

				wallet = restoreWalletFromBackup();
			}
			finally
			{
				if (walletStream != null)
				{
					try
					{
						walletStream.close();
					}
					catch (final IOException x)
					{
						// swallow
					}
				}
			}

			if (!wallet.isConsistent())
			{
				Toast.makeText(this, "inconsistent wallet: " + walletFile, Toast.LENGTH_LONG).show();

				wallet = restoreWalletFromBackup();
			}

			if (!wallet.getParams().equals(Constants.NETWORK_PARAMETERS))
				throw new Error("bad wallet network parameters: " + wallet.getParams().getId());
		}
		else
		{
			wallet = new Wallet(Constants.NETWORK_PARAMETERS);

			backupWallet();

			config.armBackupReminder();

			log.info("new wallet created");
		}
	}

	private Wallet restoreWalletFromBackup()
	{
		InputStream is = null;

		try
		{
			is = openFileInput(Constants.Files.WALLET_KEY_BACKUP_PROTOBUF);

			final Wallet wallet = new WalletProtobufSerializer().readWallet(is, true, null);

			if (!wallet.isConsistent())
				throw new Error("inconsistent backup");

			resetBlockchain();

			Toast.makeText(this, R.string.toast_wallet_reset, Toast.LENGTH_LONG).show();

			log.info("wallet restored from backup: '" + Constants.Files.WALLET_KEY_BACKUP_PROTOBUF + "'");

			return wallet;
		}
		catch (final IOException x)
		{
			throw new Error("cannot read backup", x);
		}
		catch (final UnreadableWalletException x)
		{
			throw new Error("cannot read backup", x);
		}
		finally
		{
			try
			{
				is.close();
			}
			catch (final IOException x)
			{
				// swallow
			}
		}
	}

	public void saveWallet()
	{
		try
		{
			protobufSerializeWallet(wallet);
		}
		catch (final IOException x)
		{
			throw new RuntimeException(x);
		}
	}

	public void saveMasternodes()
	{
		//try
		//{
		//	wallet.getContext().masternodeDB.write(wallet.getContext().masternodeManager);
		//TODO:  Save the new way with FlatDB

			//Constants.NETWORK_PARAMETERS.masternodeDB.write(Constants.NETWORK_PARAMETERS.masternodeManager);
		//}
		//catch (final IOException x)
		{
		//	throw new RuntimeException(x);
		}
	}

	private void protobufSerializeWallet(final Wallet wallet) throws IOException
	{
		final long start = System.currentTimeMillis();

		wallet.saveToFile(walletFile);

		// make wallets world accessible in test mode
		if (Constants.TEST)
			Io.chmod(walletFile, 0777);

		log.debug("wallet saved to: '" + walletFile + "', took " + (System.currentTimeMillis() - start) + "ms");
	}

	public void backupWallet()
	{
		final Protos.Wallet.Builder builder = new WalletProtobufSerializer().walletToProto(wallet).toBuilder();

		// strip redundant
		builder.clearTransaction();
		builder.clearLastSeenBlockHash();
		builder.setLastSeenBlockHeight(-1);
		builder.clearLastSeenBlockTimeSecs();
		final Protos.Wallet walletProto = builder.build();

		OutputStream os = null;

		try
		{
			os = openFileOutput(Constants.Files.WALLET_KEY_BACKUP_PROTOBUF, Context.MODE_PRIVATE);
			walletProto.writeTo(os);
		}
		catch (final IOException x)
		{
			log.error("problem writing key backup", x);
		}
		finally
		{
			try
			{
				os.close();
			}
			catch (final IOException x)
			{
				// swallow
			}
		}
	}

	private void migrateBackup()
	{
		if (!getFileStreamPath(Constants.Files.WALLET_KEY_BACKUP_PROTOBUF).exists())
		{
			log.info("migrating automatic backup to protobuf");

			// make sure there is at least one recent backup
			backupWallet();
		}
	}

	private void cleanupFiles()
	{
		for (final String filename : fileList())
		{
			if (filename.startsWith(Constants.Files.WALLET_KEY_BACKUP_BASE58)
					|| filename.startsWith(Constants.Files.WALLET_KEY_BACKUP_PROTOBUF + '.') || filename.endsWith(".tmp"))
			{
				final File file = new File(getFilesDir(), filename);
				log.info("removing obsolete file: '{}'", file);
				file.delete();
			}
		}
	}

	public void startBlockchainService(final boolean cancelCoinsReceived)
	{
		if (cancelCoinsReceived)
			startService(blockchainServiceCancelCoinsReceivedIntent);
		else
			startService(blockchainServiceIntent);
	}

	public void stopBlockchainService()
	{
		stopService(blockchainServiceIntent);
	}

	public void resetBlockchain()
	{
		// implicitly stops blockchain service
		startService(blockchainServiceResetBlockchainIntent);
	}

	public void replaceWallet(final Wallet newWallet)
	{
		resetBlockchain();
		wallet.shutdownAutosaveAndWait();

		wallet = newWallet;
		config.maybeIncrementBestChainHeightEver(newWallet.getLastBlockSeenHeight());
		afterLoadWallet();

		final Intent broadcast = new Intent(ACTION_WALLET_REFERENCE_CHANGED);
		broadcast.setPackage(getPackageName());
		LocalBroadcastManager.getInstance(this).sendBroadcast(broadcast);
	}

	public void processDirectTransaction(final Transaction tx) throws VerificationException
	{
		if (wallet.isTransactionRelevant(tx))
		{
			wallet.receivePending(tx, null);
			broadcastTransaction(tx);
		}
	}

	public void broadcastTransaction(final Transaction tx)
	{
		final Intent intent = new Intent(BlockchainService.ACTION_BROADCAST_TRANSACTION, null, this, BlockchainServiceImpl.class);
		intent.putExtra(BlockchainService.ACTION_BROADCAST_TRANSACTION_HASH, tx.getHash().getBytes());
		startService(intent);
	}

	public static PackageInfo packageInfoFromContext(final Context context)
	{
		try
		{
			return context.getPackageManager().getPackageInfo(context.getPackageName(), 0);
		}
		catch (final NameNotFoundException x)
		{
			throw new RuntimeException(x);
		}
	}

	public PackageInfo packageInfo()
	{
		return packageInfo;
	}

	public final String applicationPackageFlavor()
	{
		final String packageName = getPackageName();
		final int index = packageName.lastIndexOf('_');

		if (index != -1)
			return packageName.substring(index + 1);
		else
			return null;
	}

	public static String httpUserAgent(final String versionName)
	{
		final VersionMessage versionMessage = new VersionMessage(Constants.NETWORK_PARAMETERS, 0);
		versionMessage.appendToSubVer(Constants.USER_AGENT, versionName, null);
		return versionMessage.subVer;
	}

	public String httpUserAgent()
	{
		return httpUserAgent(packageInfo().versionName);
	}

	public int maxConnectedPeers()
	{
		final int memoryClass = activityManager.getMemoryClass();
		if (memoryClass <= Constants.MEMORY_CLASS_LOWEND)
			return 4;
		else
			return 6;
	}

	public static void scheduleStartBlockchainService(final Context context)
	{
		final Configuration config = new Configuration(PreferenceManager.getDefaultSharedPreferences(context), context.getResources());
		final long lastUsedAgo = config.getLastUsedAgo();

		// apply some backoff
		final long alarmInterval;
		if (lastUsedAgo < Constants.LAST_USAGE_THRESHOLD_JUST_MS)
			alarmInterval = AlarmManager.INTERVAL_FIFTEEN_MINUTES;
		else if (lastUsedAgo < Constants.LAST_USAGE_THRESHOLD_RECENTLY_MS)
			alarmInterval = AlarmManager.INTERVAL_HALF_DAY;
		else
			alarmInterval = AlarmManager.INTERVAL_DAY;

		log.info("last used {} minutes ago, rescheduling blockchain sync in roughly {} minutes", lastUsedAgo / DateUtils.MINUTE_IN_MILLIS,
				alarmInterval / DateUtils.MINUTE_IN_MILLIS);

		final AlarmManager alarmManager = (AlarmManager) context.getSystemService(Context.ALARM_SERVICE);
		final PendingIntent alarmIntent = PendingIntent.getService(context, 0, new Intent(context, BlockchainServiceImpl.class), 0);
		alarmManager.cancel(alarmIntent);

		// workaround for no inexact set() before KitKat
		final long now = System.currentTimeMillis();
		alarmManager.setInexactRepeating(AlarmManager.RTC_WAKEUP, now + alarmInterval, AlarmManager.INTERVAL_DAY, alarmIntent);
	}

	//dash Specific
	public void updateDashMode()
	{
		org.bitcoinj.core.Context context = wallet.getContext();

		context.setAllowInstantXinLiteMode(config.getInstantXEnabled());
		context.setLiteMode(config.getLiteMode());
	}
=======
    private static final String BIP39_WORDLIST_FILENAME = "bip39-wordlist.txt";

    private void initMnemonicCode() {
        try {
            final Stopwatch watch = Stopwatch.createStarted();
            MnemonicCode.INSTANCE = new MnemonicCode(getAssets().open(BIP39_WORDLIST_FILENAME), null);
            watch.stop();
            log.info("BIP39 wordlist loaded from: '{}', took {}", BIP39_WORDLIST_FILENAME, watch);
        } catch (final IOException x) {
            throw new Error(x);
        }
    }

    public Configuration getConfiguration() {
        return config;
    }

    public Wallet getWallet() {
        return wallet;
    }

    private void loadWalletFromProtobuf() {
        if (walletFile.exists()) {
            FileInputStream walletStream = null;

            try {
                final Stopwatch watch = Stopwatch.createStarted();
                walletStream = new FileInputStream(walletFile);
                wallet = new WalletProtobufSerializer().readWallet(walletStream);
                watch.stop();

                if (!wallet.getParams().equals(Constants.NETWORK_PARAMETERS))
                    throw new UnreadableWalletException("bad wallet network parameters: " + wallet.getParams().getId());

                log.info("wallet loaded from: '{}', took {}", walletFile, watch);
            } catch (final FileNotFoundException x) {
                log.error("problem loading wallet", x);

                Toast.makeText(WalletApplication.this, x.getClass().getName(), Toast.LENGTH_LONG).show();

                wallet = restoreWalletFromBackup();
            } catch (final UnreadableWalletException x) {
                log.error("problem loading wallet", x);

                Toast.makeText(WalletApplication.this, x.getClass().getName(), Toast.LENGTH_LONG).show();

                wallet = restoreWalletFromBackup();
            } finally {
                if (walletStream != null) {
                    try {
                        walletStream.close();
                    } catch (final IOException x) {
                        // swallow
                    }
                }
            }

            if (!wallet.isConsistent()) {
                Toast.makeText(this, "inconsistent wallet: " + walletFile, Toast.LENGTH_LONG).show();

                wallet = restoreWalletFromBackup();
            }

            if (!wallet.getParams().equals(Constants.NETWORK_PARAMETERS))
                throw new Error("bad wallet network parameters: " + wallet.getParams().getId());
        } else {
            wallet = new Wallet(Constants.NETWORK_PARAMETERS);

            saveWallet();
            backupWallet();

            config.armBackupReminder();

            log.info("new wallet created");
        }
    }

    private Wallet restoreWalletFromBackup() {
        InputStream is = null;

        try {
            is = openFileInput(Constants.Files.WALLET_KEY_BACKUP_PROTOBUF);

            final Wallet wallet = new WalletProtobufSerializer().readWallet(is, true, null);

            if (!wallet.isConsistent())
                throw new Error("inconsistent backup");

            resetBlockchain();

            Toast.makeText(this, R.string.toast_wallet_reset, Toast.LENGTH_LONG).show();

            log.info("wallet restored from backup: '" + Constants.Files.WALLET_KEY_BACKUP_PROTOBUF + "'");

            return wallet;
        } catch (final IOException x) {
            throw new Error("cannot read backup", x);
        } catch (final UnreadableWalletException x) {
            throw new Error("cannot read backup", x);
        } finally {
            try {
                is.close();
            } catch (final IOException x) {
                // swallow
            }
        }
    }

    public void saveWallet() {
        try {
            protobufSerializeWallet(wallet);
        } catch (final IOException x) {
            throw new RuntimeException(x);
        }
    }

    private void protobufSerializeWallet(final Wallet wallet) throws IOException {
        final Stopwatch watch = Stopwatch.createStarted();
        wallet.saveToFile(walletFile);
        watch.stop();

        log.info("wallet saved to: '{}', took {}", walletFile, watch);
    }

    public void backupWallet() {
        final Stopwatch watch = Stopwatch.createStarted();
        final Protos.Wallet.Builder builder = new WalletProtobufSerializer().walletToProto(wallet).toBuilder();

        // strip redundant
        builder.clearTransaction();
        builder.clearLastSeenBlockHash();
        builder.setLastSeenBlockHeight(-1);
        builder.clearLastSeenBlockTimeSecs();
        final Protos.Wallet walletProto = builder.build();

        OutputStream os = null;

        try {
            os = openFileOutput(Constants.Files.WALLET_KEY_BACKUP_PROTOBUF, Context.MODE_PRIVATE);
            walletProto.writeTo(os);
            watch.stop();
            log.info("wallet backed up to: '{}', took {}", Constants.Files.WALLET_KEY_BACKUP_PROTOBUF, watch);
        } catch (final IOException x) {
            log.error("problem writing wallet backup", x);
        } finally {
            try {
                os.close();
            } catch (final IOException x) {
                // swallow
            }
        }
    }

    private void cleanupFiles() {
        for (final String filename : fileList()) {
            if (filename.startsWith(Constants.Files.WALLET_KEY_BACKUP_BASE58)
                    || filename.startsWith(Constants.Files.WALLET_KEY_BACKUP_PROTOBUF + '.')
                    || filename.endsWith(".tmp")) {
                final File file = new File(getFilesDir(), filename);
                log.info("removing obsolete file: '{}'", file);
                file.delete();
            }
        }
    }

    public void startBlockchainService(final boolean cancelCoinsReceived) {
        if (cancelCoinsReceived)
            startService(blockchainServiceCancelCoinsReceivedIntent);
        else
            startService(blockchainServiceIntent);
    }

    public void stopBlockchainService() {
        stopService(blockchainServiceIntent);
    }

    public void resetBlockchain() {
        // implicitly stops blockchain service
        startService(blockchainServiceResetBlockchainIntent);
    }

    public void replaceWallet(final Wallet newWallet) {
        resetBlockchain();
        wallet.shutdownAutosaveAndWait();

        wallet = newWallet;
        config.maybeIncrementBestChainHeightEver(newWallet.getLastBlockSeenHeight());
        afterLoadWallet();

        final Intent broadcast = new Intent(ACTION_WALLET_REFERENCE_CHANGED);
        broadcast.setPackage(getPackageName());
        LocalBroadcastManager.getInstance(this).sendBroadcast(broadcast);
    }

    public void processDirectTransaction(final Transaction tx) throws VerificationException {
        if (wallet.isTransactionRelevant(tx)) {
            wallet.receivePending(tx, null);
            broadcastTransaction(tx);
        }
    }

    public void broadcastTransaction(final Transaction tx) {
        final Intent intent = new Intent(BlockchainService.ACTION_BROADCAST_TRANSACTION, null, this,
                BlockchainServiceImpl.class);
        intent.putExtra(BlockchainService.ACTION_BROADCAST_TRANSACTION_HASH, tx.getHash().getBytes());
        startService(intent);
    }

    public static PackageInfo packageInfoFromContext(final Context context) {
        try {
            return context.getPackageManager().getPackageInfo(context.getPackageName(), 0);
        } catch (final NameNotFoundException x) {
            throw new RuntimeException(x);
        }
    }

    public PackageInfo packageInfo() {
        return packageInfo;
    }

    public final String applicationPackageFlavor() {
        final String packageName = getPackageName();
        final int index = packageName.lastIndexOf('_');

        if (index != -1)
            return packageName.substring(index + 1);
        else
            return null;
    }

    public static String httpUserAgent(final String versionName) {
        final VersionMessage versionMessage = new VersionMessage(Constants.NETWORK_PARAMETERS, 0);
        versionMessage.appendToSubVer(Constants.USER_AGENT, versionName, null);
        return versionMessage.subVer;
    }

    public String httpUserAgent() {
        return httpUserAgent(packageInfo().versionName);
    }

    public boolean isLowRamDevice() {
        if (Build.VERSION.SDK_INT >= Build.VERSION_CODES.KITKAT)
            return activityManager.isLowRamDevice();
        else
            return activityManager.getMemoryClass() <= Constants.MEMORY_CLASS_LOWEND;
    }

    public int maxConnectedPeers() {
        return isLowRamDevice() ? 4 : 6;
    }

    public int scryptIterationsTarget() {
        return isLowRamDevice() ? Constants.SCRYPT_ITERATIONS_TARGET_LOWRAM : Constants.SCRYPT_ITERATIONS_TARGET;
    }

    public static void scheduleStartBlockchainService(final Context context) {
        final Configuration config = new Configuration(PreferenceManager.getDefaultSharedPreferences(context),
                context.getResources());
        final long lastUsedAgo = config.getLastUsedAgo();

        // apply some backoff
        final long alarmInterval;
        if (lastUsedAgo < Constants.LAST_USAGE_THRESHOLD_JUST_MS)
            alarmInterval = AlarmManager.INTERVAL_FIFTEEN_MINUTES;
        else if (lastUsedAgo < Constants.LAST_USAGE_THRESHOLD_RECENTLY_MS)
            alarmInterval = AlarmManager.INTERVAL_HALF_DAY;
        else
            alarmInterval = AlarmManager.INTERVAL_DAY;

        log.info("last used {} minutes ago, rescheduling blockchain sync in roughly {} minutes",
                lastUsedAgo / DateUtils.MINUTE_IN_MILLIS, alarmInterval / DateUtils.MINUTE_IN_MILLIS);

        final AlarmManager alarmManager = (AlarmManager) context.getSystemService(Context.ALARM_SERVICE);
        final PendingIntent alarmIntent = PendingIntent.getService(context, 0,
                new Intent(context, BlockchainServiceImpl.class), 0);
        alarmManager.cancel(alarmIntent);

        // workaround for no inexact set() before KitKat
        final long now = System.currentTimeMillis();
        alarmManager.setInexactRepeating(AlarmManager.RTC_WAKEUP, now + alarmInterval, AlarmManager.INTERVAL_DAY,
                alarmIntent);
    }
>>>>>>> e7829a15
}<|MERGE_RESOLUTION|>--- conflicted
+++ resolved
@@ -67,25 +67,6 @@
 import ch.qos.logback.classic.spi.ILoggingEvent;
 import ch.qos.logback.core.rolling.RollingFileAppender;
 import ch.qos.logback.core.rolling.TimeBasedRollingPolicy;
-<<<<<<< HEAD
-import de.schildbach.wallet.service.BlockchainService;
-import de.schildbach.wallet.service.BlockchainServiceImpl;
-import de.schildbach.wallet.util.CrashReporter;
-import de.schildbach.wallet.util.Io;
-
-import org.bitcoinj.core.*;
-import org.bitcoinj.crypto.MnemonicCode;
-import org.bitcoinj.utils.Threading;
-import org.bitcoinj.wallet.Protos;
-import org.bitcoinj.wallet.WalletFiles;
-import org.slf4j.Logger;
-import org.slf4j.LoggerFactory;
-
-import java.io.*;
-import java.util.concurrent.TimeUnit;
-import hashengineering.darkcoin.wallet.R;
-=======
->>>>>>> e7829a15
 
 /**
  * @author Andreas Schildbach
@@ -156,6 +137,10 @@
 
         loadWalletFromProtobuf();
 
+		org.bitcoinj.core.Context context = wallet.getContext();
+
+		wallet.getContext().initDash(config.getLiteMode(), config.getInstantXEnabled());
+
         if (config.versionCodeCrossed(packageInfo.versionCode, VERSION_CODE_SHOW_BACKUP_REMINDER)
                 && !wallet.getImportedKeys().isEmpty()) {
             log.info("showing backup reminder once, because of imported keys being present");
@@ -202,22 +187,8 @@
         rollingPolicy.setMaxHistory(7);
         rollingPolicy.start();
 
-<<<<<<< HEAD
-		Threading.uncaughtExceptionHandler = new Thread.UncaughtExceptionHandler()
-		{
-			@Override
-			public void uncaughtException(final Thread thread, final Throwable throwable)
-			{
-				log.info(CoinDefinition.coinName + "j uncaught exception", throwable);
-				CrashReporter.saveBackgroundTrace(throwable, packageInfo);
-			}
-		};
-
-		initMnemonicCode();
+
 		PreferenceManager.setDefaultValues(this, R.xml.preference_settings, false);
-		config = new Configuration(PreferenceManager.getDefaultSharedPreferences(this), getResources());
-		activityManager = (ActivityManager) getSystemService(Context.ACTIVITY_SERVICE);
-=======
         fileAppender.setEncoder(filePattern);
         fileAppender.setRollingPolicy(rollingPolicy);
         fileAppender.start();
@@ -231,7 +202,6 @@
         logcatPattern.setContext(context);
         logcatPattern.setPattern("[%thread] %msg%n");
         logcatPattern.start();
->>>>>>> e7829a15
 
         final LogcatAppender logcatAppender = new LogcatAppender();
         logcatAppender.setContext(context);
@@ -245,475 +215,6 @@
         log.setLevel(Level.INFO);
     }
 
-<<<<<<< HEAD
-		loadWalletFromProtobuf();
-
-		//Dash Specific - TODO:  need to separate out these parts.
-		org.bitcoinj.core.Context context = wallet.getContext();
-
-		wallet.getContext().initDash(config.getLiteMode(), config.getInstantXEnabled());
-
-		if (config.versionCodeCrossed(packageInfo.versionCode, VERSION_CODE_SHOW_BACKUP_REMINDER) && !wallet.getImportedKeys().isEmpty())
-		{
-			log.info("showing backup reminder once, because of imported keys being present");
-			config.armBackupReminder();
-		}
-
-		config.updateLastVersionCode(packageInfo.versionCode);
-
-		afterLoadWallet();
-
-		cleanupFiles();
-	}
-
-	private void afterLoadWallet()
-	{
-		wallet.autosaveToFile(walletFile, 10, TimeUnit.SECONDS, new WalletAutosaveEventListener());
-
-		// clean up spam
-		wallet.cleanup();
-
-		migrateBackup();
-	}
-
-	private void initLogging()
-	{
-		final File logDir = getDir("log", Constants.TEST ? Context.MODE_WORLD_READABLE : MODE_PRIVATE);
-		final File logFile = new File(logDir, "wallet.log");
-
-		final LoggerContext context = (LoggerContext) LoggerFactory.getILoggerFactory();
-
-		final PatternLayoutEncoder filePattern = new PatternLayoutEncoder();
-		filePattern.setContext(context);
-		filePattern.setPattern("%d{HH:mm:ss.SSS} [%thread] %logger{0} - %msg%n");
-		filePattern.start();
-
-		final RollingFileAppender<ILoggingEvent> fileAppender = new RollingFileAppender<ILoggingEvent>();
-		fileAppender.setContext(context);
-		fileAppender.setFile(logFile.getAbsolutePath());
-
-		final TimeBasedRollingPolicy<ILoggingEvent> rollingPolicy = new TimeBasedRollingPolicy<ILoggingEvent>();
-		rollingPolicy.setContext(context);
-		rollingPolicy.setParent(fileAppender);
-		rollingPolicy.setFileNamePattern(logDir.getAbsolutePath() + "/wallet.%d.log.gz");
-		rollingPolicy.setMaxHistory(7);
-		rollingPolicy.start();
-
-		fileAppender.setEncoder(filePattern);
-		fileAppender.setRollingPolicy(rollingPolicy);
-		fileAppender.start();
-
-		final PatternLayoutEncoder logcatTagPattern = new PatternLayoutEncoder();
-		logcatTagPattern.setContext(context);
-		logcatTagPattern.setPattern("%logger{0}");
-		logcatTagPattern.start();
-
-		final PatternLayoutEncoder logcatPattern = new PatternLayoutEncoder();
-		logcatPattern.setContext(context);
-		logcatPattern.setPattern("[%thread] %msg%n");
-		logcatPattern.start();
-
-		final LogcatAppender logcatAppender = new LogcatAppender();
-		logcatAppender.setContext(context);
-		logcatAppender.setTagEncoder(logcatTagPattern);
-		logcatAppender.setEncoder(logcatPattern);
-		logcatAppender.start();
-
-		final ch.qos.logback.classic.Logger log = context.getLogger(Logger.ROOT_LOGGER_NAME);
-		log.addAppender(fileAppender);
-		log.addAppender(logcatAppender);
-		log.setLevel(Level.INFO);
-	}
-
-	private static final String BIP39_WORDLIST_FILENAME = "bip39-wordlist.txt";
-
-	private void initMnemonicCode()
-	{
-		try
-		{
-			final long start = System.currentTimeMillis();
-			MnemonicCode.INSTANCE = new MnemonicCode(getAssets().open(BIP39_WORDLIST_FILENAME), null);
-			log.info("BIP39 wordlist loaded from: '" + BIP39_WORDLIST_FILENAME + "', took " + (System.currentTimeMillis() - start) + "ms");
-		}
-		catch (final IOException x)
-		{
-			throw new Error(x);
-		}
-	}
-
-	private static final class WalletAutosaveEventListener implements WalletFiles.Listener
-	{
-		@Override
-		public void onBeforeAutoSave(final File file)
-		{
-		}
-
-		@Override
-		public void onAfterAutoSave(final File file)
-		{
-			// make wallets world accessible in test mode
-			if (Constants.TEST)
-				Io.chmod(file, 0777);
-		}
-	}
-
-	public Configuration getConfiguration()
-	{
-		return config;
-	}
-
-	public Wallet getWallet()
-	{
-		return wallet;
-	}
-
-	private void loadWalletFromProtobuf()
-	{
-		if (walletFile.exists())
-		{
-			final long start = System.currentTimeMillis();
-
-			FileInputStream walletStream = null;
-
-			try
-			{
-				walletStream = new FileInputStream(walletFile);
-
-				wallet = new WalletProtobufSerializer().readWallet(walletStream);
-
-				if (!wallet.getParams().equals(Constants.NETWORK_PARAMETERS))
-					throw new UnreadableWalletException("bad wallet network parameters: " + wallet.getParams().getId());
-
-				log.info("wallet loaded from: '" + walletFile + "', took " + (System.currentTimeMillis() - start) + "ms");
-			}
-			catch (final FileNotFoundException x)
-			{
-				log.error("problem loading wallet", x);
-
-				Toast.makeText(WalletApplication.this, x.getClass().getName(), Toast.LENGTH_LONG).show();
-
-				wallet = restoreWalletFromBackup();
-			}
-			catch (final UnreadableWalletException x)
-			{
-				log.error("problem loading wallet", x);
-
-				Toast.makeText(WalletApplication.this, x.getClass().getName(), Toast.LENGTH_LONG).show();
-
-				wallet = restoreWalletFromBackup();
-			}
-			finally
-			{
-				if (walletStream != null)
-				{
-					try
-					{
-						walletStream.close();
-					}
-					catch (final IOException x)
-					{
-						// swallow
-					}
-				}
-			}
-
-			if (!wallet.isConsistent())
-			{
-				Toast.makeText(this, "inconsistent wallet: " + walletFile, Toast.LENGTH_LONG).show();
-
-				wallet = restoreWalletFromBackup();
-			}
-
-			if (!wallet.getParams().equals(Constants.NETWORK_PARAMETERS))
-				throw new Error("bad wallet network parameters: " + wallet.getParams().getId());
-		}
-		else
-		{
-			wallet = new Wallet(Constants.NETWORK_PARAMETERS);
-
-			backupWallet();
-
-			config.armBackupReminder();
-
-			log.info("new wallet created");
-		}
-	}
-
-	private Wallet restoreWalletFromBackup()
-	{
-		InputStream is = null;
-
-		try
-		{
-			is = openFileInput(Constants.Files.WALLET_KEY_BACKUP_PROTOBUF);
-
-			final Wallet wallet = new WalletProtobufSerializer().readWallet(is, true, null);
-
-			if (!wallet.isConsistent())
-				throw new Error("inconsistent backup");
-
-			resetBlockchain();
-
-			Toast.makeText(this, R.string.toast_wallet_reset, Toast.LENGTH_LONG).show();
-
-			log.info("wallet restored from backup: '" + Constants.Files.WALLET_KEY_BACKUP_PROTOBUF + "'");
-
-			return wallet;
-		}
-		catch (final IOException x)
-		{
-			throw new Error("cannot read backup", x);
-		}
-		catch (final UnreadableWalletException x)
-		{
-			throw new Error("cannot read backup", x);
-		}
-		finally
-		{
-			try
-			{
-				is.close();
-			}
-			catch (final IOException x)
-			{
-				// swallow
-			}
-		}
-	}
-
-	public void saveWallet()
-	{
-		try
-		{
-			protobufSerializeWallet(wallet);
-		}
-		catch (final IOException x)
-		{
-			throw new RuntimeException(x);
-		}
-	}
-
-	public void saveMasternodes()
-	{
-		//try
-		//{
-		//	wallet.getContext().masternodeDB.write(wallet.getContext().masternodeManager);
-		//TODO:  Save the new way with FlatDB
-
-			//Constants.NETWORK_PARAMETERS.masternodeDB.write(Constants.NETWORK_PARAMETERS.masternodeManager);
-		//}
-		//catch (final IOException x)
-		{
-		//	throw new RuntimeException(x);
-		}
-	}
-
-	private void protobufSerializeWallet(final Wallet wallet) throws IOException
-	{
-		final long start = System.currentTimeMillis();
-
-		wallet.saveToFile(walletFile);
-
-		// make wallets world accessible in test mode
-		if (Constants.TEST)
-			Io.chmod(walletFile, 0777);
-
-		log.debug("wallet saved to: '" + walletFile + "', took " + (System.currentTimeMillis() - start) + "ms");
-	}
-
-	public void backupWallet()
-	{
-		final Protos.Wallet.Builder builder = new WalletProtobufSerializer().walletToProto(wallet).toBuilder();
-
-		// strip redundant
-		builder.clearTransaction();
-		builder.clearLastSeenBlockHash();
-		builder.setLastSeenBlockHeight(-1);
-		builder.clearLastSeenBlockTimeSecs();
-		final Protos.Wallet walletProto = builder.build();
-
-		OutputStream os = null;
-
-		try
-		{
-			os = openFileOutput(Constants.Files.WALLET_KEY_BACKUP_PROTOBUF, Context.MODE_PRIVATE);
-			walletProto.writeTo(os);
-		}
-		catch (final IOException x)
-		{
-			log.error("problem writing key backup", x);
-		}
-		finally
-		{
-			try
-			{
-				os.close();
-			}
-			catch (final IOException x)
-			{
-				// swallow
-			}
-		}
-	}
-
-	private void migrateBackup()
-	{
-		if (!getFileStreamPath(Constants.Files.WALLET_KEY_BACKUP_PROTOBUF).exists())
-		{
-			log.info("migrating automatic backup to protobuf");
-
-			// make sure there is at least one recent backup
-			backupWallet();
-		}
-	}
-
-	private void cleanupFiles()
-	{
-		for (final String filename : fileList())
-		{
-			if (filename.startsWith(Constants.Files.WALLET_KEY_BACKUP_BASE58)
-					|| filename.startsWith(Constants.Files.WALLET_KEY_BACKUP_PROTOBUF + '.') || filename.endsWith(".tmp"))
-			{
-				final File file = new File(getFilesDir(), filename);
-				log.info("removing obsolete file: '{}'", file);
-				file.delete();
-			}
-		}
-	}
-
-	public void startBlockchainService(final boolean cancelCoinsReceived)
-	{
-		if (cancelCoinsReceived)
-			startService(blockchainServiceCancelCoinsReceivedIntent);
-		else
-			startService(blockchainServiceIntent);
-	}
-
-	public void stopBlockchainService()
-	{
-		stopService(blockchainServiceIntent);
-	}
-
-	public void resetBlockchain()
-	{
-		// implicitly stops blockchain service
-		startService(blockchainServiceResetBlockchainIntent);
-	}
-
-	public void replaceWallet(final Wallet newWallet)
-	{
-		resetBlockchain();
-		wallet.shutdownAutosaveAndWait();
-
-		wallet = newWallet;
-		config.maybeIncrementBestChainHeightEver(newWallet.getLastBlockSeenHeight());
-		afterLoadWallet();
-
-		final Intent broadcast = new Intent(ACTION_WALLET_REFERENCE_CHANGED);
-		broadcast.setPackage(getPackageName());
-		LocalBroadcastManager.getInstance(this).sendBroadcast(broadcast);
-	}
-
-	public void processDirectTransaction(final Transaction tx) throws VerificationException
-	{
-		if (wallet.isTransactionRelevant(tx))
-		{
-			wallet.receivePending(tx, null);
-			broadcastTransaction(tx);
-		}
-	}
-
-	public void broadcastTransaction(final Transaction tx)
-	{
-		final Intent intent = new Intent(BlockchainService.ACTION_BROADCAST_TRANSACTION, null, this, BlockchainServiceImpl.class);
-		intent.putExtra(BlockchainService.ACTION_BROADCAST_TRANSACTION_HASH, tx.getHash().getBytes());
-		startService(intent);
-	}
-
-	public static PackageInfo packageInfoFromContext(final Context context)
-	{
-		try
-		{
-			return context.getPackageManager().getPackageInfo(context.getPackageName(), 0);
-		}
-		catch (final NameNotFoundException x)
-		{
-			throw new RuntimeException(x);
-		}
-	}
-
-	public PackageInfo packageInfo()
-	{
-		return packageInfo;
-	}
-
-	public final String applicationPackageFlavor()
-	{
-		final String packageName = getPackageName();
-		final int index = packageName.lastIndexOf('_');
-
-		if (index != -1)
-			return packageName.substring(index + 1);
-		else
-			return null;
-	}
-
-	public static String httpUserAgent(final String versionName)
-	{
-		final VersionMessage versionMessage = new VersionMessage(Constants.NETWORK_PARAMETERS, 0);
-		versionMessage.appendToSubVer(Constants.USER_AGENT, versionName, null);
-		return versionMessage.subVer;
-	}
-
-	public String httpUserAgent()
-	{
-		return httpUserAgent(packageInfo().versionName);
-	}
-
-	public int maxConnectedPeers()
-	{
-		final int memoryClass = activityManager.getMemoryClass();
-		if (memoryClass <= Constants.MEMORY_CLASS_LOWEND)
-			return 4;
-		else
-			return 6;
-	}
-
-	public static void scheduleStartBlockchainService(final Context context)
-	{
-		final Configuration config = new Configuration(PreferenceManager.getDefaultSharedPreferences(context), context.getResources());
-		final long lastUsedAgo = config.getLastUsedAgo();
-
-		// apply some backoff
-		final long alarmInterval;
-		if (lastUsedAgo < Constants.LAST_USAGE_THRESHOLD_JUST_MS)
-			alarmInterval = AlarmManager.INTERVAL_FIFTEEN_MINUTES;
-		else if (lastUsedAgo < Constants.LAST_USAGE_THRESHOLD_RECENTLY_MS)
-			alarmInterval = AlarmManager.INTERVAL_HALF_DAY;
-		else
-			alarmInterval = AlarmManager.INTERVAL_DAY;
-
-		log.info("last used {} minutes ago, rescheduling blockchain sync in roughly {} minutes", lastUsedAgo / DateUtils.MINUTE_IN_MILLIS,
-				alarmInterval / DateUtils.MINUTE_IN_MILLIS);
-
-		final AlarmManager alarmManager = (AlarmManager) context.getSystemService(Context.ALARM_SERVICE);
-		final PendingIntent alarmIntent = PendingIntent.getService(context, 0, new Intent(context, BlockchainServiceImpl.class), 0);
-		alarmManager.cancel(alarmIntent);
-
-		// workaround for no inexact set() before KitKat
-		final long now = System.currentTimeMillis();
-		alarmManager.setInexactRepeating(AlarmManager.RTC_WAKEUP, now + alarmInterval, AlarmManager.INTERVAL_DAY, alarmIntent);
-	}
-
-	//dash Specific
-	public void updateDashMode()
-	{
-		org.bitcoinj.core.Context context = wallet.getContext();
-
-		context.setAllowInstantXinLiteMode(config.getInstantXEnabled());
-		context.setLiteMode(config.getLiteMode());
-	}
-=======
     private static final String BIP39_WORDLIST_FILENAME = "bip39-wordlist.txt";
 
     private void initMnemonicCode() {
@@ -996,5 +497,14 @@
         alarmManager.setInexactRepeating(AlarmManager.RTC_WAKEUP, now + alarmInterval, AlarmManager.INTERVAL_DAY,
                 alarmIntent);
     }
->>>>>>> e7829a15
+
+
+//dash Specific
+public void updateDashMode()
+		{
+		org.bitcoinj.core.Context context = wallet.getContext();
+
+		context.setAllowInstantXinLiteMode(config.getInstantXEnabled());
+		context.setLiteMode(config.getLiteMode());
+		}
 }