/*
 * Copyright 2011-2015 the original author or authors.
 *
 * This program is free software: you can redistribute it and/or modify
 * it under the terms of the GNU General Public License as published by
 * the Free Software Foundation, either version 3 of the License, or
 * (at your option) any later version.
 *
 * This program is distributed in the hope that it will be useful,
 * but WITHOUT ANY WARRANTY; without even the implied warranty of
 * MERCHANTABILITY or FITNESS FOR A PARTICULAR PURPOSE.  See the
 * GNU General Public License for more details.
 *
 * You should have received a copy of the GNU General Public License
 * along with this program.  If not, see <http://www.gnu.org/licenses/>.
 */

package de.schildbach.wallet;

import android.annotation.SuppressLint;
import android.annotation.TargetApi;
import android.app.Activity;
import android.app.ActivityManager;
import android.app.AlarmManager;
import android.app.NotificationChannel;
import android.app.NotificationManager;
import android.app.PendingIntent;
import android.app.job.JobInfo;
import android.app.job.JobScheduler;
import android.content.ComponentName;
import android.content.Context;
import android.content.Intent;
import android.content.pm.PackageInfo;
import android.content.pm.PackageManager.NameNotFoundException;
import android.database.sqlite.SQLiteException;
import android.media.AudioAttributes;
import android.net.Uri;
import android.os.Build;
import android.os.Bundle;
import android.os.StrictMode;
import android.preference.PreferenceManager;
import android.text.format.DateUtils;
import android.util.Log;
import android.webkit.CookieManager;
import android.widget.Toast;

import androidx.annotation.NonNull;
import androidx.annotation.StringRes;
import androidx.appcompat.app.AppCompatDelegate;
import androidx.hilt.work.HiltWorkerFactory;
import androidx.localbroadcastmanager.content.LocalBroadcastManager;
import androidx.work.BackoffPolicy;
import androidx.work.ExistingWorkPolicy;
import androidx.work.OneTimeWorkRequest;
import androidx.work.WorkManager;
import androidx.work.WorkRequest;

import com.google.common.base.Stopwatch;
import com.jakewharton.processphoenix.ProcessPhoenix;

import org.bitcoinj.core.Address;
import org.bitcoinj.core.Coin;
import org.bitcoinj.core.CoinDefinition;
import org.bitcoinj.core.NetworkParameters;
import org.bitcoinj.core.Sha256Hash;
import org.bitcoinj.core.Transaction;
import org.bitcoinj.core.TransactionBag;
import org.bitcoinj.core.VerificationException;
import org.bitcoinj.core.VersionMessage;
import org.bitcoinj.crypto.LinuxSecureRandom;
import org.bitcoinj.utils.Threading;
import org.bitcoinj.wallet.Protos;
import org.bitcoinj.wallet.UnreadableWalletException;
import org.bitcoinj.wallet.Wallet;
import org.bitcoinj.wallet.WalletProtobufSerializer;
import org.dash.wallet.common.AutoLogoutTimerHandler;
import org.dash.wallet.common.Configuration;
import org.dash.wallet.common.InteractionAwareActivity;
import org.dash.wallet.common.WalletDataProvider;
import org.dash.wallet.common.services.LeftoverBalanceException;
import org.dash.wallet.common.transactions.TransactionFilter;
import org.dash.wallet.common.transactions.TransactionWrapper;
import org.dash.wallet.features.exploredash.ExploreSyncWorker;
<<<<<<< HEAD
import org.dash.wallet.integration.coinbase_integration.service.CoinBaseClientConstants;
=======
>>>>>>> 9c34b81f
import org.dash.wallet.integration.liquid.data.LiquidClient;
import org.dash.wallet.integration.liquid.data.LiquidConstants;
import org.dash.wallet.integration.uphold.api.UpholdClient;
import org.dash.wallet.integration.uphold.data.UpholdConstants;
import org.dash.wallet.integrations.crowdnode.utils.CrowdNodeConfig;
import org.dash.wallet.integrations.crowdnode.utils.CrowdNodeBalanceCondition;
import org.jetbrains.annotations.NotNull;
import org.slf4j.Logger;
import org.slf4j.LoggerFactory;

import java.io.File;
import java.io.FileInputStream;
import java.io.FileNotFoundException;
import java.io.IOException;
import java.io.InputStream;
import java.io.InvalidObjectException;
import java.io.OutputStream;
import java.security.GeneralSecurityException;
import java.util.ArrayList;
import java.util.Collection;
import java.util.List;
import java.util.Set;
import java.util.concurrent.Executors;
import java.util.concurrent.TimeUnit;

import javax.inject.Inject;

import ch.qos.logback.classic.Level;
import ch.qos.logback.classic.LoggerContext;
import ch.qos.logback.classic.android.LogcatAppender;
import ch.qos.logback.classic.encoder.PatternLayoutEncoder;
import ch.qos.logback.classic.spi.ILoggingEvent;
import ch.qos.logback.core.rolling.RollingFileAppender;
import ch.qos.logback.core.rolling.TimeBasedRollingPolicy;
import dagger.hilt.android.HiltAndroidApp;
import de.schildbach.wallet.data.BlockchainState;
import de.schildbach.wallet.data.BlockchainStateDao;
import de.schildbach.wallet.service.BlockchainService;
import de.schildbach.wallet.service.BlockchainServiceImpl;
import de.schildbach.wallet.service.BlockchainSyncJobService;
<<<<<<< HEAD
=======
import de.schildbach.wallet.transactions.TransactionWrapperHelper;
>>>>>>> 9c34b81f
import de.schildbach.wallet.transactions.WalletBalanceObserver;
import de.schildbach.wallet.transactions.WalletTransactionObserver;
import de.schildbach.wallet.ui.preference.PinRetryController;
import de.schildbach.wallet.security.SecurityGuard;
import de.schildbach.wallet.util.CrashReporter;
import de.schildbach.wallet.util.MnemonicCodeExt;
import de.schildbach.wallet_test.BuildConfig;
import de.schildbach.wallet_test.R;
<<<<<<< HEAD
import kotlin.Unit;
import kotlin.jvm.functions.Function0;
import kotlinx.coroutines.flow.Flow;
=======
import kotlin.Deprecated;
import kotlin.Unit;
import kotlin.jvm.functions.Function0;
import kotlinx.coroutines.ExperimentalCoroutinesApi;
import kotlinx.coroutines.flow.Flow;
import kotlinx.coroutines.flow.FlowKt;
>>>>>>> 9c34b81f

/**
 * @author Andreas Schildbach
 */
@HiltAndroidApp
<<<<<<< HEAD
=======
@ExperimentalCoroutinesApi
>>>>>>> 9c34b81f
public class WalletApplication extends BaseWalletApplication
        implements androidx.work.Configuration.Provider, AutoLogoutTimerHandler, WalletDataProvider {
    private static WalletApplication instance;
    private Configuration config;
    private ActivityManager activityManager;
    private List<Function0<Unit>> wipeListeners = new ArrayList<>();

    private boolean basicWalletInitalizationFinished = false;

    private Intent blockchainServiceIntent;

    private File walletFile;
    private Wallet wallet;
    private PackageInfo packageInfo;

    public static final String ACTION_WALLET_REFERENCE_CHANGED = WalletApplication.class.getPackage().getName()
            + ".wallet_reference_changed";

    public static final int VERSION_CODE_SHOW_BACKUP_REMINDER = 205;

    public static final long TIME_CREATE_APPLICATION = System.currentTimeMillis();

    private static final Logger log = LoggerFactory.getLogger(WalletApplication.class);

    private static final int BLOCKCHAIN_SYNC_JOB_ID = 1;

    public boolean myPackageReplaced = false;

    public Activity currentActivity;

    private AutoLogout autoLogout;

    @Inject
    HiltWorkerFactory workerFactory;
    @Inject
    BlockchainStateDao blockchainStateDao;
    @Inject
    CrowdNodeConfig crowdNodeConfig;

    @Override
    protected void attachBaseContext(Context base) {
        super.attachBaseContext(base);
        instance = this;
    }

    public boolean walletFileExists() {
        return walletFile.exists();
    }

    @Override
    public void onCreate() {
        super.onCreate();
        initLogging();
        AppCompatDelegate.setCompatVectorFromResourcesEnabled(true);
        log.info("WalletApplication.onCreate()");
        config = new Configuration(PreferenceManager.getDefaultSharedPreferences(this), getResources());
        autoLogout = new AutoLogout(config);
        autoLogout.registerDeviceInteractiveReceiver(this);
        registerActivityLifecycleCallbacks(new ActivitiesTracker() {
            @Override
            public void onActivityCreated(@NonNull Activity activity, Bundle savedInstanceState) {
                currentActivity = activity;
                super.onActivityCreated(activity, savedInstanceState);
            }

            @Override
            public void onActivityStarted(@NonNull Activity activity) {
                currentActivity = activity;
                super.onActivityStarted(activity);
            }

            @Override
            public void onActivityResumed(@NonNull Activity activity) {
                currentActivity = activity;
                super.onActivityResumed(activity);
            }

            @Override
            protected void onStartedFirst(Activity activity) {

            }

            @Override
            protected void onStartedAny(boolean isTheFirstOne) {
                super.onStartedAny(isTheFirstOne);
                // force restart if the app was updated
                if (!BuildConfig.DEBUG && myPackageReplaced) {
                    myPackageReplaced = false;
                    ProcessPhoenix.triggerRebirth(WalletApplication.this);
                }
            }

            @Override
            protected void onStoppedLast() {
                autoLogout.setAppWentBackground(true);
                if (config.getAutoLogoutEnabled() && config.getAutoLogoutMinutes() == 0) {
                    sendBroadcast(new Intent(InteractionAwareActivity.FORCE_FINISH_ACTION));
                }
            }
        });
        walletFile = getFileStreamPath(Constants.Files.WALLET_FILENAME_PROTOBUF);
        if (walletFileExists()) {
            fullInitialization();
        }

        CrashReporter.init(getCacheDir());

        Threading.uncaughtExceptionHandler = (thread, throwable) -> {
            log.info(CoinDefinition.coinName + "j uncaught exception", throwable);
            CrashReporter.saveBackgroundTrace(throwable, packageInfo);
        };

        try {
            syncExploreData();
        } catch (Exception ex) {
            log.error(ex.getMessage(), ex);
            CrashReporter.saveBackgroundTrace(ex, packageInfo);
        }

        resetBlockchainSyncProgress();
    }

    private void syncExploreData() {
        OneTimeWorkRequest syncDataWorkRequest =
                new OneTimeWorkRequest.Builder(ExploreSyncWorker.class)
                        .setBackoffCriteria(
                                BackoffPolicy.EXPONENTIAL,
                                WorkRequest.DEFAULT_BACKOFF_DELAY_MILLIS,
                                TimeUnit.MILLISECONDS
                        )
                        .build();

        WorkManager.getInstance(this.getApplicationContext()).enqueueUniqueWork(
                "Sync Explore Data",
                ExistingWorkPolicy.KEEP,
                syncDataWorkRequest
        );
    }

    public void fullInitialization() {
        initEnvironment();
        loadWalletFromProtobuf();
    }

    public void initEnvironmentIfNeeded() {
        if (!basicWalletInitalizationFinished) {
            initEnvironment();
        }
    }

    private void initEnvironment() {
        basicWalletInitalizationFinished = true;

        new LinuxSecureRandom(); // init proper random number generator

        if (!Constants.IS_PROD_BUILD) {
            StrictMode.setThreadPolicy(new StrictMode.ThreadPolicy.Builder().detectAll().permitDiskReads()
                    .permitDiskWrites().penaltyLog().build());
        }

        Threading.throwOnLockCycles();
        org.bitcoinj.core.Context.enableStrictMode();
        org.bitcoinj.core.Context.propagate(Constants.CONTEXT);

        log.info("=== starting app using configuration: {}, {}", BuildConfig.FLAVOR,
                Constants.NETWORK_PARAMETERS.getId());

        packageInfo = packageInfoFromContext(this);

        MnemonicCodeExt.initMnemonicCode(this);

        activityManager = (ActivityManager) getSystemService(Context.ACTIVITY_SERVICE);

        blockchainServiceIntent = new Intent(this, BlockchainServiceImpl.class);
    }

    public void setWallet(Wallet newWallet) {
        this.wallet = newWallet;
        if (!wallet.hasKeyChain(Constants.BIP44_PATH)) {
            wallet.addKeyChain(Constants.BIP44_PATH);
        }
    }

    public void saveWalletAndFinalizeInitialization() {
        saveWallet();
        backupWallet();

        config.armBackupReminder();

        finalizeInitialization();
    }

    public void finalizeInitialization() {
        wallet.getContext().initDash(true, true);

        if (config.versionCodeCrossed(packageInfo.versionCode, VERSION_CODE_SHOW_BACKUP_REMINDER)
                && !wallet.getImportedKeys().isEmpty()) {
            log.info("showing backup reminder once, because of imported keys being present");
            config.armBackupReminder();
        }

        config.updateLastVersionCode(packageInfo.versionCode);

        afterLoadWallet();

        cleanupFiles();

        if (Build.VERSION.SDK_INT >= Build.VERSION_CODES.O) {
            createNotificationChannels();
        }
        initUphold();
        CoinBaseClientConstants.CLIENT_ID= BuildConfig.COINBASE_CLIENT_ID;
        CoinBaseClientConstants.CLIENT_SECRET = BuildConfig.COINBASE_CLIENT_SECRET;
    }

    private void initUphold() {
        //Uses Sha256 hash of excerpt of xpub as Uphold authentication salt
        String xpub = wallet.getWatchingKey().serializePubB58(Constants.NETWORK_PARAMETERS);
        byte[] xpubExcerptHash = Sha256Hash.hash(xpub.substring(4, 15).getBytes());
        String authenticationHash = Sha256Hash.wrap(xpubExcerptHash).toString();

        UpholdConstants.CLIENT_ID = BuildConfig.UPHOLD_CLIENT_ID;
        UpholdConstants.CLIENT_SECRET = BuildConfig.UPHOLD_CLIENT_SECRET;
        UpholdConstants.initialize(Constants.NETWORK_PARAMETERS.getId().contains("test"));
        UpholdClient.init(getApplicationContext(), authenticationHash);

        LiquidConstants.INSTANCE.setPUBLIC_API_KEY(BuildConfig.LIQUID_PUBLIC_API_KEY);
        LiquidClient.Companion.init(getApplicationContext(), authenticationHash);
    }

    @TargetApi(Build.VERSION_CODES.O)
    private void createNotificationChannels() {
        // Transactions
        createNotificationChannel(Constants.NOTIFICATION_CHANNEL_ID_TRANSACTIONS,
                R.string.notification_transactions_channel_name,
                R.string.notification_transactions_channel_description,
                NotificationManager.IMPORTANCE_HIGH);

        // Synchronization
        createNotificationChannel(Constants.NOTIFICATION_CHANNEL_ID_ONGOING,
                R.string.notification_synchronization_channel_name,
                R.string.notification_synchronization_channel_description,
                NotificationManager.IMPORTANCE_LOW);

        // Generic notifications
        createNotificationChannel(Constants.NOTIFICATION_CHANNEL_ID_GENERIC,
                R.string.notification_generic_channel_name,
                R.string.notification_generic_channel_description,
                NotificationManager.IMPORTANCE_HIGH);

        // Push notifications
        createNotificationChannel(getString(R.string.fcm_notification_channel_id),
                R.string.notification_push_channel_name,
                R.string.notification_push_channel_description,
                NotificationManager.IMPORTANCE_HIGH);
    }

    @TargetApi(Build.VERSION_CODES.O)
    private void createNotificationChannel(String channelId, @StringRes int channelName,
                                           @StringRes int channelDescription, int importance) {
        CharSequence name = getString(channelName);
        String description = getString(channelDescription);

        NotificationChannel channel = new NotificationChannel(channelId, name, importance);
        channel.setDescription(description);

        if (Constants.NOTIFICATION_CHANNEL_ID_TRANSACTIONS.equals(channelId)) {
            AudioAttributes attributes = new AudioAttributes.Builder()
                    .setUsage(AudioAttributes.USAGE_NOTIFICATION)
                    .build();
            Uri soundUri = Uri.parse("android.resource://" + getPackageName() + "/" + R.raw.coins_received);
            channel.setSound(soundUri, attributes);
        }

        // Register the channel with the system; you can't change the importance
        // or other notification behaviors after this
        NotificationManager notificationManager = getSystemService(NotificationManager.class);
        if (notificationManager != null) {
            notificationManager.createNotificationChannel(channel);
        }
    }


    private void afterLoadWallet() {
        wallet.autosaveToFile(walletFile, Constants.Files.WALLET_AUTOSAVE_DELAY_MS, TimeUnit.MILLISECONDS, null);

        // clean up spam
        try {
            wallet.cleanup();
        } catch (IllegalStateException x) {
            //Catch an inconsistent exception here and reset the blockchain.  This is for loading older wallets that had
            //txes with fees that were too low or dust that were stuck and could not be sent.  In a later version
            //the fees were fixed, then those stuck transactions became inconsistant and the exception is thrown.
            if (x.getMessage().contains("Inconsistent spent tx:")) {
                File blockChainFile = new File(getDir("blockstore", Context.MODE_PRIVATE), Constants.Files.BLOCKCHAIN_FILENAME);
                blockChainFile.delete();
            } else throw x;
        }

        // make sure there is at least one recent backup
        if (!getFileStreamPath(Constants.Files.WALLET_KEY_BACKUP_PROTOBUF).exists())
            backupWallet();
    }

    @SuppressWarnings("ResultOfMethodCallIgnored")
    private void initLogging() {
        // create log dir
        final File logDir = new File(getFilesDir(), "log");
        logDir.mkdir();

        // migrate old logs
        final File oldLogDir = getDir("log", MODE_PRIVATE);
        if (oldLogDir.exists()) {
            //noinspection ConstantConditions
            for (final File logFile : oldLogDir.listFiles())
                if (logFile.isFile() && logFile.length() > 0)
                    logFile.renameTo(new File(logDir, logFile.getName()));
            oldLogDir.delete();
        }

        final File logFile = new File(logDir, "wallet.log");

        final LoggerContext context = (LoggerContext) LoggerFactory.getILoggerFactory();

        final PatternLayoutEncoder filePattern = new PatternLayoutEncoder();
        filePattern.setContext(context);
        filePattern.setPattern("%d{HH:mm:ss,UTC} [%thread] %logger{0} - %msg%n");
        filePattern.start();

        final RollingFileAppender<ILoggingEvent> fileAppender = new RollingFileAppender<ILoggingEvent>();
        fileAppender.setContext(context);
        fileAppender.setFile(logFile.getAbsolutePath());

        final TimeBasedRollingPolicy<ILoggingEvent> rollingPolicy = new TimeBasedRollingPolicy<ILoggingEvent>();
        rollingPolicy.setContext(context);
        rollingPolicy.setParent(fileAppender);
        rollingPolicy.setFileNamePattern(logDir.getAbsolutePath() + "/wallet.%d{yyyy-MM-dd,UTC}.log.gz");
        rollingPolicy.setMaxHistory(7);
        rollingPolicy.start();


        PreferenceManager.setDefaultValues(this, R.xml.preference_settings, false);
        fileAppender.setEncoder(filePattern);
        fileAppender.setRollingPolicy(rollingPolicy);
        fileAppender.start();

        final PatternLayoutEncoder logcatTagPattern = new PatternLayoutEncoder();
        logcatTagPattern.setContext(context);
        logcatTagPattern.setPattern("%logger{0}");
        logcatTagPattern.start();

        final PatternLayoutEncoder logcatPattern = new PatternLayoutEncoder();
        logcatPattern.setContext(context);
        logcatPattern.setPattern("[%thread] %msg%n");
        logcatPattern.start();

        final LogcatAppender logcatAppender = new LogcatAppender();
        logcatAppender.setContext(context);
        logcatAppender.setTagEncoder(logcatTagPattern);
        logcatAppender.setEncoder(logcatPattern);
        logcatAppender.start();

        final ch.qos.logback.classic.Logger log = context.getLogger(Logger.ROOT_LOGGER_NAME);
        log.addAppender(fileAppender);
        log.addAppender(logcatAppender);
        log.setLevel(Level.INFO);
    }

    @Deprecated(message = "Inject Configuration instead")
    public Configuration getConfiguration() {
        return config;
    }

    @Override
    public Wallet getWallet() {
        return wallet;
    }

    @Override
    @NonNull
    public TransactionBag getTransactionBag() {
        if (wallet == null) {
            throw new IllegalStateException("Wallet is null");
        }

        return wallet;
    }

    private void loadWalletFromProtobuf() {
        FileInputStream walletStream = null;

        try {
            final Stopwatch watch = Stopwatch.createStarted();
            walletStream = new FileInputStream(walletFile);
            wallet = new WalletProtobufSerializer().readWallet(walletStream);

            if (!wallet.getParams().equals(Constants.NETWORK_PARAMETERS))
                throw new UnreadableWalletException("bad wallet network parameters: " + wallet.getParams().getId());

            log.info("wallet loaded from: '{}', took {}", walletFile, watch);
        } catch (final FileNotFoundException x) {
            log.error("problem loading wallet", x);

            Toast.makeText(WalletApplication.this, x.getClass().getName(), Toast.LENGTH_LONG).show();

            wallet = restoreWalletFromBackup();
        } catch (final UnreadableWalletException x) {
            log.error("problem loading wallet", x);

            Toast.makeText(WalletApplication.this, x.getClass().getName(), Toast.LENGTH_LONG).show();

            wallet = restoreWalletFromBackup();
        } finally {
            if (walletStream != null) {
                try {
                    walletStream.close();
                } catch (final IOException x) {
                    // swallow
                }
            }
        }

        if (!wallet.isConsistent()) {
            Toast.makeText(this, "inconsistent wallet: " + walletFile, Toast.LENGTH_LONG).show();

            wallet = restoreWalletFromBackup();
        }

        if (!wallet.getParams().equals(Constants.NETWORK_PARAMETERS))
            throw new Error("bad wallet network parameters: " + wallet.getParams().getId());

        finalizeInitialization();
    }

    private Wallet restoreWalletFromBackup() {
        InputStream is = null;

        try {
            is = openFileInput(Constants.Files.WALLET_KEY_BACKUP_PROTOBUF);

            final Wallet wallet = new WalletProtobufSerializer().readWallet(is, true, null);

            if (!wallet.isConsistent())
                throw new Error("inconsistent backup");

            wallet.addKeyChain(Constants.BIP44_PATH);

            resetBlockchain();

            Toast.makeText(this, R.string.toast_wallet_reset, Toast.LENGTH_LONG).show();

            log.info("wallet restored from backup: '" + Constants.Files.WALLET_KEY_BACKUP_PROTOBUF + "'");

            return wallet;
        } catch (final IOException x) {
            throw new Error("cannot read backup", x);
        } catch (final UnreadableWalletException x) {
            throw new Error("cannot read backup", x);
        } finally {
            try {
                is.close();
            } catch (final IOException x) {
                // swallow
            }
        }
    }

    public void saveWallet() {
        try {
            protobufSerializeWallet(wallet);
        } catch (final IOException x) {
            throw new RuntimeException(x);
        }
    }

    private void protobufSerializeWallet(final Wallet wallet) throws IOException {
        final Stopwatch watch = Stopwatch.createStarted();
        wallet.saveToFile(walletFile);
        watch.stop();

        log.info("wallet saved to: '{}', took {}", walletFile, watch);
    }

    public void backupWallet() {
        final Stopwatch watch = Stopwatch.createStarted();
        final Protos.Wallet.Builder builder = new WalletProtobufSerializer().walletToProto(wallet).toBuilder();

        // strip redundant
        builder.clearTransaction();
        builder.clearLastSeenBlockHash();
        builder.setLastSeenBlockHeight(-1);
        builder.clearLastSeenBlockTimeSecs();
        final Protos.Wallet walletProto = builder.build();

        OutputStream os = null;

        try {
            os = openFileOutput(Constants.Files.WALLET_KEY_BACKUP_PROTOBUF, Context.MODE_PRIVATE);
            walletProto.writeTo(os);
            watch.stop();
            log.info("wallet backed up to: '{}', took {}", Constants.Files.WALLET_KEY_BACKUP_PROTOBUF, watch);
        } catch (final IOException x) {
            log.error("problem writing wallet backup", x);
        } finally {
            try {
                os.close();
            } catch (final IOException x) {
                // swallow
            }
        }
    }

    private void cleanupFiles() {
        for (final String filename : fileList()) {
            if (filename.startsWith(Constants.Files.WALLET_KEY_BACKUP_BASE58)
                    || filename.startsWith(Constants.Files.WALLET_KEY_BACKUP_PROTOBUF + '.')
                    || filename.endsWith(".tmp")) {
                final File file = new File(getFilesDir(), filename);
                log.info("removing obsolete file: '{}'", file);
                file.delete();
            }
        }
    }

    private void clearDatastorePrefs() {
        final File folder = new File(getFilesDir(), Constants.Files.DATASTORE_PREFS_DIRECTORY);

        if (folder.isDirectory()) {
            log.info("removing datastore preferences");
            final File[] files = folder.listFiles();

            if (files != null) {
                for (File file: files) {
                    file.delete();
                }
            }
        }
    }

    private void clearWebCookies() {
        CookieManager.getInstance().removeAllCookies(null);
        CookieManager.getInstance().flush();
    }

    public void startBlockchainService(final boolean cancelCoinsReceived) {
        // hack for Android P bug https://issuetracker.google.com/issues/113122354
        ActivityManager activityManager = (ActivityManager) getApplicationContext().getSystemService(Context.ACTIVITY_SERVICE);
        List<ActivityManager.RunningAppProcessInfo> runningAppProcesses = activityManager != null ? activityManager.getRunningAppProcesses() : null;
        if (runningAppProcesses != null) {
            int importance = runningAppProcesses.get(0).importance;
            if (importance <= ActivityManager.RunningAppProcessInfo.IMPORTANCE_FOREGROUND)

                if (cancelCoinsReceived) {
                    Intent blockchainServiceCancelCoinsReceivedIntent = new Intent(BlockchainService.ACTION_CANCEL_COINS_RECEIVED, null,
                            this, BlockchainServiceImpl.class);
                    startService(blockchainServiceCancelCoinsReceivedIntent);
                } else {
                    startService(blockchainServiceIntent);
                }
        }
    }

    public void stopBlockchainService() {
        stopService(blockchainServiceIntent);
    }

    public void resetBlockchainState() {
        Executors.newSingleThreadExecutor().execute(() -> {
            blockchainStateDao.save(new BlockchainState(true));
        });
    }

    public void resetBlockchain() {
        // implicitly stops blockchain service
        resetBlockchainState();
        Intent blockchainServiceResetBlockchainIntent = new Intent(BlockchainService.ACTION_RESET_BLOCKCHAIN, null, this,
                BlockchainServiceImpl.class);
        startService(blockchainServiceResetBlockchainIntent);
    }

    private void resetBlockchainSyncProgress() {
        Executors.newSingleThreadExecutor().execute(() -> {
<<<<<<< HEAD
            BlockchainState blockchainState = blockchainStateDao.loadSync();
=======
            BlockchainState blockchainState;

            try {
                 blockchainState = blockchainStateDao.loadSync();
            } catch (SQLiteException ex) {
                blockchainState = null;
            }

>>>>>>> 9c34b81f
            if (blockchainState != null) {
                blockchainState.setPercentageSync(0);
                blockchainStateDao.save(blockchainState);
            }
        });
    }

    public void replaceWallet(final Wallet newWallet) {
        resetBlockchain();
        if (wallet != null) {
            wallet.shutdownAutosaveAndWait();
        }

        wallet = newWallet;
        config.maybeIncrementBestChainHeightEver(newWallet.getLastBlockSeenHeight());
        afterLoadWallet();

        final Intent broadcast = new Intent(ACTION_WALLET_REFERENCE_CHANGED);
        broadcast.setPackage(getPackageName());
        LocalBroadcastManager.getInstance(this).sendBroadcast(broadcast);
    }

    @Override
    public void processDirectTransaction(final Transaction tx) throws VerificationException {
        if (wallet.isTransactionRelevant(tx)) {
            wallet.receivePending(tx, null);
            broadcastTransaction(tx);
        }
    }

    public void broadcastTransaction(final Transaction tx) {
        final Intent intent = new Intent(BlockchainService.ACTION_BROADCAST_TRANSACTION, null, this,
                BlockchainServiceImpl.class);
        intent.putExtra(BlockchainService.ACTION_BROADCAST_TRANSACTION_HASH, tx.getHash().getBytes());
        startService(intent);
    }

    public static PackageInfo packageInfoFromContext(final Context context) {
        try {
            return context.getPackageManager().getPackageInfo(context.getPackageName(), 0);
        } catch (final NameNotFoundException x) {
            throw new RuntimeException(x);
        }
    }

    public PackageInfo packageInfo() {
        return packageInfo;
    }

    public final String applicationPackageFlavor() {
        final String packageName = getPackageName();
        final int index = packageName.lastIndexOf('_');

        if (index != -1)
            return packageName.substring(index + 1);
        else
            return null;
    }

    public static String httpUserAgent(final String versionName) {
        final VersionMessage versionMessage = new VersionMessage(Constants.NETWORK_PARAMETERS, 0);
        versionMessage.appendToSubVer(Constants.USER_AGENT, versionName, null);
        return versionMessage.subVer;
    }

    public String httpUserAgent() {
        return httpUserAgent(packageInfo().versionName);
    }

    public boolean isLowRamDevice() {
        if (activityManager == null)
            return false;

        return activityManager.isLowRamDevice();
    }

    public int maxConnectedPeers() {
        return isLowRamDevice() ? 4 : 6;
    }

    /**
     * Low memory devices (currently 1GB or less) and 32 bit devices will require
     * fewer scrypt hashes on the PIN+salt (handled by dashj)
     *
     * @return The number of scrypt interations
     */
    public int scryptIterationsTarget() {
        boolean is64bitABI = Build.SUPPORTED_64_BIT_ABIS.length != 0;
        return (isLowRamDevice() || !is64bitABI) ? Constants.SCRYPT_ITERATIONS_TARGET_LOWRAM : Constants.SCRYPT_ITERATIONS_TARGET;
    }

    public static void scheduleStartBlockchainService(final Context context) {
        scheduleStartBlockchainService(context, false);
    }

    public void cancelScheduledStartBlockchainService() {
        scheduleStartBlockchainService(this, true);
    }

    @SuppressLint("NewApi")
    public static void scheduleStartBlockchainService(final Context context, Boolean cancelOnly) {
        final Configuration config = new Configuration(PreferenceManager.getDefaultSharedPreferences(context),
                context.getResources());
        final long lastUsedAgo = config.getLastUsedAgo();

        // apply some backoff
        final long alarmInterval;
        if (lastUsedAgo < Constants.LAST_USAGE_THRESHOLD_JUST_MS)
            alarmInterval = AlarmManager.INTERVAL_FIFTEEN_MINUTES;
        else if (lastUsedAgo < Constants.LAST_USAGE_THRESHOLD_RECENTLY_MS)
            alarmInterval = AlarmManager.INTERVAL_HALF_DAY;
        else
            alarmInterval = AlarmManager.INTERVAL_DAY;

        final long alarmIntervalMinutes = TimeUnit.MILLISECONDS.toMinutes(alarmInterval);

        log.info("last used {} minutes ago, rescheduling blockchain sync in roughly {} minutes",
                lastUsedAgo / DateUtils.MINUTE_IN_MILLIS, alarmInterval / DateUtils.MINUTE_IN_MILLIS);

        final AlarmManager alarmManager = (AlarmManager) context.getSystemService(Context.ALARM_SERVICE);
        PendingIntent alarmIntent;

        Intent serviceIntent = new Intent(context, BlockchainServiceImpl.class);
        if (Build.VERSION.SDK_INT >= Build.VERSION_CODES.O) {
            serviceIntent.putExtra(BlockchainServiceImpl.START_AS_FOREGROUND_EXTRA, true);
            alarmIntent = PendingIntent.getForegroundService(context, 0, serviceIntent,
                    PendingIntent.FLAG_UPDATE_CURRENT);
        } else {
            alarmIntent = PendingIntent.getService(context, 0, serviceIntent,
                    PendingIntent.FLAG_UPDATE_CURRENT);
        }
        alarmManager.cancel(alarmIntent);

        if (Build.VERSION.SDK_INT == Build.VERSION_CODES.O || Build.VERSION.SDK_INT == Build.VERSION_CODES.O_MR1) {
            log.info("custom sync scheduling with JobScheduler for Android 8 and 8.1");
            JobScheduler jobScheduler = (JobScheduler) context.getSystemService(Context.JOB_SCHEDULER_SERVICE);
            if (cancelOnly) {
                jobScheduler.cancel(BLOCKCHAIN_SYNC_JOB_ID);
                return;
            }
            JobInfo pendingJob = jobScheduler.getPendingJob(BLOCKCHAIN_SYNC_JOB_ID);
            if (pendingJob == null || pendingJob.getIntervalMillis() != alarmInterval) {
                ComponentName jobService = new ComponentName(context, BlockchainSyncJobService.class);
                JobInfo jobInfo = new JobInfo.Builder(BLOCKCHAIN_SYNC_JOB_ID, jobService)
                        .setPeriodic(alarmInterval)
                        .setPersisted(true)
                        .build();
                int scheduleResult = jobScheduler.schedule(jobInfo);
                log.info("scheduling blockchain sync job with interval of {} minutes, result: {}", alarmIntervalMinutes, scheduleResult);
            } else {
                log.info("blockchain sync job already scheduled with interval of {} minutes", alarmIntervalMinutes);
            }
        } else if (!cancelOnly) {
            // workaround for no inexact set() before KitKat
            final long now = System.currentTimeMillis();
            alarmManager.setInexactRepeating(AlarmManager.RTC_WAKEUP, now + alarmInterval, AlarmManager.INTERVAL_DAY,
                    alarmIntent);
        }
    }

    /**
     * Removes all the data and restarts the app showing onboarding screen.
     */
    public void triggerWipe() {
        log.info("Removing all the data and restarting the app.");
        startService(new Intent(BlockchainService.ACTION_WIPE_WALLET, null, this, BlockchainServiceImpl.class));
    }

    @SuppressWarnings("ResultOfMethodCallIgnored")
    public void shutdownAndDeleteWallet() {
        if (walletFile.exists()) {
            wallet.shutdownAutosaveAndWait();
            walletFile.delete();
        }
    }

    public void finalizeWipe() {
        cancelScheduledStartBlockchainService();
        WorkManager.getInstance(this.getApplicationContext()).cancelAllWork();
        shutdownAndDeleteWallet();
        cleanupFiles();
        config.clear();
        clearDatastorePrefs();
        clearWebCookies();
        notifyWalletWipe();
        PinRetryController.getInstance().clearPinFailPrefs();
        MnemonicCodeExt.clearWordlistPath(this);
        try {
            new SecurityGuard().removeKeys();
        } catch (GeneralSecurityException | IOException e) {
            e.printStackTrace();
            log.warn("error occurred when removing security keys", e);
        }

        File walletBackupFile = getFileStreamPath(Constants.Files.WALLET_KEY_BACKUP_PROTOBUF);
        if (walletBackupFile.exists()) {
            walletBackupFile.delete();
        }
        // wallet must be null for the OnboardingActivity flow
        wallet = null;
    }

    private void notifyWalletWipe() {
        for (Function0<Unit> listener : wipeListeners) {
            listener.invoke();
        }
    }

    @NonNull
    @Override
    public androidx.work.Configuration getWorkManagerConfiguration() {
        return new androidx.work.Configuration.Builder()
                .setWorkerFactory(workerFactory)
                .setMinimumLoggingLevel(Log.VERBOSE)
                .build();
    }

<<<<<<< HEAD
=======
    @Deprecated(message = "Inject instead")
>>>>>>> 9c34b81f
    public static WalletApplication getInstance() {
        return instance;
    }

    public AutoLogout getAutoLogout() {
        return autoLogout;
    }

    @Override
    public void resetAutoLogoutTimer() {
        autoLogout.resetTimerIfActive();
    }

    @Override
    public void startAutoLogoutTimer() {
        autoLogout.startTimer();
    }

    @Override
    public void stopAutoLogoutTimer() {
        autoLogout.stopTimer();
    }

    @NotNull
    @Override
    public Address freshReceiveAddress() {
        return wallet.freshReceiveAddress();
    }

    @NotNull
    @Override
    public Address currentReceiveAddress() {
        return wallet.currentReceiveAddress();
    }

<<<<<<< HEAD
    @NotNull
    public Coin getWalletBalance() {
        return wallet.getBalance(Wallet.BalanceType.ESTIMATED);
    }

    @NonNull
    @Override
    public Flow<Coin> observeBalance(@NonNull Wallet.BalanceType balanceType) {
=======
    @NonNull
    @Override
    public Flow<Coin> observeBalance(@NonNull Wallet.BalanceType balanceType) {
        if (wallet == null) {
            return FlowKt.emptyFlow();
        }

>>>>>>> 9c34b81f
        return new WalletBalanceObserver(wallet, balanceType).observe();
    }

    @NonNull
    @Override
    public Flow<Transaction> observeTransactions(@NonNull TransactionFilter... filters) {
<<<<<<< HEAD
=======
        if (wallet == null) {
            return FlowKt.emptyFlow();
        }

>>>>>>> 9c34b81f
        return new WalletTransactionObserver(wallet).observe(filters);
    }

    @NonNull
    @Override
    public Collection<Transaction> getTransactions(@NonNull TransactionFilter... filters) {
        Set<Transaction> transactions = wallet.getTransactions(true);

        if (filters.length == 0) {
            return transactions;
        }

        ArrayList<Transaction> filteredTransactions = new ArrayList<>();

        for (Transaction tx : transactions) {
            for (TransactionFilter filter : filters) {
                if (filter.matches(tx)) {
                    filteredTransactions.add(tx);
                    break;
                }
            }
        }

        return filteredTransactions;
    }

    @NonNull
    @Override
<<<<<<< HEAD
    public Iterable<TransactionWrapper> wrapAllTransactions(@NonNull TransactionWrapper... wrappers) {
        Set<Transaction> transactions = wallet.getTransactions(true);
        ArrayList<TransactionWrapper> wrappedTransactions = new ArrayList<>();

        for (Transaction transaction : transactions) {
            TransactionWrapper anonWrapper = new TransactionWrapper() {
                @Override
                public boolean tryInclude(@NonNull Transaction tx) {
                    return true;
                }

                @NonNull
                @Override
                public Set<Transaction> getTransactions() {
                    return java.util.Collections.singleton(transaction);
                }
            };

            if (wrappers.length > 0) {
                for (TransactionWrapper wrapper : wrappers) {
                    if (wrapper.tryInclude(transaction)) {
                        wrappedTransactions.add(wrapper);
                        break;
                    }

                    wrappedTransactions.add(anonWrapper);
                }
            } else {
                wrappedTransactions.add(anonWrapper);
            }
        }

        return wrappedTransactions;
=======
    public Collection<TransactionWrapper> wrapAllTransactions(@NonNull TransactionWrapper... wrappers) {
        org.bitcoinj.core.Context.propagate(Constants.CONTEXT);
        return TransactionWrapperHelper.INSTANCE.wrapTransactions(
                wallet.getTransactions(true),
                wrappers
        );
>>>>>>> 9c34b81f
    }

    // wallets from v5.17.5 and earlier do not have a BIP44 path
    public boolean isWalletUpgradedToBIP44() {
        return wallet != null && wallet.hasKeyChain(Constants.BIP44_PATH);
    }

    @NonNull
    @Override
    public NetworkParameters getNetworkParameters() {
        return Constants.NETWORK_PARAMETERS;
    }

<<<<<<< HEAD

=======
>>>>>>> 9c34b81f
    @Override
    public void attachOnWalletWipedListener(@NonNull Function0<Unit> listener) {
        wipeListeners.add(listener);
    }

    @Override
    public void detachOnWalletWipedListener(@NonNull Function0<Unit> listener) {
        wipeListeners.remove(listener);
    }

    @Override
    public void checkSendingConditions(
            @NonNull Address address,
            @NonNull Coin amount
    ) throws LeftoverBalanceException {
        new CrowdNodeBalanceCondition().check(
                wallet.getBalance(Wallet.BalanceType.ESTIMATED),
                address,
                amount,
                crowdNodeConfig
        );
    }
}<|MERGE_RESOLUTION|>--- conflicted
+++ resolved
@@ -81,10 +81,7 @@
 import org.dash.wallet.common.transactions.TransactionFilter;
 import org.dash.wallet.common.transactions.TransactionWrapper;
 import org.dash.wallet.features.exploredash.ExploreSyncWorker;
-<<<<<<< HEAD
 import org.dash.wallet.integration.coinbase_integration.service.CoinBaseClientConstants;
-=======
->>>>>>> 9c34b81f
 import org.dash.wallet.integration.liquid.data.LiquidClient;
 import org.dash.wallet.integration.liquid.data.LiquidConstants;
 import org.dash.wallet.integration.uphold.api.UpholdClient;
@@ -125,10 +122,7 @@
 import de.schildbach.wallet.service.BlockchainService;
 import de.schildbach.wallet.service.BlockchainServiceImpl;
 import de.schildbach.wallet.service.BlockchainSyncJobService;
-<<<<<<< HEAD
-=======
 import de.schildbach.wallet.transactions.TransactionWrapperHelper;
->>>>>>> 9c34b81f
 import de.schildbach.wallet.transactions.WalletBalanceObserver;
 import de.schildbach.wallet.transactions.WalletTransactionObserver;
 import de.schildbach.wallet.ui.preference.PinRetryController;
@@ -137,27 +131,18 @@
 import de.schildbach.wallet.util.MnemonicCodeExt;
 import de.schildbach.wallet_test.BuildConfig;
 import de.schildbach.wallet_test.R;
-<<<<<<< HEAD
-import kotlin.Unit;
-import kotlin.jvm.functions.Function0;
-import kotlinx.coroutines.flow.Flow;
-=======
 import kotlin.Deprecated;
 import kotlin.Unit;
 import kotlin.jvm.functions.Function0;
 import kotlinx.coroutines.ExperimentalCoroutinesApi;
 import kotlinx.coroutines.flow.Flow;
 import kotlinx.coroutines.flow.FlowKt;
->>>>>>> 9c34b81f
 
 /**
  * @author Andreas Schildbach
  */
 @HiltAndroidApp
-<<<<<<< HEAD
-=======
 @ExperimentalCoroutinesApi
->>>>>>> 9c34b81f
 public class WalletApplication extends BaseWalletApplication
         implements androidx.work.Configuration.Provider, AutoLogoutTimerHandler, WalletDataProvider {
     private static WalletApplication instance;
@@ -740,9 +725,6 @@
 
     private void resetBlockchainSyncProgress() {
         Executors.newSingleThreadExecutor().execute(() -> {
-<<<<<<< HEAD
-            BlockchainState blockchainState = blockchainStateDao.loadSync();
-=======
             BlockchainState blockchainState;
 
             try {
@@ -751,7 +733,6 @@
                 blockchainState = null;
             }
 
->>>>>>> 9c34b81f
             if (blockchainState != null) {
                 blockchainState.setPercentageSync(0);
                 blockchainStateDao.save(blockchainState);
@@ -969,10 +950,7 @@
                 .build();
     }
 
-<<<<<<< HEAD
-=======
     @Deprecated(message = "Inject instead")
->>>>>>> 9c34b81f
     public static WalletApplication getInstance() {
         return instance;
     }
@@ -1008,7 +986,6 @@
         return wallet.currentReceiveAddress();
     }
 
-<<<<<<< HEAD
     @NotNull
     public Coin getWalletBalance() {
         return wallet.getBalance(Wallet.BalanceType.ESTIMATED);
@@ -1017,28 +994,20 @@
     @NonNull
     @Override
     public Flow<Coin> observeBalance(@NonNull Wallet.BalanceType balanceType) {
-=======
-    @NonNull
-    @Override
-    public Flow<Coin> observeBalance(@NonNull Wallet.BalanceType balanceType) {
         if (wallet == null) {
             return FlowKt.emptyFlow();
         }
 
->>>>>>> 9c34b81f
         return new WalletBalanceObserver(wallet, balanceType).observe();
     }
 
     @NonNull
     @Override
     public Flow<Transaction> observeTransactions(@NonNull TransactionFilter... filters) {
-<<<<<<< HEAD
-=======
         if (wallet == null) {
             return FlowKt.emptyFlow();
         }
 
->>>>>>> 9c34b81f
         return new WalletTransactionObserver(wallet).observe(filters);
     }
 
@@ -1067,48 +1036,12 @@
 
     @NonNull
     @Override
-<<<<<<< HEAD
-    public Iterable<TransactionWrapper> wrapAllTransactions(@NonNull TransactionWrapper... wrappers) {
-        Set<Transaction> transactions = wallet.getTransactions(true);
-        ArrayList<TransactionWrapper> wrappedTransactions = new ArrayList<>();
-
-        for (Transaction transaction : transactions) {
-            TransactionWrapper anonWrapper = new TransactionWrapper() {
-                @Override
-                public boolean tryInclude(@NonNull Transaction tx) {
-                    return true;
-                }
-
-                @NonNull
-                @Override
-                public Set<Transaction> getTransactions() {
-                    return java.util.Collections.singleton(transaction);
-                }
-            };
-
-            if (wrappers.length > 0) {
-                for (TransactionWrapper wrapper : wrappers) {
-                    if (wrapper.tryInclude(transaction)) {
-                        wrappedTransactions.add(wrapper);
-                        break;
-                    }
-
-                    wrappedTransactions.add(anonWrapper);
-                }
-            } else {
-                wrappedTransactions.add(anonWrapper);
-            }
-        }
-
-        return wrappedTransactions;
-=======
     public Collection<TransactionWrapper> wrapAllTransactions(@NonNull TransactionWrapper... wrappers) {
         org.bitcoinj.core.Context.propagate(Constants.CONTEXT);
         return TransactionWrapperHelper.INSTANCE.wrapTransactions(
                 wallet.getTransactions(true),
                 wrappers
         );
->>>>>>> 9c34b81f
     }
 
     // wallets from v5.17.5 and earlier do not have a BIP44 path
@@ -1122,10 +1055,6 @@
         return Constants.NETWORK_PARAMETERS;
     }
 
-<<<<<<< HEAD
-
-=======
->>>>>>> 9c34b81f
     @Override
     public void attachOnWalletWipedListener(@NonNull Function0<Unit> listener) {
         wipeListeners.add(listener);
