--- conflicted
+++ resolved
@@ -131,13 +131,9 @@
 import de.schildbach.wallet.transactions.TransactionWrapperHelper;
 import de.schildbach.wallet.service.RestartService;
 import de.schildbach.wallet.transactions.WalletBalanceObserver;
-<<<<<<< HEAD
-import de.schildbach.wallet.transactions.WalletTransactionObserver;
+import de.schildbach.wallet.transactions.WalletObserver;
 import de.schildbach.wallet.ui.dashpay.HistoryHeaderAdapter;
 import de.schildbach.wallet.ui.dashpay.PlatformRepo;
-=======
-import de.schildbach.wallet.transactions.WalletObserver;
->>>>>>> cc2bf09f
 import de.schildbach.wallet.transactions.WalletMostRecentTransactionsObserver;
 import de.schildbach.wallet.ui.preference.PinRetryController;
 import de.schildbach.wallet.util.CrashReporter;
@@ -307,16 +303,6 @@
             fullInitialization();
         }
 
-<<<<<<< HEAD
-=======
-        CrashReporter.init(getCacheDir());
-
-        Threading.uncaughtExceptionHandler = (thread, throwable) -> {
-            log.info("dashj uncaught exception", throwable);
-            CrashReporter.saveBackgroundTrace(throwable, packageInfo);
-        };
-
->>>>>>> cc2bf09f
         try {
             syncExploreData();
         } catch (Exception ex) {
@@ -427,15 +413,9 @@
             createNotificationChannels();
         }
 
+        initPlatform();
         initUphold();
-<<<<<<< HEAD
-        initPlatform();
-
-        CoinBaseClientConstants.CLIENT_ID= BuildConfig.COINBASE_CLIENT_ID;
-        CoinBaseClientConstants.CLIENT_SECRET = BuildConfig.COINBASE_CLIENT_SECRET;
-=======
         initCoinbase();
->>>>>>> cc2bf09f
     }
 
     private void initUphold() {
@@ -451,15 +431,14 @@
         LiquidClient.Companion.init(getApplicationContext(), authenticationHash);
     }
 
-<<<<<<< HEAD
     private void initPlatform() {
         platformSyncService.initGlobal();
         //PlatformRepo.getInstance().initGlobal();
-=======
+    }
+    
     private void initCoinbase() {
         CoinBaseClientConstants.CLIENT_ID = BuildConfig.COINBASE_CLIENT_ID;
         CoinBaseClientConstants.CLIENT_SECRET = BuildConfig.COINBASE_CLIENT_SECRET;
->>>>>>> cc2bf09f
     }
 
     @TargetApi(Build.VERSION_CODES.O)
