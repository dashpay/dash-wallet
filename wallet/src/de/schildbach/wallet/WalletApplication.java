--- conflicted
+++ resolved
@@ -47,18 +47,14 @@
 import androidx.appcompat.app.AppCompatDelegate;
 import androidx.hilt.work.HiltWorkerFactory;
 import androidx.localbroadcastmanager.content.LocalBroadcastManager;
-<<<<<<< HEAD
 
 import org.dash.wallet.common.services.analytics.AnalyticsService;
 import org.dash.wallet.integration.liquid.data.LiquidClient;
 import androidx.work.WorkManager;
-=======
 import androidx.work.BackoffPolicy;
 import androidx.work.ExistingWorkPolicy;
 import androidx.work.OneTimeWorkRequest;
-import androidx.work.WorkManager;
 import androidx.work.WorkRequest;
->>>>>>> fa53cced
 
 import com.google.common.base.Stopwatch;
 import com.jakewharton.processphoenix.ProcessPhoenix;
@@ -129,12 +125,8 @@
  * @author Andreas Schildbach
  */
 @HiltAndroidApp
-<<<<<<< HEAD
 public class WalletApplication extends BaseWalletApplication implements AutoLogoutTimerHandler,
         androidx.work.Configuration.Provider, WalletDataProvider {
-=======
-public class WalletApplication extends BaseWalletApplication implements AutoLogoutTimerHandler, WalletDataProvider {
->>>>>>> fa53cced
     private static WalletApplication instance;
     private Configuration config;
     private ActivityManager activityManager;
@@ -262,13 +254,6 @@
             fullInitialization();
         }
 
-        CrashReporter.init(getCacheDir());
-
-        Threading.uncaughtExceptionHandler = (thread, throwable) -> {
-            log.info(CoinDefinition.coinName + "j uncaught exception", throwable);
-            CrashReporter.saveBackgroundTrace(throwable, packageInfo);
-        };
-
         try {
             syncExploreData();
         } catch (Exception ex) {
@@ -325,19 +310,13 @@
 
         packageInfo = packageInfoFromContext(this);
 
-<<<<<<< HEAD
         CrashReporter.init(getCacheDir());
 
-        Threading.uncaughtExceptionHandler = new Thread.UncaughtExceptionHandler() {
-            @Override
-            public void uncaughtException(final Thread thread, final Throwable throwable) {
-                log.info("dashj uncaught exception", throwable);
-                CrashReporter.saveBackgroundTrace(throwable, packageInfo);
-            }
+        Threading.uncaughtExceptionHandler = (thread, throwable) -> {
+            log.info("dashj uncaught exception", throwable);
+            CrashReporter.saveBackgroundTrace(throwable, packageInfo);
         };
 
-=======
->>>>>>> fa53cced
         MnemonicCodeExt.initMnemonicCode(this);
 
         activityManager = (ActivityManager) getSystemService(Context.ACTIVITY_SERVICE);
@@ -909,7 +888,7 @@
         if (walletBackupFile.exists()) {
             walletBackupFile.delete();
         }
-<<<<<<< HEAD
+
         Executors.newSingleThreadExecutor().execute(new Runnable() {
             @Override
             public void run() {
@@ -917,14 +896,13 @@
                 ProcessPhoenix.triggerRebirth(WalletApplication.this);
             }
         });
+
+        // wallet must be null for the OnboardingActivity flow
+        wallet = null;
     }
 
     public AnalyticsService getAnalyticsService() {
         return analyticsService;
-=======
-        // wallet must be null for the OnboardingActivity flow
-        wallet = null;
->>>>>>> fa53cced
     }
 
     public static WalletApplication getInstance() {
@@ -962,7 +940,6 @@
         return wallet.currentReceiveAddress();
     }
 
-<<<<<<< HEAD
     @NonNull
     @Override
     public androidx.work.Configuration getWorkManagerConfiguration() {
@@ -970,10 +947,10 @@
                 .setWorkerFactory(workerFactory)
                 .setMinimumLoggingLevel(Log.VERBOSE)
                 .build();
-=======
+    }
+
     // wallets from v5.17.5 and earlier do not have a BIP44 path
     public boolean isWalletUpgradedtoBIP44() {
         return wallet != null && wallet.hasKeyChain(Constants.BIP44_PATH);
->>>>>>> fa53cced
     }
 }