/*
 * Copyright 2011-2015 the original author or authors.
 *
 * This program is free software: you can redistribute it and/or modify
 * it under the terms of the GNU General Public License as published by
 * the Free Software Foundation, either version 3 of the License, or
 * (at your option) any later version.
 *
 * This program is distributed in the hope that it will be useful,
 * but WITHOUT ANY WARRANTY; without even the implied warranty of
 * MERCHANTABILITY or FITNESS FOR A PARTICULAR PURPOSE.  See the
 * GNU General Public License for more details.
 *
 * You should have received a copy of the GNU General Public License
 * along with this program.  If not, see <http://www.gnu.org/licenses/>.
 */

package de.schildbach.wallet;

import android.annotation.SuppressLint;
import android.annotation.TargetApi;
import android.app.Activity;
import android.app.ActivityManager;
import android.app.AlarmManager;
import android.app.NotificationChannel;
import android.app.NotificationManager;
import android.app.PendingIntent;
import android.app.job.JobInfo;
import android.app.job.JobScheduler;
import android.content.ComponentName;
import android.content.Context;
import android.content.Intent;
import android.content.pm.PackageInfo;
import android.content.pm.PackageManager.NameNotFoundException;
import android.media.AudioAttributes;
import android.net.Uri;
import android.os.Build;
import android.os.StrictMode;
import android.preference.PreferenceManager;
import android.text.format.DateUtils;
import android.util.Log;
import android.webkit.CookieManager;
import android.widget.Toast;

import androidx.annotation.NonNull;
import androidx.annotation.StringRes;
import androidx.appcompat.app.AppCompatDelegate;
import androidx.hilt.work.HiltWorkerFactory;
import androidx.localbroadcastmanager.content.LocalBroadcastManager;
import androidx.work.BackoffPolicy;
import androidx.work.ExistingWorkPolicy;
import androidx.work.OneTimeWorkRequest;
import androidx.work.WorkManager;
import androidx.work.WorkRequest;

import com.google.common.base.Stopwatch;
import com.jakewharton.processphoenix.ProcessPhoenix;

import org.bitcoinj.core.Address;
import org.bitcoinj.core.Coin;
import org.bitcoinj.core.CoinDefinition;
import org.bitcoinj.core.NetworkParameters;
import org.bitcoinj.core.Sha256Hash;
import org.bitcoinj.core.Transaction;
import org.bitcoinj.core.VerificationException;
import org.bitcoinj.core.VersionMessage;
import org.bitcoinj.crypto.LinuxSecureRandom;
import org.bitcoinj.utils.Threading;
import org.bitcoinj.wallet.Protos;
import org.bitcoinj.wallet.UnreadableWalletException;
import org.bitcoinj.wallet.Wallet;
import org.bitcoinj.wallet.WalletProtobufSerializer;
import org.dash.wallet.common.AutoLogoutTimerHandler;
import org.dash.wallet.common.Configuration;
import org.dash.wallet.common.InteractionAwareActivity;
import org.dash.wallet.common.WalletDataProvider;
import org.dash.wallet.common.transactions.TransactionFilter;
import org.dash.wallet.common.transactions.TransactionWrapper;
import org.dash.wallet.integration.liquid.data.LiquidClient;
import org.dash.wallet.integration.liquid.data.LiquidConstants;
import org.dash.wallet.integration.uphold.api.UpholdClient;
import org.dash.wallet.integration.uphold.data.UpholdConstants;
import org.jetbrains.annotations.NotNull;
import org.slf4j.Logger;
import org.slf4j.LoggerFactory;

import java.io.File;
import java.io.FileInputStream;
import java.io.FileNotFoundException;
import java.io.IOException;
import java.io.InputStream;
import java.io.OutputStream;
import java.security.GeneralSecurityException;
import java.util.ArrayList;
import java.util.Collection;
import java.util.List;
import java.util.Set;
import java.util.concurrent.Executors;
import java.util.concurrent.TimeUnit;

import javax.inject.Inject;

import ch.qos.logback.classic.Level;
import ch.qos.logback.classic.LoggerContext;
import ch.qos.logback.classic.android.LogcatAppender;
import ch.qos.logback.classic.encoder.PatternLayoutEncoder;
import ch.qos.logback.classic.spi.ILoggingEvent;
import ch.qos.logback.core.rolling.RollingFileAppender;
import ch.qos.logback.core.rolling.TimeBasedRollingPolicy;
import dagger.hilt.android.HiltAndroidApp;
import de.schildbach.wallet.data.BlockchainState;
import de.schildbach.wallet.data.BlockchainStateDao;
import de.schildbach.wallet.service.BlockchainService;
import de.schildbach.wallet.service.BlockchainServiceImpl;
import de.schildbach.wallet.service.BlockchainSyncJobService;
import de.schildbach.wallet.transactions.WalletBalanceObserver;
import de.schildbach.wallet.transactions.WalletTransactionObserver;
import de.schildbach.wallet.ui.preference.PinRetryController;
import de.schildbach.wallet.security.SecurityGuard;
import de.schildbach.wallet.util.CrashReporter;
import de.schildbach.wallet.util.MnemonicCodeExt;
import de.schildbach.wallet_test.BuildConfig;
import de.schildbach.wallet_test.R;
import kotlin.Unit;
import kotlin.jvm.functions.Function0;
import kotlinx.coroutines.flow.Flow;

/**
 * @author Andreas Schildbach
 */
@HiltAndroidApp
public class WalletApplication extends BaseWalletApplication
        implements androidx.work.Configuration.Provider, AutoLogoutTimerHandler, WalletDataProvider {
    private static WalletApplication instance;
    private Configuration config;
    private ActivityManager activityManager;
    private List<Function0<Unit>> wipeListeners = new ArrayList<>();

    private boolean basicWalletInitalizationFinished = false;

    private Intent blockchainServiceIntent;

    private File walletFile;
    private Wallet wallet;
    private PackageInfo packageInfo;

    public static final String ACTION_WALLET_REFERENCE_CHANGED = WalletApplication.class.getPackage().getName()
            + ".wallet_reference_changed";

    public static final int VERSION_CODE_SHOW_BACKUP_REMINDER = 205;

    public static final long TIME_CREATE_APPLICATION = System.currentTimeMillis();

    private static final Logger log = LoggerFactory.getLogger(WalletApplication.class);

    private static final int BLOCKCHAIN_SYNC_JOB_ID = 1;

    public boolean myPackageReplaced = false;

    private AutoLogout autoLogout;

    @Inject
    HiltWorkerFactory workerFactory;
    @Inject
    BlockchainStateDao blockchainStateDao;

    @Override
    protected void attachBaseContext(Context base) {
        super.attachBaseContext(base);
        instance = this;
    }

    public boolean walletFileExists() {
        return walletFile.exists();
    }

    @Override
    public void onCreate() {
        super.onCreate();
        initLogging();
        AppCompatDelegate.setCompatVectorFromResourcesEnabled(true);
        log.info("WalletApplication.onCreate()");
        config = new Configuration(PreferenceManager.getDefaultSharedPreferences(this), getResources());
        autoLogout = new AutoLogout(config);
        autoLogout.registerDeviceInteractiveReceiver(this);
        registerActivityLifecycleCallbacks(new ActivitiesTracker() {

            @Override
            protected void onStartedFirst(Activity activity) {

            }

            @Override
            protected void onStartedAny(boolean isTheFirstOne) {
                super.onStartedAny(isTheFirstOne);
                // force restart if the app was updated
                if (!BuildConfig.DEBUG && myPackageReplaced) {
                    myPackageReplaced = false;
                    ProcessPhoenix.triggerRebirth(WalletApplication.this);
                }
            }

            @Override
            protected void onStoppedLast() {
                autoLogout.setAppWentBackground(true);
                if (config.getAutoLogoutEnabled() && config.getAutoLogoutMinutes() == 0) {
                    sendBroadcast(new Intent(InteractionAwareActivity.FORCE_FINISH_ACTION));
                }
            }
        });
        walletFile = getFileStreamPath(Constants.Files.WALLET_FILENAME_PROTOBUF);
        if (walletFileExists()) {
            fullInitialization();
        }

        CrashReporter.init(getCacheDir());

        Threading.uncaughtExceptionHandler = (thread, throwable) -> {
            log.info(CoinDefinition.coinName + "j uncaught exception", throwable);
            CrashReporter.saveBackgroundTrace(throwable, packageInfo);
        };

        try {
            syncExploreData();
        } catch (Exception ex) {
            log.error(ex.getMessage(), ex);
            CrashReporter.saveBackgroundTrace(ex, packageInfo);
        }

        resetBlockchainSyncProgress();
    }

    private void syncExploreData() {

        OneTimeWorkRequest syncDataWorkRequest =
                new OneTimeWorkRequest.Builder(ExploreSyncWorker.class)
                        .setBackoffCriteria(
                                BackoffPolicy.EXPONENTIAL,
                                WorkRequest.DEFAULT_BACKOFF_DELAY_MILLIS,
                                TimeUnit.MILLISECONDS
                        )
                        .build();

        WorkManager.getInstance(this.getApplicationContext()).enqueueUniqueWork(
                "Sync Explore Data",
                ExistingWorkPolicy.KEEP,
                syncDataWorkRequest
        );
    }

    public void fullInitialization() {
        initEnvironment();
        loadWalletFromProtobuf();
    }

    public void initEnvironmentIfNeeded() {
        if (!basicWalletInitalizationFinished) {
            initEnvironment();
        }
    }

    private void initEnvironment() {
        basicWalletInitalizationFinished = true;

        new LinuxSecureRandom(); // init proper random number generator

        if (!Constants.IS_PROD_BUILD) {
            StrictMode.setThreadPolicy(new StrictMode.ThreadPolicy.Builder().detectAll().permitDiskReads()
                    .permitDiskWrites().penaltyLog().build());
        }

        Threading.throwOnLockCycles();
        org.bitcoinj.core.Context.enableStrictMode();
        org.bitcoinj.core.Context.propagate(Constants.CONTEXT);

        log.info("=== starting app using configuration: {}, {}", BuildConfig.FLAVOR,
                Constants.NETWORK_PARAMETERS.getId());

        packageInfo = packageInfoFromContext(this);

        MnemonicCodeExt.initMnemonicCode(this);

        activityManager = (ActivityManager) getSystemService(Context.ACTIVITY_SERVICE);

        blockchainServiceIntent = new Intent(this, BlockchainServiceImpl.class);
    }

    public void setWallet(Wallet newWallet) {
        this.wallet = newWallet;
        if (!wallet.hasKeyChain(Constants.BIP44_PATH)) {
            wallet.addKeyChain(Constants.BIP44_PATH);
        }
    }

    public void saveWalletAndFinalizeInitialization() {
        saveWallet();
        backupWallet();

        config.armBackupReminder();

        finalizeInitialization();
    }

    public void finalizeInitialization() {
        wallet.getContext().initDash(true, true);

        if (config.versionCodeCrossed(packageInfo.versionCode, VERSION_CODE_SHOW_BACKUP_REMINDER)
                && !wallet.getImportedKeys().isEmpty()) {
            log.info("showing backup reminder once, because of imported keys being present");
            config.armBackupReminder();
        }

        config.updateLastVersionCode(packageInfo.versionCode);

        afterLoadWallet();

        cleanupFiles();

        if (Build.VERSION.SDK_INT >= Build.VERSION_CODES.O) {
            createNotificationChannels();
        }
        initUphold();
    }

    private void initUphold() {
        //Uses Sha256 hash of excerpt of xpub as Uphold authentication salt
        String xpub = wallet.getWatchingKey().serializePubB58(Constants.NETWORK_PARAMETERS);
        byte[] xpubExcerptHash = Sha256Hash.hash(xpub.substring(4, 15).getBytes());
        String authenticationHash = Sha256Hash.wrap(xpubExcerptHash).toString();

        UpholdConstants.CLIENT_ID = BuildConfig.UPHOLD_CLIENT_ID;
        UpholdConstants.CLIENT_SECRET = BuildConfig.UPHOLD_CLIENT_SECRET;
        UpholdConstants.initialize(Constants.NETWORK_PARAMETERS.getId().contains("test"));
        UpholdClient.init(getApplicationContext(), authenticationHash);

        LiquidConstants.INSTANCE.setPUBLIC_API_KEY(BuildConfig.LIQUID_PUBLIC_API_KEY);
        LiquidClient.Companion.init(getApplicationContext(), authenticationHash);
    }

    @TargetApi(Build.VERSION_CODES.O)
    private void createNotificationChannels() {
        // Transactions
        createNotificationChannel(Constants.NOTIFICATION_CHANNEL_ID_TRANSACTIONS,
                R.string.notification_transactions_channel_name,
                R.string.notification_transactions_channel_description,
                NotificationManager.IMPORTANCE_HIGH);

        // Synchronization
        createNotificationChannel(Constants.NOTIFICATION_CHANNEL_ID_ONGOING,
                R.string.notification_synchronization_channel_name,
                R.string.notification_synchronization_channel_description,
                NotificationManager.IMPORTANCE_LOW);

        // Generic notifications
        createNotificationChannel(Constants.NOTIFICATION_CHANNEL_ID_GENERIC,
                R.string.notification_generic_channel_name,
                R.string.notification_generic_channel_description,
                NotificationManager.IMPORTANCE_HIGH);

        // Push notifications
        createNotificationChannel(getString(R.string.fcm_notification_channel_id),
                R.string.notification_push_channel_name,
                R.string.notification_push_channel_description,
                NotificationManager.IMPORTANCE_HIGH);
    }

    @TargetApi(Build.VERSION_CODES.O)
    private void createNotificationChannel(String channelId, @StringRes int channelName,
                                           @StringRes int channelDescription, int importance) {
        CharSequence name = getString(channelName);
        String description = getString(channelDescription);

        NotificationChannel channel = new NotificationChannel(channelId, name, importance);
        channel.setDescription(description);

        if (Constants.NOTIFICATION_CHANNEL_ID_TRANSACTIONS.equals(channelId)) {
            AudioAttributes attributes = new AudioAttributes.Builder()
                    .setUsage(AudioAttributes.USAGE_NOTIFICATION)
                    .build();
            Uri soundUri = Uri.parse("android.resource://" + getPackageName() + "/" + R.raw.coins_received);
            channel.setSound(soundUri, attributes);
        }

        // Register the channel with the system; you can't change the importance
        // or other notification behaviors after this
        NotificationManager notificationManager = getSystemService(NotificationManager.class);
        if (notificationManager != null) {
            notificationManager.createNotificationChannel(channel);
        }
    }


    private void afterLoadWallet() {
        wallet.autosaveToFile(walletFile, Constants.Files.WALLET_AUTOSAVE_DELAY_MS, TimeUnit.MILLISECONDS, null);

        // clean up spam
        try {
            wallet.cleanup();
        } catch (IllegalStateException x) {
            //Catch an inconsistent exception here and reset the blockchain.  This is for loading older wallets that had
            //txes with fees that were too low or dust that were stuck and could not be sent.  In a later version
            //the fees were fixed, then those stuck transactions became inconsistant and the exception is thrown.
            if (x.getMessage().contains("Inconsistent spent tx:")) {
                File blockChainFile = new File(getDir("blockstore", Context.MODE_PRIVATE), Constants.Files.BLOCKCHAIN_FILENAME);
                blockChainFile.delete();
            } else throw x;
        }

        // make sure there is at least one recent backup
        if (!getFileStreamPath(Constants.Files.WALLET_KEY_BACKUP_PROTOBUF).exists())
            backupWallet();
    }

    @SuppressWarnings("ResultOfMethodCallIgnored")
    private void initLogging() {
        // create log dir
        final File logDir = new File(getFilesDir(), "log");
        logDir.mkdir();

        // migrate old logs
        final File oldLogDir = getDir("log", MODE_PRIVATE);
        if (oldLogDir.exists()) {
            //noinspection ConstantConditions
            for (final File logFile : oldLogDir.listFiles())
                if (logFile.isFile() && logFile.length() > 0)
                    logFile.renameTo(new File(logDir, logFile.getName()));
            oldLogDir.delete();
        }

        final File logFile = new File(logDir, "wallet.log");

        final LoggerContext context = (LoggerContext) LoggerFactory.getILoggerFactory();

        final PatternLayoutEncoder filePattern = new PatternLayoutEncoder();
        filePattern.setContext(context);
        filePattern.setPattern("%d{HH:mm:ss,UTC} [%thread] %logger{0} - %msg%n");
        filePattern.start();

        final RollingFileAppender<ILoggingEvent> fileAppender = new RollingFileAppender<ILoggingEvent>();
        fileAppender.setContext(context);
        fileAppender.setFile(logFile.getAbsolutePath());

        final TimeBasedRollingPolicy<ILoggingEvent> rollingPolicy = new TimeBasedRollingPolicy<ILoggingEvent>();
        rollingPolicy.setContext(context);
        rollingPolicy.setParent(fileAppender);
        rollingPolicy.setFileNamePattern(logDir.getAbsolutePath() + "/wallet.%d{yyyy-MM-dd,UTC}.log.gz");
        rollingPolicy.setMaxHistory(7);
        rollingPolicy.start();


        PreferenceManager.setDefaultValues(this, R.xml.preference_settings, false);
        fileAppender.setEncoder(filePattern);
        fileAppender.setRollingPolicy(rollingPolicy);
        fileAppender.start();

        final PatternLayoutEncoder logcatTagPattern = new PatternLayoutEncoder();
        logcatTagPattern.setContext(context);
        logcatTagPattern.setPattern("%logger{0}");
        logcatTagPattern.start();

        final PatternLayoutEncoder logcatPattern = new PatternLayoutEncoder();
        logcatPattern.setContext(context);
        logcatPattern.setPattern("[%thread] %msg%n");
        logcatPattern.start();

        final LogcatAppender logcatAppender = new LogcatAppender();
        logcatAppender.setContext(context);
        logcatAppender.setTagEncoder(logcatTagPattern);
        logcatAppender.setEncoder(logcatPattern);
        logcatAppender.start();

        final ch.qos.logback.classic.Logger log = context.getLogger(Logger.ROOT_LOGGER_NAME);
        log.addAppender(fileAppender);
        log.addAppender(logcatAppender);
        log.setLevel(Level.INFO);
    }

    public Configuration getConfiguration() {
        return config;
    }

    @Override
    public Wallet getWallet() {
        return wallet;
    }

    @Override
    public Wallet getWalletData() {
        return wallet;
    }

    private void loadWalletFromProtobuf() {
        FileInputStream walletStream = null;

        try {
            final Stopwatch watch = Stopwatch.createStarted();
            walletStream = new FileInputStream(walletFile);
            wallet = new WalletProtobufSerializer().readWallet(walletStream);

            if (!wallet.getParams().equals(Constants.NETWORK_PARAMETERS))
                throw new UnreadableWalletException("bad wallet network parameters: " + wallet.getParams().getId());

            log.info("wallet loaded from: '{}', took {}", walletFile, watch);
        } catch (final FileNotFoundException x) {
            log.error("problem loading wallet", x);

            Toast.makeText(WalletApplication.this, x.getClass().getName(), Toast.LENGTH_LONG).show();

            wallet = restoreWalletFromBackup();
        } catch (final UnreadableWalletException x) {
            log.error("problem loading wallet", x);

            Toast.makeText(WalletApplication.this, x.getClass().getName(), Toast.LENGTH_LONG).show();

            wallet = restoreWalletFromBackup();
        } finally {
            if (walletStream != null) {
                try {
                    walletStream.close();
                } catch (final IOException x) {
                    // swallow
                }
            }
        }

        if (!wallet.isConsistent()) {
            Toast.makeText(this, "inconsistent wallet: " + walletFile, Toast.LENGTH_LONG).show();

            wallet = restoreWalletFromBackup();
        }

        if (!wallet.getParams().equals(Constants.NETWORK_PARAMETERS))
            throw new Error("bad wallet network parameters: " + wallet.getParams().getId());

        finalizeInitialization();
    }

    private Wallet restoreWalletFromBackup() {
        InputStream is = null;

        try {
            is = openFileInput(Constants.Files.WALLET_KEY_BACKUP_PROTOBUF);

            final Wallet wallet = new WalletProtobufSerializer().readWallet(is, true, null);

            if (!wallet.isConsistent())
                throw new Error("inconsistent backup");

            wallet.addKeyChain(Constants.BIP44_PATH);

            resetBlockchain();

            Toast.makeText(this, R.string.toast_wallet_reset, Toast.LENGTH_LONG).show();

            log.info("wallet restored from backup: '" + Constants.Files.WALLET_KEY_BACKUP_PROTOBUF + "'");

            return wallet;
        } catch (final IOException x) {
            throw new Error("cannot read backup", x);
        } catch (final UnreadableWalletException x) {
            throw new Error("cannot read backup", x);
        } finally {
            try {
                is.close();
            } catch (final IOException x) {
                // swallow
            }
        }
    }

    public void saveWallet() {
        try {
            protobufSerializeWallet(wallet);
        } catch (final IOException x) {
            throw new RuntimeException(x);
        }
    }

    private void protobufSerializeWallet(final Wallet wallet) throws IOException {
        final Stopwatch watch = Stopwatch.createStarted();
        wallet.saveToFile(walletFile);
        watch.stop();

        log.info("wallet saved to: '{}', took {}", walletFile, watch);
    }

    public void backupWallet() {
        final Stopwatch watch = Stopwatch.createStarted();
        final Protos.Wallet.Builder builder = new WalletProtobufSerializer().walletToProto(wallet).toBuilder();

        // strip redundant
        builder.clearTransaction();
        builder.clearLastSeenBlockHash();
        builder.setLastSeenBlockHeight(-1);
        builder.clearLastSeenBlockTimeSecs();
        final Protos.Wallet walletProto = builder.build();

        OutputStream os = null;

        try {
            os = openFileOutput(Constants.Files.WALLET_KEY_BACKUP_PROTOBUF, Context.MODE_PRIVATE);
            walletProto.writeTo(os);
            watch.stop();
            log.info("wallet backed up to: '{}', took {}", Constants.Files.WALLET_KEY_BACKUP_PROTOBUF, watch);
        } catch (final IOException x) {
            log.error("problem writing wallet backup", x);
        } finally {
            try {
                os.close();
            } catch (final IOException x) {
                // swallow
            }
        }
    }

    private void cleanupFiles() {
        for (final String filename : fileList()) {
            if (filename.startsWith(Constants.Files.WALLET_KEY_BACKUP_BASE58)
                    || filename.startsWith(Constants.Files.WALLET_KEY_BACKUP_PROTOBUF + '.')
                    || filename.endsWith(".tmp")) {
                final File file = new File(getFilesDir(), filename);
                log.info("removing obsolete file: '{}'", file);
                file.delete();
            }
        }
    }

    private void clearDatastorePrefs() {
        final File folder = new File(getFilesDir(), Constants.Files.DATASTORE_PREFS_DIRECTORY);

        if (folder.isDirectory()) {
            log.info("removing datastore preferences");
            final File[] files = folder.listFiles();

            if (files != null) {
                for (File file: files) {
                    file.delete();
                }
            }
        }
    }

    private void clearWebCookies() {
        CookieManager.getInstance().removeAllCookies(null);
        CookieManager.getInstance().flush();
    }

    public void startBlockchainService(final boolean cancelCoinsReceived) {
        // hack for Android P bug https://issuetracker.google.com/issues/113122354
        ActivityManager activityManager = (ActivityManager) getApplicationContext().getSystemService(Context.ACTIVITY_SERVICE);
        List<ActivityManager.RunningAppProcessInfo> runningAppProcesses = activityManager != null ? activityManager.getRunningAppProcesses() : null;
        if (runningAppProcesses != null) {
            int importance = runningAppProcesses.get(0).importance;
            if (importance <= ActivityManager.RunningAppProcessInfo.IMPORTANCE_FOREGROUND)

                if (cancelCoinsReceived) {
                    Intent blockchainServiceCancelCoinsReceivedIntent = new Intent(BlockchainService.ACTION_CANCEL_COINS_RECEIVED, null,
                            this, BlockchainServiceImpl.class);
                    startService(blockchainServiceCancelCoinsReceivedIntent);
                } else {
                    startService(blockchainServiceIntent);
                }
        }
    }

    public void stopBlockchainService() {
        stopService(blockchainServiceIntent);
    }

    public void resetBlockchainState() {
        Executors.newSingleThreadExecutor().execute(() -> {
            blockchainStateDao.save(new BlockchainState(true));
        });
    }

    public void resetBlockchain() {
        // implicitly stops blockchain service
        resetBlockchainState();
        Intent blockchainServiceResetBlockchainIntent = new Intent(BlockchainService.ACTION_RESET_BLOCKCHAIN, null, this,
                BlockchainServiceImpl.class);
        startService(blockchainServiceResetBlockchainIntent);
    }

    private void resetBlockchainSyncProgress() {
        Executors.newSingleThreadExecutor().execute(() -> {
            BlockchainState blockchainState = blockchainStateDao.loadSync();
            if (blockchainState != null) {
                blockchainState.setPercentageSync(0);
                blockchainStateDao.save(blockchainState);
            }
        });
    }

    public void replaceWallet(final Wallet newWallet) {
        resetBlockchain();
        if (wallet != null) {
            wallet.shutdownAutosaveAndWait();
        }

        wallet = newWallet;
        config.maybeIncrementBestChainHeightEver(newWallet.getLastBlockSeenHeight());
        afterLoadWallet();

        final Intent broadcast = new Intent(ACTION_WALLET_REFERENCE_CHANGED);
        broadcast.setPackage(getPackageName());
        LocalBroadcastManager.getInstance(this).sendBroadcast(broadcast);
    }

    @Override
    public void processDirectTransaction(final Transaction tx) throws VerificationException {
        if (wallet.isTransactionRelevant(tx)) {
            wallet.receivePending(tx, null);
            broadcastTransaction(tx);
        }
    }

    public void broadcastTransaction(final Transaction tx) {
        final Intent intent = new Intent(BlockchainService.ACTION_BROADCAST_TRANSACTION, null, this,
                BlockchainServiceImpl.class);
        intent.putExtra(BlockchainService.ACTION_BROADCAST_TRANSACTION_HASH, tx.getHash().getBytes());
        startService(intent);
    }

    public static PackageInfo packageInfoFromContext(final Context context) {
        try {
            return context.getPackageManager().getPackageInfo(context.getPackageName(), 0);
        } catch (final NameNotFoundException x) {
            throw new RuntimeException(x);
        }
    }

    public PackageInfo packageInfo() {
        return packageInfo;
    }

    public final String applicationPackageFlavor() {
        final String packageName = getPackageName();
        final int index = packageName.lastIndexOf('_');

        if (index != -1)
            return packageName.substring(index + 1);
        else
            return null;
    }

    public static String httpUserAgent(final String versionName) {
        final VersionMessage versionMessage = new VersionMessage(Constants.NETWORK_PARAMETERS, 0);
        versionMessage.appendToSubVer(Constants.USER_AGENT, versionName, null);
        return versionMessage.subVer;
    }

    public String httpUserAgent() {
        return httpUserAgent(packageInfo().versionName);
    }

    public boolean isLowRamDevice() {
        if (activityManager == null)
            return false;

        return activityManager.isLowRamDevice();
    }

    public int maxConnectedPeers() {
        return isLowRamDevice() ? 4 : 6;
    }

    /**
     * Low memory devices (currently 1GB or less) and 32 bit devices will require
     * fewer scrypt hashes on the PIN+salt (handled by dashj)
     *
     * @return The number of scrypt interations
     */
    public int scryptIterationsTarget() {
        boolean is64bitABI = Build.SUPPORTED_64_BIT_ABIS.length != 0;
        return (isLowRamDevice() || !is64bitABI) ? Constants.SCRYPT_ITERATIONS_TARGET_LOWRAM : Constants.SCRYPT_ITERATIONS_TARGET;
    }

    public static void scheduleStartBlockchainService(final Context context) {
        scheduleStartBlockchainService(context, false);
    }

    public void cancelScheduledStartBlockchainService() {
        scheduleStartBlockchainService(this, true);
    }

    @SuppressLint("NewApi")
    public static void scheduleStartBlockchainService(final Context context, Boolean cancelOnly) {
        final Configuration config = new Configuration(PreferenceManager.getDefaultSharedPreferences(context),
                context.getResources());
        final long lastUsedAgo = config.getLastUsedAgo();

        // apply some backoff
        final long alarmInterval;
        if (lastUsedAgo < Constants.LAST_USAGE_THRESHOLD_JUST_MS)
            alarmInterval = AlarmManager.INTERVAL_FIFTEEN_MINUTES;
        else if (lastUsedAgo < Constants.LAST_USAGE_THRESHOLD_RECENTLY_MS)
            alarmInterval = AlarmManager.INTERVAL_HALF_DAY;
        else
            alarmInterval = AlarmManager.INTERVAL_DAY;

        final long alarmIntervalMinutes = TimeUnit.MILLISECONDS.toMinutes(alarmInterval);

        log.info("last used {} minutes ago, rescheduling blockchain sync in roughly {} minutes",
                lastUsedAgo / DateUtils.MINUTE_IN_MILLIS, alarmInterval / DateUtils.MINUTE_IN_MILLIS);

        final AlarmManager alarmManager = (AlarmManager) context.getSystemService(Context.ALARM_SERVICE);
        PendingIntent alarmIntent;

        Intent serviceIntent = new Intent(context, BlockchainServiceImpl.class);
        if (Build.VERSION.SDK_INT >= Build.VERSION_CODES.O) {
            serviceIntent.putExtra(BlockchainServiceImpl.START_AS_FOREGROUND_EXTRA, true);
            alarmIntent = PendingIntent.getForegroundService(context, 0, serviceIntent,
                    PendingIntent.FLAG_UPDATE_CURRENT);
        } else {
            alarmIntent = PendingIntent.getService(context, 0, serviceIntent,
                    PendingIntent.FLAG_UPDATE_CURRENT);
        }
        alarmManager.cancel(alarmIntent);

        if (Build.VERSION.SDK_INT == Build.VERSION_CODES.O || Build.VERSION.SDK_INT == Build.VERSION_CODES.O_MR1) {
            log.info("custom sync scheduling with JobScheduler for Android 8 and 8.1");
            JobScheduler jobScheduler = (JobScheduler) context.getSystemService(Context.JOB_SCHEDULER_SERVICE);
            if (cancelOnly) {
                jobScheduler.cancel(BLOCKCHAIN_SYNC_JOB_ID);
                return;
            }
            JobInfo pendingJob = jobScheduler.getPendingJob(BLOCKCHAIN_SYNC_JOB_ID);
            if (pendingJob == null || pendingJob.getIntervalMillis() != alarmInterval) {
                ComponentName jobService = new ComponentName(context, BlockchainSyncJobService.class);
                JobInfo jobInfo = new JobInfo.Builder(BLOCKCHAIN_SYNC_JOB_ID, jobService)
                        .setPeriodic(alarmInterval)
                        .setPersisted(true)
                        .build();
                int scheduleResult = jobScheduler.schedule(jobInfo);
                log.info("scheduling blockchain sync job with interval of {} minutes, result: {}", alarmIntervalMinutes, scheduleResult);
            } else {
                log.info("blockchain sync job already scheduled with interval of {} minutes", alarmIntervalMinutes);
            }
        } else if (!cancelOnly) {
            // workaround for no inexact set() before KitKat
            final long now = System.currentTimeMillis();
            alarmManager.setInexactRepeating(AlarmManager.RTC_WAKEUP, now + alarmInterval, AlarmManager.INTERVAL_DAY,
                    alarmIntent);
        }
    }

    /**
     * Removes all the data and restarts the app showing onboarding screen.
     */
    public void triggerWipe(final Context context) {
        log.info("Removing all the data and restarting the app.");

        startService(new Intent(BlockchainService.ACTION_WIPE_WALLET, null, this, BlockchainServiceImpl.class));
    }

    @SuppressWarnings("ResultOfMethodCallIgnored")
    public void shutdownAndDeleteWallet() {
        if (walletFile.exists()) {
            wallet.shutdownAutosaveAndWait();
            walletFile.delete();
        }
    }

    public void finalizeWipe() {
        cancelScheduledStartBlockchainService();
        shutdownAndDeleteWallet();
        cleanupFiles();
        config.clear();
        clearDatastorePrefs();
        clearWebCookies();
        notifyWalletWipe();
        PinRetryController.getInstance().clearPinFailPrefs();
        MnemonicCodeExt.clearWordlistPath(this);
        try {
            new SecurityGuard().removeKeys();
        } catch (GeneralSecurityException | IOException e) {
            e.printStackTrace();
            log.warn("error occurred when removing security keys", e);
        }

        File walletBackupFile = getFileStreamPath(Constants.Files.WALLET_KEY_BACKUP_PROTOBUF);
        if (walletBackupFile.exists()) {
            walletBackupFile.delete();
        }
        // wallet must be null for the OnboardingActivity flow
        wallet = null;
    }

    private void notifyWalletWipe() {
        for (Function0<Unit> listener : wipeListeners) {
            listener.invoke();
        }
    }

    @NonNull
    @Override
    public androidx.work.Configuration getWorkManagerConfiguration() {
        return new androidx.work.Configuration.Builder()
                .setWorkerFactory(workerFactory)
                .setMinimumLoggingLevel(Log.VERBOSE)
                .build();
    }

    public static WalletApplication getInstance() {
        return instance;
    }

    public AutoLogout getAutoLogout() {
        return autoLogout;
    }

    @Override
    public void resetAutoLogoutTimer() {
        autoLogout.resetTimerIfActive();
    }

    @Override
    public void startAutoLogoutTimer() {
        autoLogout.startTimer();
    }

    @Override
    public void stopAutoLogoutTimer() {
        autoLogout.stopTimer();
    }

    @NotNull
    @Override
    public Address freshReceiveAddress() {
        return wallet.freshReceiveAddress();
    }

    @NotNull
    @Override
    public Address currentReceiveAddress() {
        return wallet.currentReceiveAddress();
    }

    @NonNull
    @Override
<<<<<<< HEAD
    public Flow<Coin> observeBalance(Wallet.BalanceType balanceType) {
=======
    public Flow<Coin> observeBalance(@NonNull Wallet.BalanceType balanceType) {
>>>>>>> b45772c2
        return new WalletBalanceObserver(wallet, balanceType).observe();
    }

    @NonNull
    @Override
    public Flow<Transaction> observeTransactions(@NonNull TransactionFilter... filters) {
        return new WalletTransactionObserver(wallet).observe(filters);
    }

    @NonNull
    @Override
    public Collection<Transaction> getTransactions(@NonNull TransactionFilter... filters) {
        Set<Transaction> transactions = wallet.getTransactions(true);

        if (filters.length == 0) {
            return transactions;
        }

        ArrayList<Transaction> filteredTransactions = new ArrayList<>();

        for (Transaction tx : transactions) {
            for (TransactionFilter filter : filters) {
                if (filter.matches(tx)) {
                    filteredTransactions.add(tx);
                    break;
                }
            }
        }

        return filteredTransactions;
    }

    @NonNull
    @Override
    public Iterable<TransactionWrapper> wrapAllTransactions(@NonNull TransactionWrapper... wrappers) {
        Set<Transaction> transactions = wallet.getTransactions(true);
        ArrayList<TransactionWrapper> wrappedTransactions = new ArrayList<>();

        for (Transaction transaction : transactions) {
            TransactionWrapper anonWrapper = new TransactionWrapper() {
                @Override
                public boolean tryInclude(@NonNull Transaction tx) {
                    return true;
                }

                @NonNull
                @Override
                public Set<Transaction> getTransactions() {
                    return java.util.Collections.singleton(transaction);
                }
            };

            if (wrappers.length > 0) {
                for (TransactionWrapper wrapper : wrappers) {
                    if (wrapper.tryInclude(transaction)) {
                        wrappedTransactions.add(wrapper);
                        break;
                    }

                    wrappedTransactions.add(anonWrapper);
                }
            } else {
                wrappedTransactions.add(anonWrapper);
            }
        }

        return wrappedTransactions;
    }

    // wallets from v5.17.5 and earlier do not have a BIP44 path
    public boolean isWalletUpgradedToBIP44() {
        return wallet != null && wallet.hasKeyChain(Constants.BIP44_PATH);
    }

    @NonNull
    @Override
    public NetworkParameters getNetworkParameters() {
        return Constants.NETWORK_PARAMETERS;
    }


    @Override
    public void attachOnWalletWipedListener(@NonNull Function0<Unit> listener) {
        wipeListeners.add(listener);
    }

    @Override
    public void detachOnWalletWipedListener(@NonNull Function0<Unit> listener) {
        wipeListeners.remove(listener);
    }
}<|MERGE_RESOLUTION|>--- conflicted
+++ resolved
@@ -938,11 +938,7 @@
 
     @NonNull
     @Override
-<<<<<<< HEAD
-    public Flow<Coin> observeBalance(Wallet.BalanceType balanceType) {
-=======
     public Flow<Coin> observeBalance(@NonNull Wallet.BalanceType balanceType) {
->>>>>>> b45772c2
         return new WalletBalanceObserver(wallet, balanceType).observe();
     }
 
