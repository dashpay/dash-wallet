--- conflicted
+++ resolved
@@ -210,12 +210,9 @@
     WalletFactory walletFactory;
     @Inject
     DashSystemService dashSystemService;
-<<<<<<< HEAD
+    private WalletBalanceObserver walletBalanceObserver;
     @Inject
     CoinJoinConfig coinJoinConfig;
-=======
-    private WalletBalanceObserver walletBalanceObserver;
->>>>>>> e16f16c8
 
     @Override
     protected void attachBaseContext(Context base) {
