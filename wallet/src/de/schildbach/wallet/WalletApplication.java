--- conflicted
+++ resolved
@@ -770,13 +770,7 @@
         Executors.newSingleThreadExecutor().execute(new Runnable() {
             @Override
             public void run() {
-<<<<<<< HEAD
                 PlatformRepo.getInstance().clearDatabases();
-=======
-                AppDatabase.getAppDatabase().blockchainIdentityDataDaoAsync().clear();
-                AppDatabase.getAppDatabase().dashPayProfileDaoAsync().clear();
-                AppDatabase.getAppDatabase().dashPayContactRequestDaoAsync().clear();
->>>>>>> 5964f05e
                 ProcessPhoenix.triggerRebirth(WalletApplication.this);
             }
         });
