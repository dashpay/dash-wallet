--- conflicted
+++ resolved
@@ -117,12 +117,9 @@
 import de.schildbach.wallet.service.BlockchainService;
 import de.schildbach.wallet.service.BlockchainServiceImpl;
 import de.schildbach.wallet.service.BlockchainSyncJobService;
-<<<<<<< HEAD
 import de.schildbach.wallet.service.RestartService;
-=======
 import de.schildbach.wallet.transactions.WalletBalanceObserver;
 import de.schildbach.wallet.transactions.WalletTransactionObserver;
->>>>>>> 6686d291
 import de.schildbach.wallet.ui.preference.PinRetryController;
 import de.schildbach.wallet.security.SecurityGuard;
 import de.schildbach.wallet.util.CrashReporter;
@@ -170,15 +167,13 @@
     private AutoLogout autoLogout;
 
     @Inject
-<<<<<<< HEAD
     RestartService restartService;
-=======
+    @Inject
     HiltWorkerFactory workerFactory;
     @Inject
     BlockchainStateDao blockchainStateDao;
     @Inject
     CrowdNodeConfig crowdNodeConfig;
->>>>>>> 6686d291
 
     @Override
     protected void attachBaseContext(Context base) {
