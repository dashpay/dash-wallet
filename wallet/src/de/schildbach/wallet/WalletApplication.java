/*
 * Copyright 2011-2015 the original author or authors.
 *
 * This program is free software: you can redistribute it and/or modify
 * it under the terms of the GNU General Public License as published by
 * the Free Software Foundation, either version 3 of the License, or
 * (at your option) any later version.
 *
 * This program is distributed in the hope that it will be useful,
 * but WITHOUT ANY WARRANTY; without even the implied warranty of
 * MERCHANTABILITY or FITNESS FOR A PARTICULAR PURPOSE.  See the
 * GNU General Public License for more details.
 *
 * You should have received a copy of the GNU General Public License
 * along with this program.  If not, see <http://www.gnu.org/licenses/>.
 */

package de.schildbach.wallet;

import android.annotation.SuppressLint;
import android.annotation.TargetApi;
import android.app.Activity;
import android.app.ActivityManager;
import android.app.AlarmManager;
import android.app.NotificationChannel;
import android.app.NotificationManager;
import android.app.PendingIntent;
import android.app.job.JobInfo;
import android.app.job.JobScheduler;
import android.content.ComponentName;
import android.content.Context;
import android.content.Intent;
import android.content.pm.PackageInfo;
import android.content.pm.PackageManager.NameNotFoundException;
import android.media.AudioAttributes;
import android.net.Uri;
import android.os.Build;
import android.os.StrictMode;
import android.preference.PreferenceManager;
import android.text.format.DateUtils;
import android.widget.Toast;

import androidx.annotation.NonNull;
import androidx.annotation.StringRes;
import androidx.appcompat.app.AppCompatDelegate;
import androidx.localbroadcastmanager.content.LocalBroadcastManager;
import androidx.work.BackoffPolicy;
import androidx.work.ExistingWorkPolicy;
import androidx.work.OneTimeWorkRequest;
import androidx.work.WorkManager;
import androidx.work.WorkRequest;

import com.google.common.base.Stopwatch;
import com.jakewharton.processphoenix.ProcessPhoenix;

import org.bitcoinj.core.Address;
<<<<<<< HEAD
=======
import org.bitcoinj.core.Coin;
import org.bitcoinj.core.CoinDefinition;
>>>>>>> 745557a2
import org.bitcoinj.core.Sha256Hash;
import org.bitcoinj.core.Transaction;
import org.bitcoinj.core.VerificationException;
import org.bitcoinj.core.VersionMessage;
import org.bitcoinj.crypto.LinuxSecureRandom;
import org.bitcoinj.utils.Threading;
import org.bitcoinj.wallet.Protos;
import org.bitcoinj.wallet.UnreadableWalletException;
import org.bitcoinj.wallet.Wallet;
import org.bitcoinj.wallet.WalletProtobufSerializer;
import org.dash.wallet.common.AutoLogoutTimerHandler;
import org.dash.wallet.common.Configuration;
import org.dash.wallet.common.InteractionAwareActivity;
import org.dash.wallet.common.WalletDataProvider;
import org.dash.wallet.integration.liquid.data.LiquidClient;
import org.dash.wallet.integration.liquid.data.LiquidConstants;
import org.dash.wallet.integration.uphold.api.UpholdClient;
import org.dash.wallet.integration.uphold.data.UpholdConstants;
import org.jetbrains.annotations.NotNull;
import org.slf4j.Logger;
import org.slf4j.LoggerFactory;

import java.io.File;
import java.io.FileInputStream;
import java.io.FileNotFoundException;
import java.io.IOException;
import java.io.InputStream;
import java.io.OutputStream;
import java.security.GeneralSecurityException;
import java.util.List;
import java.util.concurrent.Executors;
import java.util.concurrent.TimeUnit;

import javax.inject.Inject;

import ch.qos.logback.classic.Level;
import ch.qos.logback.classic.LoggerContext;
import ch.qos.logback.classic.android.LogcatAppender;
import ch.qos.logback.classic.encoder.PatternLayoutEncoder;
import ch.qos.logback.classic.spi.ILoggingEvent;
import ch.qos.logback.core.rolling.RollingFileAppender;
import ch.qos.logback.core.rolling.TimeBasedRollingPolicy;
import dagger.hilt.android.HiltAndroidApp;
import de.schildbach.wallet.data.BlockchainState;
import de.schildbach.wallet.data.BlockchainStateDao;
import de.schildbach.wallet.service.BlockchainService;
import de.schildbach.wallet.service.BlockchainServiceImpl;
import de.schildbach.wallet.service.BlockchainSyncJobService;
import de.schildbach.wallet.transactions.WalletBalanceObserver;
import de.schildbach.wallet.ui.preference.PinRetryController;
import de.schildbach.wallet.ui.security.SecurityGuard;
import de.schildbach.wallet.util.CrashReporter;
import de.schildbach.wallet.util.MnemonicCodeExt;
import de.schildbach.wallet_test.BuildConfig;
import de.schildbach.wallet_test.R;
import kotlinx.coroutines.flow.Flow;

/**
 * @author Andreas Schildbach
 */
@HiltAndroidApp
public class WalletApplication extends BaseWalletApplication implements AutoLogoutTimerHandler, WalletDataProvider {
    private static WalletApplication instance;
    private Configuration config;
    private ActivityManager activityManager;

    private boolean basicWalletInitalizationFinished = false;

    private Intent blockchainServiceIntent;

    private File walletFile;
    private Wallet wallet;
    private PackageInfo packageInfo;

    public static final String ACTION_WALLET_REFERENCE_CHANGED = WalletApplication.class.getPackage().getName()
            + ".wallet_reference_changed";

    public static final int VERSION_CODE_SHOW_BACKUP_REMINDER = 205;

    public static final long TIME_CREATE_APPLICATION = System.currentTimeMillis();

    private static final Logger log = LoggerFactory.getLogger(WalletApplication.class);

    private static final int BLOCKCHAIN_SYNC_JOB_ID = 1;

    public boolean myPackageReplaced = false;

    private AutoLogout autoLogout;

    @Inject
    BlockchainStateDao blockchainStateDao;

    @Override
    protected void attachBaseContext(Context base) {
        super.attachBaseContext(base);
        instance = this;
    }

    public boolean walletFileExists() {
        return walletFile.exists();
    }

    @Override
    public void onCreate() {
        super.onCreate();
        initLogging();
        AppCompatDelegate.setCompatVectorFromResourcesEnabled(true);
        log.info("WalletApplication.onCreate()");
        config = new Configuration(PreferenceManager.getDefaultSharedPreferences(this), getResources());
        autoLogout = new AutoLogout(config);
        autoLogout.registerDeviceInteractiveReceiver(this);
        registerActivityLifecycleCallbacks(new ActivitiesTracker() {

            @Override
            protected void onStartedFirst(Activity activity) {

            }

            @Override
            protected void onStartedAny(boolean isTheFirstOne) {
                super.onStartedAny(isTheFirstOne);
                // force restart if the app was updated
                if (!BuildConfig.DEBUG && myPackageReplaced) {
                    myPackageReplaced = false;
                    ProcessPhoenix.triggerRebirth(WalletApplication.this);
                }
            }

            @Override
            protected void onStoppedLast() {
                autoLogout.setAppWentBackground(true);
                if (config.getAutoLogoutEnabled() && config.getAutoLogoutMinutes() == 0) {
                    sendBroadcast(new Intent(InteractionAwareActivity.FORCE_FINISH_ACTION));
                }
            }
        });
        walletFile = getFileStreamPath(Constants.Files.WALLET_FILENAME_PROTOBUF);
        if (walletFileExists()) {
            fullInitialization();
        }

        CrashReporter.init(getCacheDir());

        Threading.uncaughtExceptionHandler = (thread, throwable) -> {
            log.info(CoinDefinition.coinName + "j uncaught exception", throwable);
            CrashReporter.saveBackgroundTrace(throwable, packageInfo);
        };

        try {
            syncExploreData();
        } catch (Exception ex) {
            log.error(ex.getMessage(), ex);
            CrashReporter.saveBackgroundTrace(ex, packageInfo);
        }

        resetBlockchainSyncProgress();
    }

    private void syncExploreData() {

        OneTimeWorkRequest syncDataWorkRequest =
                new OneTimeWorkRequest.Builder(ExploreSyncWorker.class)
                        .setBackoffCriteria(
                                BackoffPolicy.EXPONENTIAL,
                                WorkRequest.DEFAULT_BACKOFF_DELAY_MILLIS,
                                TimeUnit.MILLISECONDS
                        )
                        .build();

        WorkManager.getInstance(this.getApplicationContext()).enqueueUniqueWork(
                "Sync Explore Data",
                ExistingWorkPolicy.KEEP,
                syncDataWorkRequest
        );
    }

    public void fullInitialization() {
        initEnvironment();
        loadWalletFromProtobuf();
    }

    public void initEnvironmentIfNeeded() {
        if (!basicWalletInitalizationFinished) {
            initEnvironment();
        }
    }

    private void initEnvironment() {
        basicWalletInitalizationFinished = true;

        new LinuxSecureRandom(); // init proper random number generator

        if (!Constants.IS_PROD_BUILD) {
            StrictMode.setThreadPolicy(new StrictMode.ThreadPolicy.Builder().detectAll().permitDiskReads()
                    .permitDiskWrites().penaltyLog().build());
        }

        Threading.throwOnLockCycles();
        org.bitcoinj.core.Context.enableStrictMode();
        org.bitcoinj.core.Context.propagate(Constants.CONTEXT);

        log.info("=== starting app using configuration: {}, {}", BuildConfig.FLAVOR,
                Constants.NETWORK_PARAMETERS.getId());

        packageInfo = packageInfoFromContext(this);

<<<<<<< HEAD
        CrashReporter.init(getCacheDir());

        Threading.uncaughtExceptionHandler = new Thread.UncaughtExceptionHandler() {
            @Override
            public void uncaughtException(final Thread thread, final Throwable throwable) {
                log.info("dashj uncaught exception", throwable);
                CrashReporter.saveBackgroundTrace(throwable, packageInfo);
            }
        };

=======
>>>>>>> 745557a2
        MnemonicCodeExt.initMnemonicCode(this);

        activityManager = (ActivityManager) getSystemService(Context.ACTIVITY_SERVICE);

        blockchainServiceIntent = new Intent(this, BlockchainServiceImpl.class);
    }

    public void setWallet(Wallet newWallet) {
        this.wallet = newWallet;
        if (!wallet.hasKeyChain(Constants.BIP44_PATH)) {
            wallet.addKeyChain(Constants.BIP44_PATH);
        }
    }

    public void saveWalletAndFinalizeInitialization() {
        saveWallet();
        backupWallet();

        config.armBackupReminder();

        finalizeInitialization();
    }

    public void finalizeInitialization() {
        wallet.getContext().initDash(true, true, Constants.SYNC_FLAGS, Constants.VERIFY_FLAGS);

        if (config.versionCodeCrossed(packageInfo.versionCode, VERSION_CODE_SHOW_BACKUP_REMINDER)
                && !wallet.getImportedKeys().isEmpty()) {
            log.info("showing backup reminder once, because of imported keys being present");
            config.armBackupReminder();
        }

        config.updateLastVersionCode(packageInfo.versionCode);

        afterLoadWallet();

        cleanupFiles();

        if (Build.VERSION.SDK_INT >= Build.VERSION_CODES.O) {
            createNotificationChannels();
        }
        initUphold();
    }

    private void initUphold() {
        //Uses Sha256 hash of excerpt of xpub as Uphold authentication salt
        String xpub = wallet.getWatchingKey().serializePubB58(Constants.NETWORK_PARAMETERS);
        byte[] xpubExcerptHash = Sha256Hash.hash(xpub.substring(4, 15).getBytes());
        String authenticationHash = Sha256Hash.wrap(xpubExcerptHash).toString();

        UpholdConstants.CLIENT_ID = BuildConfig.UPHOLD_CLIENT_ID;
        UpholdConstants.CLIENT_SECRET = BuildConfig.UPHOLD_CLIENT_SECRET;
        UpholdConstants.initialize(Constants.NETWORK_PARAMETERS.getId().contains("test"));
        UpholdClient.init(getApplicationContext(), authenticationHash);

        LiquidConstants.INSTANCE.setPUBLIC_API_KEY(BuildConfig.LIQUID_PUBLIC_API_KEY);
        LiquidClient.Companion.init(getApplicationContext(), authenticationHash);
    }

    @TargetApi(Build.VERSION_CODES.O)
    private void createNotificationChannels() {
        //Transactions
        createNotificationChannel(Constants.NOTIFICATION_CHANNEL_ID_TRANSACTIONS,
                R.string.notification_transactions_channel_name,
                R.string.notification_transactions_channel_description,
                NotificationManager.IMPORTANCE_HIGH);
        //Synchronization
        createNotificationChannel(Constants.NOTIFICATION_CHANNEL_ID_ONGOING,
                R.string.notification_synchronization_channel_name,
                R.string.notification_synchronization_channel_description,
                NotificationManager.IMPORTANCE_LOW);

        // Push notifications
        createNotificationChannel(getString(R.string.fcm_notification_channel_id),
                R.string.notification_push_channel_name,
                R.string.notification_push_channel_description,
                NotificationManager.IMPORTANCE_HIGH);
    }

    @TargetApi(Build.VERSION_CODES.O)
    private void createNotificationChannel(String channelId, @StringRes int channelName,
                                           @StringRes int channelDescription, int importance) {
        CharSequence name = getString(channelName);
        String description = getString(channelDescription);

        NotificationChannel channel = new NotificationChannel(channelId, name, importance);
        channel.setDescription(description);

        if (Constants.NOTIFICATION_CHANNEL_ID_TRANSACTIONS.equals(channelId)) {
            AudioAttributes attributes = new AudioAttributes.Builder()
                    .setUsage(AudioAttributes.USAGE_NOTIFICATION)
                    .build();
            Uri soundUri = Uri.parse("android.resource://" + getPackageName() + "/" + R.raw.coins_received);
            channel.setSound(soundUri, attributes);
        }

        // Register the channel with the system; you can't change the importance
        // or other notification behaviors after this
        NotificationManager notificationManager = getSystemService(NotificationManager.class);
        if (notificationManager != null) {
            notificationManager.createNotificationChannel(channel);
        }
    }


    private void afterLoadWallet() {
        wallet.autosaveToFile(walletFile, Constants.Files.WALLET_AUTOSAVE_DELAY_MS, TimeUnit.MILLISECONDS, null);

        // clean up spam
        try {
            wallet.cleanup();
        } catch (IllegalStateException x) {
            //Catch an inconsistent exception here and reset the blockchain.  This is for loading older wallets that had
            //txes with fees that were too low or dust that were stuck and could not be sent.  In a later version
            //the fees were fixed, then those stuck transactions became inconsistant and the exception is thrown.
            if (x.getMessage().contains("Inconsistent spent tx:")) {
                File blockChainFile = new File(getDir("blockstore", Context.MODE_PRIVATE), Constants.Files.BLOCKCHAIN_FILENAME);
                blockChainFile.delete();
            } else throw x;
        }

        // make sure there is at least one recent backup
        if (!getFileStreamPath(Constants.Files.WALLET_KEY_BACKUP_PROTOBUF).exists())
            backupWallet();
    }

    @SuppressWarnings("ResultOfMethodCallIgnored")
    private void initLogging() {
        // create log dir
        final File logDir = new File(getFilesDir(), "log");
        logDir.mkdir();

        // migrate old logs
        final File oldLogDir = getDir("log", MODE_PRIVATE);
        if (oldLogDir.exists()) {
            //noinspection ConstantConditions
            for (final File logFile : oldLogDir.listFiles())
                if (logFile.isFile() && logFile.length() > 0)
                    logFile.renameTo(new File(logDir, logFile.getName()));
            oldLogDir.delete();
        }

        final File logFile = new File(logDir, "wallet.log");

        final LoggerContext context = (LoggerContext) LoggerFactory.getILoggerFactory();

        final PatternLayoutEncoder filePattern = new PatternLayoutEncoder();
        filePattern.setContext(context);
        filePattern.setPattern("%d{HH:mm:ss,UTC} [%thread] %logger{0} - %msg%n");
        filePattern.start();

        final RollingFileAppender<ILoggingEvent> fileAppender = new RollingFileAppender<ILoggingEvent>();
        fileAppender.setContext(context);
        fileAppender.setFile(logFile.getAbsolutePath());

        final TimeBasedRollingPolicy<ILoggingEvent> rollingPolicy = new TimeBasedRollingPolicy<ILoggingEvent>();
        rollingPolicy.setContext(context);
        rollingPolicy.setParent(fileAppender);
        rollingPolicy.setFileNamePattern(logDir.getAbsolutePath() + "/wallet.%d{yyyy-MM-dd,UTC}.log.gz");
        rollingPolicy.setMaxHistory(7);
        rollingPolicy.start();


        PreferenceManager.setDefaultValues(this, R.xml.preference_settings, false);
        fileAppender.setEncoder(filePattern);
        fileAppender.setRollingPolicy(rollingPolicy);
        fileAppender.start();

        final PatternLayoutEncoder logcatTagPattern = new PatternLayoutEncoder();
        logcatTagPattern.setContext(context);
        logcatTagPattern.setPattern("%logger{0}");
        logcatTagPattern.start();

        final PatternLayoutEncoder logcatPattern = new PatternLayoutEncoder();
        logcatPattern.setContext(context);
        logcatPattern.setPattern("[%thread] %msg%n");
        logcatPattern.start();

        final LogcatAppender logcatAppender = new LogcatAppender();
        logcatAppender.setContext(context);
        logcatAppender.setTagEncoder(logcatTagPattern);
        logcatAppender.setEncoder(logcatPattern);
        logcatAppender.start();

        final ch.qos.logback.classic.Logger log = context.getLogger(Logger.ROOT_LOGGER_NAME);
        log.addAppender(fileAppender);
        log.addAppender(logcatAppender);
        log.setLevel(Level.INFO);
    }

    public Configuration getConfiguration() {
        return config;
    }

    public Wallet getWallet() {
        return wallet;
    }

    @Override
    public Wallet getWalletData() {
        return wallet;
    }

    private void loadWalletFromProtobuf() {
        FileInputStream walletStream = null;

        try {
            final Stopwatch watch = Stopwatch.createStarted();
            walletStream = new FileInputStream(walletFile);
            wallet = new WalletProtobufSerializer().readWallet(walletStream);

            if (!wallet.getParams().equals(Constants.NETWORK_PARAMETERS))
                throw new UnreadableWalletException("bad wallet network parameters: " + wallet.getParams().getId());

            log.info("wallet loaded from: '{}', took {}", walletFile, watch);
        } catch (final FileNotFoundException x) {
            log.error("problem loading wallet", x);

            Toast.makeText(WalletApplication.this, x.getClass().getName(), Toast.LENGTH_LONG).show();

            wallet = restoreWalletFromBackup();
        } catch (final UnreadableWalletException x) {
            log.error("problem loading wallet", x);

            Toast.makeText(WalletApplication.this, x.getClass().getName(), Toast.LENGTH_LONG).show();

            wallet = restoreWalletFromBackup();
        } finally {
            if (walletStream != null) {
                try {
                    walletStream.close();
                } catch (final IOException x) {
                    // swallow
                }
            }
        }

        if (!wallet.isConsistent()) {
            Toast.makeText(this, "inconsistent wallet: " + walletFile, Toast.LENGTH_LONG).show();

            wallet = restoreWalletFromBackup();
        }

        if (!wallet.getParams().equals(Constants.NETWORK_PARAMETERS))
            throw new Error("bad wallet network parameters: " + wallet.getParams().getId());

        finalizeInitialization();
    }

    private Wallet restoreWalletFromBackup() {
        InputStream is = null;

        try {
            is = openFileInput(Constants.Files.WALLET_KEY_BACKUP_PROTOBUF);

            final Wallet wallet = new WalletProtobufSerializer().readWallet(is, true, null);

            if (!wallet.isConsistent())
                throw new Error("inconsistent backup");

            wallet.addKeyChain(Constants.BIP44_PATH);

            resetBlockchain();

            Toast.makeText(this, R.string.toast_wallet_reset, Toast.LENGTH_LONG).show();

            log.info("wallet restored from backup: '" + Constants.Files.WALLET_KEY_BACKUP_PROTOBUF + "'");

            return wallet;
        } catch (final IOException x) {
            throw new Error("cannot read backup", x);
        } catch (final UnreadableWalletException x) {
            throw new Error("cannot read backup", x);
        } finally {
            try {
                is.close();
            } catch (final IOException x) {
                // swallow
            }
        }
    }

    public void saveWallet() {
        try {
            protobufSerializeWallet(wallet);
        } catch (final IOException x) {
            throw new RuntimeException(x);
        }
    }

    private void protobufSerializeWallet(final Wallet wallet) throws IOException {
        final Stopwatch watch = Stopwatch.createStarted();
        wallet.saveToFile(walletFile);
        watch.stop();

        log.info("wallet saved to: '{}', took {}", walletFile, watch);
    }

    public void backupWallet() {
        final Stopwatch watch = Stopwatch.createStarted();
        final Protos.Wallet.Builder builder = new WalletProtobufSerializer().walletToProto(wallet).toBuilder();

        // strip redundant
        builder.clearTransaction();
        builder.clearLastSeenBlockHash();
        builder.setLastSeenBlockHeight(-1);
        builder.clearLastSeenBlockTimeSecs();
        final Protos.Wallet walletProto = builder.build();

        OutputStream os = null;

        try {
            os = openFileOutput(Constants.Files.WALLET_KEY_BACKUP_PROTOBUF, Context.MODE_PRIVATE);
            walletProto.writeTo(os);
            watch.stop();
            log.info("wallet backed up to: '{}', took {}", Constants.Files.WALLET_KEY_BACKUP_PROTOBUF, watch);
        } catch (final IOException x) {
            log.error("problem writing wallet backup", x);
        } finally {
            try {
                os.close();
            } catch (final IOException x) {
                // swallow
            }
        }
    }

    private void cleanupFiles() {
        for (final String filename : fileList()) {
            if (filename.startsWith(Constants.Files.WALLET_KEY_BACKUP_BASE58)
                    || filename.startsWith(Constants.Files.WALLET_KEY_BACKUP_PROTOBUF + '.')
                    || filename.endsWith(".tmp")) {
                final File file = new File(getFilesDir(), filename);
                log.info("removing obsolete file: '{}'", file);
                file.delete();
            }
        }
    }

    public void startBlockchainService(final boolean cancelCoinsReceived) {
        // hack for Android P bug https://issuetracker.google.com/issues/113122354
        ActivityManager activityManager = (ActivityManager) getApplicationContext().getSystemService(Context.ACTIVITY_SERVICE);
        List<ActivityManager.RunningAppProcessInfo> runningAppProcesses = activityManager != null ? activityManager.getRunningAppProcesses() : null;
        if (runningAppProcesses != null) {
            int importance = runningAppProcesses.get(0).importance;
            if (importance <= ActivityManager.RunningAppProcessInfo.IMPORTANCE_FOREGROUND)

                if (cancelCoinsReceived) {
                    Intent blockchainServiceCancelCoinsReceivedIntent = new Intent(BlockchainService.ACTION_CANCEL_COINS_RECEIVED, null,
                            this, BlockchainServiceImpl.class);
                    startService(blockchainServiceCancelCoinsReceivedIntent);
                } else {
                    startService(blockchainServiceIntent);
                }
        }
    }

    public void stopBlockchainService() {
        stopService(blockchainServiceIntent);
    }

    public void resetBlockchainState() {
        Executors.newSingleThreadExecutor().execute(() -> {
            blockchainStateDao.save(new BlockchainState(true));
        });
    }

    public void resetBlockchain() {
        // implicitly stops blockchain service
        resetBlockchainState();
        Intent blockchainServiceResetBlockchainIntent = new Intent(BlockchainService.ACTION_RESET_BLOCKCHAIN, null, this,
                BlockchainServiceImpl.class);
        startService(blockchainServiceResetBlockchainIntent);
    }

    private void resetBlockchainSyncProgress() {
        Executors.newSingleThreadExecutor().execute(() -> {
            BlockchainState blockchainState = blockchainStateDao.loadSync();
            if (blockchainState != null) {
                blockchainState.setPercentageSync(0);
                blockchainStateDao.save(blockchainState);
            }
        });
    }

    public void replaceWallet(final Wallet newWallet) {
        resetBlockchain();
        if (wallet != null) {
            wallet.shutdownAutosaveAndWait();
        }

        wallet = newWallet;
        config.maybeIncrementBestChainHeightEver(newWallet.getLastBlockSeenHeight());
        afterLoadWallet();

        final Intent broadcast = new Intent(ACTION_WALLET_REFERENCE_CHANGED);
        broadcast.setPackage(getPackageName());
        LocalBroadcastManager.getInstance(this).sendBroadcast(broadcast);
    }

    @Override
    public void processDirectTransaction(final Transaction tx) throws VerificationException {
        if (wallet.isTransactionRelevant(tx)) {
            wallet.receivePending(tx, null);
            broadcastTransaction(tx);
        }
    }

    public void broadcastTransaction(final Transaction tx) {
        final Intent intent = new Intent(BlockchainService.ACTION_BROADCAST_TRANSACTION, null, this,
                BlockchainServiceImpl.class);
        intent.putExtra(BlockchainService.ACTION_BROADCAST_TRANSACTION_HASH, tx.getHash().getBytes());
        startService(intent);
    }

    public static PackageInfo packageInfoFromContext(final Context context) {
        try {
            return context.getPackageManager().getPackageInfo(context.getPackageName(), 0);
        } catch (final NameNotFoundException x) {
            throw new RuntimeException(x);
        }
    }

    public PackageInfo packageInfo() {
        return packageInfo;
    }

    public final String applicationPackageFlavor() {
        final String packageName = getPackageName();
        final int index = packageName.lastIndexOf('_');

        if (index != -1)
            return packageName.substring(index + 1);
        else
            return null;
    }

    public static String httpUserAgent(final String versionName) {
        final VersionMessage versionMessage = new VersionMessage(Constants.NETWORK_PARAMETERS, 0);
        versionMessage.appendToSubVer(Constants.USER_AGENT, versionName, null);
        return versionMessage.subVer;
    }

    public String httpUserAgent() {
        return httpUserAgent(packageInfo().versionName);
    }

    public boolean isLowRamDevice() {
        if (activityManager == null)
            return false;

        return activityManager.isLowRamDevice();
    }

    public int maxConnectedPeers() {
        return isLowRamDevice() ? 4 : 6;
    }

    /**
     * Low memory devices (currently 1GB or less) and 32 bit devices will require
     * fewer scrypt hashes on the PIN+salt (handled by dashj)
     *
     * @return The number of scrypt interations
     */
    public int scryptIterationsTarget() {
        boolean is64bitABI = Build.SUPPORTED_64_BIT_ABIS.length != 0;
        return (isLowRamDevice() || !is64bitABI) ? Constants.SCRYPT_ITERATIONS_TARGET_LOWRAM : Constants.SCRYPT_ITERATIONS_TARGET;
    }

    public static void scheduleStartBlockchainService(final Context context) {
        scheduleStartBlockchainService(context, false);
    }

    public void cancelScheduledStartBlockchainService() {
        scheduleStartBlockchainService(this, true);
    }

    @SuppressLint("NewApi")
    public static void scheduleStartBlockchainService(final Context context, Boolean cancelOnly) {
        final Configuration config = new Configuration(PreferenceManager.getDefaultSharedPreferences(context),
                context.getResources());
        final long lastUsedAgo = config.getLastUsedAgo();

        // apply some backoff
        final long alarmInterval;
        if (lastUsedAgo < Constants.LAST_USAGE_THRESHOLD_JUST_MS)
            alarmInterval = AlarmManager.INTERVAL_FIFTEEN_MINUTES;
        else if (lastUsedAgo < Constants.LAST_USAGE_THRESHOLD_RECENTLY_MS)
            alarmInterval = AlarmManager.INTERVAL_HALF_DAY;
        else
            alarmInterval = AlarmManager.INTERVAL_DAY;

        final long alarmIntervalMinutes = TimeUnit.MILLISECONDS.toMinutes(alarmInterval);

        log.info("last used {} minutes ago, rescheduling blockchain sync in roughly {} minutes",
                lastUsedAgo / DateUtils.MINUTE_IN_MILLIS, alarmInterval / DateUtils.MINUTE_IN_MILLIS);

        final AlarmManager alarmManager = (AlarmManager) context.getSystemService(Context.ALARM_SERVICE);
        PendingIntent alarmIntent;

        Intent serviceIntent = new Intent(context, BlockchainServiceImpl.class);
        if (Build.VERSION.SDK_INT >= Build.VERSION_CODES.O) {
            serviceIntent.putExtra(BlockchainServiceImpl.START_AS_FOREGROUND_EXTRA, true);
            alarmIntent = PendingIntent.getForegroundService(context, 0, serviceIntent,
                    PendingIntent.FLAG_UPDATE_CURRENT);
        } else {
            alarmIntent = PendingIntent.getService(context, 0, serviceIntent,
                    PendingIntent.FLAG_UPDATE_CURRENT);
        }
        alarmManager.cancel(alarmIntent);

        if (Build.VERSION.SDK_INT == Build.VERSION_CODES.O || Build.VERSION.SDK_INT == Build.VERSION_CODES.O_MR1) {
            log.info("custom sync scheduling with JobScheduler for Android 8 and 8.1");
            JobScheduler jobScheduler = (JobScheduler) context.getSystemService(Context.JOB_SCHEDULER_SERVICE);
            if (cancelOnly) {
                jobScheduler.cancel(BLOCKCHAIN_SYNC_JOB_ID);
                return;
            }
            JobInfo pendingJob = jobScheduler.getPendingJob(BLOCKCHAIN_SYNC_JOB_ID);
            if (pendingJob == null || pendingJob.getIntervalMillis() != alarmInterval) {
                ComponentName jobService = new ComponentName(context, BlockchainSyncJobService.class);
                JobInfo jobInfo = new JobInfo.Builder(BLOCKCHAIN_SYNC_JOB_ID, jobService)
                        .setPeriodic(alarmInterval)
                        .setPersisted(true)
                        .build();
                int scheduleResult = jobScheduler.schedule(jobInfo);
                log.info("scheduling blockchain sync job with interval of {} minutes, result: {}", alarmIntervalMinutes, scheduleResult);
            } else {
                log.info("blockchain sync job already scheduled with interval of {} minutes", alarmIntervalMinutes);
            }
        } else if (!cancelOnly) {
            // workaround for no inexact set() before KitKat
            final long now = System.currentTimeMillis();
            alarmManager.setInexactRepeating(AlarmManager.RTC_WAKEUP, now + alarmInterval, AlarmManager.INTERVAL_DAY,
                    alarmIntent);
        }
    }

    /**
     * Removes all the data and restarts the app showing onboarding screen.
     */
    public void triggerWipe(final Context context) {
        log.info("Removing all the data and restarting the app.");

        startService(new Intent(BlockchainService.ACTION_WIPE_WALLET, null, this, BlockchainServiceImpl.class));
    }

    @SuppressWarnings("ResultOfMethodCallIgnored")
    public void shutdownAndDeleteWallet() {
        if (walletFile.exists()) {
            wallet.shutdownAutosaveAndWait();
            walletFile.delete();
        }
    }

    public void finalizeWipe() {
        cancelScheduledStartBlockchainService();
        shutdownAndDeleteWallet();
        cleanupFiles();
        config.clear();
        PinRetryController.getInstance().clearPinFailPrefs();
        MnemonicCodeExt.clearWordlistPath(this);
        try {
            new SecurityGuard().removeKeys();
        } catch (GeneralSecurityException | IOException e) {
            e.printStackTrace();
            log.warn("error occurred when removing security keys", e);
        }

        File walletBackupFile = getFileStreamPath(Constants.Files.WALLET_KEY_BACKUP_PROTOBUF);
        if (walletBackupFile.exists()) {
            walletBackupFile.delete();
        }
        // wallet must be null for the OnboardingActivity flow
        wallet = null;
    }

    public static WalletApplication getInstance() {
        return instance;
    }

    public AutoLogout getAutoLogout() {
        return autoLogout;
    }

    @Override
    public void resetAutoLogoutTimer() {
        autoLogout.resetTimerIfActive();
    }

    @Override
    public void startAutoLogoutTimer() {
        autoLogout.startTimer();
    }

    @Override
    public void stopAutoLogoutTimer() {
        autoLogout.stopTimer();
    }

    @NotNull
    @Override
    public Address freshReceiveAddress() {
        return wallet.freshReceiveAddress();
    }

    @NotNull
    @Override
    public Address currentReceiveAddress() {
        return wallet.currentReceiveAddress();
    }

    @NonNull
    @Override
    public Flow<Coin> observeBalance() {
        return new WalletBalanceObserver(wallet).observe();
    }

    // wallets from v5.17.5 and earlier do not have a BIP44 path
    public boolean isWalletUpgradedtoBIP44() {
        return wallet != null && wallet.hasKeyChain(Constants.BIP44_PATH);
    }
}<|MERGE_RESOLUTION|>--- conflicted
+++ resolved
@@ -54,11 +54,7 @@
 import com.jakewharton.processphoenix.ProcessPhoenix;
 
 import org.bitcoinj.core.Address;
-<<<<<<< HEAD
-=======
 import org.bitcoinj.core.Coin;
-import org.bitcoinj.core.CoinDefinition;
->>>>>>> 745557a2
 import org.bitcoinj.core.Sha256Hash;
 import org.bitcoinj.core.Transaction;
 import org.bitcoinj.core.VerificationException;
@@ -203,7 +199,7 @@
         CrashReporter.init(getCacheDir());
 
         Threading.uncaughtExceptionHandler = (thread, throwable) -> {
-            log.info(CoinDefinition.coinName + "j uncaught exception", throwable);
+            log.info("dashj uncaught exception", throwable);
             CrashReporter.saveBackgroundTrace(throwable, packageInfo);
         };
 
@@ -265,19 +261,6 @@
 
         packageInfo = packageInfoFromContext(this);
 
-<<<<<<< HEAD
-        CrashReporter.init(getCacheDir());
-
-        Threading.uncaughtExceptionHandler = new Thread.UncaughtExceptionHandler() {
-            @Override
-            public void uncaughtException(final Thread thread, final Throwable throwable) {
-                log.info("dashj uncaught exception", throwable);
-                CrashReporter.saveBackgroundTrace(throwable, packageInfo);
-            }
-        };
-
-=======
->>>>>>> 745557a2
         MnemonicCodeExt.initMnemonicCode(this);
 
         activityManager = (ActivityManager) getSystemService(Context.ACTIVITY_SERVICE);
