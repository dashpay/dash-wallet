/*
 * Copyright 2011-2015 the original author or authors.
 *
 * This program is free software: you can redistribute it and/or modify
 * it under the terms of the GNU General Public License as published by
 * the Free Software Foundation, either version 3 of the License, or
 * (at your option) any later version.
 *
 * This program is distributed in the hope that it will be useful,
 * but WITHOUT ANY WARRANTY; without even the implied warranty of
 * MERCHANTABILITY or FITNESS FOR A PARTICULAR PURPOSE.  See the
 * GNU General Public License for more details.
 *
 * You should have received a copy of the GNU General Public License
 * along with this program.  If not, see <http://www.gnu.org/licenses/>.
 */

package de.schildbach.wallet;

import android.annotation.SuppressLint;
import android.annotation.TargetApi;
import android.app.Activity;
import android.app.ActivityManager;
import android.app.AlarmManager;
import android.app.NotificationChannel;
import android.app.NotificationManager;
import android.app.PendingIntent;
import android.app.job.JobInfo;
import android.app.job.JobScheduler;
import android.content.ComponentName;
import android.content.Context;
import android.content.Intent;
import android.content.pm.PackageInfo;
import android.content.pm.PackageManager.NameNotFoundException;
import android.media.AudioAttributes;
import android.net.Uri;
import android.os.Build;
import android.os.StrictMode;
import android.preference.PreferenceManager;
import android.text.format.DateUtils;
import android.util.Log;
import android.widget.Toast;

import androidx.annotation.NonNull;
import androidx.annotation.StringRes;
import androidx.appcompat.app.AppCompatDelegate;
import androidx.localbroadcastmanager.content.LocalBroadcastManager;

import org.dash.wallet.integration.liquid.data.LiquidClient;
import androidx.work.WorkManager;

import com.google.common.base.Stopwatch;
import com.jakewharton.processphoenix.ProcessPhoenix;

import org.bitcoinj.core.Address;
import org.bitcoinj.core.CoinDefinition;
import org.bitcoinj.core.Sha256Hash;
import org.bitcoinj.core.Transaction;
import org.bitcoinj.core.VerificationException;
import org.bitcoinj.core.VersionMessage;
import org.bitcoinj.crypto.LinuxSecureRandom;
import org.bitcoinj.utils.Threading;
import org.bitcoinj.wallet.Protos;
import org.bitcoinj.wallet.UnreadableWalletException;
import org.bitcoinj.wallet.Wallet;
import org.bitcoinj.wallet.WalletProtobufSerializer;
import org.dash.wallet.common.Configuration;
import org.dash.wallet.common.InteractionAwareActivity;
import org.dash.wallet.common.AutoLogoutTimerHandler;
import org.dash.wallet.common.util.WalletDataProvider;
import org.dash.wallet.integration.liquid.data.LiquidConstants;
import org.dash.wallet.integration.uphold.data.UpholdClient;
import org.dash.wallet.integration.uphold.data.UpholdConstants;
import org.jetbrains.annotations.NotNull;
import org.slf4j.Logger;
import org.slf4j.LoggerFactory;

import java.io.File;
import java.io.FileInputStream;
import java.io.FileNotFoundException;
import java.io.IOException;
import java.io.InputStream;
import java.io.OutputStream;
import java.security.GeneralSecurityException;
import java.util.List;
import java.util.concurrent.Executors;
import java.util.concurrent.TimeUnit;

import ch.qos.logback.classic.Level;
import ch.qos.logback.classic.LoggerContext;
import ch.qos.logback.classic.android.LogcatAppender;
import ch.qos.logback.classic.encoder.PatternLayoutEncoder;
import ch.qos.logback.classic.spi.ILoggingEvent;
import ch.qos.logback.core.rolling.RollingFileAppender;
import ch.qos.logback.core.rolling.TimeBasedRollingPolicy;
import de.schildbach.wallet.data.BlockchainState;
import de.schildbach.wallet.service.BlockchainService;
import de.schildbach.wallet.service.BlockchainServiceImpl;
import de.schildbach.wallet.service.BlockchainSyncJobService;
import de.schildbach.wallet.ui.ImportSharedImageActivity;
import de.schildbach.wallet.ui.LockScreenActivity;
import de.schildbach.wallet.ui.OnboardingActivity;
import de.schildbach.wallet.ui.ShortcutComponentActivity;
import de.schildbach.wallet.ui.TransactionsAdapter;
import de.schildbach.wallet.ui.WalletUriHandlerActivity;
import de.schildbach.wallet.ui.dashpay.PlatformRepo;
import de.schildbach.wallet.ui.preference.PinRetryController;
import de.schildbach.wallet.ui.security.SecurityGuard;
import de.schildbach.wallet.util.CrashReporter;
import de.schildbach.wallet.util.MnemonicCodeExt;
import de.schildbach.wallet_test.BuildConfig;
import de.schildbach.wallet_test.R;

/**
 * @author Andreas Schildbach
 */
<<<<<<< HEAD
public class WalletApplication extends BaseWalletApplication implements ResetAutoLogoutTimerHandler,
        androidx.work.Configuration.Provider, WalletDataProvider {
=======
public class WalletApplication extends BaseWalletApplication implements AutoLogoutTimerHandler, WalletDataProvider {
>>>>>>> 2ed558ce
    private static WalletApplication instance;
    private Configuration config;
    private ActivityManager activityManager;

    private boolean basicWalletInitalizationFinished = false;

    private Intent blockchainServiceIntent;

    private File walletFile;
    private Wallet wallet;
    private PackageInfo packageInfo;

    public static final String ACTION_WALLET_REFERENCE_CHANGED = WalletApplication.class.getPackage().getName()
            + ".wallet_reference_changed";

    public static final int VERSION_CODE_SHOW_BACKUP_REMINDER = 205;

    public static final long TIME_CREATE_APPLICATION = System.currentTimeMillis();

    private static final Logger log = LoggerFactory.getLogger(WalletApplication.class);

    private static final int BLOCKCHAIN_SYNC_JOB_ID = 1;

    public boolean myPackageReplaced = false;

    private AutoLogout autoLogout;

    @Override
    protected void attachBaseContext(Context base) {
        super.attachBaseContext(base);
        instance = this;
    }

    public boolean walletFileExists() {
        return walletFile.exists();
    }

    @Override
    public void onCreate() {
        super.onCreate();
        AppCompatDelegate.setCompatVectorFromResourcesEnabled(true);
        log.info("WalletApplication.onCreate()");
        config = new Configuration(PreferenceManager.getDefaultSharedPreferences(this), getResources());
        autoLogout = new AutoLogout(config);
        autoLogout.registerDeviceInteractiveReceiver(this);
        registerActivityLifecycleCallbacks(new ActivitiesTracker() {

            @Override
            protected void onStartedFirst(Activity activity) {

            }

            @Override
            protected void onStartedAny(boolean isTheFirstOne) {
                super.onStartedAny(isTheFirstOne);
                // force restart if the app was updated
                if (!BuildConfig.DEBUG && myPackageReplaced) {
                    myPackageReplaced = false;
                    ProcessPhoenix.triggerRebirth(WalletApplication.this);
                }
            }

            @Override
            protected void onStoppedLast() {
                autoLogout.setAppWentBackground(true);
                if (config.getAutoLogoutEnabled() && config.getAutoLogoutMinutes() == 0) {
                    sendBroadcast(new Intent(InteractionAwareActivity.FORCE_FINISH_ACTION));
                }
            }
        });
        walletFile = getFileStreamPath(Constants.Files.WALLET_FILENAME_PROTOBUF);
        if (walletFileExists()) {
            fullInitialization();
        }
    }

    public void fullInitialization() {
        initEnvironment();
        loadWalletFromProtobuf();
    }

    public void initEnvironmentIfNeeded() {
        if (!basicWalletInitalizationFinished) {
            initEnvironment();
        }
    }

    private void initEnvironment() {
        basicWalletInitalizationFinished = true;

        new LinuxSecureRandom(); // init proper random number generator
        initLogging();

        if (!Constants.IS_PROD_BUILD) {
            StrictMode.setThreadPolicy(new StrictMode.ThreadPolicy.Builder().detectAll().permitDiskReads()
                    .permitDiskWrites().penaltyLog().build());
        }

        Threading.throwOnLockCycles();
        org.bitcoinj.core.Context.enableStrictMode();
        org.bitcoinj.core.Context.propagate(Constants.CONTEXT);

        log.info("=== starting app using configuration: {}, {}", BuildConfig.FLAVOR,
                Constants.NETWORK_PARAMETERS.getId());

        packageInfo = packageInfoFromContext(this);

        CrashReporter.init(getCacheDir());

        Threading.uncaughtExceptionHandler = new Thread.UncaughtExceptionHandler() {
            @Override
            public void uncaughtException(final Thread thread, final Throwable throwable) {
                log.info(CoinDefinition.coinName + "j uncaught exception", throwable);
                CrashReporter.saveBackgroundTrace(throwable, packageInfo);
            }
        };

        MnemonicCodeExt.initMnemonicCode(this);

        activityManager = (ActivityManager) getSystemService(Context.ACTIVITY_SERVICE);

        blockchainServiceIntent = new Intent(this, BlockchainServiceImpl.class);
    }

    public void setWallet(Wallet newWallet) {
        this.wallet = newWallet;
        if (!wallet.hasKeyChain(Constants.BIP44_PATH)) {
            wallet.addKeyChain(Constants.BIP44_PATH);
        }
    }

    public void saveWalletAndFinalizeInitialization() {
        saveWallet();
        backupWallet();

        config.armBackupReminder();

        finalizeInitialization();
    }

    public void finalizeInitialization() {
        wallet.getContext().initDash(true, true, Constants.SYNC_FLAGS, Constants.VERIFY_FLAGS);

        if (config.versionCodeCrossed(packageInfo.versionCode, VERSION_CODE_SHOW_BACKUP_REMINDER)
                && !wallet.getImportedKeys().isEmpty()) {
            log.info("showing backup reminder once, because of imported keys being present");
            config.armBackupReminder();
        }

        config.updateLastVersionCode(packageInfo.versionCode);

        afterLoadWallet();

        cleanupFiles();

        if (Build.VERSION.SDK_INT >= Build.VERSION_CODES.O) {
            createNotificationChannels();
        }
        initUphold();
        initPlatform();
    }

    private void initUphold() {
        //Uses Sha256 hash of excerpt of xpub as Uphold authentication salt
        String xpub = wallet.getWatchingKey().serializePubB58(Constants.NETWORK_PARAMETERS);
        byte[] xpubExcerptHash = Sha256Hash.hash(xpub.substring(4, 15).getBytes());
        String authenticationHash = Sha256Hash.wrap(xpubExcerptHash).toString();

        UpholdConstants.CLIENT_ID = BuildConfig.UPHOLD_CLIENT_ID;
        UpholdConstants.CLIENT_SECRET = BuildConfig.UPHOLD_CLIENT_SECRET;
        UpholdConstants.initialize(Constants.NETWORK_PARAMETERS.getId().contains("test"));
        UpholdClient.init(getApplicationContext(), authenticationHash);

        LiquidConstants.INSTANCE.setPUBLIC_API_KEY(BuildConfig.LIQUID_PUBLIC_API_KEY);
        LiquidClient.Companion.init(getApplicationContext(), authenticationHash);
    }

    private void initPlatform() {
        PlatformRepo.getInstance().initGlobal();
    }

    @TargetApi(Build.VERSION_CODES.O)
    private void createNotificationChannels() {
        //Transactions
        createNotificationChannel(Constants.NOTIFICATION_CHANNEL_ID_TRANSACTIONS,
                R.string.notification_transactions_channel_name,
                R.string.notification_transactions_channel_description,
                NotificationManager.IMPORTANCE_HIGH);
        //Synchronization
        createNotificationChannel(Constants.NOTIFICATION_CHANNEL_ID_ONGOING,
                R.string.notification_synchronization_channel_name,
                R.string.notification_synchronization_channel_description,
                NotificationManager.IMPORTANCE_LOW);
        //DashPay
        createNotificationChannel(Constants.NOTIFICATION_CHANNEL_ID_DASHPAY,
                R.string.notification_dashpay_channel_name,
                R.string.notification_dashpay_channel_description,
                NotificationManager.IMPORTANCE_LOW);
    }

    @TargetApi(Build.VERSION_CODES.O)
    private void createNotificationChannel(String channelId, @StringRes int channelName,
                                           @StringRes int channelDescription, int importance) {
        CharSequence name = getString(channelName);
        String description = getString(channelDescription);

        NotificationChannel channel = new NotificationChannel(channelId, name, importance);
        channel.setDescription(description);

        if (Constants.NOTIFICATION_CHANNEL_ID_TRANSACTIONS.equals(channelId)) {
            AudioAttributes attributes = new AudioAttributes.Builder()
                    .setUsage(AudioAttributes.USAGE_NOTIFICATION)
                    .build();
            Uri soundUri = Uri.parse("android.resource://" + getPackageName() + "/" + R.raw.coins_received);
            channel.setSound(soundUri, attributes);
        }

        // Register the channel with the system; you can't change the importance
        // or other notification behaviors after this
        NotificationManager notificationManager = getSystemService(NotificationManager.class);
        if (notificationManager != null) {
            notificationManager.createNotificationChannel(channel);
        }
    }


    private void afterLoadWallet() {
        wallet.autosaveToFile(walletFile, Constants.Files.WALLET_AUTOSAVE_DELAY_MS, TimeUnit.MILLISECONDS, null);

        // clean up spam
        try {
            wallet.cleanup();
        } catch (IllegalStateException x) {
            //Catch an inconsistent exception here and reset the blockchain.  This is for loading older wallets that had
            //txes with fees that were too low or dust that were stuck and could not be sent.  In a later version
            //the fees were fixed, then those stuck transactions became inconsistant and the exception is thrown.
            if (x.getMessage().contains("Inconsistent spent tx:")) {
                File blockChainFile = new File(getDir("blockstore", Context.MODE_PRIVATE), Constants.Files.BLOCKCHAIN_FILENAME);
                blockChainFile.delete();
            } else throw x;
        }

        // make sure there is at least one recent backup
        if (!getFileStreamPath(Constants.Files.WALLET_KEY_BACKUP_PROTOBUF).exists())
            backupWallet();
    }

    @SuppressWarnings("ResultOfMethodCallIgnored")
    private void initLogging() {
        // create log dir
        final File logDir = new File(getFilesDir(), "log");
        logDir.mkdir();

        // migrate old logs
        final File oldLogDir = getDir("log", MODE_PRIVATE);
        if (oldLogDir.exists()) {
            //noinspection ConstantConditions
            for (final File logFile : oldLogDir.listFiles())
                if (logFile.isFile() && logFile.length() > 0)
                    logFile.renameTo(new File(logDir, logFile.getName()));
            oldLogDir.delete();
        }

        final File logFile = new File(logDir, "wallet.log");

        final LoggerContext context = (LoggerContext) LoggerFactory.getILoggerFactory();

        final PatternLayoutEncoder filePattern = new PatternLayoutEncoder();
        filePattern.setContext(context);
        filePattern.setPattern("%d{HH:mm:ss,UTC} [%thread] %logger{0} - %msg%n");
        filePattern.start();

        final RollingFileAppender<ILoggingEvent> fileAppender = new RollingFileAppender<ILoggingEvent>();
        fileAppender.setContext(context);
        fileAppender.setFile(logFile.getAbsolutePath());

        final TimeBasedRollingPolicy<ILoggingEvent> rollingPolicy = new TimeBasedRollingPolicy<ILoggingEvent>();
        rollingPolicy.setContext(context);
        rollingPolicy.setParent(fileAppender);
        rollingPolicy.setFileNamePattern(logDir.getAbsolutePath() + "/wallet.%d{yyyy-MM-dd,UTC}.log.gz");
        rollingPolicy.setMaxHistory(7);
        rollingPolicy.start();


        PreferenceManager.setDefaultValues(this, R.xml.preference_settings, false);
        fileAppender.setEncoder(filePattern);
        fileAppender.setRollingPolicy(rollingPolicy);
        fileAppender.start();

        final PatternLayoutEncoder logcatTagPattern = new PatternLayoutEncoder();
        logcatTagPattern.setContext(context);
        logcatTagPattern.setPattern("%logger{0}");
        logcatTagPattern.start();

        final PatternLayoutEncoder logcatPattern = new PatternLayoutEncoder();
        logcatPattern.setContext(context);
        logcatPattern.setPattern("[%thread] %msg%n");
        logcatPattern.start();

        final LogcatAppender logcatAppender = new LogcatAppender();
        logcatAppender.setContext(context);
        logcatAppender.setTagEncoder(logcatTagPattern);
        logcatAppender.setEncoder(logcatPattern);
        logcatAppender.start();

        final ch.qos.logback.classic.Logger log = context.getLogger(Logger.ROOT_LOGGER_NAME);
        log.addAppender(fileAppender);
        log.addAppender(logcatAppender);
        log.setLevel(Level.INFO);
    }

    public Configuration getConfiguration() {
        return config;
    }

    public Wallet getWallet() {
        return wallet;
    }

    @Override
    public Wallet getWalletData() {
        return wallet;
    }

    private void loadWalletFromProtobuf() {
        FileInputStream walletStream = null;

        try {
            final Stopwatch watch = Stopwatch.createStarted();
            walletStream = new FileInputStream(walletFile);
            wallet = new WalletProtobufSerializer().readWallet(walletStream);

            if (!wallet.getParams().equals(Constants.NETWORK_PARAMETERS))
                throw new UnreadableWalletException("bad wallet network parameters: " + wallet.getParams().getId());

            log.info("wallet loaded from: '{}', took {}", walletFile, watch);
        } catch (final FileNotFoundException x) {
            log.error("problem loading wallet", x);

            Toast.makeText(WalletApplication.this, x.getClass().getName(), Toast.LENGTH_LONG).show();

            wallet = restoreWalletFromBackup();
        } catch (final UnreadableWalletException x) {
            log.error("problem loading wallet", x);

            Toast.makeText(WalletApplication.this, x.getClass().getName(), Toast.LENGTH_LONG).show();

            wallet = restoreWalletFromBackup();
        } finally {
            if (walletStream != null) {
                try {
                    walletStream.close();
                } catch (final IOException x) {
                    // swallow
                }
            }
        }

        if (!wallet.isConsistent()) {
            Toast.makeText(this, "inconsistent wallet: " + walletFile, Toast.LENGTH_LONG).show();

            wallet = restoreWalletFromBackup();
        }

        if (!wallet.getParams().equals(Constants.NETWORK_PARAMETERS))
            throw new Error("bad wallet network parameters: " + wallet.getParams().getId());

        finalizeInitialization();
    }

    private Wallet restoreWalletFromBackup() {
        InputStream is = null;

        try {
            is = openFileInput(Constants.Files.WALLET_KEY_BACKUP_PROTOBUF);

            final Wallet wallet = new WalletProtobufSerializer().readWallet(is, true, null);

            if (!wallet.isConsistent())
                throw new Error("inconsistent backup");

            wallet.addKeyChain(Constants.BIP44_PATH);

            resetBlockchain();

            Toast.makeText(this, R.string.toast_wallet_reset, Toast.LENGTH_LONG).show();

            log.info("wallet restored from backup: '" + Constants.Files.WALLET_KEY_BACKUP_PROTOBUF + "'");

            return wallet;
        } catch (final IOException x) {
            throw new Error("cannot read backup", x);
        } catch (final UnreadableWalletException x) {
            throw new Error("cannot read backup", x);
        } finally {
            try {
                is.close();
            } catch (final IOException x) {
                // swallow
            }
        }
    }

    public void saveWallet() {
        try {
            protobufSerializeWallet(wallet);
        } catch (final IOException x) {
            throw new RuntimeException(x);
        }
    }

    private void protobufSerializeWallet(final Wallet wallet) throws IOException {
        final Stopwatch watch = Stopwatch.createStarted();
        wallet.saveToFile(walletFile);
        watch.stop();

        log.info("wallet saved to: '{}', took {}", walletFile, watch);
    }

    public void backupWallet() {
        final Stopwatch watch = Stopwatch.createStarted();
        final Protos.Wallet.Builder builder = new WalletProtobufSerializer().walletToProto(wallet).toBuilder();

        // strip redundant
        builder.clearTransaction();
        builder.clearLastSeenBlockHash();
        builder.setLastSeenBlockHeight(-1);
        builder.clearLastSeenBlockTimeSecs();
        final Protos.Wallet walletProto = builder.build();

        OutputStream os = null;

        try {
            os = openFileOutput(Constants.Files.WALLET_KEY_BACKUP_PROTOBUF, Context.MODE_PRIVATE);
            walletProto.writeTo(os);
            watch.stop();
            log.info("wallet backed up to: '{}', took {}", Constants.Files.WALLET_KEY_BACKUP_PROTOBUF, watch);
        } catch (final IOException x) {
            log.error("problem writing wallet backup", x);
        } finally {
            try {
                os.close();
            } catch (final IOException x) {
                // swallow
            }
        }
    }

    private void cleanupFiles() {
        for (final String filename : fileList()) {
            if (filename.startsWith(Constants.Files.WALLET_KEY_BACKUP_BASE58)
                    || filename.startsWith(Constants.Files.WALLET_KEY_BACKUP_PROTOBUF + '.')
                    || filename.endsWith(".tmp")) {
                final File file = new File(getFilesDir(), filename);
                log.info("removing obsolete file: '{}'", file);
                file.delete();
            }
        }
    }

    public void startBlockchainService(final boolean cancelCoinsReceived) {
        // hack for Android P bug https://issuetracker.google.com/issues/113122354
        ActivityManager activityManager = (ActivityManager) getApplicationContext().getSystemService(Context.ACTIVITY_SERVICE);
        List<ActivityManager.RunningAppProcessInfo> runningAppProcesses = activityManager != null ? activityManager.getRunningAppProcesses() : null;
        if (runningAppProcesses != null) {
            int importance = runningAppProcesses.get(0).importance;
            if (importance <= ActivityManager.RunningAppProcessInfo.IMPORTANCE_FOREGROUND)

                if (cancelCoinsReceived) {
                    Intent blockchainServiceCancelCoinsReceivedIntent = new Intent(BlockchainService.ACTION_CANCEL_COINS_RECEIVED, null,
                            this, BlockchainServiceImpl.class);
                    startService(blockchainServiceCancelCoinsReceivedIntent);
                } else {
                    startService(blockchainServiceIntent);
                }
        }
    }

    public void stopBlockchainService() {
        stopService(blockchainServiceIntent);
    }

    public void resetBlockchainState() {
        Executors.newSingleThreadExecutor().execute(new Runnable() {
            @Override
            public void run() {
                AppDatabase.getAppDatabase().blockchainStateDao().save(new BlockchainState(true));
            }
        });
    }

    public void resetBlockchain() {
        // implicitly stops blockchain service
        resetBlockchainState();
        Intent blockchainServiceResetBlockchainIntent = new Intent(BlockchainService.ACTION_RESET_BLOCKCHAIN, null, this,
                BlockchainServiceImpl.class);
        startService(blockchainServiceResetBlockchainIntent);
    }

    public void replaceWallet(final Wallet newWallet) {
        resetBlockchain();
        if (wallet != null) {
            wallet.shutdownAutosaveAndWait();
        }

        wallet = newWallet;
        config.maybeIncrementBestChainHeightEver(newWallet.getLastBlockSeenHeight());
        afterLoadWallet();

        final Intent broadcast = new Intent(ACTION_WALLET_REFERENCE_CHANGED);
        broadcast.setPackage(getPackageName());
        LocalBroadcastManager.getInstance(this).sendBroadcast(broadcast);
    }

    public void processDirectTransaction(final Transaction tx) throws VerificationException {
        if (wallet.isTransactionRelevant(tx)) {
            wallet.receivePending(tx, null);
            broadcastTransaction(tx);
        }
    }

    public void broadcastTransaction(final Transaction tx) {
        final Intent intent = new Intent(BlockchainService.ACTION_BROADCAST_TRANSACTION, null, this,
                BlockchainServiceImpl.class);
        intent.putExtra(BlockchainService.ACTION_BROADCAST_TRANSACTION_HASH, tx.getHash().getBytes());
        startService(intent);
    }

    public static PackageInfo packageInfoFromContext(final Context context) {
        try {
            return context.getPackageManager().getPackageInfo(context.getPackageName(), 0);
        } catch (final NameNotFoundException x) {
            throw new RuntimeException(x);
        }
    }

    public PackageInfo packageInfo() {
        return packageInfo;
    }

    public final String applicationPackageFlavor() {
        final String packageName = getPackageName();
        final int index = packageName.lastIndexOf('_');

        if (index != -1)
            return packageName.substring(index + 1);
        else
            return null;
    }

    public static String httpUserAgent(final String versionName) {
        final VersionMessage versionMessage = new VersionMessage(Constants.NETWORK_PARAMETERS, 0);
        versionMessage.appendToSubVer(Constants.USER_AGENT, versionName, null);
        return versionMessage.subVer;
    }

    public String httpUserAgent() {
        return httpUserAgent(packageInfo().versionName);
    }

    public boolean isLowRamDevice() {
        if (activityManager == null)
            return false;

        if (Build.VERSION.SDK_INT >= Build.VERSION_CODES.KITKAT)
            return activityManager.isLowRamDevice();
        else
            return activityManager.getMemoryClass() <= Constants.MEMORY_CLASS_LOWEND;
    }

    public int maxConnectedPeers() {
        return isLowRamDevice() ? 4 : 6;
    }

    /**
     * Low memory devices (currently 1GB or less) and 32 bit devices will require
     * fewer scrypt hashes on the PIN+salt (handled by dashj)
     *
     * @return The number of scrypt interations
     */
    public int scryptIterationsTarget() {
        boolean is64bitABI = Build.VERSION.SDK_INT >= Build.VERSION_CODES.LOLLIPOP ? Build.SUPPORTED_64_BIT_ABIS.length != 0 : false;
        return (isLowRamDevice() || !is64bitABI) ? Constants.SCRYPT_ITERATIONS_TARGET_LOWRAM : Constants.SCRYPT_ITERATIONS_TARGET;
    }

    public static void scheduleStartBlockchainService(final Context context) {
        scheduleStartBlockchainService(context, false);
    }

    public void cancelScheduledStartBlockchainService() {
        scheduleStartBlockchainService(this, true);
    }

    @SuppressLint("NewApi")
    public static void scheduleStartBlockchainService(final Context context, Boolean cancelOnly) {
        final Configuration config = new Configuration(PreferenceManager.getDefaultSharedPreferences(context),
                context.getResources());
        final long lastUsedAgo = config.getLastUsedAgo();

        // apply some backoff
        final long alarmInterval;
        if (lastUsedAgo < Constants.LAST_USAGE_THRESHOLD_JUST_MS)
            alarmInterval = AlarmManager.INTERVAL_FIFTEEN_MINUTES;
        else if (lastUsedAgo < Constants.LAST_USAGE_THRESHOLD_RECENTLY_MS)
            alarmInterval = AlarmManager.INTERVAL_HALF_DAY;
        else
            alarmInterval = AlarmManager.INTERVAL_DAY;

        final long alarmIntervalMinutes = TimeUnit.MILLISECONDS.toMinutes(alarmInterval);

        log.info("last used {} minutes ago, rescheduling blockchain sync in roughly {} minutes",
                lastUsedAgo / DateUtils.MINUTE_IN_MILLIS, alarmInterval / DateUtils.MINUTE_IN_MILLIS);

        final AlarmManager alarmManager = (AlarmManager) context.getSystemService(Context.ALARM_SERVICE);
        PendingIntent alarmIntent;

        Intent serviceIntent = new Intent(context, BlockchainServiceImpl.class);
        if (Build.VERSION.SDK_INT >= Build.VERSION_CODES.O) {
            serviceIntent.putExtra(BlockchainServiceImpl.START_AS_FOREGROUND_EXTRA, true);
            alarmIntent = PendingIntent.getForegroundService(context, 0, serviceIntent,
                    PendingIntent.FLAG_UPDATE_CURRENT);
        } else {
            alarmIntent = PendingIntent.getService(context, 0, serviceIntent,
                    PendingIntent.FLAG_UPDATE_CURRENT);
        }
        alarmManager.cancel(alarmIntent);

        if (Build.VERSION.SDK_INT == Build.VERSION_CODES.O || Build.VERSION.SDK_INT == Build.VERSION_CODES.O_MR1) {
            log.info("custom sync scheduling with JobScheduler for Android 8 and 8.1");
            JobScheduler jobScheduler = (JobScheduler) context.getSystemService(Context.JOB_SCHEDULER_SERVICE);
            if (cancelOnly) {
                jobScheduler.cancel(BLOCKCHAIN_SYNC_JOB_ID);
                return;
            }
            JobInfo pendingJob = jobScheduler.getPendingJob(BLOCKCHAIN_SYNC_JOB_ID);
            if (pendingJob == null || pendingJob.getIntervalMillis() != alarmInterval) {
                ComponentName jobService = new ComponentName(context, BlockchainSyncJobService.class);
                JobInfo jobInfo = new JobInfo.Builder(BLOCKCHAIN_SYNC_JOB_ID, jobService)
                        .setPeriodic(alarmInterval)
                        .setPersisted(true)
                        .build();
                int scheduleResult = jobScheduler.schedule(jobInfo);
                log.info("scheduling blockchain sync job with interval of {} minutes, result: {}", alarmIntervalMinutes, scheduleResult);
            } else {
                log.info("blockchain sync job already scheduled with interval of {} minutes", alarmIntervalMinutes);
            }
        } else if (!cancelOnly) {
            // workaround for no inexact set() before KitKat
            final long now = System.currentTimeMillis();
            alarmManager.setInexactRepeating(AlarmManager.RTC_WAKEUP, now + alarmInterval, AlarmManager.INTERVAL_DAY,
                    alarmIntent);
        }
    }

    /**
     * Removes all the data and restarts the app showing onboarding screen.
     */
    public void triggerWipe(final Context context) {
        log.info("Removing all the data and restarting the app.");

        startService(new Intent(BlockchainService.ACTION_WIPE_WALLET, null, this, BlockchainServiceImpl.class));
    }

    @SuppressWarnings("ResultOfMethodCallIgnored")
    public void shutdownAndDeleteWallet() {
        if (walletFile.exists()) {
            wallet.shutdownAutosaveAndWait();
            walletFile.delete();
        }
    }

    public void finalizeWipe() {
        cancelScheduledStartBlockchainService();
        shutdownAndDeleteWallet();
        cleanupFiles();
        config.clear();
        PinRetryController.getInstance().clearPinFailPrefs();
        MnemonicCodeExt.clearWordlistPath(this);
        TransactionsAdapter.resetPreferences(this);
        WorkManager.getInstance(this).pruneWork();
        try {
            new SecurityGuard().removeKeys();
        } catch (GeneralSecurityException | IOException e) {
            e.printStackTrace();
            log.warn("error occurred when removing security keys", e);
        }

        File walletBackupFile = getFileStreamPath(Constants.Files.WALLET_KEY_BACKUP_PROTOBUF);
        if (walletBackupFile.exists()) {
            walletBackupFile.delete();
        }
        Executors.newSingleThreadExecutor().execute(new Runnable() {
            @Override
            public void run() {
                PlatformRepo.getInstance().clearDatabase(true);
                ProcessPhoenix.triggerRebirth(WalletApplication.this);
            }
        });
    }

    public static WalletApplication getInstance() {
        return instance;
    }

    public AutoLogout getAutoLogout() {
        return autoLogout;
    }

    @Override
    public void resetAutoLogoutTimer() {
        autoLogout.resetTimerIfActive();
    }

    @Override
    public void startAutoLogoutTimer() {
        autoLogout.startTimer();
    }

    @Override
    public void stopAutoLogoutTimer() {
        autoLogout.stopTimer();
    }

    @NotNull
    @Override
    public Address freshReceiveAddress() {
        return wallet.freshReceiveAddress();
    }

    @NotNull
    @Override
    public Address currentReceiveAddress() {
        return wallet.currentReceiveAddress();
    }

    @NonNull
    @Override
    public androidx.work.Configuration getWorkManagerConfiguration() {
        return new androidx.work.Configuration.Builder()
                .setMinimumLoggingLevel(Log.VERBOSE)
                .build();
    }
}<|MERGE_RESOLUTION|>--- conflicted
+++ resolved
@@ -114,12 +114,8 @@
 /**
  * @author Andreas Schildbach
  */
-<<<<<<< HEAD
-public class WalletApplication extends BaseWalletApplication implements ResetAutoLogoutTimerHandler,
+public class WalletApplication extends BaseWalletApplication implements AutoLogoutTimerHandler,
         androidx.work.Configuration.Provider, WalletDataProvider {
-=======
-public class WalletApplication extends BaseWalletApplication implements AutoLogoutTimerHandler, WalletDataProvider {
->>>>>>> 2ed558ce
     private static WalletApplication instance;
     private Configuration config;
     private ActivityManager activityManager;
