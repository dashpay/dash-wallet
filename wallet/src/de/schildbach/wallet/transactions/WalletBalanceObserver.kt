/*
 * Copyright 2022 Dash Core Group.
 *
 * This program is free software: you can redistribute it and/or modify
 * it under the terms of the GNU General Public License as published by
 * the Free Software Foundation, either version 3 of the License, or
 * (at your option) any later version.
 *
 * This program is distributed in the hope that it will be useful,
 * but WITHOUT ANY WARRANTY; without even the implied warranty of
 * MERCHANTABILITY or FITNESS FOR A PARTICULAR PURPOSE.  See the
 * GNU General Public License for more details.
 *
 * You should have received a copy of the GNU General Public License
 * along with this program.  If not, see <http://www.gnu.org/licenses/>.
 */

package de.schildbach.wallet.transactions

import de.schildbach.wallet.Constants
import de.schildbach.wallet.data.CoinJoinConfig
import de.schildbach.wallet.service.CoinJoinMode
import de.schildbach.wallet.util.ThrottlingWalletChangeListener
import kotlinx.coroutines.CoroutineScope
import kotlinx.coroutines.Dispatchers
import kotlinx.coroutines.SupervisorJob
import kotlinx.coroutines.channels.awaitClose
import kotlinx.coroutines.flow.Flow
import kotlinx.coroutines.flow.MutableStateFlow
import kotlinx.coroutines.flow.StateFlow
import kotlinx.coroutines.flow.callbackFlow
import kotlinx.coroutines.flow.launchIn
import kotlinx.coroutines.flow.onEach
import kotlinx.coroutines.launch
import org.bitcoinj.core.Coin
import org.bitcoinj.utils.Threading
import org.bitcoinj.wallet.CoinSelector
import org.bitcoinj.wallet.Wallet
import org.bitcoinj.wallet.Wallet.BalanceType
import org.slf4j.LoggerFactory


class WalletBalanceObserver(
    private val wallet: Wallet
) {
    companion object {
        private val log = LoggerFactory.getLogger(WalletBalanceObserver::class.java)
    }
    private val emitterJob = SupervisorJob()
    private val emitterScope = CoroutineScope(Dispatchers.IO + emitterJob)

    private val _totalBalance = MutableStateFlow(Coin.ZERO)
    val totalBalance: StateFlow<Coin>
        get() = _totalBalance

    private val _mixedBalance = MutableStateFlow(Coin.ZERO)
    val mixedBalance: StateFlow<Coin>
        get() = _mixedBalance

    private val walletChangeListener = object : ThrottlingWalletChangeListener() {
        override fun onThrottledWalletChanged() {
            // log.info("emitting balance: wallet changed {}", this@WalletBalanceObserver)
            emitBalances()
        }
    }

    init {
        wallet.addChangeEventListener(Threading.SAME_THREAD, walletChangeListener)
        emitBalances()
    }

    fun close() {
        wallet.removeChangeEventListener(walletChangeListener)
        walletChangeListener.removeCallbacks()
        emitterJob.cancel()
    }

    fun emitBalances() {
        emitterScope.launch {
            //log.info("emitting balance {}", this@WalletBalanceObserver)
            //val watch = Stopwatch.createStarted()
            org.bitcoinj.core.Context.propagate(Constants.CONTEXT)

            _mixedBalance.emit(wallet.getBalance(BalanceType.COINJOIN_SPENDABLE))
            _totalBalance.emit(wallet.getBalance(BalanceType.ESTIMATED))

            //log.info("emit balance time: {} ms", watch.elapsed(TimeUnit.MILLISECONDS))
        }
    }

    /** custom observer */
    fun observe(
        balanceType: BalanceType = BalanceType.ESTIMATED,
        coinSelector: CoinSelector? = null
    ): Flow<Coin> = callbackFlow {
        val emitterJob = SupervisorJob()
        val emitterScope = CoroutineScope(Dispatchers.IO + emitterJob)
        fun emitBalance() {
            emitterScope.launch {
                //log.info("emitting balance {}", this@WalletBalanceObserver)
                //val watch = Stopwatch.createStarted()
                org.bitcoinj.core.Context.propagate(Constants.CONTEXT)

                trySend(
                    if (coinSelector != null) {
                        wallet.getBalance(coinSelector)
                    } else {
                        wallet.getBalance(balanceType)
                    }
                )
                //log.info("emit balance time: {} ms", watch.elapsed(TimeUnit.MILLISECONDS))
            }
        }

        val walletChangeListener = object : ThrottlingWalletChangeListener() {
            override fun onThrottledWalletChanged() {
                // log.info("emitting balance: wallet changed {}", this@WalletBalanceObserver)
                emitBalance()
            }
        }

        wallet.addChangeEventListener(Threading.SAME_THREAD, walletChangeListener)

        emitBalance()

        awaitClose {
            wallet.removeChangeEventListener(walletChangeListener)
            walletChangeListener.removeCallbacks()
            emitterJob.cancel()
<<<<<<< HEAD
        }
    }

    /** the emitted balance depends on the current [CoinJoinMode]. [balanceType] and [coinSelector] are ignored */
    fun observeSpendable(coinJoinConfig: CoinJoinConfig): Flow<Coin> = callbackFlow {
        var lastMode: CoinJoinMode? = null
        fun emitBalance() {
            emitterScope.launch {
                //log.info("emitting balance {}", this@WalletBalanceObserver)
                //val watch = Stopwatch.createStarted()
                org.bitcoinj.core.Context.propagate(Constants.CONTEXT)

                trySend(
                    if (lastMode == CoinJoinMode.NONE) {
                        wallet.getBalance(BalanceType.ESTIMATED)
                    } else {
                        wallet.getBalance(BalanceType.COINJOIN_SPENDABLE)
                    }
                )
                //log.info("emit balance time: {} ms", watch.elapsed(TimeUnit.MILLISECONDS))
            }
        }

        coinJoinConfig.observeMode().onEach {
            if (it != lastMode)  {
                emitBalance()
                lastMode = it
            }
        }.launchIn(emitterScope)

        val walletChangeListener = object : ThrottlingWalletChangeListener() {
            override fun onThrottledWalletChanged() {
                // log.info("emitting balance: wallet changed {}", this@WalletBalanceObserver)
                emitBalance()
            }
        }

        wallet.addCoinsReceivedEventListener(Threading.SAME_THREAD, walletChangeListener)
        wallet.addCoinsSentEventListener(Threading.SAME_THREAD, walletChangeListener)
        wallet.addChangeEventListener(Threading.SAME_THREAD, walletChangeListener)

        emitBalance()

        awaitClose {
            wallet.removeChangeEventListener(walletChangeListener)
            wallet.removeCoinsSentEventListener(walletChangeListener)
            wallet.removeCoinsReceivedEventListener(walletChangeListener)
            walletChangeListener.removeCallbacks()
            emitterJob.cancel()
=======
>>>>>>> e16f16c8
        }
    }
}<|MERGE_RESOLUTION|>--- conflicted
+++ resolved
@@ -127,7 +127,6 @@
             wallet.removeChangeEventListener(walletChangeListener)
             walletChangeListener.removeCallbacks()
             emitterJob.cancel()
-<<<<<<< HEAD
         }
     }
 
@@ -177,8 +176,6 @@
             wallet.removeCoinsReceivedEventListener(walletChangeListener)
             walletChangeListener.removeCallbacks()
             emitterJob.cancel()
-=======
->>>>>>> e16f16c8
         }
     }
 }