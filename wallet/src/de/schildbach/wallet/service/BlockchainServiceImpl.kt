--- conflicted
+++ resolved
@@ -1151,12 +1151,8 @@
         )
         val decimalFormat = DecimalFormat("0.000")
         val statusStringId = when (mixingStatus) {
-<<<<<<< HEAD
+            MixingStatus.NOT_STARTED -> R.string.coinjoin_not_started
             MixingStatus.MIXING, MixingStatus.FINISHING -> R.string.coinjoin_mixing
-=======
-            MixingStatus.NOT_STARTED -> R.string.coinjoin_not_started
-            MixingStatus.MIXING -> R.string.coinjoin_mixing
->>>>>>> e16f16c8
             MixingStatus.PAUSED -> R.string.coinjoin_paused
             MixingStatus.FINISHED -> R.string.coinjoin_progress_finished
             else -> R.string.error
