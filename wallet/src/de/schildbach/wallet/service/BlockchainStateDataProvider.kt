--- conflicted
+++ resolved
@@ -197,27 +197,10 @@
         return syncStageFlow
     }
 
-<<<<<<< HEAD
     override fun getSyncStage(): PeerGroup.SyncStage {
         return syncStageFlow.value ?: PeerGroup.SyncStage.OFFLINE
     }
 
-    override fun getMasternodeAPY(): Double {
-        val masternodeListManager = dashSystemService.system.masternodeListManager
-        val blockChain = dashSystemService.system.blockChain
-        if (masternodeListManager != null && blockChain != null) {
-            val mnlist = masternodeListManager.listAtChainTip
-            if (mnlist.height != 0L) {
-                var prevBlock = try {
-                    blockChain.blockStore.get(mnlist.height.toInt() - 1)
-                } catch (e: BlockStoreException) {
-                    null
-                }
-                // if we cannot retrieve the previous block, use the chain tip
-                if (prevBlock == null) {
-                    prevBlock = blockChain.chainHead
-                }
-=======
     override suspend fun getMasternodeAPY(): Double {
         return withContext(Dispatchers.Default) {
             val masternodeListManager = dashSystemService.system.masternodeListManager
@@ -234,7 +217,6 @@
                     if (prevBlock == null) {
                         prevBlock = blockChain.chainHead
                     }
->>>>>>> 295110a9
 
                     val validMNsCount = if (mnlist.size() != 0) {
                         var virtualMNCount = 0
