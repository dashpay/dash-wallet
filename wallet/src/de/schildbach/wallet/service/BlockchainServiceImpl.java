--- conflicted
+++ resolved
@@ -893,12 +893,7 @@
 
         try {
             bootStrapStream = getAssets().open(Constants.Files.MNLIST_BOOTSTRAP_FILENAME);
-<<<<<<< HEAD
-            SimplifiedMasternodeListManager.setBootStrapStream(bootStrapStream, null,
-                    SimplifiedMasternodeListManager.QUORUM_ROTATION_FORMAT_VERSION);
-=======
             SimplifiedMasternodeListManager.setBootStrapStream(bootStrapStream, null, SimplifiedMasternodeListManager.QUORUM_ROTATION_FORMAT_VERSION);
->>>>>>> 1f90b0ad
         } catch (IOException x) {
             log.info("cannot load the boot strap stream.  " + x.getMessage());
         }
