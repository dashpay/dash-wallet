/*
 * Copyright 2011-2015 the original author or authors.
 *
 * This program is free software: you can redistribute it and/or modify
 * it under the terms of the GNU General Public License as published by
 * the Free Software Foundation, either version 3 of the License, or
 * (at your option) any later version.
 *
 * This program is distributed in the hope that it will be useful,
 * but WITHOUT ANY WARRANTY; without even the implied warranty of
 * MERCHANTABILITY or FITNESS FOR A PARTICULAR PURPOSE.  See the
 * GNU General Public License for more details.
 *
 * You should have received a copy of the GNU General Public License
 * along with this program.  If not, see <http://www.gnu.org/licenses/>.
 */

package de.schildbach.wallet.service;

import java.io.File;
import java.io.IOException;
import java.io.InputStream;
import java.net.InetSocketAddress;
import java.util.ArrayList;
import java.util.Arrays;
import java.util.Date;
import java.util.EnumSet;
import java.util.LinkedList;
import java.util.List;
import java.util.Set;
import java.util.concurrent.TimeUnit;
import java.util.concurrent.atomic.AtomicBoolean;
import java.util.concurrent.atomic.AtomicInteger;
import java.util.concurrent.atomic.AtomicLong;

import javax.annotation.Nullable;

import org.bitcoinj.core.Address;
import org.bitcoinj.core.Block;
import org.bitcoinj.core.BlockChain;
import org.bitcoinj.core.CheckpointManager;
import org.bitcoinj.core.Coin;
import org.bitcoinj.core.FilteredBlock;
import org.bitcoinj.core.Peer;
import org.bitcoinj.core.PeerGroup;
import org.bitcoinj.core.Sha256Hash;
import org.bitcoinj.core.StoredBlock;
import org.bitcoinj.core.Transaction;
import org.bitcoinj.core.TransactionConfidence.ConfidenceType;
import org.bitcoinj.core.listeners.AbstractPeerDataEventListener;
import org.bitcoinj.core.listeners.PeerConnectedEventListener;
import org.bitcoinj.core.listeners.PeerDataEventListener;
import org.bitcoinj.core.listeners.PeerDisconnectedEventListener;
import org.bitcoinj.evolution.SimplifiedMasternodeList;
import org.bitcoinj.net.discovery.DnsDiscovery;
import org.bitcoinj.net.discovery.MasternodePeerDiscovery;
import org.bitcoinj.net.discovery.MultiplexingDiscovery;
import org.bitcoinj.net.discovery.PeerDiscovery;
import org.bitcoinj.net.discovery.PeerDiscoveryException;
import org.bitcoinj.net.discovery.SeedPeers;
import org.bitcoinj.store.BlockStore;
import org.bitcoinj.store.BlockStoreException;
import org.bitcoinj.store.SPVBlockStore;
import org.bitcoinj.utils.ExchangeRate;
import org.bitcoinj.utils.MonetaryFormat;
import org.bitcoinj.utils.Threading;
import org.bitcoinj.wallet.Wallet;
import org.slf4j.Logger;
import org.slf4j.LoggerFactory;

import com.google.common.base.Stopwatch;

import org.dash.wallet.common.Configuration;
import de.schildbach.wallet.Constants;
import de.schildbach.wallet.WalletApplication;
import de.schildbach.wallet.WalletBalanceWidgetProvider;
import de.schildbach.wallet.data.AddressBookProvider;
import de.schildbach.wallet.AppDatabase;
import de.schildbach.wallet.service.BlockchainState.Impediment;
import de.schildbach.wallet.ui.WalletActivity;
import de.schildbach.wallet.util.BlockchainStateUtils;
import de.schildbach.wallet.util.CrashReporter;
import de.schildbach.wallet.util.ThrottlingWalletChangeListener;
import de.schildbach.wallet.util.WalletUtils;
import de.schildbach.wallet_test.R;

import android.annotation.SuppressLint;
import android.app.Notification;
import android.app.NotificationManager;
import android.app.PendingIntent;
import android.content.BroadcastReceiver;
import android.content.ComponentCallbacks2;
import android.content.Context;
import android.content.Intent;
import android.content.IntentFilter;
import android.content.SharedPreferences;
import android.content.SharedPreferences.OnSharedPreferenceChangeListener;
import android.net.ConnectivityManager;
import android.net.NetworkInfo;
import android.net.Uri;
import android.os.Binder;
import android.os.Build;
import android.os.Bundle;
import android.os.Handler;
import android.os.IBinder;
import android.os.PowerManager;
import android.os.PowerManager.WakeLock;
import android.support.v4.app.NotificationCompat;
import android.support.v4.content.LocalBroadcastManager;
import android.text.format.DateUtils;

import static org.dash.wallet.common.Constants.PREFIX_ALMOST_EQUAL_TO;

/**
 * @author Andreas Schildbach
 */
public class BlockchainServiceImpl extends android.app.Service implements BlockchainService {
    private WalletApplication application;
    private Configuration config;

    private BlockStore blockStore;
    private File blockChainFile;
    private BlockChain blockChain;
    @Nullable
    private PeerGroup peerGroup;

    private final Handler handler = new Handler();
    private final Handler delayHandler = new Handler();
    private WakeLock wakeLock;

    private PeerConnectivityListener peerConnectivityListener;
    private NotificationManager nm;
    private ConnectivityManager connectivityManager;
    private final Set<Impediment> impediments = EnumSet.noneOf(Impediment.class);
    private int notificationCount = 0;
    private Coin notificationAccumulatedAmount = Coin.ZERO;
    private final List<Address> notificationAddresses = new LinkedList<Address>();
    private AtomicInteger transactionsReceived = new AtomicInteger();
    private long serviceCreatedAt;
    private boolean resetBlockchainOnShutdown = false;

    //Settings to bypass dashj default dns seeds
    private final SeedPeers seedPeerDiscovery = new SeedPeers(Constants.NETWORK_PARAMETERS);
<<<<<<< HEAD
    private final DnsDiscovery dnsDiscovery = new DnsDiscovery(Constants.DNS_SEED, Constants.NETWORK_PARAMETERS);
=======
    private final String dnsSeeds[] = { "dnsseed.dash.org" };
    private final String dnsSeedsTestNet[] = { "95.183.51.146", "35.161.101.35", "54.91.130.170" };
    private final DnsDiscovery dnsDiscovery = new DnsDiscovery(Constants.TEST ? dnsSeedsTestNet : dnsSeeds, Constants.NETWORK_PARAMETERS);
>>>>>>> df8bfba8
    ArrayList<PeerDiscovery> peerDiscoveryList = new ArrayList<>(2);


    private static final int MIN_COLLECT_HISTORY = 2;
    private static final int IDLE_BLOCK_TIMEOUT_MIN = 2;
    private static final int IDLE_TRANSACTION_TIMEOUT_MIN = 9;
    private static final int MAX_HISTORY_SIZE = Math.max(IDLE_TRANSACTION_TIMEOUT_MIN, IDLE_BLOCK_TIMEOUT_MIN);
    private static final long APPWIDGET_THROTTLE_MS = DateUtils.SECOND_IN_MILLIS;
    private static final long BLOCKCHAIN_STATE_BROADCAST_THROTTLE_MS = DateUtils.SECOND_IN_MILLIS;
    private static final long TX_EXCHANGE_RATE_TIME_THRESHOLD_MS = TimeUnit.MINUTES.toMillis(30);

    private static final Logger log = LoggerFactory.getLogger(BlockchainServiceImpl.class);

    public static final String START_AS_FOREGROUND_EXTRA = "start_as_foreground";

    private final ThrottlingWalletChangeListener walletEventListener = new ThrottlingWalletChangeListener(
            APPWIDGET_THROTTLE_MS) {
        @Override
        public void onThrottledWalletChanged() {
            WalletBalanceWidgetProvider.updateWidgets(BlockchainServiceImpl.this, application.getWallet());
        }

        @Override
        public void onCoinsReceived(final Wallet wallet, final Transaction tx, final Coin prevBalance,
                final Coin newBalance) {

            final int bestChainHeight = blockChain.getBestChainHeight();
            final boolean replaying = bestChainHeight < config.getBestChainHeightEver();

            long now = new Date().getTime();
            long blockChainHeadTime = blockChain.getChainHead().getHeader().getTime().getTime();
            boolean insideTxExchangeRateTimeThreshold = (now - blockChainHeadTime) < TX_EXCHANGE_RATE_TIME_THRESHOLD_MS;

            if (tx.getExchangeRate() == null && !replaying && insideTxExchangeRateTimeThreshold) {
                try {
                    final de.schildbach.wallet.rates.ExchangeRate exchangeRate = AppDatabase.getAppDatabase()
                            .exchangeRatesDao().getRateSync(config.getExchangeCurrencyCode());
                    if (exchangeRate != null) {
                        tx.setExchangeRate(new ExchangeRate(Coin.COIN, exchangeRate.getFiat()));
                        application.saveWallet();
                    }
                } catch (Exception e) {
                    log.error("Failed to get exchange rate", e);
                }
            }

            transactionsReceived.incrementAndGet();


            final Address address = WalletUtils.getWalletAddressOfReceived(tx, wallet);
            final Coin amount = tx.getValue(wallet);
            final ConfidenceType confidenceType = tx.getConfidence().getConfidenceType();

            handler.post(new Runnable() {
                @Override
                public void run() {
                    final boolean isReceived = amount.signum() > 0;
                    final boolean isReplayedTx = confidenceType == ConfidenceType.BUILDING && replaying;

                    if (isReceived && !isReplayedTx)
                        notifyCoinsReceived(address, amount, tx.getExchangeRate());
                }
            });
        }

        @Override
        public void onCoinsSent(final Wallet wallet, final Transaction tx, final Coin prevBalance,
                final Coin newBalance) {
            transactionsReceived.incrementAndGet();
        }
    };

    private void notifyCoinsReceived(@Nullable final Address address, final Coin amount,
                                     @Nullable ExchangeRate exchangeRate) {
        if (notificationCount == 1)
            nm.cancel(Constants.NOTIFICATION_ID_COINS_RECEIVED);

        notificationCount++;
        notificationAccumulatedAmount = notificationAccumulatedAmount.add(amount);
        if (address != null && !notificationAddresses.contains(address))
            notificationAddresses.add(address);

        final MonetaryFormat btcFormat = config.getFormat();

        final String packageFlavor = application.applicationPackageFlavor();
        String msgSuffix = packageFlavor != null ? " [" + packageFlavor + "]" : "";

        if (exchangeRate != null) {
            exchangeRate.coinToFiat(amount);
            MonetaryFormat format = Constants.LOCAL_FORMAT.code(0,
                    PREFIX_ALMOST_EQUAL_TO + exchangeRate.fiat.getCurrencyCode());
            msgSuffix += " " + format.format(exchangeRate.coinToFiat(amount));
        }

        final String tickerMsg = getString(R.string.notification_coins_received_msg, btcFormat.format(amount))
                + msgSuffix;
        final String msg = getString(R.string.notification_coins_received_msg,
                btcFormat.format(notificationAccumulatedAmount)) + msgSuffix;

        final StringBuilder text = new StringBuilder();
        for (final Address notificationAddress : notificationAddresses) {
            if (text.length() > 0)
                text.append(", ");

            final String addressStr = notificationAddress.toBase58();
            final String label = AddressBookProvider.resolveLabel(getApplicationContext(), addressStr);
            text.append(label != null ? label : addressStr);
        }

        final NotificationCompat.Builder notification = new NotificationCompat.Builder(this,
                Constants.NOTIFICATION_CHANNEL_ID_TRANSACTIONS);
        notification.setSmallIcon(R.drawable.ic_dash_d_white_bottom);
        notification.setTicker(tickerMsg);
        notification.setContentTitle(msg);
        if (text.length() > 0)
            notification.setContentText(text);
        notification.setContentIntent(PendingIntent.getActivity(this, 0, new Intent(this, WalletActivity.class), 0));
        notification.setNumber(notificationCount == 1 ? 0 : notificationCount);
        notification.setWhen(System.currentTimeMillis());
        notification.setSound(Uri.parse("android.resource://" + getPackageName() + "/" + R.raw.coins_received));
        nm.notify(Constants.NOTIFICATION_ID_COINS_RECEIVED, notification.getNotification());
    }

    private final class PeerConnectivityListener
            implements PeerConnectedEventListener, PeerDisconnectedEventListener, OnSharedPreferenceChangeListener {
        private int peerCount;
        private AtomicBoolean stopped = new AtomicBoolean(false);

        public PeerConnectivityListener() {
            config.registerOnSharedPreferenceChangeListener(this);
        }

        public void stop() {
            stopped.set(true);

            config.unregisterOnSharedPreferenceChangeListener(this);

            nm.cancel(Constants.NOTIFICATION_ID_CONNECTED);
        }

        @Override
        public void onPeerConnected(final Peer peer, final int peerCount) {
            this.peerCount = peerCount;
            changed(peerCount);
        }

        @Override
        public void onPeerDisconnected(final Peer peer, final int peerCount) {
            this.peerCount = peerCount;
            changed(peerCount);
        }

        @Override
        public void onSharedPreferenceChanged(final SharedPreferences sharedPreferences, final String key) {
            if (Configuration.PREFS_KEY_CONNECTIVITY_NOTIFICATION.equals(key))
                changed(peerCount);
            if (Configuration.PREFS_KEY_INSTANTX_ENABLED.equals(key)) {
                //InstantXSystem.get(blockChain).setEnabled(sharedPreferences.getBoolean(Configuration.PREFS_KEY_INSTANTX_ENABLED, false));
            }
        }

        private void changed(final int numPeers) {
            if (stopped.get())
                return;

            handler.post(new Runnable() {
                @Override
                public void run() {
                    final boolean connectivityNotificationEnabled = config.getConnectivityNotificationEnabled();

                    if (!connectivityNotificationEnabled || numPeers == 0) {
                        nm.cancel(Constants.NOTIFICATION_ID_CONNECTED);
                    } else {
                        final Notification.Builder notification = new Notification.Builder(BlockchainServiceImpl.this);
                        notification.setSmallIcon(R.drawable.stat_sys_peers, numPeers > 4 ? 4 : numPeers);
                        notification.setContentTitle(getString(R.string.app_name));
                        notification.setContentText(getString(R.string.notification_peers_connected_msg, numPeers));
                        notification.setContentIntent(PendingIntent.getActivity(BlockchainServiceImpl.this, 0,
                                new Intent(BlockchainServiceImpl.this, WalletActivity.class), 0));
                        notification.setWhen(System.currentTimeMillis());
                        notification.setOngoing(true);
                        nm.notify(Constants.NOTIFICATION_ID_CONNECTED, notification.getNotification());
                    }

                    // send broadcast
                    broadcastPeerState(numPeers);
                }
            });
        }
    }

    private final PeerDataEventListener blockchainDownloadListener = new AbstractPeerDataEventListener() {
        private final AtomicLong lastMessageTime = new AtomicLong(0);

        @Override
        public void onBlocksDownloaded(final Peer peer, final Block block, final FilteredBlock filteredBlock,
                final int blocksLeft) {
            delayHandler.removeCallbacksAndMessages(null);

            final long now = System.currentTimeMillis();
            if (now - lastMessageTime.get() > BLOCKCHAIN_STATE_BROADCAST_THROTTLE_MS)
                delayHandler.post(runnable);
            else
                delayHandler.postDelayed(runnable, BLOCKCHAIN_STATE_BROADCAST_THROTTLE_MS);
        }

        private final Runnable runnable = new Runnable() {
            @Override
            public void run() {
                lastMessageTime.set(System.currentTimeMillis());

                config.maybeIncrementBestChainHeightEver(blockChain.getChainHead().getHeight());
                broadcastBlockchainState();
            }
        };
    };

    private final BroadcastReceiver connectivityReceiver = new BroadcastReceiver() {
        @Override
        public void onReceive(final Context context, final Intent intent) {
            final String action = intent.getAction();

            if (ConnectivityManager.CONNECTIVITY_ACTION.equals(action)) {
                final NetworkInfo networkInfo = connectivityManager.getActiveNetworkInfo();
                final boolean hasConnectivity = networkInfo != null && networkInfo.isConnected();

                if (log.isInfoEnabled()) {
                    final StringBuilder s = new StringBuilder("active network is ")
                            .append(hasConnectivity ? "up" : "down");
                    if (networkInfo != null) {
                        s.append(", type: ").append(networkInfo.getTypeName());
                        s.append(", state: ").append(networkInfo.getState()).append('/')
                                .append(networkInfo.getDetailedState());
                        final String extraInfo = networkInfo.getExtraInfo();
                        if (extraInfo != null)
                            s.append(", extraInfo: ").append(extraInfo);
                        final String reason = networkInfo.getReason();
                        if (reason != null)
                            s.append(", reason: ").append(reason);
                    }
                    log.info(s.toString());
                }

                if (hasConnectivity)
                    impediments.remove(Impediment.NETWORK);
                else
                    impediments.add(Impediment.NETWORK);
                check();
            } else if (Intent.ACTION_DEVICE_STORAGE_LOW.equals(action)) {
                log.info("device storage low");

                impediments.add(Impediment.STORAGE);
                check();
            } else if (Intent.ACTION_DEVICE_STORAGE_OK.equals(action)) {
                log.info("device storage ok");

                impediments.remove(Impediment.STORAGE);
                check();
            }
        }

        @SuppressLint("Wakelock")
        private void check() {
            final Wallet wallet = application.getWallet();

            if (impediments.isEmpty() && peerGroup == null) {
                log.debug("acquiring wakelock");
                wakeLock.acquire();

                // consistency check
                final int walletLastBlockSeenHeight = wallet.getLastBlockSeenHeight();
                final int bestChainHeight = blockChain.getBestChainHeight();
                if (walletLastBlockSeenHeight != -1 && walletLastBlockSeenHeight != bestChainHeight) {
                    final String message = "wallet/blockchain out of sync: " + walletLastBlockSeenHeight + "/"
                            + bestChainHeight;
                    log.error(message);
                    CrashReporter.saveBackgroundTrace(new RuntimeException(message), application.packageInfo());
                }

                log.info("starting peergroup");
                peerGroup = new PeerGroup(Constants.NETWORK_PARAMETERS, blockChain);
                peerGroup.setDownloadTxDependencies(0); // recursive implementation causes StackOverflowError
                peerGroup.addWallet(wallet);
                peerGroup.setUserAgent(Constants.USER_AGENT, application.packageInfo().versionName);
                peerGroup.addConnectedEventListener(peerConnectivityListener);
                peerGroup.addDisconnectedEventListener(peerConnectivityListener);

                final int maxConnectedPeers = application.maxConnectedPeers();

                final String trustedPeerHost = config.getTrustedPeerHost();
                final boolean hasTrustedPeer = trustedPeerHost != null;

                final boolean connectTrustedPeerOnly = hasTrustedPeer && config.getTrustedPeerOnly();
                peerGroup.setMaxConnections(connectTrustedPeerOnly ? 1 : maxConnectedPeers);
                peerGroup.setConnectTimeoutMillis(Constants.PEER_TIMEOUT_MS);
                peerGroup.setPeerDiscoveryTimeoutMillis(Constants.PEER_DISCOVERY_TIMEOUT_MS);

                peerGroup.addPeerDiscovery(new PeerDiscovery() {
                    //Keep Original code here for now
                    //private final PeerDiscovery normalPeerDiscovery = MultiplexingDiscovery
                    //        .forServices(Constants.NETWORK_PARAMETERS, 0);
                    private final PeerDiscovery normalPeerDiscovery = new MultiplexingDiscovery(Constants.NETWORK_PARAMETERS, peerDiscoveryList);


                    @Override
                    public InetSocketAddress[] getPeers(final long services, final long timeoutValue,
                            final TimeUnit timeoutUnit) throws PeerDiscoveryException {
                        final List<InetSocketAddress> peers = new LinkedList<InetSocketAddress>();

                        boolean needsTrimPeersWorkaround = false;

                        if (hasTrustedPeer) {
                            log.info(
                                    "trusted peer '" + trustedPeerHost + "'" + (connectTrustedPeerOnly ? " only" : ""));

                            final InetSocketAddress addr = new InetSocketAddress(trustedPeerHost,
                                    Constants.NETWORK_PARAMETERS.getPort());
                            if (addr.getAddress() != null) {
                                peers.add(addr);
                                needsTrimPeersWorkaround = true;
                            }
                        }

                        if (!connectTrustedPeerOnly) {
                            peers.addAll(
                                    Arrays.asList(normalPeerDiscovery.getPeers(services, timeoutValue, timeoutUnit)));
                            if(peers.size() < 10) {
                                log.info("DNS peer discovery returned less than 10 nodes.  Adding DMN peers to the list to increase connections");
                                SimplifiedMasternodeList mnlist =  org.bitcoinj.core.Context.get().masternodeListManager.getListAtChainTip();
                                MasternodePeerDiscovery discovery = new MasternodePeerDiscovery(mnlist);
                                peers.addAll(Arrays.asList(discovery.getPeers(services, timeoutValue, timeoutUnit)));
                                if(peers.size() < 10) {
<<<<<<< HEAD
                                    if (Constants.NETWORK_PARAMETERS.getAddrSeeds() != null) {
                                        log.info("DMN peer discovery returned less than 10 nodes.  Adding seed peers to the list to increase connections");
                                        peers.addAll(Arrays.asList(seedPeerDiscovery.getPeers(services, timeoutValue, timeoutUnit)));
                                    } else {
                                        log.info("DMN peer discovery returned less than 10 nodes.  Unable to add seed peers (it is not specified for this network).");
                                    }
=======
                                    log.info("DMN peer discovery returned less than 10 nodes.  Adding seed peers to the list to increase connections");
                                    peers.addAll(Arrays.asList(seedPeerDiscovery.getPeers(services, timeoutValue, timeoutUnit)));
>>>>>>> df8bfba8
                                }
                            }
                        }

                        // workaround because PeerGroup will shuffle peers
                        if (needsTrimPeersWorkaround)
                            while (peers.size() >= maxConnectedPeers)
                                peers.remove(peers.size() - 1);

                        return peers.toArray(new InetSocketAddress[0]);
                    }

                    @Override
                    public void shutdown() {
                        normalPeerDiscovery.shutdown();
                    }
                });

                // start peergroup
                peerGroup.startAsync();
                peerGroup.startBlockChainDownload(blockchainDownloadListener);
            } else if (!impediments.isEmpty() && peerGroup != null) {
                log.info("stopping peergroup");
                peerGroup.removeDisconnectedEventListener(peerConnectivityListener);
                peerGroup.removeConnectedEventListener(peerConnectivityListener);
                peerGroup.removeWallet(wallet);
                peerGroup.stopAsync();
                peerGroup = null;

                log.debug("releasing wakelock");
                wakeLock.release();
            }

            broadcastBlockchainState();
        }
    };

    private final static class ActivityHistoryEntry {
        public final int numTransactionsReceived;
        public final int numBlocksDownloaded;

        public ActivityHistoryEntry(final int numTransactionsReceived, final int numBlocksDownloaded) {
            this.numTransactionsReceived = numTransactionsReceived;
            this.numBlocksDownloaded = numBlocksDownloaded;
        }

        @Override
        public String toString() {
            return numTransactionsReceived + "/" + numBlocksDownloaded;
        }
    }

    private final BroadcastReceiver tickReceiver = new BroadcastReceiver() {
        private int lastChainHeight = 0;
        private final List<ActivityHistoryEntry> activityHistory = new LinkedList<ActivityHistoryEntry>();

        @Override
        public void onReceive(final Context context, final Intent intent) {
            final int chainHeight = blockChain.getBestChainHeight();

            if (lastChainHeight > 0) {
                final int numBlocksDownloaded = chainHeight - lastChainHeight;
                final int numTransactionsReceived = transactionsReceived.getAndSet(0);

                // push history
                activityHistory.add(0, new ActivityHistoryEntry(numTransactionsReceived, numBlocksDownloaded));

                // trim
                while (activityHistory.size() > MAX_HISTORY_SIZE)
                    activityHistory.remove(activityHistory.size() - 1);

                // print
                final StringBuilder builder = new StringBuilder();
                for (final ActivityHistoryEntry entry : activityHistory) {
                    if (builder.length() > 0)
                        builder.append(", ");
                    builder.append(entry);
                }
                log.info("History of transactions/blocks: " + builder);

                // determine if block and transaction activity is idling
                boolean isIdle = false;
                if (activityHistory.size() >= MIN_COLLECT_HISTORY) {
                    isIdle = true;
                    for (int i = 0; i < activityHistory.size(); i++) {
                        final ActivityHistoryEntry entry = activityHistory.get(i);
                        final boolean blocksActive = entry.numBlocksDownloaded > 0 && i <= IDLE_BLOCK_TIMEOUT_MIN;
                        final boolean transactionsActive = entry.numTransactionsReceived > 0
                                && i <= IDLE_TRANSACTION_TIMEOUT_MIN;

                        if (blocksActive || transactionsActive) {
                            isIdle = false;
                            break;
                        }
                    }
                }

                // if idling, shutdown service
                if (isIdle) {
                    log.info("idling detected, stopping service");
                    stopSelf();
                }
            }

            lastChainHeight = chainHeight;
        }
    };

    public class LocalBinder extends Binder {
        public BlockchainService getService() {
            return BlockchainServiceImpl.this;
        }
    }

    private final IBinder mBinder = new LocalBinder();

    @Override
    public IBinder onBind(final Intent intent) {
        log.debug(".onBind()");

        return mBinder;
    }

    @Override
    public boolean onUnbind(final Intent intent) {
        log.debug(".onUnbind()");

        return super.onUnbind(intent);
    }

    @Override
    public void onCreate() {
        serviceCreatedAt = System.currentTimeMillis();
        log.debug(".onCreate()");

        super.onCreate();

        nm = (NotificationManager) getSystemService(Context.NOTIFICATION_SERVICE);
        connectivityManager = (ConnectivityManager) getSystemService(Context.CONNECTIVITY_SERVICE);

        final String lockName = getPackageName() + " blockchain sync";

        final PowerManager pm = (PowerManager) getSystemService(Context.POWER_SERVICE);
        wakeLock = pm.newWakeLock(PowerManager.PARTIAL_WAKE_LOCK, lockName);

        application = (WalletApplication) getApplication();
        config = application.getConfiguration();
        final Wallet wallet = application.getWallet();

        peerConnectivityListener = new PeerConnectivityListener();

        broadcastPeerState(0);

        blockChainFile = new File(getDir("blockstore", Context.MODE_PRIVATE), Constants.Files.BLOCKCHAIN_FILENAME);
        final boolean blockChainFileExists = blockChainFile.exists();

        if (!blockChainFileExists) {
            log.info("blockchain does not exist, resetting wallet");
            wallet.reset();
        }

        try {
            blockStore = new SPVBlockStore(Constants.NETWORK_PARAMETERS, blockChainFile);
            blockStore.getChainHead(); // detect corruptions as early as possible

            final long earliestKeyCreationTime = wallet.getEarliestKeyCreationTime();

            if (!blockChainFileExists && earliestKeyCreationTime > 0) {
                try {
                    final Stopwatch watch = Stopwatch.createStarted();
                    final InputStream checkpointsInputStream = getAssets().open(Constants.Files.CHECKPOINTS_FILENAME);
                    CheckpointManager.checkpoint(Constants.NETWORK_PARAMETERS, checkpointsInputStream, blockStore,
                            earliestKeyCreationTime);
                    watch.stop();
                    log.info("checkpoints loaded from '{}', took {}", Constants.Files.CHECKPOINTS_FILENAME, watch);
                } catch (final IOException x) {
                    log.error("problem reading checkpoints, continuing without", x);
                }
            }
        } catch (final BlockStoreException x) {
            blockChainFile.delete();

            final String msg = "blockstore cannot be created";
            log.error(msg, x);
            throw new Error(msg, x);
        }

        try {
            blockChain = new BlockChain(Constants.NETWORK_PARAMETERS, wallet, blockStore);
        } catch (final BlockStoreException x) {
            throw new Error("blockchain cannot be created", x);
        }

        final IntentFilter intentFilter = new IntentFilter();
        intentFilter.addAction(ConnectivityManager.CONNECTIVITY_ACTION);
        intentFilter.addAction(Intent.ACTION_DEVICE_STORAGE_LOW);
        intentFilter.addAction(Intent.ACTION_DEVICE_STORAGE_OK);
        registerReceiver(connectivityReceiver, intentFilter); // implicitly start PeerGroup

        application.getWallet().addCoinsReceivedEventListener(Threading.SAME_THREAD, walletEventListener);
        application.getWallet().addCoinsSentEventListener(Threading.SAME_THREAD, walletEventListener);
        application.getWallet().addChangeEventListener(Threading.SAME_THREAD, walletEventListener);

        registerReceiver(tickReceiver, new IntentFilter(Intent.ACTION_TIME_TICK));

        wallet.getContext().initDashSync(getDir("masternode", MODE_PRIVATE).getAbsolutePath());

        peerDiscoveryList.add(dnsDiscovery);
    }

    @Override
    public int onStartCommand(final Intent intent, final int flags, final int startId) {
        if (intent != null) {
            //Restart service as a Foreground Service if it's synchronizing the blockchain
            Bundle extras = intent.getExtras();
            if (extras != null && extras.containsKey(START_AS_FOREGROUND_EXTRA)) {
                startForeground();
            }

            log.info("service start command: " + intent + (intent.hasExtra(Intent.EXTRA_ALARM_COUNT)
                    ? " (alarm count: " + intent.getIntExtra(Intent.EXTRA_ALARM_COUNT, 0) + ")" : ""));

            final String action = intent.getAction();

            if (BlockchainService.ACTION_CANCEL_COINS_RECEIVED.equals(action)) {
                notificationCount = 0;
                notificationAccumulatedAmount = Coin.ZERO;
                notificationAddresses.clear();

                nm.cancel(Constants.NOTIFICATION_ID_COINS_RECEIVED);
            } else if (BlockchainService.ACTION_RESET_BLOCKCHAIN.equals(action)) {
                log.info("will remove blockchain on service shutdown");

                resetBlockchainOnShutdown = true;
                stopSelf();
            } else if (BlockchainService.ACTION_BROADCAST_TRANSACTION.equals(action)) {
                final Sha256Hash hash = Sha256Hash
                        .wrap(intent.getByteArrayExtra(BlockchainService.ACTION_BROADCAST_TRANSACTION_HASH));
                final Transaction tx = application.getWallet().getTransaction(hash);

                if (peerGroup != null) {
                    log.info("broadcasting transaction " + tx.getHashAsString());
                    int count = peerGroup.numConnectedPeers();
                    int minimum = peerGroup.getMinBroadcastConnections();
                    //if the number of peers is <= 3, then only require that number of peers to send
                    //if the number of peers is 0, then require 3 peers (default min connections)
                    if(count > 0 && count <= 3)
                        minimum = count;

                    peerGroup.broadcastTransaction(tx, minimum);
                } else {
                    log.info("peergroup not available, not broadcasting transaction " + tx.getHashAsString());
                    tx.getConfidence().setPeerInfo(0, 1);
                }
            }
        } else {
            log.warn("service restart, although it was started as non-sticky");
        }

        return START_NOT_STICKY;
    }

    private void startForeground() {
        //Shows ongoing notification promoting service to foreground service and
        //preventing it from being killed in Android 26 or later
        Notification notification = createNetworkSyncNotification(getBlockchainState());
        if (notification != null) {
            startForeground(Constants.NOTIFICATION_ID_BLOCKCHAIN_SYNC, notification);
        }
    }

    @Override
    public void onDestroy() {
        log.debug(".onDestroy()");

        WalletApplication.scheduleStartBlockchainService(this);  //disconnect feature

        unregisterReceiver(tickReceiver);

        application.getWallet().removeChangeEventListener(walletEventListener);
        application.getWallet().removeCoinsSentEventListener(walletEventListener);
        application.getWallet().removeCoinsReceivedEventListener(walletEventListener);

        unregisterReceiver(connectivityReceiver);

        if (peerGroup != null) {
            peerGroup.removeDisconnectedEventListener(peerConnectivityListener);
            peerGroup.removeConnectedEventListener(peerConnectivityListener);
            peerGroup.removeWallet(application.getWallet());
            peerGroup.stop();

            log.info("peergroup stopped");
        }

        peerConnectivityListener.stop();

        delayHandler.removeCallbacksAndMessages(null);

        try {
            blockStore.close();
        } catch (final BlockStoreException x) {
            throw new RuntimeException(x);
        }

        application.saveWallet();

        //Dash Specific

        //Constants.NETWORK_PARAMETERS.masternodeDB.write(Constants.NETWORK_PARAMETERS.masternodeManager);
        //application.saveMasternodes();

        //Dash Specific

        if (wakeLock.isHeld()) {
            log.debug("wakelock still held, releasing");
            wakeLock.release();
        }

        if (resetBlockchainOnShutdown) {
            log.info("removing blockchain");
            blockChainFile.delete();
        }

        super.onDestroy();

        log.info("service was up for " + ((System.currentTimeMillis() - serviceCreatedAt) / 1000 / 60) + " minutes");
    }

    @Override
    public void onTrimMemory(final int level) {
        log.info("onTrimMemory({}) called", level);

        if (level >= ComponentCallbacks2.TRIM_MEMORY_BACKGROUND) {
            log.warn("low memory detected, stopping service");
            stopSelf();
        }
    }

    private Notification createNetworkSyncNotification(BlockchainState blockchainState) {
        Intent notificationIntent = new Intent(this, WalletActivity.class);
        PendingIntent pendingIntent=PendingIntent.getActivity(this, 0,
                notificationIntent, PendingIntent.FLAG_UPDATE_CURRENT);

        String message = BlockchainStateUtils.getSyncStateString(blockchainState, this);
        if (message == null) {
            message = getString(R.string.blockchain_state_progress_downloading);
        }

        return new NotificationCompat.Builder(this,
                Constants.NOTIFICATION_CHANNEL_ID_ONGOING)
                .setSmallIcon(R.drawable.ic_dash_d_white_bottom)
                .setContentTitle(getString(R.string.app_name))
                .setContentText(message)
                .setContentIntent(pendingIntent).build();
    }

    @Override
    public BlockchainState getBlockchainState() {
        final StoredBlock chainHead = blockChain.getChainHead();
        final Date bestChainDate = chainHead.getHeader().getTime();
        final int bestChainHeight = chainHead.getHeight();
        final boolean replaying = chainHead.getHeight() < config.getBestChainHeightEver();

        return new BlockchainState(bestChainDate, bestChainHeight, replaying, impediments);
    }

    @Override
    public List<Peer> getConnectedPeers() {
        if (peerGroup != null)
            return peerGroup.getConnectedPeers();
        else
            return null;
    }

    @Override
    public List<StoredBlock> getRecentBlocks(final int maxBlocks) {
        final List<StoredBlock> blocks = new ArrayList<StoredBlock>(maxBlocks);

        try {
            StoredBlock block = blockChain.getChainHead();

            while (block != null) {
                blocks.add(block);

                if (blocks.size() >= maxBlocks)
                    break;

                block = block.getPrev(blockStore);
            }
        } catch (final BlockStoreException x) {
            // swallow
        }

        return blocks;
    }

    private void broadcastPeerState(final int numPeers) {
        final Intent broadcast = new Intent(ACTION_PEER_STATE);
        broadcast.setPackage(getPackageName());
        broadcast.putExtra(ACTION_PEER_STATE_NUM_PEERS, numPeers);

        LocalBroadcastManager.getInstance(this).sendBroadcast(broadcast);
    }

    private void broadcastBlockchainState() {
        final Intent broadcast = new Intent(ACTION_BLOCKCHAIN_STATE);
        broadcast.setPackage(getPackageName());
        BlockchainState blockchainState = getBlockchainState();
        blockchainState.putExtras(broadcast);
        LocalBroadcastManager.getInstance(this).sendBroadcast(broadcast);

        if (Build.VERSION.SDK_INT >= Build.VERSION_CODES.O) {
            //Handle Ongoing notification state
            if (blockchainState.bestChainHeight == config.getBestChainHeightEver()) {
                //Remove ongoing notification if blockchain sync finished
                stopForeground(true);
                nm.cancel(Constants.NOTIFICATION_ID_BLOCKCHAIN_SYNC);
            } else if (blockchainState.replaying) {
                //Shows ongoing notification when synchronizing the blockchain
                Notification notification = createNetworkSyncNotification(blockchainState);
                if (notification != null) {
                    nm.notify(Constants.NOTIFICATION_ID_BLOCKCHAIN_SYNC, notification);
                }
            }
        }
    }
}<|MERGE_RESOLUTION|>--- conflicted
+++ resolved
@@ -141,13 +141,7 @@
 
     //Settings to bypass dashj default dns seeds
     private final SeedPeers seedPeerDiscovery = new SeedPeers(Constants.NETWORK_PARAMETERS);
-<<<<<<< HEAD
     private final DnsDiscovery dnsDiscovery = new DnsDiscovery(Constants.DNS_SEED, Constants.NETWORK_PARAMETERS);
-=======
-    private final String dnsSeeds[] = { "dnsseed.dash.org" };
-    private final String dnsSeedsTestNet[] = { "95.183.51.146", "35.161.101.35", "54.91.130.170" };
-    private final DnsDiscovery dnsDiscovery = new DnsDiscovery(Constants.TEST ? dnsSeedsTestNet : dnsSeeds, Constants.NETWORK_PARAMETERS);
->>>>>>> df8bfba8
     ArrayList<PeerDiscovery> peerDiscoveryList = new ArrayList<>(2);
 
 
@@ -480,17 +474,12 @@
                                 MasternodePeerDiscovery discovery = new MasternodePeerDiscovery(mnlist);
                                 peers.addAll(Arrays.asList(discovery.getPeers(services, timeoutValue, timeoutUnit)));
                                 if(peers.size() < 10) {
-<<<<<<< HEAD
                                     if (Constants.NETWORK_PARAMETERS.getAddrSeeds() != null) {
-                                        log.info("DMN peer discovery returned less than 10 nodes.  Adding seed peers to the list to increase connections");
+                                        log.info("DNS peer discovery returned less than 10 nodes.  Adding seed peers to the list to increase connections");
                                         peers.addAll(Arrays.asList(seedPeerDiscovery.getPeers(services, timeoutValue, timeoutUnit)));
                                     } else {
-                                        log.info("DMN peer discovery returned less than 10 nodes.  Unable to add seed peers (it is not specified for this network).");
+                                        log.info("DNS peer discovery returned less than 10 nodes.  Unable to add seed peers (it is not specified for this network).");
                                     }
-=======
-                                    log.info("DMN peer discovery returned less than 10 nodes.  Adding seed peers to the list to increase connections");
-                                    peers.addAll(Arrays.asList(seedPeerDiscovery.getPeers(services, timeoutValue, timeoutUnit)));
->>>>>>> df8bfba8
                                 }
                             }
                         }
