/*
 * Copyright 2011-2015 the original author or authors.
 *
 * This program is free software: you can redistribute it and/or modify
 * it under the terms of the GNU General Public License as published by
 * the Free Software Foundation, either version 3 of the License, or
 * (at your option) any later version.
 *
 * This program is distributed in the hope that it will be useful,
 * but WITHOUT ANY WARRANTY; without even the implied warranty of
 * MERCHANTABILITY or FITNESS FOR A PARTICULAR PURPOSE.  See the
 * GNU General Public License for more details.
 *
 * You should have received a copy of the GNU General Public License
 * along with this program.  If not, see <http://www.gnu.org/licenses/>.
 */

package de.schildbach.wallet.service;

import android.annotation.SuppressLint;
import android.app.Notification;
import android.app.NotificationManager;
import android.app.PendingIntent;
import android.content.BroadcastReceiver;
import android.content.ComponentCallbacks2;
import android.content.Context;
import android.content.Intent;
import android.content.IntentFilter;
import android.content.SharedPreferences;
import android.content.SharedPreferences.OnSharedPreferenceChangeListener;
import android.net.ConnectivityManager;
import android.net.NetworkInfo;
import android.net.Uri;
import android.os.Binder;
import android.os.Build;
import android.os.Bundle;
import android.os.Handler;
import android.os.IBinder;
import android.os.PowerManager;
import android.os.PowerManager.WakeLock;
import android.text.format.DateUtils;

import androidx.core.app.NotificationCompat;
import androidx.core.content.ContextCompat;
import androidx.lifecycle.LifecycleService;
import androidx.localbroadcastmanager.content.LocalBroadcastManager;

import com.google.common.base.Stopwatch;

import org.bitcoinj.core.Address;
import org.bitcoinj.core.Block;
import org.bitcoinj.core.BlockChain;
import org.bitcoinj.core.CheckpointManager;
import org.bitcoinj.core.Coin;
import org.bitcoinj.core.FilteredBlock;
import org.bitcoinj.core.Peer;
import org.bitcoinj.core.PeerGroup;
import org.bitcoinj.core.Sha256Hash;
import org.bitcoinj.core.StoredBlock;
import org.bitcoinj.core.Transaction;
import org.bitcoinj.core.TransactionConfidence.ConfidenceType;
import org.bitcoinj.core.Utils;
import org.bitcoinj.core.listeners.DownloadProgressTracker;
import org.bitcoinj.core.listeners.PeerConnectedEventListener;
import org.bitcoinj.core.listeners.PeerDisconnectedEventListener;
import org.bitcoinj.evolution.SimplifiedMasternodeList;
import org.bitcoinj.evolution.SimplifiedMasternodeListDiff;
import org.bitcoinj.evolution.SimplifiedMasternodeListManager;
import org.bitcoinj.net.discovery.DnsDiscovery;
import org.bitcoinj.net.discovery.MasternodePeerDiscovery;
import org.bitcoinj.net.discovery.MultiplexingDiscovery;
import org.bitcoinj.net.discovery.PeerDiscovery;
import org.bitcoinj.net.discovery.PeerDiscoveryException;
import org.bitcoinj.net.discovery.SeedPeers;
import org.bitcoinj.store.BlockStore;
import org.bitcoinj.store.BlockStoreException;
import org.bitcoinj.store.SPVBlockStore;
import org.bitcoinj.utils.ExchangeRate;
import org.bitcoinj.utils.MonetaryFormat;
import org.bitcoinj.utils.Threading;
import org.bitcoinj.wallet.DefaultRiskAnalysis;
import org.bitcoinj.wallet.Wallet;
import org.dash.wallet.common.Configuration;
import org.slf4j.Logger;
import org.slf4j.LoggerFactory;

import java.io.File;
import java.io.IOException;
import java.io.InputStream;
import java.net.InetSocketAddress;
import java.util.ArrayList;
import java.util.Arrays;
import java.util.Date;
import java.util.EnumSet;
import java.util.LinkedList;
import java.util.List;
import java.util.Set;
import java.util.concurrent.Executor;
import java.util.concurrent.Executors;
import java.util.concurrent.TimeUnit;
import java.util.concurrent.atomic.AtomicBoolean;
import java.util.concurrent.atomic.AtomicInteger;
import java.util.concurrent.atomic.AtomicLong;

import javax.annotation.Nullable;
import javax.inject.Inject;

import dagger.hilt.android.AndroidEntryPoint;
import de.schildbach.wallet.Constants;
import de.schildbach.wallet.WalletApplication;
import de.schildbach.wallet.WalletBalanceWidgetProvider;
import de.schildbach.wallet.data.AddressBookProvider;
import de.schildbach.wallet.data.BlockchainState;
import de.schildbach.wallet.data.BlockchainStateDao;
import de.schildbach.wallet.rates.ExchangeRatesDao;
import de.schildbach.wallet.ui.OnboardingActivity;
import de.schildbach.wallet.util.AllowLockTimeRiskAnalysis;
import de.schildbach.wallet.util.BlockchainStateUtils;
import de.schildbach.wallet.util.CrashReporter;
import de.schildbach.wallet.util.ThrottlingWalletChangeListener;
import de.schildbach.wallet.util.WalletUtils;
import de.schildbach.wallet_test.R;

import static org.dash.wallet.common.Constants.PREFIX_ALMOST_EQUAL_TO;

/**
 * @author Andreas Schildbach
 */
@AndroidEntryPoint
public class BlockchainServiceImpl extends LifecycleService implements BlockchainService {

    private WalletApplication application;
    private Configuration config;

    private BlockStore blockStore;
    private BlockStore headerStore;
    private File blockChainFile;
    private File headerChainFile;
    private BlockChain blockChain;
    private BlockChain headerChain;
    private InputStream bootStrapStream;
    @Nullable
    private PeerGroup peerGroup;

    private final Handler handler = new Handler();
    private final Handler delayHandler = new Handler();
    private WakeLock wakeLock;

    private PeerConnectivityListener peerConnectivityListener;
    private NotificationManager nm;
    private ConnectivityManager connectivityManager;
    private final Set<BlockchainState.Impediment> impediments = EnumSet.noneOf(BlockchainState.Impediment.class);
    private int notificationCount = 0;
    private Coin notificationAccumulatedAmount = Coin.ZERO;
    private final List<Address> notificationAddresses = new LinkedList<Address>();
    private AtomicInteger transactionsReceived = new AtomicInteger();
    private long serviceCreatedAt;
    private boolean resetBlockchainOnShutdown = false;
    private boolean deleteWalletFileOnShutdown = false;

    //Settings to bypass dashj default dns seeds
    private final SeedPeers seedPeerDiscovery = new SeedPeers(Constants.NETWORK_PARAMETERS);
    private final DnsDiscovery dnsDiscovery = new DnsDiscovery(Constants.DNS_SEED, Constants.NETWORK_PARAMETERS);
    ArrayList<PeerDiscovery> peerDiscoveryList = new ArrayList<>(2);
    private final static int MINIMUM_PEER_COUNT = 16;

    private static final int MIN_COLLECT_HISTORY = 2;
    private static final int IDLE_BLOCK_TIMEOUT_MIN = 2;
    private static final int IDLE_TRANSACTION_TIMEOUT_MIN = 9;
    private static final int MAX_HISTORY_SIZE = Math.max(IDLE_TRANSACTION_TIMEOUT_MIN, IDLE_BLOCK_TIMEOUT_MIN);
    private static final long APPWIDGET_THROTTLE_MS = DateUtils.SECOND_IN_MILLIS;
    private static final long BLOCKCHAIN_STATE_BROADCAST_THROTTLE_MS = DateUtils.SECOND_IN_MILLIS;
    private static final long TX_EXCHANGE_RATE_TIME_THRESHOLD_MS = TimeUnit.MINUTES.toMillis(180);

    private static final Logger log = LoggerFactory.getLogger(BlockchainServiceImpl.class);

    public static final String START_AS_FOREGROUND_EXTRA = "start_as_foreground";

    private Executor executor = Executors.newSingleThreadExecutor();
    private int syncPercentage = 0; // 0 to 100%

    // Risk Analyser for Transactions that is PeerGroup Aware
    AllowLockTimeRiskAnalysis.Analyzer riskAnalyzer;
    DefaultRiskAnalysis.Analyzer defaultRiskAnalyzer = DefaultRiskAnalysis.FACTORY;

    @Inject BlockchainStateDao blockchainStateDao;
    @Inject ExchangeRatesDao exchangeRatesDao;

    private final ThrottlingWalletChangeListener walletEventListener = new ThrottlingWalletChangeListener(
            APPWIDGET_THROTTLE_MS) {
        @Override
        public void onThrottledWalletChanged() {
            updateAppWidget();
        }

        @Override
        public void onCoinsReceived(final Wallet wallet, final Transaction tx, final Coin prevBalance,
                                    final Coin newBalance) {

            final int bestChainHeight = blockChain.getBestChainHeight();
            final boolean replaying = bestChainHeight < config.getBestChainHeightEver();

            long now = new Date().getTime();
            long blockChainHeadTime = blockChain.getChainHead().getHeader().getTime().getTime();
            boolean insideTxExchangeRateTimeThreshold = (now - blockChainHeadTime) < TX_EXCHANGE_RATE_TIME_THRESHOLD_MS;

            if (tx.getExchangeRate() == null && ((!replaying || insideTxExchangeRateTimeThreshold) || tx.getConfidence().getConfidenceType() == ConfidenceType.PENDING)) {
                try {
                    final org.dash.wallet.common.data.ExchangeRate exchangeRate =
                            exchangeRatesDao.getRateSync(config.getExchangeCurrencyCode());
                    if (exchangeRate != null) {
                        log.info("Setting exchange rate on received transaction.  Rate:  " + exchangeRate.toString() + " tx: " + tx.getHashAsString());
                        tx.setExchangeRate(new ExchangeRate(Coin.COIN, exchangeRate.getFiat()));
                        application.saveWallet();
                    }
                } catch (Exception e) {
                    log.error("Failed to get exchange rate", e);
                }
            }

            transactionsReceived.incrementAndGet();

            final Address address = WalletUtils.getWalletAddressOfReceived(tx, wallet);
            final Coin amount = tx.getValue(wallet);
            final ConfidenceType confidenceType = tx.getConfidence().getConfidenceType();
            final boolean isRestoringBackup = application.getConfiguration().isRestoringBackup();

            handler.post(() -> {
                final boolean isReceived = amount.signum() > 0;
                final boolean isReplayedTx = confidenceType == ConfidenceType.BUILDING && (replaying || isRestoringBackup);

                if (isReceived && !isReplayedTx)
                    notifyCoinsReceived(address, amount, tx.getExchangeRate());
            });
            updateAppWidget();
        }

        @Override
        public void onCoinsSent(final Wallet wallet, final Transaction tx, final Coin prevBalance,
                                final Coin newBalance) {
            transactionsReceived.incrementAndGet();
            updateAppWidget();
        }
    };

    private void notifyCoinsReceived(@Nullable final Address address, final Coin amount,
                                     @Nullable ExchangeRate exchangeRate) {
        if (notificationCount == 1)
            nm.cancel(Constants.NOTIFICATION_ID_COINS_RECEIVED);

        notificationCount++;
        notificationAccumulatedAmount = notificationAccumulatedAmount.add(amount);
        if (address != null && !notificationAddresses.contains(address))
            notificationAddresses.add(address);

        final MonetaryFormat btcFormat = config.getFormat();

        final String packageFlavor = application.applicationPackageFlavor();
        String msgSuffix = packageFlavor != null ? " [" + packageFlavor + "]" : "";

        if (exchangeRate != null) {
            exchangeRate.coinToFiat(amount);
            MonetaryFormat format = Constants.LOCAL_FORMAT.code(0,
                    PREFIX_ALMOST_EQUAL_TO + exchangeRate.fiat.getCurrencyCode());
            msgSuffix += " " + format.format(exchangeRate.coinToFiat(amount));
        }

        final String tickerMsg = getString(R.string.notification_coins_received_msg, btcFormat.format(amount))
                + msgSuffix;
        final String msg = getString(R.string.notification_coins_received_msg,
                btcFormat.format(notificationAccumulatedAmount)) + msgSuffix;

        final StringBuilder text = new StringBuilder();
        for (final Address notificationAddress : notificationAddresses) {
            if (text.length() > 0)
                text.append(", ");

            final String addressStr = notificationAddress.toString();
            final String label = AddressBookProvider.resolveLabel(getApplicationContext(), addressStr);
            text.append(label != null ? label : addressStr);
        }

        final NotificationCompat.Builder notification = new NotificationCompat.Builder(this,
                Constants.NOTIFICATION_CHANNEL_ID_TRANSACTIONS);
        notification.setSmallIcon(R.drawable.ic_dash_d_white);
        notification.setTicker(tickerMsg);
        notification.setContentTitle(msg);
        if (text.length() > 0)
            notification.setContentText(text);
        notification.setContentIntent(PendingIntent.getActivity(this, 0, OnboardingActivity.createIntent(this), 0));
        notification.setNumber(notificationCount == 1 ? 0 : notificationCount);
        notification.setWhen(System.currentTimeMillis());
        notification.setSound(Uri.parse("android.resource://" + getPackageName() + "/" + R.raw.coins_received));
        nm.notify(Constants.NOTIFICATION_ID_COINS_RECEIVED, notification.getNotification());
    }

    private final class PeerConnectivityListener
            implements PeerConnectedEventListener, PeerDisconnectedEventListener, OnSharedPreferenceChangeListener {
        private int peerCount;
        private AtomicBoolean stopped = new AtomicBoolean(false);

        public PeerConnectivityListener() {
            config.registerOnSharedPreferenceChangeListener(this);
        }

        public void stop() {
            stopped.set(true);

            config.unregisterOnSharedPreferenceChangeListener(this);

            nm.cancel(Constants.NOTIFICATION_ID_CONNECTED);
        }

        @Override
        public void onPeerConnected(final Peer peer, final int peerCount) {
            this.peerCount = peerCount;
            changed(peerCount);
        }

        @Override
        public void onPeerDisconnected(final Peer peer, final int peerCount) {
            this.peerCount = peerCount;
            changed(peerCount);
        }

        @Override
        public void onSharedPreferenceChanged(final SharedPreferences sharedPreferences, final String key) {
            if (Configuration.PREFS_KEY_CONNECTIVITY_NOTIFICATION.equals(key))
                changed(peerCount);
        }

        private void changed(final int numPeers) {
            if (stopped.get())
                return;

            handler.post(() -> {
                final boolean connectivityNotificationEnabled = config.getConnectivityNotificationEnabled();

                if (!connectivityNotificationEnabled || numPeers == 0) {
                    nm.cancel(Constants.NOTIFICATION_ID_CONNECTED);
                } else {
                    final Notification.Builder notification = new Notification.Builder(BlockchainServiceImpl.this);
                    notification.setSmallIcon(R.drawable.stat_sys_peers, numPeers > 4 ? 4 : numPeers);
                    notification.setContentTitle(getString(R.string.app_name));
                    notification.setContentText(getString(R.string.notification_peers_connected_msg, numPeers));
                    notification.setContentIntent(PendingIntent.getActivity(BlockchainServiceImpl.this, 0,
                            OnboardingActivity.createIntent(BlockchainServiceImpl.this), 0));
                    notification.setWhen(System.currentTimeMillis());
                    notification.setOngoing(true);
                    nm.notify(Constants.NOTIFICATION_ID_CONNECTED, notification.getNotification());
                }

                // send broadcast
                broadcastPeerState(numPeers);
            });
        }
    }

    private abstract class MyDownloadProgressTracker extends DownloadProgressTracker implements OnPreBlockProgressListener { }

    private final MyDownloadProgressTracker blockchainDownloadListener = new MyDownloadProgressTracker() {
        private final AtomicLong lastMessageTime = new AtomicLong(0);
        private long throttleDelay = -1;

        @Override
        public void onBlocksDownloaded(final Peer peer, final Block block, final FilteredBlock filteredBlock,
                                       final int blocksLeft) {
            super.onBlocksDownloaded(peer, block, filteredBlock, blocksLeft);
            postOrPostDelayed();
        }

        @Override
        public void onHeadersDownloaded(final Peer peer, final Block block,
                                        final int blocksLeft) {
            super.onHeadersDownloaded(peer, block, blocksLeft);
            postOrPostDelayed();
        }

        private final Runnable runnable = new Runnable() {
            @Override
            public void run() {
                lastMessageTime.set(System.currentTimeMillis());
                log.debug("Runnable % = " + syncPercentage);

                config.maybeIncrementBestChainHeightEver(blockChain.getChainHead().getHeight());
                if(config.isRestoringBackup()) {
                    long timeAgo = System.currentTimeMillis() - blockChain.getChainHead().getHeader().getTimeSeconds() * 1000;
                    //if the app was restoring a backup from a file or seed and block chain is nearly synced
                    //then turn off the restoring indicator
                    if(timeAgo < DateUtils.DAY_IN_MILLIS)
                        config.setRestoringBackup(false);
                }
                // this method is always called after progress or doneDownload
                updateBlockchainState();
            }
        };

        /*
            This method is called by super.onBlocksDownloaded when the percentage
            of the chain downloaded is 0.0, 1.0, 2.0, 3.0 .. 99.0% (whole numbers)

            The pct value is relative to the blocks that need to be downloaded to sync,
            rather than the relative to the entire blockchain.
         */
        @Override
        protected void progress(double pct, int blocksLeft, Date date) {
            super.progress(pct, blocksLeft, date);
            syncPercentage = pct > 0.0 ? (int)pct : 0;
            if (syncPercentage > 100) {
                syncPercentage = 100;
            }
        }

        /*
            This method is called by super.onBlocksDownloaded when the percentage
            of the chain downloaded is 100.0% (completely done)
        */
        @Override
        protected void doneDownload() {
            super.doneDownload();
            updateBlockchainState();
            syncPercentage = 100;
            setBlockchainDownloaded();
        }

        @Override
        public void onMasterNodeListDiffDownloaded(Stage stage, @Nullable SimplifiedMasternodeListDiff mnlistdiff) {
            log.info("masternodeListDiffDownloaded:" + stage);
            if(peerGroup != null && peerGroup.getSyncStage() == PeerGroup.SyncStage.MNLIST) {
                super.onMasterNodeListDiffDownloaded(stage, mnlistdiff);
                startPreBlockPercent = syncPercentage;
                postOrPostDelayed();
            }
        }

        private void postOrPostDelayed() {
            delayHandler.removeCallbacksAndMessages(null);
            if (throttleDelay == -1) {
                throttleDelay = application.isLowRamDevice() ? BLOCKCHAIN_STATE_BROADCAST_THROTTLE_MS : BLOCKCHAIN_STATE_BROADCAST_THROTTLE_MS / 4;
            }
            final long now = System.currentTimeMillis();
            if (now - lastMessageTime.get() > throttleDelay) {
                delayHandler.post(runnable);
            } else {
                delayHandler.postDelayed(runnable, throttleDelay);
            }
        }

        int totalPreblockStages = PreBlockStage.UpdateTotal.getValue();
        int startPreBlockPercent = 0;
        PreBlockStage lastPreBlockStage = PreBlockStage.None;

        @Override
        public void onPreBlockProgressUpdated(PreBlockStage stage) {
            if (stage == PreBlockStage.Starting && lastPreBlockStage == PreBlockStage.None) {
                startPreBlockPercent = syncPercentage;
            }
            if (preBlocksWeight > 0.99) {
                startPreBlockPercent = 0;
            }
            if (stage == PreBlockStage.StartRecovery && lastPreBlockStage == PreBlockStage.None) {
                startPreBlockPercent = syncPercentage;
                if (preBlocksWeight <= 0.10)
                    setPreBlocksWeight(0.20);
            }
            double increment = preBlocksWeight * stage.getValue() * 100.0 / PreBlockStage.Complete.getValue();
            if (increment > preBlocksWeight * 100)
                increment = preBlocksWeight * 100;

            log.debug("PreBlockDownload: " + increment + "%..." + preBlocksWeight + " " + stage.name() + " " + peerGroup.getSyncStage().name());
            if (peerGroup != null && peerGroup.getSyncStage() == PeerGroup.SyncStage.PREBLOCKS) {
                syncPercentage = (int)(startPreBlockPercent + increment);
                log.info("PreBlockDownload: " + syncPercentage + "%..." + peerGroup.getSyncStage().name());
                postOrPostDelayed();
            }
            lastPreBlockStage = stage;
        }
    };

    private final BroadcastReceiver connectivityReceiver = new BroadcastReceiver() {
        @Override
        public void onReceive(final Context context, final Intent intent) {
            final String action = intent.getAction();

            if (ConnectivityManager.CONNECTIVITY_ACTION.equals(action)) {
                final NetworkInfo networkInfo = connectivityManager.getActiveNetworkInfo();
                final boolean hasConnectivity = networkInfo != null && networkInfo.isConnected();

                if (log.isInfoEnabled()) {
                    final StringBuilder s = new StringBuilder("active network is ")
                            .append(hasConnectivity ? "up" : "down");
                    if (networkInfo != null) {
                        s.append(", type: ").append(networkInfo.getTypeName());
                        s.append(", state: ").append(networkInfo.getState()).append('/')
                                .append(networkInfo.getDetailedState());
                        final String extraInfo = networkInfo.getExtraInfo();
                        if (extraInfo != null)
                            s.append(", extraInfo: ").append(extraInfo);
                        final String reason = networkInfo.getReason();
                        if (reason != null)
                            s.append(", reason: ").append(reason);
                    }
                    log.info(s.toString());
                }

                if (hasConnectivity) {
                    impediments.remove(BlockchainState.Impediment.NETWORK);
                } else {
                    impediments.add(BlockchainState.Impediment.NETWORK);
                }

                updateBlockchainStateImpediments();
                check();
            } else if (Intent.ACTION_DEVICE_STORAGE_LOW.equals(action)) {
                log.info("device storage low");
                impediments.add(BlockchainState.Impediment.STORAGE);
                updateBlockchainStateImpediments();
                check();
            } else if (Intent.ACTION_DEVICE_STORAGE_OK.equals(action)) {
                log.info("device storage ok");

                impediments.remove(BlockchainState.Impediment.STORAGE);
                updateBlockchainStateImpediments();
                check();
            }
        }

        @SuppressLint("Wakelock")
        private void check() {
            final Wallet wallet = application.getWallet();

            if (impediments.isEmpty() && peerGroup == null) {
                log.debug("acquiring wakelock");
                wakeLock.acquire();

                // consistency check
                final int walletLastBlockSeenHeight = wallet.getLastBlockSeenHeight();
                final int bestChainHeight = blockChain.getBestChainHeight();
                if (walletLastBlockSeenHeight != -1 && walletLastBlockSeenHeight != bestChainHeight) {
                    final String message = "wallet/blockchain out of sync: " + walletLastBlockSeenHeight + "/"
                            + bestChainHeight;
                    log.error(message);
                    CrashReporter.saveBackgroundTrace(new RuntimeException(message), application.packageInfo());
                }

                log.info("starting peergroup");
                peerGroup = new PeerGroup(Constants.NETWORK_PARAMETERS, blockChain, headerChain);
                peerGroup.setDownloadTxDependencies(0); // recursive implementation causes StackOverflowError
                peerGroup.addWallet(wallet);
                peerGroup.setUserAgent(Constants.USER_AGENT, application.packageInfo().versionName);
                peerGroup.addConnectedEventListener(peerConnectivityListener);
                peerGroup.addDisconnectedEventListener(peerConnectivityListener);

                final int maxConnectedPeers = application.maxConnectedPeers();

                final String trustedPeerHost = config.getTrustedPeerHost();
                final boolean hasTrustedPeer = trustedPeerHost != null;

                final boolean connectTrustedPeerOnly = hasTrustedPeer && config.getTrustedPeerOnly();
                peerGroup.setMaxConnections(connectTrustedPeerOnly ? 1 : maxConnectedPeers);
                peerGroup.setConnectTimeoutMillis(Constants.PEER_TIMEOUT_MS);
                peerGroup.setPeerDiscoveryTimeoutMillis(Constants.PEER_DISCOVERY_TIMEOUT_MS);

                peerGroup.addPeerDiscovery(new PeerDiscovery() {
                    //Keep Original code here for now
                    //private final PeerDiscovery normalPeerDiscovery = MultiplexingDiscovery
                    //        .forServices(Constants.NETWORK_PARAMETERS, 0);
                    private final PeerDiscovery normalPeerDiscovery = new MultiplexingDiscovery(Constants.NETWORK_PARAMETERS, peerDiscoveryList);


                    @Override
                    public InetSocketAddress[] getPeers(final long services, final long timeoutValue,
                                                        final TimeUnit timeoutUnit) throws PeerDiscoveryException {
                        final List<InetSocketAddress> peers = new LinkedList<InetSocketAddress>();

                        boolean needsTrimPeersWorkaround = false;

                        if (hasTrustedPeer) {
                            log.info(
                                    "trusted peer '" + trustedPeerHost + "'" + (connectTrustedPeerOnly ? " only" : ""));

                            final InetSocketAddress addr = new InetSocketAddress(trustedPeerHost,
                                    Constants.NETWORK_PARAMETERS.getPort());
                            if (addr.getAddress() != null) {
                                peers.add(addr);
                                needsTrimPeersWorkaround = true;
                            }
                        }

                        if (!connectTrustedPeerOnly) {
                            // First use the masternode list that is included
                            try {
                                SimplifiedMasternodeList mnlist = org.bitcoinj.core.Context.get().masternodeListManager.getListAtChainTip();
                                MasternodePeerDiscovery discovery = new MasternodePeerDiscovery(mnlist);
                                peers.addAll(Arrays.asList(discovery.getPeers(services, timeoutValue, timeoutUnit)));
                            } catch (PeerDiscoveryException x) {
                                //swallow and continue with another method of connection
                                log.info("DMN List peer discovery failed: "+ x.getMessage());
                            }

                            // default masternode list
                            if(peers.size() < MINIMUM_PEER_COUNT) {
                                String [] defaultMNList = Constants.NETWORK_PARAMETERS.getDefaultMasternodeList();
                                if (defaultMNList != null || defaultMNList.length != 0) {
                                    log.info("DMN peer discovery returned less than 16 nodes.  Adding default DMN peers to the list to increase connections");
                                    MasternodePeerDiscovery discovery = new MasternodePeerDiscovery(defaultMNList, Constants.NETWORK_PARAMETERS.getPort());
                                    peers.addAll(Arrays.asList(discovery.getPeers(services, timeoutValue, timeoutUnit)));
                                } else {
                                    log.info("DNS peer discovery returned less than 16 nodes.  Unable to add seed peers (it is not specified for this network).");
                                }
                            }

                            // seed nodes
                            if(peers.size() < MINIMUM_PEER_COUNT) {
                                if (Constants.NETWORK_PARAMETERS.getAddrSeeds() != null) {
                                    log.info("Static DMN peer discovery returned less than 16 nodes.  Adding seed peers to the list to increase connections");
                                    peers.addAll(Arrays.asList(seedPeerDiscovery.getPeers(services, timeoutValue, timeoutUnit)));
                                } else {
                                    log.info("DNS peer discovery returned less than 16 nodes.  Unable to add seed peers (it is not specified for this network).");
                                }
                            }

                            if(peers.size() < MINIMUM_PEER_COUNT) {
                                log.info("Masternode peer discovery returned less than 16 nodes.  Adding DMN peers to the list to increase connections");

                                try {
                                    peers.addAll(
                                            Arrays.asList(normalPeerDiscovery.getPeers(services, timeoutValue, timeoutUnit)));
                                } catch (PeerDiscoveryException x) {
                                    //swallow and continue with another method of connection, if one exists.
                                    log.info("DNS peer discovery failed: "+ x.getMessage());
                                    if(x.getCause() != null)
                                        log.info(  "cause:  " + x.getCause().getMessage());
                                }
                            }
                        }

                        // workaround because PeerGroup will shuffle peers
                        if (needsTrimPeersWorkaround)
                            while (peers.size() >= maxConnectedPeers)
                                peers.remove(peers.size() - 1);

                        return peers.toArray(new InetSocketAddress[0]);
                    }

                    @Override
                    public void shutdown() {
                        normalPeerDiscovery.shutdown();
                    }
                });

                // Use our custom risk analysis that allows v2 tx with absolute LockTime
                riskAnalyzer = new AllowLockTimeRiskAnalysis.Analyzer(peerGroup);
                wallet.setRiskAnalyzer(riskAnalyzer);

                // start peergroup
                peerGroup.startAsync();
                peerGroup.startBlockChainDownload(blockchainDownloadListener);
            } else if (!impediments.isEmpty() && peerGroup != null) {
                log.info("stopping peergroup");
                peerGroup.removeDisconnectedEventListener(peerConnectivityListener);
                peerGroup.removeConnectedEventListener(peerConnectivityListener);
                peerGroup.removeWallet(wallet);
                peerGroup.stopAsync();
                wallet.setRiskAnalyzer(defaultRiskAnalyzer);
                riskAnalyzer.shutdown();
                peerGroup = null;

                log.debug("releasing wakelock");
                wakeLock.release();
            }
        }
    };

    private final static class ActivityHistoryEntry {
        public final int numTransactionsReceived;
        public final int numBlocksDownloaded;

        public ActivityHistoryEntry(final int numTransactionsReceived, final int numBlocksDownloaded) {
            this.numTransactionsReceived = numTransactionsReceived;
            this.numBlocksDownloaded = numBlocksDownloaded;
        }

        @Override
        public String toString() {
            return numTransactionsReceived + "/" + numBlocksDownloaded;
        }
    }

    private final BroadcastReceiver tickReceiver = new BroadcastReceiver() {
        private int lastChainHeight = 0;
        private final List<ActivityHistoryEntry> activityHistory = new LinkedList<ActivityHistoryEntry>();

        @Override
        public void onReceive(final Context context, final Intent intent) {
            final int chainHeight = blockChain.getBestChainHeight();

            if (lastChainHeight > 0) {
                final int numBlocksDownloaded = chainHeight - lastChainHeight;
                final int numTransactionsReceived = transactionsReceived.getAndSet(0);

                // push history
                activityHistory.add(0, new ActivityHistoryEntry(numTransactionsReceived, numBlocksDownloaded));

                // trim
                while (activityHistory.size() > MAX_HISTORY_SIZE)
                    activityHistory.remove(activityHistory.size() - 1);

                // print
                final StringBuilder builder = new StringBuilder();
                for (final ActivityHistoryEntry entry : activityHistory) {
                    if (builder.length() > 0)
                        builder.append(", ");
                    builder.append(entry);
                }
                log.info("History of transactions/blocks: " + builder);

                // determine if block and transaction activity is idling
                boolean isIdle = false;
                if (activityHistory.size() >= MIN_COLLECT_HISTORY) {
                    isIdle = true;
                    for (int i = 0; i < activityHistory.size(); i++) {
                        final ActivityHistoryEntry entry = activityHistory.get(i);
                        final boolean blocksActive = entry.numBlocksDownloaded > 0 && i <= IDLE_BLOCK_TIMEOUT_MIN;
                        final boolean transactionsActive = entry.numTransactionsReceived > 0
                                && i <= IDLE_TRANSACTION_TIMEOUT_MIN;

                        if (blocksActive || transactionsActive) {
                            isIdle = false;
                            break;
                        }
                    }
                }

                // if idling, shutdown service
                if (isIdle) {
                    log.info("idling detected, stopping service");
                    stopSelf();
                }
            }

            lastChainHeight = chainHeight;
        }
    };

    public class LocalBinder extends Binder {
        public BlockchainServiceImpl getService() {
            return BlockchainServiceImpl.this;
        }
    }

    private final IBinder mBinder = new LocalBinder();

    @Override
    public IBinder onBind(final Intent intent) {
        super.onBind(intent);
        log.debug(".onBind()");

        return mBinder;
    }

    @Override
    public boolean onUnbind(final Intent intent) {
        log.debug(".onUnbind()");

        return super.onUnbind(intent);
    }

    @Override
    public void onCreate() {
        serviceCreatedAt = System.currentTimeMillis();
        log.debug(".onCreate()");

        super.onCreate();

        application = (WalletApplication) getApplication();

        nm = (NotificationManager) getSystemService(Context.NOTIFICATION_SERVICE);
        connectivityManager = (ConnectivityManager) getSystemService(Context.CONNECTIVITY_SERVICE);

        final String lockName = getPackageName() + " blockchain sync";

        final PowerManager pm = (PowerManager) getSystemService(Context.POWER_SERVICE);
        wakeLock = pm.newWakeLock(PowerManager.PARTIAL_WAKE_LOCK, lockName);

        if (Build.VERSION.SDK_INT >= Build.VERSION_CODES.O) {
            startForeground();
        }

        config = application.getConfiguration();
        final Wallet wallet = application.getWallet();

        peerConnectivityListener = new PeerConnectivityListener();

        broadcastPeerState(0);

        blockChainFile = new File(getDir("blockstore", Context.MODE_PRIVATE), Constants.Files.BLOCKCHAIN_FILENAME);
        final boolean blockChainFileExists = blockChainFile.exists();

        headerChainFile = new File(getDir("blockstore", Context.MODE_PRIVATE), Constants.Files.HEADERS_FILENAME);

        try {
            bootStrapStream = getAssets().open(Constants.Files.MNLIST_BOOTSTRAP_FILENAME);
            SimplifiedMasternodeListManager.setBootStrapStream(bootStrapStream);
        } catch (IOException x) {
            log.info("cannot load the boot strap stream.  " + x.getMessage());
        }

        if (!blockChainFileExists) {
            log.info("blockchain does not exist, resetting wallet");
            wallet.reset();
            try {
                SimplifiedMasternodeListManager manager = wallet.getContext().masternodeListManager;
                if (manager != null)
                    manager.resetMNList(true, true);
            } catch (RuntimeException x) {
                // swallow this exception.  It is thrown when there is not a bootstrap mnlist file
                // there is not a bootstrap mnlist file for testnet
            }
        }

        try {
            blockStore = new SPVBlockStore(Constants.NETWORK_PARAMETERS, blockChainFile);
            blockStore.getChainHead(); // detect corruptions as early as possible

            headerStore = new SPVBlockStore(Constants.NETWORK_PARAMETERS, headerChainFile);
            headerStore.getChainHead(); // detect corruptions as early as possible

            final long earliestKeyCreationTime = wallet.getEarliestKeyCreationTime();

            if (!blockChainFileExists && earliestKeyCreationTime > 0) {
                try {
                    final Stopwatch watch = Stopwatch.createStarted();
                    InputStream checkpointsInputStream = getAssets().open(Constants.Files.CHECKPOINTS_FILENAME);
                    CheckpointManager.checkpoint(Constants.NETWORK_PARAMETERS, checkpointsInputStream, blockStore,
                            earliestKeyCreationTime);
                    //the headerStore should be set to the most recent checkpoint
                    checkpointsInputStream = getAssets().open(Constants.Files.CHECKPOINTS_FILENAME);
                    CheckpointManager.checkpoint(Constants.NETWORK_PARAMETERS, checkpointsInputStream, headerStore,
                            System.currentTimeMillis() / 1000);
                    watch.stop();
                    log.info("checkpoints loaded from '{}', took {}", Constants.Files.CHECKPOINTS_FILENAME, watch);
                } catch (final IOException x) {
                    log.error("problem reading checkpoints, continuing without", x);
                }
            }
        } catch (final BlockStoreException x) {
            blockChainFile.delete();
            headerChainFile.delete();
            SimplifiedMasternodeListManager manager = application.getWallet().getContext().masternodeListManager;
            if(manager != null) {
                manager.resetMNList(true, false);
            }

            final String msg = "blockstore cannot be created";
            log.error(msg, x);
            throw new Error(msg, x);
        }

        try {
            blockChain = new BlockChain(Constants.NETWORK_PARAMETERS, wallet, blockStore);
            headerChain = new BlockChain(Constants.NETWORK_PARAMETERS, headerStore);
        } catch (final BlockStoreException x) {
            throw new Error("blockchain cannot be created", x);
        }

        final IntentFilter intentFilter = new IntentFilter();
        intentFilter.addAction(ConnectivityManager.CONNECTIVITY_ACTION);
        intentFilter.addAction(Intent.ACTION_DEVICE_STORAGE_LOW);
        intentFilter.addAction(Intent.ACTION_DEVICE_STORAGE_OK);
        registerReceiver(connectivityReceiver, intentFilter); // implicitly start PeerGroup

        application.getWallet().addCoinsReceivedEventListener(Threading.SAME_THREAD, walletEventListener);
        application.getWallet().addCoinsSentEventListener(Threading.SAME_THREAD, walletEventListener);
        application.getWallet().addChangeEventListener(Threading.SAME_THREAD, walletEventListener);

        registerReceiver(tickReceiver, new IntentFilter(Intent.ACTION_TIME_TICK));

        wallet.getContext().initDashSync(getDir("masternode", MODE_PRIVATE).getAbsolutePath());

        peerDiscoveryList.add(dnsDiscovery);
        updateAppWidget();
<<<<<<< HEAD

        initViewModel();
    }

    void initViewModel() {
        AppDatabase.getAppDatabase().blockchainStateDao().load().observe(this, new Observer<BlockchainState>() {
            @Override
            public void onChanged(BlockchainState blockchainState) {
                handleBlockchainStateNotification(blockchainState);
            }
        });
=======
        blockchainStateDao.load().observe(this, this::handleBlockchainStateNotification);
>>>>>>> 745557a2
    }

    @Override
    public int onStartCommand(final Intent intent, final int flags, final int startId) {
        super.onStartCommand(intent, flags, startId);

        if (intent != null) {
            //Restart service as a Foreground Service if it's synchronizing the blockchain
            Bundle extras = intent.getExtras();
            if (extras != null && extras.containsKey(START_AS_FOREGROUND_EXTRA)) {
                startForeground();
            }

            log.info("service start command: " + intent + (intent.hasExtra(Intent.EXTRA_ALARM_COUNT)
                    ? " (alarm count: " + intent.getIntExtra(Intent.EXTRA_ALARM_COUNT, 0) + ")" : ""));

            final String action = intent.getAction();

            if (BlockchainService.ACTION_CANCEL_COINS_RECEIVED.equals(action)) {
                notificationCount = 0;
                notificationAccumulatedAmount = Coin.ZERO;
                notificationAddresses.clear();

                nm.cancel(Constants.NOTIFICATION_ID_COINS_RECEIVED);
            } else if (BlockchainService.ACTION_RESET_BLOCKCHAIN.equals(action)) {
                log.info("will remove blockchain on service shutdown");

                resetBlockchainOnShutdown = true;
                stopSelf();
            } else if (BlockchainService.ACTION_WIPE_WALLET.equals(action)) {
                log.info("will remove blockchain and delete walletFile on service shutdown");

                deleteWalletFileOnShutdown = true;
                stopSelf();
            } else if (BlockchainService.ACTION_BROADCAST_TRANSACTION.equals(action)) {
                final Sha256Hash hash = Sha256Hash
                        .wrap(intent.getByteArrayExtra(BlockchainService.ACTION_BROADCAST_TRANSACTION_HASH));
                final Transaction tx = application.getWallet().getTransaction(hash);

                if (peerGroup != null) {
                    log.info("broadcasting transaction " + tx.getHashAsString());
                    int count = peerGroup.numConnectedPeers();
                    int minimum = peerGroup.getMinBroadcastConnections();
                    //if the number of peers is <= 3, then only require that number of peers to send
                    //if the number of peers is 0, then require 3 peers (default min connections)
                    if(count > 0 && count <= 3)
                        minimum = count;

                    peerGroup.broadcastTransaction(tx, minimum, true);
                } else {
                    log.info("peergroup not available, not broadcasting transaction {}", tx.getTxId());
                    tx.getConfidence().setPeerInfo(0, 1);
                }
            }
        } else {
            log.warn("service restart, although it was started as non-sticky");
        }

        return START_NOT_STICKY;
    }

    private void startForeground() {
        //Shows ongoing notification promoting service to foreground service and
        //preventing it from being killed in Android 26 or later
        Notification notification = createNetworkSyncNotification(null);
        startForeground(Constants.NOTIFICATION_ID_BLOCKCHAIN_SYNC, notification);
    }

    @Override
    public void onDestroy() {
        log.debug(".onDestroy()");

        WalletApplication.scheduleStartBlockchainService(this);  //disconnect feature

        unregisterReceiver(tickReceiver);

        application.getWallet().removeChangeEventListener(walletEventListener);
        application.getWallet().removeCoinsSentEventListener(walletEventListener);
        application.getWallet().removeCoinsReceivedEventListener(walletEventListener);

        unregisterReceiver(connectivityReceiver);

        if (peerGroup != null) {
            peerGroup.removeDisconnectedEventListener(peerConnectivityListener);
            peerGroup.removeConnectedEventListener(peerConnectivityListener);
            peerGroup.removeWallet(application.getWallet());
            peerGroup.stop();
            application.getWallet().setRiskAnalyzer(defaultRiskAnalyzer);
            riskAnalyzer.shutdown();

            log.info("peergroup stopped");
        }

        peerConnectivityListener.stop();

        delayHandler.removeCallbacksAndMessages(null);

        try {
            blockStore.close();
            headerStore.close();
        } catch (final BlockStoreException x) {
            throw new RuntimeException(x);
        }

        if (!deleteWalletFileOnShutdown) {
            application.saveWallet();
        }

        //Dash Specific

        //Dash Specific

        if (wakeLock.isHeld()) {
            log.debug("wakelock still held, releasing");
            wakeLock.release();
        }

        if (resetBlockchainOnShutdown || deleteWalletFileOnShutdown) {
            log.info("removing blockchain");
            //noinspection ResultOfMethodCallIgnored
            blockChainFile.delete();
            headerChainFile.delete();
            SimplifiedMasternodeListManager manager = application.getWallet().getContext().masternodeListManager;
            if(manager != null) {
                manager.resetMNList(true, false);
            }
            if (deleteWalletFileOnShutdown) {
                log.info("removing wallet file and app data");
                application.finalizeWipe();
            }
        }

        if(bootStrapStream != null) {
            try {
                bootStrapStream.close();
            } catch (IOException x) {
                //do nothing
            }
        }

        super.onDestroy();

        log.info("service was up for " + ((System.currentTimeMillis() - serviceCreatedAt) / 1000 / 60) + " minutes");
    }

    @Override
    public void onTrimMemory(final int level) {
        log.info("onTrimMemory({}) called", level);

        if (level >= ComponentCallbacks2.TRIM_MEMORY_BACKGROUND) {
            log.warn("low memory detected, stopping service");
            stopSelf();
        }
    }

    private Notification createNetworkSyncNotification(BlockchainState blockchainState) {
        Intent notificationIntent = OnboardingActivity.createIntent(this);
        PendingIntent pendingIntent = PendingIntent.getActivity(this, 0,
                notificationIntent, PendingIntent.FLAG_UPDATE_CURRENT);

        final String message = (blockchainState != null)
                ? BlockchainStateUtils.getSyncStateString(blockchainState, this)
                : getString(R.string.blockchain_state_progress_downloading);

        return new NotificationCompat.Builder(this,
                Constants.NOTIFICATION_CHANNEL_ID_ONGOING)
                .setSmallIcon(R.drawable.ic_dash_d_white)
                .setContentTitle(getString(R.string.app_name))
                .setContentText(message)
                .setContentIntent(pendingIntent).build();
    }

    private void updateBlockchainStateImpediments() {
        executor.execute(() -> {
            BlockchainState blockchainState = blockchainStateDao.loadSync();
            if (blockchainState != null) {
                blockchainState.getImpediments().clear();
                blockchainState.getImpediments().addAll(impediments);
                blockchainStateDao.save(blockchainState);
            }
        });
    }

    private void updateBlockchainState() {
        executor.execute(() -> {
            BlockchainState blockchainState = blockchainStateDao.loadSync();
            if (blockchainState == null) {
                blockchainState = new BlockchainState();
            }

            StoredBlock chainHead = blockChain.getChainHead();
            StoredBlock block = application.getWallet().getContext().chainLockHandler.getBestChainLockBlock();
            int chainLockHeight = block != null ? block.getHeight() : 0;
            int mnListHeight = (int) application.getWallet().getContext().masternodeListManager.getListAtChainTip().getHeight();

            blockchainState.setBestChainDate(chainHead.getHeader().getTime());
            blockchainState.setBestChainHeight(chainHead.getHeight());
            blockchainState.setImpediments(EnumSet.copyOf(impediments));
            blockchainState.setChainlockHeight(chainLockHeight);
            blockchainState.setMnlistHeight(mnListHeight);
            blockchainState.setPercentageSync(percentageSync());

            blockchainStateDao.save(blockchainState);
        });
    }

    public void setBlockchainDownloaded() {
        executor.execute(() -> {
            BlockchainState blockchainState = blockchainStateDao.loadSync();
            if (blockchainState != null && blockchainState.getPercentageSync() != 100) {
                blockchainState.setPercentageSync(100);
                blockchainStateDao.save(blockchainState);
            }
        });
    }

    @Override
    public List<Peer> getConnectedPeers() {
        if (peerGroup != null)
            return peerGroup.getConnectedPeers();
        else
            return null;
    }

    @Override
    public List<StoredBlock> getRecentBlocks(final int maxBlocks) {
        final List<StoredBlock> blocks = new ArrayList<StoredBlock>(maxBlocks);

        try {
            StoredBlock block = blockChain.getChainHead();

            while (block != null) {
                blocks.add(block);

                if (blocks.size() >= maxBlocks)
                    break;

                block = block.getPrev(blockStore);
            }
        } catch (final BlockStoreException x) {
            // swallow
        }

        return blocks;
    }

    private void broadcastPeerState(final int numPeers) {
        final Intent broadcast = new Intent(ACTION_PEER_STATE);
        broadcast.setPackage(getPackageName());
        broadcast.putExtra(ACTION_PEER_STATE_NUM_PEERS, numPeers);

        LocalBroadcastManager.getInstance(this).sendBroadcast(broadcast);
    }

    private void handleBlockchainStateNotification(BlockchainState blockchainState) {
        // send this out for the Network Monitor, other activities observe the database
        final Intent broadcast = new Intent(ACTION_BLOCKCHAIN_STATE);
        broadcast.setPackage(getPackageName());
        LocalBroadcastManager.getInstance(this).sendBroadcast(broadcast);

        if (Build.VERSION.SDK_INT >= Build.VERSION_CODES.O && blockchainState != null
                && blockchainState.getBestChainDate() != null) {
            //Handle Ongoing notification state
            boolean syncing = blockchainState.getBestChainDate().getTime() < (Utils.currentTimeMillis() - DateUtils.HOUR_IN_MILLIS); //1 hour
            if (!syncing && blockchainState.getBestChainHeight() == config.getBestChainHeightEver()) {
                //Remove ongoing notification if blockchain sync finished
                stopForeground(true);
                nm.cancel(Constants.NOTIFICATION_ID_BLOCKCHAIN_SYNC);
            } else if (blockchainState.getReplaying() || syncing) {
                //Shows ongoing notification when synchronizing the blockchain
                Notification notification = createNetworkSyncNotification(blockchainState);
                nm.notify(Constants.NOTIFICATION_ID_BLOCKCHAIN_SYNC, notification);
            }
        }
    }

    private int percentageSync() {
        return syncPercentage;
    }

    private void updateAppWidget() {
        WalletBalanceWidgetProvider.updateWidgets(BlockchainServiceImpl.this, application.getWallet());
    }

    public void forceForeground() {
        if (Build.VERSION.SDK_INT >= Build.VERSION_CODES.O) {
            Intent intent = new Intent(this, BlockchainServiceImpl.class);
            ContextCompat.startForegroundService(this, intent);
            // call startForeground just after startForegroundService.
            startForeground();
        }
    }
}<|MERGE_RESOLUTION|>--- conflicted
+++ resolved
@@ -880,21 +880,7 @@
 
         peerDiscoveryList.add(dnsDiscovery);
         updateAppWidget();
-<<<<<<< HEAD
-
-        initViewModel();
-    }
-
-    void initViewModel() {
-        AppDatabase.getAppDatabase().blockchainStateDao().load().observe(this, new Observer<BlockchainState>() {
-            @Override
-            public void onChanged(BlockchainState blockchainState) {
-                handleBlockchainStateNotification(blockchainState);
-            }
-        });
-=======
         blockchainStateDao.load().observe(this, this::handleBlockchainStateNotification);
->>>>>>> 745557a2
     }
 
     @Override
