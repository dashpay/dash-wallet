--- conflicted
+++ resolved
@@ -84,10 +84,7 @@
 import org.dash.wallet.common.services.NotificationService;
 import org.dash.wallet.common.transactions.NotFromAddressTxFilter;
 import org.dash.wallet.common.transactions.TransactionFilter;
-<<<<<<< HEAD
-=======
 import org.dash.wallet.common.transactions.TransactionUtils;
->>>>>>> 9c34b81f
 import org.dash.wallet.integrations.crowdnode.api.CrowdNodeAPIConfirmationHandler;
 import org.dash.wallet.integrations.crowdnode.api.CrowdNodeBlockchainApi;
 import org.dash.wallet.integrations.crowdnode.transactions.CrowdNodeDepositReceivedResponse;
@@ -252,16 +249,9 @@
             final boolean isRestoringBackup = application.getConfiguration().isRestoringBackup();
 
             handler.post(() -> {
-<<<<<<< HEAD
-                final boolean isReceived = amount.signum() > 0;
                 final boolean isReplayedTx = confidenceType == ConfidenceType.BUILDING && (replaying || isRestoringBackup);
 
-                if (isReceived && !isReplayedTx) {
-=======
-                final boolean isReplayedTx = confidenceType == ConfidenceType.BUILDING && (replaying || isRestoringBackup);
-
                 if (!isReplayedTx) {
->>>>>>> 9c34b81f
                     if (depositReceivedResponse.matches(tx)) {
                         notificationService.showNotification(
                                 "deposit_received",
@@ -271,11 +261,7 @@
                         );
                     } else if (apiConfirmationHandler != null && apiConfirmationHandler.matches(tx)) {
                         apiConfirmationHandler.handle(tx);
-<<<<<<< HEAD
-                    } else if (passFilters(tx)) {
-=======
                     } else if (passFilters(tx, wallet)) {
->>>>>>> 9c34b81f
                         notifyCoinsReceived(address, amount, tx.getExchangeRate());
                     }
                 }
@@ -290,9 +276,6 @@
             updateAppWidget();
         }
 
-<<<<<<< HEAD
-        private Boolean passFilters(final Transaction tx) {
-=======
         private Boolean passFilters(final Transaction tx, final Wallet wallet) {
             Coin amount = tx.getValue(wallet);
             final boolean isReceived = amount.signum() > 0;
@@ -301,7 +284,6 @@
                 return false;
             }
 
->>>>>>> 9c34b81f
             boolean passFilters = false;
 
             for (TransactionFilter filter: crowdnodeFilters) {
@@ -1063,7 +1045,6 @@
             if (blockchainState == null) {
                 blockchainState = new BlockchainState();
             }
-<<<<<<< HEAD
 
             StoredBlock chainHead = blockChain.getChainHead();
             StoredBlock block = application.getWallet().getContext().chainLockHandler.getBestChainLockBlock();
@@ -1077,21 +1058,6 @@
             blockchainState.setMnlistHeight(mnListHeight);
             blockchainState.setPercentageSync(percentageSync());
 
-=======
-
-            StoredBlock chainHead = blockChain.getChainHead();
-            StoredBlock block = application.getWallet().getContext().chainLockHandler.getBestChainLockBlock();
-            int chainLockHeight = block != null ? block.getHeight() : 0;
-            int mnListHeight = (int) application.getWallet().getContext().masternodeListManager.getListAtChainTip().getHeight();
-
-            blockchainState.setBestChainDate(chainHead.getHeader().getTime());
-            blockchainState.setBestChainHeight(chainHead.getHeight());
-            blockchainState.setImpediments(EnumSet.copyOf(impediments));
-            blockchainState.setChainlockHeight(chainLockHeight);
-            blockchainState.setMnlistHeight(mnListHeight);
-            blockchainState.setPercentageSync(percentageSync());
-
->>>>>>> 9c34b81f
             blockchainStateDao.save(blockchainState);
         });
     }
