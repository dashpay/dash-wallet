/*
 * Copyright 2011-2015 the original author or authors.
 *
 * This program is free software: you can redistribute it and/or modify
 * it under the terms of the GNU General Public License as published by
 * the Free Software Foundation, either version 3 of the License, or
 * (at your option) any later version.
 *
 * This program is distributed in the hope that it will be useful,
 * but WITHOUT ANY WARRANTY; without even the implied warranty of
 * MERCHANTABILITY or FITNESS FOR A PARTICULAR PURPOSE.  See the
 * GNU General Public License for more details.
 *
 * You should have received a copy of the GNU General Public License
 * along with this program.  If not, see <http://www.gnu.org/licenses/>.
 */

package de.schildbach.wallet.service;

import java.io.File;
import java.io.IOException;
import java.io.InputStream;
import java.net.InetSocketAddress;
import java.util.ArrayList;
import java.util.Arrays;
import java.util.Date;
import java.util.EnumSet;
import java.util.LinkedList;
import java.util.List;
import java.util.Set;
import java.util.concurrent.TimeUnit;
import java.util.concurrent.atomic.AtomicBoolean;
import java.util.concurrent.atomic.AtomicInteger;
import java.util.concurrent.atomic.AtomicLong;

import javax.annotation.Nullable;

import org.bitcoinj.core.Address;
import org.bitcoinj.core.Block;
import org.bitcoinj.core.BlockChain;
import org.bitcoinj.core.CheckpointManager;
import org.bitcoinj.core.Coin;
import org.bitcoinj.core.FilteredBlock;
import org.bitcoinj.core.InstantSend;
import org.bitcoinj.core.Peer;
import org.bitcoinj.core.PeerGroup;
import org.bitcoinj.core.Sha256Hash;
import org.bitcoinj.core.SporkManager;
import org.bitcoinj.core.SporkMessage;
import org.bitcoinj.core.StoredBlock;
import org.bitcoinj.core.Transaction;
import org.bitcoinj.core.TransactionConfidence.ConfidenceType;
import org.bitcoinj.core.listeners.AbstractPeerDataEventListener;
import org.bitcoinj.core.listeners.PeerConnectedEventListener;
import org.bitcoinj.core.listeners.PeerDataEventListener;
import org.bitcoinj.core.listeners.PeerDisconnectedEventListener;
import org.bitcoinj.core.listeners.SporkUpdatedEventListener;
import org.bitcoinj.evolution.SimplifiedMasternodeList;
import org.bitcoinj.evolution.SimplifiedMasternodeListManager;
import org.bitcoinj.net.discovery.DnsDiscovery;
import org.bitcoinj.net.discovery.MasternodePeerDiscovery;
import org.bitcoinj.net.discovery.MultiplexingDiscovery;
import org.bitcoinj.net.discovery.PeerDiscovery;
import org.bitcoinj.net.discovery.PeerDiscoveryException;
import org.bitcoinj.net.discovery.SeedPeers;
import org.bitcoinj.store.BlockStore;
import org.bitcoinj.store.BlockStoreException;
import org.bitcoinj.store.SPVBlockStore;
import org.bitcoinj.utils.ExchangeRate;
import org.bitcoinj.utils.MonetaryFormat;
import org.bitcoinj.utils.Threading;
import org.bitcoinj.wallet.Wallet;
import org.slf4j.Logger;
import org.slf4j.LoggerFactory;

import com.google.common.base.Stopwatch;

import org.dash.wallet.common.Configuration;
import de.schildbach.wallet.Constants;
import de.schildbach.wallet.WalletApplication;
import de.schildbach.wallet.WalletBalanceWidgetProvider;
import de.schildbach.wallet.data.AddressBookProvider;
import de.schildbach.wallet.AppDatabase;
import de.schildbach.wallet.service.BlockchainState.Impediment;
import de.schildbach.wallet.ui.WalletActivity;
import de.schildbach.wallet.util.BlockchainStateUtils;
import de.schildbach.wallet.util.CrashReporter;
import de.schildbach.wallet.util.ThrottlingWalletChangeListener;
import de.schildbach.wallet.util.WalletUtils;
import de.schildbach.wallet_test.R;

import android.annotation.SuppressLint;
import android.app.Notification;
import android.app.NotificationManager;
import android.app.PendingIntent;
import android.content.BroadcastReceiver;
import android.content.ComponentCallbacks2;
import android.content.Context;
import android.content.Intent;
import android.content.IntentFilter;
import android.content.SharedPreferences;
import android.content.SharedPreferences.OnSharedPreferenceChangeListener;
import android.net.ConnectivityManager;
import android.net.NetworkInfo;
import android.net.Uri;
import android.os.Binder;
import android.os.Build;
import android.os.Bundle;
import android.os.Handler;
import android.os.IBinder;
import android.os.PowerManager;
import android.os.PowerManager.WakeLock;
import androidx.core.app.NotificationCompat;
import androidx.localbroadcastmanager.content.LocalBroadcastManager;
import android.text.format.DateUtils;

import static org.dash.wallet.common.Constants.PREFIX_ALMOST_EQUAL_TO;

/**
 * @author Andreas Schildbach
 */
public class BlockchainServiceImpl extends android.app.Service implements BlockchainService {
    private WalletApplication application;
    private Configuration config;

    private BlockStore blockStore;
    private File blockChainFile;
    private BlockChain blockChain;
    private InputStream bootStrapStream;
    @Nullable
    private PeerGroup peerGroup;

    private final Handler handler = new Handler();
    private final Handler delayHandler = new Handler();
    private WakeLock wakeLock;

    private PeerConnectivityListener peerConnectivityListener;
    private NotificationManager nm;
    private ConnectivityManager connectivityManager;
    private final Set<Impediment> impediments = EnumSet.noneOf(Impediment.class);
    private int notificationCount = 0;
    private Coin notificationAccumulatedAmount = Coin.ZERO;
    private final List<Address> notificationAddresses = new LinkedList<Address>();
    private AtomicInteger transactionsReceived = new AtomicInteger();
    private long serviceCreatedAt;
    private boolean resetBlockchainOnShutdown = false;

    //Settings to bypass dashj default dns seeds
    private final SeedPeers seedPeerDiscovery = new SeedPeers(Constants.NETWORK_PARAMETERS);
    private final DnsDiscovery dnsDiscovery = new DnsDiscovery(Constants.DNS_SEED, Constants.NETWORK_PARAMETERS);
    ArrayList<PeerDiscovery> peerDiscoveryList = new ArrayList<>(2);


    private static final int MIN_COLLECT_HISTORY = 2;
    private static final int IDLE_BLOCK_TIMEOUT_MIN = 2;
    private static final int IDLE_TRANSACTION_TIMEOUT_MIN = 9;
    private static final int MAX_HISTORY_SIZE = Math.max(IDLE_TRANSACTION_TIMEOUT_MIN, IDLE_BLOCK_TIMEOUT_MIN);
    private static final long APPWIDGET_THROTTLE_MS = DateUtils.SECOND_IN_MILLIS;
    private static final long BLOCKCHAIN_STATE_BROADCAST_THROTTLE_MS = DateUtils.SECOND_IN_MILLIS;
    private static final long TX_EXCHANGE_RATE_TIME_THRESHOLD_MS = TimeUnit.MINUTES.toMillis(180);

    private static final Logger log = LoggerFactory.getLogger(BlockchainServiceImpl.class);

    public static final String START_AS_FOREGROUND_EXTRA = "start_as_foreground";

    private final ThrottlingWalletChangeListener walletEventListener = new ThrottlingWalletChangeListener(
            APPWIDGET_THROTTLE_MS) {
        @Override
        public void onThrottledWalletChanged() {
            WalletBalanceWidgetProvider.updateWidgets(BlockchainServiceImpl.this, application.getWallet());
        }

        @Override
        public void onCoinsReceived(final Wallet wallet, final Transaction tx, final Coin prevBalance,
                final Coin newBalance) {

            final int bestChainHeight = blockChain.getBestChainHeight();
            final boolean replaying = bestChainHeight < config.getBestChainHeightEver();

            long now = new Date().getTime();
            long blockChainHeadTime = blockChain.getChainHead().getHeader().getTime().getTime();
            boolean insideTxExchangeRateTimeThreshold = (now - blockChainHeadTime) < TX_EXCHANGE_RATE_TIME_THRESHOLD_MS;

            if (tx.getExchangeRate() == null && ((!replaying || insideTxExchangeRateTimeThreshold) || tx.getConfidence().getConfidenceType() == ConfidenceType.PENDING)) {
                try {
                    final de.schildbach.wallet.rates.ExchangeRate exchangeRate = AppDatabase.getAppDatabase()
                            .exchangeRatesDao().getRateSync(config.getExchangeCurrencyCode());
                    if (exchangeRate != null) {
                        log.info("Setting exchange rate on received transaction.  Rate:  " + exchangeRate.toString() + " tx: " + tx.getHashAsString());
                        tx.setExchangeRate(new ExchangeRate(Coin.COIN, exchangeRate.getFiat()));
                        application.saveWallet();
                    }
                } catch (Exception e) {
                    log.error("Failed to get exchange rate", e);
                }
            }

            transactionsReceived.incrementAndGet();


            final Address address = WalletUtils.getWalletAddressOfReceived(tx, wallet);
            final Coin amount = tx.getValue(wallet);
            final ConfidenceType confidenceType = tx.getConfidence().getConfidenceType();

            handler.post(new Runnable() {
                @Override
                public void run() {
                    final boolean isReceived = amount.signum() > 0;
                    final boolean isReplayedTx = confidenceType == ConfidenceType.BUILDING && replaying;

                    if (isReceived && !isReplayedTx)
                        notifyCoinsReceived(address, amount, tx.getExchangeRate());
                }
            });
        }

        @Override
        public void onCoinsSent(final Wallet wallet, final Transaction tx, final Coin prevBalance,
                final Coin newBalance) {
            transactionsReceived.incrementAndGet();
        }
    };

    private void notifyCoinsReceived(@Nullable final Address address, final Coin amount,
                                     @Nullable ExchangeRate exchangeRate) {
        if (notificationCount == 1)
            nm.cancel(Constants.NOTIFICATION_ID_COINS_RECEIVED);

        notificationCount++;
        notificationAccumulatedAmount = notificationAccumulatedAmount.add(amount);
        if (address != null && !notificationAddresses.contains(address))
            notificationAddresses.add(address);

        final MonetaryFormat btcFormat = config.getFormat();

        final String packageFlavor = application.applicationPackageFlavor();
        String msgSuffix = packageFlavor != null ? " [" + packageFlavor + "]" : "";

        if (exchangeRate != null) {
            exchangeRate.coinToFiat(amount);
            MonetaryFormat format = Constants.LOCAL_FORMAT.code(0,
                    PREFIX_ALMOST_EQUAL_TO + exchangeRate.fiat.getCurrencyCode());
            msgSuffix += " " + format.format(exchangeRate.coinToFiat(amount));
        }

        final String tickerMsg = getString(R.string.notification_coins_received_msg, btcFormat.format(amount))
                + msgSuffix;
        final String msg = getString(R.string.notification_coins_received_msg,
                btcFormat.format(notificationAccumulatedAmount)) + msgSuffix;

        final StringBuilder text = new StringBuilder();
        for (final Address notificationAddress : notificationAddresses) {
            if (text.length() > 0)
                text.append(", ");

            final String addressStr = notificationAddress.toBase58();
            final String label = AddressBookProvider.resolveLabel(getApplicationContext(), addressStr);
            text.append(label != null ? label : addressStr);
        }

        final NotificationCompat.Builder notification = new NotificationCompat.Builder(this,
                Constants.NOTIFICATION_CHANNEL_ID_TRANSACTIONS);
        notification.setSmallIcon(R.drawable.ic_dash_d_white_bottom);
        notification.setTicker(tickerMsg);
        notification.setContentTitle(msg);
        if (text.length() > 0)
            notification.setContentText(text);
        notification.setContentIntent(PendingIntent.getActivity(this, 0, new Intent(this, WalletActivity.class), 0));
        notification.setNumber(notificationCount == 1 ? 0 : notificationCount);
        notification.setWhen(System.currentTimeMillis());
        notification.setSound(Uri.parse("android.resource://" + getPackageName() + "/" + R.raw.coins_received));
        nm.notify(Constants.NOTIFICATION_ID_COINS_RECEIVED, notification.getNotification());
    }

    private final class PeerConnectivityListener
            implements PeerConnectedEventListener, PeerDisconnectedEventListener, OnSharedPreferenceChangeListener {
        private int peerCount;
        private AtomicBoolean stopped = new AtomicBoolean(false);

        public PeerConnectivityListener() {
            config.registerOnSharedPreferenceChangeListener(this);
        }

        public void stop() {
            stopped.set(true);

            config.unregisterOnSharedPreferenceChangeListener(this);

            nm.cancel(Constants.NOTIFICATION_ID_CONNECTED);
        }

        @Override
        public void onPeerConnected(final Peer peer, final int peerCount) {
            this.peerCount = peerCount;
            changed(peerCount);
        }

        @Override
        public void onPeerDisconnected(final Peer peer, final int peerCount) {
            this.peerCount = peerCount;
            changed(peerCount);
        }

        @Override
        public void onSharedPreferenceChanged(final SharedPreferences sharedPreferences, final String key) {
            if (Configuration.PREFS_KEY_CONNECTIVITY_NOTIFICATION.equals(key))
                changed(peerCount);
        }

        private void changed(final int numPeers) {
            if (stopped.get())
                return;

            handler.post(new Runnable() {
                @Override
                public void run() {
                    final boolean connectivityNotificationEnabled = config.getConnectivityNotificationEnabled();

                    if (!connectivityNotificationEnabled || numPeers == 0) {
                        nm.cancel(Constants.NOTIFICATION_ID_CONNECTED);
                    } else {
                        final Notification.Builder notification = new Notification.Builder(BlockchainServiceImpl.this);
                        notification.setSmallIcon(R.drawable.stat_sys_peers, numPeers > 4 ? 4 : numPeers);
                        notification.setContentTitle(getString(R.string.app_name));
                        notification.setContentText(getString(R.string.notification_peers_connected_msg, numPeers));
                        notification.setContentIntent(PendingIntent.getActivity(BlockchainServiceImpl.this, 0,
                                new Intent(BlockchainServiceImpl.this, WalletActivity.class), 0));
                        notification.setWhen(System.currentTimeMillis());
                        notification.setOngoing(true);
                        nm.notify(Constants.NOTIFICATION_ID_CONNECTED, notification.getNotification());
                    }

                    // send broadcast
                    broadcastPeerState(numPeers);
                }
            });
        }
    }

    private final PeerDataEventListener blockchainDownloadListener = new AbstractPeerDataEventListener() {
        private final AtomicLong lastMessageTime = new AtomicLong(0);

        @Override
        public void onBlocksDownloaded(final Peer peer, final Block block, final FilteredBlock filteredBlock,
                final int blocksLeft) {
            delayHandler.removeCallbacksAndMessages(null);

            final long now = System.currentTimeMillis();
            if (now - lastMessageTime.get() > BLOCKCHAIN_STATE_BROADCAST_THROTTLE_MS)
                delayHandler.post(runnable);
            else
                delayHandler.postDelayed(runnable, BLOCKCHAIN_STATE_BROADCAST_THROTTLE_MS);
        }

        private final Runnable runnable = new Runnable() {
            @Override
            public void run() {
                lastMessageTime.set(System.currentTimeMillis());

                config.maybeIncrementBestChainHeightEver(blockChain.getChainHead().getHeight());
                broadcastBlockchainState();
            }
        };
    };

    private final BroadcastReceiver connectivityReceiver = new BroadcastReceiver() {
        @Override
        public void onReceive(final Context context, final Intent intent) {
            final String action = intent.getAction();

            if (ConnectivityManager.CONNECTIVITY_ACTION.equals(action)) {
                final NetworkInfo networkInfo = connectivityManager.getActiveNetworkInfo();
                final boolean hasConnectivity = networkInfo != null && networkInfo.isConnected();

                if (log.isInfoEnabled()) {
                    final StringBuilder s = new StringBuilder("active network is ")
                            .append(hasConnectivity ? "up" : "down");
                    if (networkInfo != null) {
                        s.append(", type: ").append(networkInfo.getTypeName());
                        s.append(", state: ").append(networkInfo.getState()).append('/')
                                .append(networkInfo.getDetailedState());
                        final String extraInfo = networkInfo.getExtraInfo();
                        if (extraInfo != null)
                            s.append(", extraInfo: ").append(extraInfo);
                        final String reason = networkInfo.getReason();
                        if (reason != null)
                            s.append(", reason: ").append(reason);
                    }
                    log.info(s.toString());
                }

                if (hasConnectivity)
                    impediments.remove(Impediment.NETWORK);
                else
                    impediments.add(Impediment.NETWORK);
                check();
            } else if (Intent.ACTION_DEVICE_STORAGE_LOW.equals(action)) {
                log.info("device storage low");

                impediments.add(Impediment.STORAGE);
                check();
            } else if (Intent.ACTION_DEVICE_STORAGE_OK.equals(action)) {
                log.info("device storage ok");

                impediments.remove(Impediment.STORAGE);
                check();
            }
        }

        @SuppressLint("Wakelock")
        private void check() {
            final Wallet wallet = application.getWallet();

            if (impediments.isEmpty() && peerGroup == null) {
                log.debug("acquiring wakelock");
                wakeLock.acquire();

                // consistency check
                final int walletLastBlockSeenHeight = wallet.getLastBlockSeenHeight();
                final int bestChainHeight = blockChain.getBestChainHeight();
                if (walletLastBlockSeenHeight != -1 && walletLastBlockSeenHeight != bestChainHeight) {
                    final String message = "wallet/blockchain out of sync: " + walletLastBlockSeenHeight + "/"
                            + bestChainHeight;
                    log.error(message);
                    CrashReporter.saveBackgroundTrace(new RuntimeException(message), application.packageInfo());
                }

                log.info("starting peergroup");
                peerGroup = new PeerGroup(Constants.NETWORK_PARAMETERS, blockChain);
                peerGroup.setDownloadTxDependencies(0); // recursive implementation causes StackOverflowError
                peerGroup.addWallet(wallet);
                peerGroup.setUserAgent(Constants.USER_AGENT, application.packageInfo().versionName);
                peerGroup.addConnectedEventListener(peerConnectivityListener);
                peerGroup.addDisconnectedEventListener(peerConnectivityListener);

                final int maxConnectedPeers = application.maxConnectedPeers();

                final String trustedPeerHost = config.getTrustedPeerHost();
                final boolean hasTrustedPeer = trustedPeerHost != null;

                final boolean connectTrustedPeerOnly = hasTrustedPeer && config.getTrustedPeerOnly();
                peerGroup.setMaxConnections(connectTrustedPeerOnly ? 1 : maxConnectedPeers);
                peerGroup.setConnectTimeoutMillis(Constants.PEER_TIMEOUT_MS);
                peerGroup.setPeerDiscoveryTimeoutMillis(Constants.PEER_DISCOVERY_TIMEOUT_MS);

                peerGroup.addPeerDiscovery(new PeerDiscovery() {
                    //Keep Original code here for now
                    //private final PeerDiscovery normalPeerDiscovery = MultiplexingDiscovery
                    //        .forServices(Constants.NETWORK_PARAMETERS, 0);
                    private final PeerDiscovery normalPeerDiscovery = new MultiplexingDiscovery(Constants.NETWORK_PARAMETERS, peerDiscoveryList);


                    @Override
                    public InetSocketAddress[] getPeers(final long services, final long timeoutValue,
                            final TimeUnit timeoutUnit) throws PeerDiscoveryException {
                        final List<InetSocketAddress> peers = new LinkedList<InetSocketAddress>();

                        boolean needsTrimPeersWorkaround = false;

                        if (hasTrustedPeer) {
                            log.info(
                                    "trusted peer '" + trustedPeerHost + "'" + (connectTrustedPeerOnly ? " only" : ""));

                            final InetSocketAddress addr = new InetSocketAddress(trustedPeerHost,
                                    Constants.NETWORK_PARAMETERS.getPort());
                            if (addr.getAddress() != null) {
                                peers.add(addr);
                                needsTrimPeersWorkaround = true;
                            }
                        }

                        if (!connectTrustedPeerOnly) {
                            try {
                                peers.addAll(
                                        Arrays.asList(normalPeerDiscovery.getPeers(services, timeoutValue, timeoutUnit)));
                            } catch (PeerDiscoveryException x) {
                                //swallow and continue with another method of connection.
                                log.info("DNS peer discovery failed: "+ x.getMessage());
                                if(x.getCause() != null)
                                    log.info(  "cause:  " + x.getCause().getMessage());
                            }
                            if(peers.size() < 10) {
                                log.info("DNS peer discovery returned less than 10 nodes.  Adding DMN peers to the list to increase connections");
                                try {
                                    SimplifiedMasternodeList mnlist = org.bitcoinj.core.Context.get().masternodeListManager.getListAtChainTip();
                                    MasternodePeerDiscovery discovery = new MasternodePeerDiscovery(mnlist);
                                    peers.addAll(Arrays.asList(discovery.getPeers(services, timeoutValue, timeoutUnit)));
                                } catch (PeerDiscoveryException x) {
                                    //swallow and continue with another method of connection
                                    log.info("DMN List peer discovery failed: "+ x.getMessage());

                                }

                                if(peers.size() < 10) {
                                    if (Constants.NETWORK_PARAMETERS.getAddrSeeds() != null) {
                                        log.info("DNS peer discovery returned less than 10 nodes.  Adding seed peers to the list to increase connections");
                                        peers.addAll(Arrays.asList(seedPeerDiscovery.getPeers(services, timeoutValue, timeoutUnit)));
                                    } else {
                                        log.info("DNS peer discovery returned less than 10 nodes.  Unable to add seed peers (it is not specified for this network).");
                                    }
                                }
                            }
                        }

                        // workaround because PeerGroup will shuffle peers
                        if (needsTrimPeersWorkaround)
                            while (peers.size() >= maxConnectedPeers)
                                peers.remove(peers.size() - 1);

                        return peers.toArray(new InetSocketAddress[0]);
                    }

                    @Override
                    public void shutdown() {
                        normalPeerDiscovery.shutdown();
                    }
                });

                // start peergroup
                peerGroup.startAsync();
                peerGroup.startBlockChainDownload(blockchainDownloadListener);
            } else if (!impediments.isEmpty() && peerGroup != null) {
                log.info("stopping peergroup");
                peerGroup.removeDisconnectedEventListener(peerConnectivityListener);
                peerGroup.removeConnectedEventListener(peerConnectivityListener);
                peerGroup.removeWallet(wallet);
                peerGroup.stopAsync();
                peerGroup = null;

                log.debug("releasing wakelock");
                wakeLock.release();
            }

            broadcastBlockchainState();
        }
    };

    private final static class ActivityHistoryEntry {
        public final int numTransactionsReceived;
        public final int numBlocksDownloaded;

        public ActivityHistoryEntry(final int numTransactionsReceived, final int numBlocksDownloaded) {
            this.numTransactionsReceived = numTransactionsReceived;
            this.numBlocksDownloaded = numBlocksDownloaded;
        }

        @Override
        public String toString() {
            return numTransactionsReceived + "/" + numBlocksDownloaded;
        }
    }

    private final BroadcastReceiver tickReceiver = new BroadcastReceiver() {
        private int lastChainHeight = 0;
        private final List<ActivityHistoryEntry> activityHistory = new LinkedList<ActivityHistoryEntry>();

        @Override
        public void onReceive(final Context context, final Intent intent) {
            final int chainHeight = blockChain.getBestChainHeight();

            if (lastChainHeight > 0) {
                final int numBlocksDownloaded = chainHeight - lastChainHeight;
                final int numTransactionsReceived = transactionsReceived.getAndSet(0);

                // push history
                activityHistory.add(0, new ActivityHistoryEntry(numTransactionsReceived, numBlocksDownloaded));

                // trim
                while (activityHistory.size() > MAX_HISTORY_SIZE)
                    activityHistory.remove(activityHistory.size() - 1);

                // print
                final StringBuilder builder = new StringBuilder();
                for (final ActivityHistoryEntry entry : activityHistory) {
                    if (builder.length() > 0)
                        builder.append(", ");
                    builder.append(entry);
                }
                log.info("History of transactions/blocks: " + builder);

                // determine if block and transaction activity is idling
                boolean isIdle = false;
                if (activityHistory.size() >= MIN_COLLECT_HISTORY) {
                    isIdle = true;
                    for (int i = 0; i < activityHistory.size(); i++) {
                        final ActivityHistoryEntry entry = activityHistory.get(i);
                        final boolean blocksActive = entry.numBlocksDownloaded > 0 && i <= IDLE_BLOCK_TIMEOUT_MIN;
                        final boolean transactionsActive = entry.numTransactionsReceived > 0
                                && i <= IDLE_TRANSACTION_TIMEOUT_MIN;

                        if (blocksActive || transactionsActive) {
                            isIdle = false;
                            break;
                        }
                    }
                }

                // if idling, shutdown service
                if (isIdle) {
                    log.info("idling detected, stopping service");
                    stopSelf();
                }
            }

            lastChainHeight = chainHeight;
        }
    };

    public class LocalBinder extends Binder {
        public BlockchainService getService() {
            return BlockchainServiceImpl.this;
        }
    }

    private final IBinder mBinder = new LocalBinder();

    @Override
    public IBinder onBind(final Intent intent) {
        log.debug(".onBind()");

        return mBinder;
    }

    @Override
    public boolean onUnbind(final Intent intent) {
        log.debug(".onUnbind()");

        return super.onUnbind(intent);
    }

    @Override
    public void onCreate() {
        serviceCreatedAt = System.currentTimeMillis();
        log.debug(".onCreate()");

        super.onCreate();

        nm = (NotificationManager) getSystemService(Context.NOTIFICATION_SERVICE);
        connectivityManager = (ConnectivityManager) getSystemService(Context.CONNECTIVITY_SERVICE);

        final String lockName = getPackageName() + " blockchain sync";

        final PowerManager pm = (PowerManager) getSystemService(Context.POWER_SERVICE);
        wakeLock = pm.newWakeLock(PowerManager.PARTIAL_WAKE_LOCK, lockName);

        application = (WalletApplication) getApplication();
        config = application.getConfiguration();
        final Wallet wallet = application.getWallet();

        peerConnectivityListener = new PeerConnectivityListener();

        broadcastPeerState(0);

        blockChainFile = new File(getDir("blockstore", Context.MODE_PRIVATE), Constants.Files.BLOCKCHAIN_FILENAME);
        final boolean blockChainFileExists = blockChainFile.exists();

        try {
            bootStrapStream = getAssets().open(Constants.Files.MNLIST_BOOTSTRAP_FILENAME);
<<<<<<< HEAD
            wallet.getContext().masternodeListManager.setBootStrapStream(bootStrapStream);
=======
            SimplifiedMasternodeListManager.setBootStrapStream(bootStrapStream);
>>>>>>> d84165a8
        } catch (IOException x) {
            log.info("cannot load the boot strap stream.  " + x.getMessage());
        }

        if (!blockChainFileExists) {
            log.info("blockchain does not exist, resetting wallet");
            wallet.reset();
            SimplifiedMasternodeListManager manager = wallet.getContext().masternodeListManager;
            if(manager != null)
                manager.resetMNList(true, true);
        }

        try {
            blockStore = new SPVBlockStore(Constants.NETWORK_PARAMETERS, blockChainFile);
            blockStore.getChainHead(); // detect corruptions as early as possible

            final long earliestKeyCreationTime = wallet.getEarliestKeyCreationTime();

            if (!blockChainFileExists && earliestKeyCreationTime > 0) {
                try {
                    final Stopwatch watch = Stopwatch.createStarted();
                    final InputStream checkpointsInputStream = getAssets().open(Constants.Files.CHECKPOINTS_FILENAME);
                    CheckpointManager.checkpoint(Constants.NETWORK_PARAMETERS, checkpointsInputStream, blockStore,
                            earliestKeyCreationTime);
                    watch.stop();
                    log.info("checkpoints loaded from '{}', took {}", Constants.Files.CHECKPOINTS_FILENAME, watch);
                } catch (final IOException x) {
                    log.error("problem reading checkpoints, continuing without", x);
                }
            }
        } catch (final BlockStoreException x) {
            blockChainFile.delete();
            SimplifiedMasternodeListManager manager = application.getWallet().getContext().masternodeListManager;
            if(manager != null) {
                manager.resetMNList(true, true);
            }

            final String msg = "blockstore cannot be created";
            log.error(msg, x);
            throw new Error(msg, x);
        }

        try {
            blockChain = new BlockChain(Constants.NETWORK_PARAMETERS, wallet, blockStore);
        } catch (final BlockStoreException x) {
            throw new Error("blockchain cannot be created", x);
        }

        final IntentFilter intentFilter = new IntentFilter();
        intentFilter.addAction(ConnectivityManager.CONNECTIVITY_ACTION);
        intentFilter.addAction(Intent.ACTION_DEVICE_STORAGE_LOW);
        intentFilter.addAction(Intent.ACTION_DEVICE_STORAGE_OK);
        registerReceiver(connectivityReceiver, intentFilter); // implicitly start PeerGroup

        application.getWallet().addCoinsReceivedEventListener(Threading.SAME_THREAD, walletEventListener);
        application.getWallet().addCoinsSentEventListener(Threading.SAME_THREAD, walletEventListener);
        application.getWallet().addChangeEventListener(Threading.SAME_THREAD, walletEventListener);

        application.getWallet().getContext().sporkManager.addEventListener(sporkUpdatedEventListener, Threading.SAME_THREAD);

        registerReceiver(tickReceiver, new IntentFilter(Intent.ACTION_TIME_TICK));

        wallet.getContext().initDashSync(getDir("masternode", MODE_PRIVATE).getAbsolutePath());

        peerDiscoveryList.add(dnsDiscovery);
    }

    @Override
    public int onStartCommand(final Intent intent, final int flags, final int startId) {
        if (intent != null) {
            //Restart service as a Foreground Service if it's synchronizing the blockchain
            Bundle extras = intent.getExtras();
            if (extras != null && extras.containsKey(START_AS_FOREGROUND_EXTRA)) {
                startForeground();
            }

            log.info("service start command: " + intent + (intent.hasExtra(Intent.EXTRA_ALARM_COUNT)
                    ? " (alarm count: " + intent.getIntExtra(Intent.EXTRA_ALARM_COUNT, 0) + ")" : ""));

            final String action = intent.getAction();

            if (BlockchainService.ACTION_CANCEL_COINS_RECEIVED.equals(action)) {
                notificationCount = 0;
                notificationAccumulatedAmount = Coin.ZERO;
                notificationAddresses.clear();

                nm.cancel(Constants.NOTIFICATION_ID_COINS_RECEIVED);
            } else if (BlockchainService.ACTION_RESET_BLOCKCHAIN.equals(action)) {
                log.info("will remove blockchain on service shutdown");

                resetBlockchainOnShutdown = true;
                stopSelf();
            } else if (BlockchainService.ACTION_BROADCAST_TRANSACTION.equals(action)) {
                final Sha256Hash hash = Sha256Hash
                        .wrap(intent.getByteArrayExtra(BlockchainService.ACTION_BROADCAST_TRANSACTION_HASH));
                final Transaction tx = application.getWallet().getTransaction(hash);

                if (peerGroup != null) {
                    log.info("broadcasting transaction " + tx.getHashAsString());
                    int count = peerGroup.numConnectedPeers();
                    int minimum = peerGroup.getMinBroadcastConnections();
                    //if the number of peers is <= 3, then only require that number of peers to send
                    //if the number of peers is 0, then require 3 peers (default min connections)
                    if(count > 0 && count <= 3)
                        minimum = count;

                    peerGroup.broadcastTransaction(tx, minimum);
                } else {
                    log.info("peergroup not available, not broadcasting transaction " + tx.getHashAsString());
                    tx.getConfidence().setPeerInfo(0, 1);
                }
            }
        } else {
            log.warn("service restart, although it was started as non-sticky");
        }

        return START_NOT_STICKY;
    }

    private void startForeground() {
        //Shows ongoing notification promoting service to foreground service and
        //preventing it from being killed in Android 26 or later
        Notification notification = createNetworkSyncNotification(getBlockchainState());
        if (notification != null) {
            startForeground(Constants.NOTIFICATION_ID_BLOCKCHAIN_SYNC, notification);
        }
    }

    @Override
    public void onDestroy() {
        log.debug(".onDestroy()");

        WalletApplication.scheduleStartBlockchainService(this);  //disconnect feature

        unregisterReceiver(tickReceiver);

        application.getWallet().removeChangeEventListener(walletEventListener);
        application.getWallet().removeCoinsSentEventListener(walletEventListener);
        application.getWallet().removeCoinsReceivedEventListener(walletEventListener);

        application.getWallet().getContext().sporkManager.removeEventListener(sporkUpdatedEventListener);

        unregisterReceiver(connectivityReceiver);

        if (peerGroup != null) {
            peerGroup.removeDisconnectedEventListener(peerConnectivityListener);
            peerGroup.removeConnectedEventListener(peerConnectivityListener);
            peerGroup.removeWallet(application.getWallet());
            peerGroup.stop();

            log.info("peergroup stopped");
        }

        peerConnectivityListener.stop();

        delayHandler.removeCallbacksAndMessages(null);

        try {
            blockStore.close();
        } catch (final BlockStoreException x) {
            throw new RuntimeException(x);
        }

        application.saveWallet();

        //Dash Specific

        //Constants.NETWORK_PARAMETERS.masternodeDB.write(Constants.NETWORK_PARAMETERS.masternodeManager);
        //application.saveMasternodes();

        //Dash Specific

        if (wakeLock.isHeld()) {
            log.debug("wakelock still held, releasing");
            wakeLock.release();
        }

        if (resetBlockchainOnShutdown) {
            log.info("removing blockchain");
            blockChainFile.delete();
            SimplifiedMasternodeListManager manager = application.getWallet().getContext().masternodeListManager;
            if(manager != null) {
                manager.resetMNList(true, false);
            }
        }

        if(bootStrapStream != null) {
            try {
                bootStrapStream.close();
            } catch (IOException x) {
                //do nothing
            }
        }

        super.onDestroy();

        log.info("service was up for " + ((System.currentTimeMillis() - serviceCreatedAt) / 1000 / 60) + " minutes");
    }

    @Override
    public void onTrimMemory(final int level) {
        log.info("onTrimMemory({}) called", level);

        if (level >= ComponentCallbacks2.TRIM_MEMORY_BACKGROUND) {
            log.warn("low memory detected, stopping service");
            stopSelf();
        }
    }

    private Notification createNetworkSyncNotification(BlockchainState blockchainState) {
        Intent notificationIntent = new Intent(this, WalletActivity.class);
        PendingIntent pendingIntent=PendingIntent.getActivity(this, 0,
                notificationIntent, PendingIntent.FLAG_UPDATE_CURRENT);

        String message = BlockchainStateUtils.getSyncStateString(blockchainState, this);
        if (message == null) {
            message = getString(R.string.blockchain_state_progress_downloading);
        }

        return new NotificationCompat.Builder(this,
                Constants.NOTIFICATION_CHANNEL_ID_ONGOING)
                .setSmallIcon(R.drawable.ic_dash_d_white_bottom)
                .setContentTitle(getString(R.string.app_name))
                .setContentText(message)
                .setContentIntent(pendingIntent).build();
    }

    @Override
    public BlockchainState getBlockchainState() {
        final StoredBlock chainHead = blockChain.getChainHead();
        final Date bestChainDate = chainHead.getHeader().getTime();
        final int bestChainHeight = chainHead.getHeight();
        final boolean replaying = chainHead.getHeight() < config.getBestChainHeightEver();
        StoredBlock block = application.getWallet().getContext().chainLockHandler.getBestChainLockBlock();
        final int chainLockHeight = block != null ? block.getHeight() : 0;
        final int mnListHeight = (int)application.getWallet().getContext().masternodeListManager.getListAtChainTip().getHeight();

        return new BlockchainState(bestChainDate, bestChainHeight, replaying, impediments, chainLockHeight, mnListHeight);
    }

    @Override
    public List<Peer> getConnectedPeers() {
        if (peerGroup != null)
            return peerGroup.getConnectedPeers();
        else
            return null;
    }

    @Override
    public List<StoredBlock> getRecentBlocks(final int maxBlocks) {
        final List<StoredBlock> blocks = new ArrayList<StoredBlock>(maxBlocks);

        try {
            StoredBlock block = blockChain.getChainHead();

            while (block != null) {
                blocks.add(block);

                if (blocks.size() >= maxBlocks)
                    break;

                block = block.getPrev(blockStore);
            }
        } catch (final BlockStoreException x) {
            // swallow
        }

        return blocks;
    }

    private void broadcastPeerState(final int numPeers) {
        final Intent broadcast = new Intent(ACTION_PEER_STATE);
        broadcast.setPackage(getPackageName());
        broadcast.putExtra(ACTION_PEER_STATE_NUM_PEERS, numPeers);

        LocalBroadcastManager.getInstance(this).sendBroadcast(broadcast);
    }

    private void broadcastBlockchainState() {
        final Intent broadcast = new Intent(ACTION_BLOCKCHAIN_STATE);
        broadcast.setPackage(getPackageName());
        BlockchainState blockchainState = getBlockchainState();
        blockchainState.putExtras(broadcast);
        LocalBroadcastManager.getInstance(this).sendBroadcast(broadcast);

        if (Build.VERSION.SDK_INT >= Build.VERSION_CODES.O) {
            //Handle Ongoing notification state
            if (blockchainState.bestChainHeight == config.getBestChainHeightEver()) {
                //Remove ongoing notification if blockchain sync finished
                stopForeground(true);
                nm.cancel(Constants.NOTIFICATION_ID_BLOCKCHAIN_SYNC);
            } else if (blockchainState.replaying) {
                //Shows ongoing notification when synchronizing the blockchain
                Notification notification = createNetworkSyncNotification(blockchainState);
                if (notification != null) {
                    nm.notify(Constants.NOTIFICATION_ID_BLOCKCHAIN_SYNC, notification);
                }
            }
        }
    }

    private SporkUpdatedEventListener sporkUpdatedEventListener = new SporkUpdatedEventListener() {

        @Override
        public void onSporkUpdated(final SporkMessage sporkMessage) {
            if (sporkMessage.getSporkID() == SporkManager.SPORK_16_INSTANTSEND_AUTOLOCKS) {
                boolean autoLockStatusChanged = InstantSend.canAutoLock() != config.getCanAutoLock();
                if (autoLockStatusChanged) {
                    config.setCanAutoLock(InstantSend.canAutoLock());
                }
            } else if (sporkMessage.getSporkID() == SporkManager.SPORK_20_INSTANTSEND_LLMQ_BASED) {
                boolean autoLockStatusChanged = InstantSend.canAutoLock() != config.getCanAutoLock();
                if (autoLockStatusChanged) {
                    //activate InstantSendAutoLock if LLMQ InstantSend is ON
                    config.setCanAutoLock(sporkMessage.getValue() != 0);
                }
            }
        }
    };
}<|MERGE_RESOLUTION|>--- conflicted
+++ resolved
@@ -656,11 +656,7 @@
 
         try {
             bootStrapStream = getAssets().open(Constants.Files.MNLIST_BOOTSTRAP_FILENAME);
-<<<<<<< HEAD
-            wallet.getContext().masternodeListManager.setBootStrapStream(bootStrapStream);
-=======
             SimplifiedMasternodeListManager.setBootStrapStream(bootStrapStream);
->>>>>>> d84165a8
         } catch (IOException x) {
             log.info("cannot load the boot strap stream.  " + x.getMessage());
         }
