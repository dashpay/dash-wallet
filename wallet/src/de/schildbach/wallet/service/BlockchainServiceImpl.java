/*
 * Copyright 2011-2015 the original author or authors.
 *
 * This program is free software: you can redistribute it and/or modify
 * it under the terms of the GNU General Public License as published by
 * the Free Software Foundation, either version 3 of the License, or
 * (at your option) any later version.
 *
 * This program is distributed in the hope that it will be useful,
 * but WITHOUT ANY WARRANTY; without even the implied warranty of
 * MERCHANTABILITY or FITNESS FOR A PARTICULAR PURPOSE.  See the
 * GNU General Public License for more details.
 *
 * You should have received a copy of the GNU General Public License
 * along with this program.  If not, see <http://www.gnu.org/licenses/>.
 */

package de.schildbach.wallet.service;

import java.io.File;
import java.io.IOException;
import java.io.InputStream;
import java.net.InetSocketAddress;
import java.util.ArrayList;
import java.util.Arrays;
import java.util.Date;
import java.util.EnumSet;
import java.util.LinkedList;
import java.util.List;
import java.util.Set;
import java.util.concurrent.TimeUnit;
import java.util.concurrent.atomic.AtomicBoolean;
import java.util.concurrent.atomic.AtomicInteger;
import java.util.concurrent.atomic.AtomicLong;

import javax.annotation.Nullable;

import org.bitcoinj.core.Address;
import org.bitcoinj.core.Block;
import org.bitcoinj.core.BlockChain;
import org.bitcoinj.core.CheckpointManager;
import org.bitcoinj.core.Coin;
import org.bitcoinj.core.FilteredBlock;
import org.bitcoinj.core.Peer;
import org.bitcoinj.core.PeerGroup;
import org.bitcoinj.core.Sha256Hash;
import org.bitcoinj.core.StoredBlock;
import org.bitcoinj.core.Transaction;
import org.bitcoinj.core.TransactionConfidence.ConfidenceType;
import org.bitcoinj.core.listeners.AbstractPeerDataEventListener;
import org.bitcoinj.core.listeners.PeerConnectedEventListener;
import org.bitcoinj.core.listeners.PeerDataEventListener;
import org.bitcoinj.core.listeners.PeerDisconnectedEventListener;
import org.bitcoinj.net.discovery.DnsDiscovery;
import org.bitcoinj.net.discovery.MultiplexingDiscovery;
import org.bitcoinj.net.discovery.PeerDiscovery;
import org.bitcoinj.net.discovery.PeerDiscoveryException;
import org.bitcoinj.net.discovery.SeedPeers;
import org.bitcoinj.store.BlockStore;
import org.bitcoinj.store.BlockStoreException;
import org.bitcoinj.store.SPVBlockStore;
import org.bitcoinj.utils.ExchangeRate;
import org.bitcoinj.utils.MonetaryFormat;
import org.bitcoinj.utils.Threading;
import org.bitcoinj.wallet.Wallet;
import org.slf4j.Logger;
import org.slf4j.LoggerFactory;

import com.google.common.base.Stopwatch;

import de.schildbach.wallet.Configuration;
import de.schildbach.wallet.Constants;
import de.schildbach.wallet.WalletApplication;
import de.schildbach.wallet.WalletBalanceWidgetProvider;
import de.schildbach.wallet.data.AddressBookProvider;
import de.schildbach.wallet.service.BlockchainState.Impediment;
import de.schildbach.wallet.ui.WalletActivity;
import de.schildbach.wallet.util.CrashReporter;
import de.schildbach.wallet.util.ThrottlingWalletChangeListener;
import de.schildbach.wallet.util.WalletUtils;
import de.schildbach.wallet_test.R;

import android.annotation.SuppressLint;
import android.app.Notification;
import android.app.NotificationManager;
import android.app.PendingIntent;
import android.content.BroadcastReceiver;
import android.content.ComponentCallbacks2;
import android.content.Context;
import android.content.Intent;
import android.content.IntentFilter;
import android.content.SharedPreferences;
import android.content.SharedPreferences.OnSharedPreferenceChangeListener;
import android.net.ConnectivityManager;
import android.net.NetworkInfo;
import android.net.Uri;
import android.os.Binder;
import android.os.Handler;
import android.os.IBinder;
import android.os.PowerManager;
import android.os.PowerManager.WakeLock;
import android.support.v4.content.LocalBroadcastManager;
import android.text.format.DateUtils;

/**
 * @author Andreas Schildbach
 */
public class BlockchainServiceImpl extends android.app.Service implements BlockchainService {
    private WalletApplication application;
    private Configuration config;

    private BlockStore blockStore;
    private File blockChainFile;
    private BlockChain blockChain;
    @Nullable
    private PeerGroup peerGroup;

    private final Handler handler = new Handler();
    private final Handler delayHandler = new Handler();
    private WakeLock wakeLock;

    private PeerConnectivityListener peerConnectivityListener;
    private NotificationManager nm;
    private ConnectivityManager connectivityManager;
    private final Set<Impediment> impediments = EnumSet.noneOf(Impediment.class);
    private int notificationCount = 0;
    private Coin notificationAccumulatedAmount = Coin.ZERO;
    private final List<Address> notificationAddresses = new LinkedList<Address>();
    private AtomicInteger transactionsReceived = new AtomicInteger();
    private long serviceCreatedAt;
    private boolean resetBlockchainOnShutdown = false;

    //Settings to bypass dashj default dns seeds
    private final SeedPeers seedPeerDiscovery = new SeedPeers(Constants.NETWORK_PARAMETERS);
    private final String dnsSeeds[] = { "dnsseed.dash.org" };
    private final DnsDiscovery dnsDiscovery = new DnsDiscovery(dnsSeeds, Constants.NETWORK_PARAMETERS);
    ArrayList<PeerDiscovery> peerDiscoveryList = new ArrayList<>(2);


    private static final int MIN_COLLECT_HISTORY = 2;
    private static final int IDLE_BLOCK_TIMEOUT_MIN = 2;
    private static final int IDLE_TRANSACTION_TIMEOUT_MIN = 9;
    private static final int MAX_HISTORY_SIZE = Math.max(IDLE_TRANSACTION_TIMEOUT_MIN, IDLE_BLOCK_TIMEOUT_MIN);
    private static final long APPWIDGET_THROTTLE_MS = DateUtils.SECOND_IN_MILLIS;
    private static final long BLOCKCHAIN_STATE_BROADCAST_THROTTLE_MS = DateUtils.SECOND_IN_MILLIS;
    private static final long TX_EXCHANGE_RATE_TIME_THRESHOLD_MS = TimeUnit.MINUTES.toMillis(30);

    private static final Logger log = LoggerFactory.getLogger(BlockchainServiceImpl.class);

    private final ThrottlingWalletChangeListener walletEventListener = new ThrottlingWalletChangeListener(
            APPWIDGET_THROTTLE_MS) {
        @Override
        public void onThrottledWalletChanged() {
            WalletBalanceWidgetProvider.updateWidgets(BlockchainServiceImpl.this, application.getWallet());
        }

        @Override
        public void onCoinsReceived(final Wallet wallet, final Transaction tx, final Coin prevBalance,
                final Coin newBalance) {

            final int bestChainHeight = blockChain.getBestChainHeight();
            final boolean replaying = bestChainHeight < config.getBestChainHeightEver();

            long now = new Date().getTime();
            long blockChainHeadTime = blockChain.getChainHead().getHeader().getTime().getTime();
            boolean insideTxExchangeRateTimeThreshold = (now - blockChainHeadTime) < TX_EXCHANGE_RATE_TIME_THRESHOLD_MS;

            final ExchangeRate exchangeRate = config.getCachedExchangeRate().rate;
            if (tx.getExchangeRate() == null && exchangeRate != null && !replaying && insideTxExchangeRateTimeThreshold) {
                tx.setExchangeRate(exchangeRate);
                application.saveWallet();
            }

            transactionsReceived.incrementAndGet();


            final Address address = WalletUtils.getWalletAddressOfReceived(tx, wallet);
            final Coin amount = tx.getValue(wallet);
            final ConfidenceType confidenceType = tx.getConfidence().getConfidenceType();

            handler.post(new Runnable() {
                @Override
                public void run() {
                    final boolean isReceived = amount.signum() > 0;
                    final boolean isReplayedTx = confidenceType == ConfidenceType.BUILDING && replaying;

                    if (isReceived && !isReplayedTx)
                        notifyCoinsReceived(address, amount, exchangeRate);
                }
            });
        }

        @Override
        public void onCoinsSent(final Wallet wallet, final Transaction tx, final Coin prevBalance,
                final Coin newBalance) {
            transactionsReceived.incrementAndGet();
        }
    };

    private void notifyCoinsReceived(@Nullable final Address address, final Coin amount,
                                     @Nullable ExchangeRate exchangeRate) {
        if (notificationCount == 1)
            nm.cancel(Constants.NOTIFICATION_ID_COINS_RECEIVED);

        notificationCount++;
        notificationAccumulatedAmount = notificationAccumulatedAmount.add(amount);
        if (address != null && !notificationAddresses.contains(address))
            notificationAddresses.add(address);

        final MonetaryFormat btcFormat = config.getFormat();

        final String packageFlavor = application.applicationPackageFlavor();
        String msgSuffix = packageFlavor != null ? " [" + packageFlavor + "]" : "";

        if (exchangeRate != null) {
            exchangeRate.coinToFiat(amount);
            MonetaryFormat format = Constants.LOCAL_FORMAT.code(0,
                    Constants.PREFIX_ALMOST_EQUAL_TO + exchangeRate.fiat.getCurrencyCode());
            msgSuffix += " " + format.format(exchangeRate.coinToFiat(amount));
        }

        final String tickerMsg = getString(R.string.notification_coins_received_msg, btcFormat.format(amount))
                + msgSuffix;
        final String msg = getString(R.string.notification_coins_received_msg,
                btcFormat.format(notificationAccumulatedAmount)) + msgSuffix;

        final StringBuilder text = new StringBuilder();
        for (final Address notificationAddress : notificationAddresses) {
            if (text.length() > 0)
                text.append(", ");

            final String addressStr = notificationAddress.toBase58();
            final String label = AddressBookProvider.resolveLabel(getApplicationContext(), addressStr);
            text.append(label != null ? label : addressStr);
        }

<<<<<<< HEAD
        final NotificationCompat.Builder notification = new NotificationCompat.Builder(this,
                Constants.TRANSACTIONS_NOTIFICATION_CHANNEL_ID);
        notification.setSmallIcon(R.drawable.ic_dash_d_white_bottom);
=======
        final Notification.Builder notification = new Notification.Builder(this);
        notification.setSmallIcon(R.drawable.stat_notify_received_24dp);
>>>>>>> c60f2374
        notification.setTicker(tickerMsg);
        notification.setContentTitle(msg);
        if (text.length() > 0)
            notification.setContentText(text);
        notification.setContentIntent(PendingIntent.getActivity(this, 0, new Intent(this, WalletActivity.class), 0));
        notification.setNumber(notificationCount == 1 ? 0 : notificationCount);
        notification.setWhen(System.currentTimeMillis());
        notification.setSound(Uri.parse("android.resource://" + getPackageName() + "/" + R.raw.coins_received));
        nm.notify(Constants.NOTIFICATION_ID_COINS_RECEIVED, notification.getNotification());
    }

    private final class PeerConnectivityListener
            implements PeerConnectedEventListener, PeerDisconnectedEventListener, OnSharedPreferenceChangeListener {
        private int peerCount;
        private AtomicBoolean stopped = new AtomicBoolean(false);

        public PeerConnectivityListener() {
            config.registerOnSharedPreferenceChangeListener(this);
        }

        public void stop() {
            stopped.set(true);

            config.unregisterOnSharedPreferenceChangeListener(this);

            nm.cancel(Constants.NOTIFICATION_ID_CONNECTED);
        }

        @Override
        public void onPeerConnected(final Peer peer, final int peerCount) {
            this.peerCount = peerCount;
            changed(peerCount);
        }

        @Override
        public void onPeerDisconnected(final Peer peer, final int peerCount) {
            this.peerCount = peerCount;
            changed(peerCount);
        }

        @Override
        public void onSharedPreferenceChanged(final SharedPreferences sharedPreferences, final String key) {
            if (Configuration.PREFS_KEY_CONNECTIVITY_NOTIFICATION.equals(key))
                changed(peerCount);
            if (Configuration.PREFS_KEY_INSTANTX_ENABLED.equals(key)) {
                //InstantXSystem.get(blockChain).setEnabled(sharedPreferences.getBoolean(Configuration.PREFS_KEY_INSTANTX_ENABLED, false));
            }
        }

        private void changed(final int numPeers) {
            if (stopped.get())
                return;

            handler.post(new Runnable() {
                @Override
                public void run() {
                    final boolean connectivityNotificationEnabled = config.getConnectivityNotificationEnabled();

                    if (!connectivityNotificationEnabled || numPeers == 0) {
                        nm.cancel(Constants.NOTIFICATION_ID_CONNECTED);
                    } else {
                        final Notification.Builder notification = new Notification.Builder(BlockchainServiceImpl.this);
                        notification.setSmallIcon(R.drawable.stat_sys_peers, numPeers > 4 ? 4 : numPeers);
                        notification.setContentTitle(getString(R.string.app_name));
                        notification.setContentText(getString(R.string.notification_peers_connected_msg, numPeers));
                        notification.setContentIntent(PendingIntent.getActivity(BlockchainServiceImpl.this, 0,
                                new Intent(BlockchainServiceImpl.this, WalletActivity.class), 0));
                        notification.setWhen(System.currentTimeMillis());
                        notification.setOngoing(true);
                        nm.notify(Constants.NOTIFICATION_ID_CONNECTED, notification.getNotification());
                    }

                    // send broadcast
                    broadcastPeerState(numPeers);
                }
            });
        }
    }

    private final PeerDataEventListener blockchainDownloadListener = new AbstractPeerDataEventListener() {
        private final AtomicLong lastMessageTime = new AtomicLong(0);

        @Override
        public void onBlocksDownloaded(final Peer peer, final Block block, final FilteredBlock filteredBlock,
                final int blocksLeft) {
            delayHandler.removeCallbacksAndMessages(null);

            final long now = System.currentTimeMillis();
            if (now - lastMessageTime.get() > BLOCKCHAIN_STATE_BROADCAST_THROTTLE_MS)
                delayHandler.post(runnable);
            else
                delayHandler.postDelayed(runnable, BLOCKCHAIN_STATE_BROADCAST_THROTTLE_MS);
        }

        private final Runnable runnable = new Runnable() {
            @Override
            public void run() {
                lastMessageTime.set(System.currentTimeMillis());

                config.maybeIncrementBestChainHeightEver(blockChain.getChainHead().getHeight());
                broadcastBlockchainState();
            }
        };
    };

    private final BroadcastReceiver connectivityReceiver = new BroadcastReceiver() {
        @Override
        public void onReceive(final Context context, final Intent intent) {
            final String action = intent.getAction();

            if (ConnectivityManager.CONNECTIVITY_ACTION.equals(action)) {
                final NetworkInfo networkInfo = connectivityManager.getActiveNetworkInfo();
                final boolean hasConnectivity = networkInfo != null && networkInfo.isConnected();

                if (log.isInfoEnabled()) {
                    final StringBuilder s = new StringBuilder("active network is ")
                            .append(hasConnectivity ? "up" : "down");
                    if (networkInfo != null) {
                        s.append(", type: ").append(networkInfo.getTypeName());
                        s.append(", state: ").append(networkInfo.getState()).append('/')
                                .append(networkInfo.getDetailedState());
                        final String extraInfo = networkInfo.getExtraInfo();
                        if (extraInfo != null)
                            s.append(", extraInfo: ").append(extraInfo);
                        final String reason = networkInfo.getReason();
                        if (reason != null)
                            s.append(", reason: ").append(reason);
                    }
                    log.info(s.toString());
                }

                if (hasConnectivity)
                    impediments.remove(Impediment.NETWORK);
                else
                    impediments.add(Impediment.NETWORK);
                check();
            } else if (Intent.ACTION_DEVICE_STORAGE_LOW.equals(action)) {
                log.info("device storage low");

                impediments.add(Impediment.STORAGE);
                check();
            } else if (Intent.ACTION_DEVICE_STORAGE_OK.equals(action)) {
                log.info("device storage ok");

                impediments.remove(Impediment.STORAGE);
                check();
            }
        }

        @SuppressLint("Wakelock")
        private void check() {
            final Wallet wallet = application.getWallet();

            if (impediments.isEmpty() && peerGroup == null) {
                log.debug("acquiring wakelock");
                wakeLock.acquire();

                // consistency check
                final int walletLastBlockSeenHeight = wallet.getLastBlockSeenHeight();
                final int bestChainHeight = blockChain.getBestChainHeight();
                if (walletLastBlockSeenHeight != -1 && walletLastBlockSeenHeight != bestChainHeight) {
                    final String message = "wallet/blockchain out of sync: " + walletLastBlockSeenHeight + "/"
                            + bestChainHeight;
                    log.error(message);
                    CrashReporter.saveBackgroundTrace(new RuntimeException(message), application.packageInfo());
                }

                log.info("starting peergroup");
                peerGroup = new PeerGroup(Constants.NETWORK_PARAMETERS, blockChain);
                peerGroup.setDownloadTxDependencies(0); // recursive implementation causes StackOverflowError
                peerGroup.addWallet(wallet);
                peerGroup.setUserAgent(Constants.USER_AGENT, application.packageInfo().versionName);
                peerGroup.addConnectedEventListener(peerConnectivityListener);
                peerGroup.addDisconnectedEventListener(peerConnectivityListener);

                final int maxConnectedPeers = application.maxConnectedPeers();

                final String trustedPeerHost = config.getTrustedPeerHost();
                final boolean hasTrustedPeer = trustedPeerHost != null;

                final boolean connectTrustedPeerOnly = hasTrustedPeer && config.getTrustedPeerOnly();
                peerGroup.setMaxConnections(connectTrustedPeerOnly ? 1 : maxConnectedPeers);
                peerGroup.setConnectTimeoutMillis(Constants.PEER_TIMEOUT_MS);
                peerGroup.setPeerDiscoveryTimeoutMillis(Constants.PEER_DISCOVERY_TIMEOUT_MS);

                peerGroup.addPeerDiscovery(new PeerDiscovery() {
                    //Keep Original code here for now
                    //private final PeerDiscovery normalPeerDiscovery = MultiplexingDiscovery
                    //        .forServices(Constants.NETWORK_PARAMETERS, 0);
                    private final PeerDiscovery normalPeerDiscovery = new MultiplexingDiscovery(Constants.NETWORK_PARAMETERS, peerDiscoveryList);


                    @Override
                    public InetSocketAddress[] getPeers(final long services, final long timeoutValue,
                            final TimeUnit timeoutUnit) throws PeerDiscoveryException {
                        final List<InetSocketAddress> peers = new LinkedList<InetSocketAddress>();

                        boolean needsTrimPeersWorkaround = false;

                        if (hasTrustedPeer) {
                            log.info(
                                    "trusted peer '" + trustedPeerHost + "'" + (connectTrustedPeerOnly ? " only" : ""));

                            final InetSocketAddress addr = new InetSocketAddress(trustedPeerHost,
                                    Constants.NETWORK_PARAMETERS.getPort());
                            if (addr.getAddress() != null) {
                                peers.add(addr);
                                needsTrimPeersWorkaround = true;
                            }
                        }

                        if (!connectTrustedPeerOnly) {
                            try {
                                peers.addAll(
                                        Arrays.asList(normalPeerDiscovery.getPeers(services, timeoutValue, timeoutUnit)));
                                if(peers.size() < 10) {
                                    log.info("DNS peer discovery returned less than 10 nodes.  Adding seed peers to the list to increase connections");
                                    peers.addAll(Arrays.asList(seedPeerDiscovery.getPeers(services, timeoutValue, timeoutUnit)));
                                }
                            } catch (PeerDiscoveryException x) {
                                log.info("DNS peers returned no nodes.  Adding seed peers to the list to ensure connections");
                                peers.addAll(Arrays.asList(seedPeerDiscovery.getPeers(services, timeoutValue, timeoutUnit)));
                            }
                        }

                        // workaround because PeerGroup will shuffle peers
                        if (needsTrimPeersWorkaround)
                            while (peers.size() >= maxConnectedPeers)
                                peers.remove(peers.size() - 1);

                        return peers.toArray(new InetSocketAddress[0]);
                    }

                    @Override
                    public void shutdown() {
                        normalPeerDiscovery.shutdown();
                    }
                });

                // start peergroup
                peerGroup.startAsync();
                peerGroup.startBlockChainDownload(blockchainDownloadListener);
            } else if (!impediments.isEmpty() && peerGroup != null) {
                log.info("stopping peergroup");
                peerGroup.removeDisconnectedEventListener(peerConnectivityListener);
                peerGroup.removeConnectedEventListener(peerConnectivityListener);
                peerGroup.removeWallet(wallet);
                peerGroup.stopAsync();
                peerGroup = null;

                log.debug("releasing wakelock");
                wakeLock.release();
            }

            broadcastBlockchainState();
        }
    };

    private final static class ActivityHistoryEntry {
        public final int numTransactionsReceived;
        public final int numBlocksDownloaded;

        public ActivityHistoryEntry(final int numTransactionsReceived, final int numBlocksDownloaded) {
            this.numTransactionsReceived = numTransactionsReceived;
            this.numBlocksDownloaded = numBlocksDownloaded;
        }

        @Override
        public String toString() {
            return numTransactionsReceived + "/" + numBlocksDownloaded;
        }
    }

    private final BroadcastReceiver tickReceiver = new BroadcastReceiver() {
        private int lastChainHeight = 0;
        private final List<ActivityHistoryEntry> activityHistory = new LinkedList<ActivityHistoryEntry>();

        @Override
        public void onReceive(final Context context, final Intent intent) {
            final int chainHeight = blockChain.getBestChainHeight();

            if (lastChainHeight > 0) {
                final int numBlocksDownloaded = chainHeight - lastChainHeight;
                final int numTransactionsReceived = transactionsReceived.getAndSet(0);

                // push history
                activityHistory.add(0, new ActivityHistoryEntry(numTransactionsReceived, numBlocksDownloaded));

                // trim
                while (activityHistory.size() > MAX_HISTORY_SIZE)
                    activityHistory.remove(activityHistory.size() - 1);

                // print
                final StringBuilder builder = new StringBuilder();
                for (final ActivityHistoryEntry entry : activityHistory) {
                    if (builder.length() > 0)
                        builder.append(", ");
                    builder.append(entry);
                }
                log.info("History of transactions/blocks: " + builder);

                // determine if block and transaction activity is idling
                boolean isIdle = false;
                if (activityHistory.size() >= MIN_COLLECT_HISTORY) {
                    isIdle = true;
                    for (int i = 0; i < activityHistory.size(); i++) {
                        final ActivityHistoryEntry entry = activityHistory.get(i);
                        final boolean blocksActive = entry.numBlocksDownloaded > 0 && i <= IDLE_BLOCK_TIMEOUT_MIN;
                        final boolean transactionsActive = entry.numTransactionsReceived > 0
                                && i <= IDLE_TRANSACTION_TIMEOUT_MIN;

                        if (blocksActive || transactionsActive) {
                            isIdle = false;
                            break;
                        }
                    }
                }

                // if idling, shutdown service
                if (isIdle) {
                    log.info("idling detected, stopping service");
                    stopSelf();
                }
            }

            lastChainHeight = chainHeight;
        }
    };

    public class LocalBinder extends Binder {
        public BlockchainService getService() {
            return BlockchainServiceImpl.this;
        }
    }

    private final IBinder mBinder = new LocalBinder();

    @Override
    public IBinder onBind(final Intent intent) {
        log.debug(".onBind()");

        return mBinder;
    }

    @Override
    public boolean onUnbind(final Intent intent) {
        log.debug(".onUnbind()");

        return super.onUnbind(intent);
    }

    @Override
    public void onCreate() {
        serviceCreatedAt = System.currentTimeMillis();
        log.debug(".onCreate()");

        super.onCreate();

        nm = (NotificationManager) getSystemService(Context.NOTIFICATION_SERVICE);
        connectivityManager = (ConnectivityManager) getSystemService(Context.CONNECTIVITY_SERVICE);

        final String lockName = getPackageName() + " blockchain sync";

        final PowerManager pm = (PowerManager) getSystemService(Context.POWER_SERVICE);
        wakeLock = pm.newWakeLock(PowerManager.PARTIAL_WAKE_LOCK, lockName);

        application = (WalletApplication) getApplication();
        config = application.getConfiguration();
        final Wallet wallet = application.getWallet();

        peerConnectivityListener = new PeerConnectivityListener();

        broadcastPeerState(0);

        blockChainFile = new File(getDir("blockstore", Context.MODE_PRIVATE), Constants.Files.BLOCKCHAIN_FILENAME);
        final boolean blockChainFileExists = blockChainFile.exists();

        if (!blockChainFileExists) {
            log.info("blockchain does not exist, resetting wallet");
            wallet.reset();
        }

        try {
            blockStore = new SPVBlockStore(Constants.NETWORK_PARAMETERS, blockChainFile);
            blockStore.getChainHead(); // detect corruptions as early as possible

            final long earliestKeyCreationTime = wallet.getEarliestKeyCreationTime();

            if (!blockChainFileExists && earliestKeyCreationTime > 0) {
                try {
                    final Stopwatch watch = Stopwatch.createStarted();
                    final InputStream checkpointsInputStream = getAssets().open(Constants.Files.CHECKPOINTS_FILENAME);
                    CheckpointManager.checkpoint(Constants.NETWORK_PARAMETERS, checkpointsInputStream, blockStore,
                            earliestKeyCreationTime);
                    watch.stop();
                    log.info("checkpoints loaded from '{}', took {}", Constants.Files.CHECKPOINTS_FILENAME, watch);
                } catch (final IOException x) {
                    log.error("problem reading checkpoints, continuing without", x);
                }
            }
        } catch (final BlockStoreException x) {
            blockChainFile.delete();

            final String msg = "blockstore cannot be created";
            log.error(msg, x);
            throw new Error(msg, x);
        }

        try {
            blockChain = new BlockChain(Constants.NETWORK_PARAMETERS, wallet, blockStore);
        } catch (final BlockStoreException x) {
            throw new Error("blockchain cannot be created", x);
        }

        final IntentFilter intentFilter = new IntentFilter();
        intentFilter.addAction(ConnectivityManager.CONNECTIVITY_ACTION);
        intentFilter.addAction(Intent.ACTION_DEVICE_STORAGE_LOW);
        intentFilter.addAction(Intent.ACTION_DEVICE_STORAGE_OK);
        registerReceiver(connectivityReceiver, intentFilter); // implicitly start PeerGroup

        application.getWallet().addCoinsReceivedEventListener(Threading.SAME_THREAD, walletEventListener);
        application.getWallet().addCoinsSentEventListener(Threading.SAME_THREAD, walletEventListener);
        application.getWallet().addChangeEventListener(Threading.SAME_THREAD, walletEventListener);

        registerReceiver(tickReceiver, new IntentFilter(Intent.ACTION_TIME_TICK));

        wallet.getContext().initDashSync(getDir("masternode", MODE_PRIVATE).getAbsolutePath());

        peerDiscoveryList.add(dnsDiscovery);
    }

    @Override
    public int onStartCommand(final Intent intent, final int flags, final int startId) {
        if (intent != null) {
            log.info("service start command: " + intent + (intent.hasExtra(Intent.EXTRA_ALARM_COUNT)
                    ? " (alarm count: " + intent.getIntExtra(Intent.EXTRA_ALARM_COUNT, 0) + ")" : ""));

            final String action = intent.getAction();

            if (BlockchainService.ACTION_CANCEL_COINS_RECEIVED.equals(action)) {
                notificationCount = 0;
                notificationAccumulatedAmount = Coin.ZERO;
                notificationAddresses.clear();

                nm.cancel(Constants.NOTIFICATION_ID_COINS_RECEIVED);
            } else if (BlockchainService.ACTION_RESET_BLOCKCHAIN.equals(action)) {
                log.info("will remove blockchain on service shutdown");

                resetBlockchainOnShutdown = true;
                stopSelf();
            } else if (BlockchainService.ACTION_BROADCAST_TRANSACTION.equals(action)) {
                final Sha256Hash hash = Sha256Hash
                        .wrap(intent.getByteArrayExtra(BlockchainService.ACTION_BROADCAST_TRANSACTION_HASH));
                final Transaction tx = application.getWallet().getTransaction(hash);

                if (peerGroup != null) {
                    log.info("broadcasting transaction " + tx.getHashAsString());
                    int count = peerGroup.numConnectedPeers();
                    int minimum = peerGroup.getMinBroadcastConnections();
                    //if the number of peers is <= 3, then only require that number of peers to send
                    if(count <= 3)
                        minimum = count;

                    peerGroup.broadcastTransaction(tx, minimum);
                } else {
                    log.info("peergroup not available, not broadcasting transaction " + tx.getHashAsString());
                    tx.getConfidence().setPeerInfo(0, 1);
                }
            }
        } else {
            log.warn("service restart, although it was started as non-sticky");
        }

        return START_NOT_STICKY;
    }

    @Override
    public void onDestroy() {
        log.debug(".onDestroy()");

        WalletApplication.scheduleStartBlockchainService(this);  //disconnect feature

        unregisterReceiver(tickReceiver);

        application.getWallet().removeChangeEventListener(walletEventListener);
        application.getWallet().removeCoinsSentEventListener(walletEventListener);
        application.getWallet().removeCoinsReceivedEventListener(walletEventListener);

        unregisterReceiver(connectivityReceiver);

        if (peerGroup != null) {
            peerGroup.removeDisconnectedEventListener(peerConnectivityListener);
            peerGroup.removeConnectedEventListener(peerConnectivityListener);
            peerGroup.removeWallet(application.getWallet());
            peerGroup.stop();

            log.info("peergroup stopped");
        }

        peerConnectivityListener.stop();

        delayHandler.removeCallbacksAndMessages(null);

        try {
            blockStore.close();
        } catch (final BlockStoreException x) {
            throw new RuntimeException(x);
        }

        application.saveWallet();

        //Dash Specific

        //Constants.NETWORK_PARAMETERS.masternodeDB.write(Constants.NETWORK_PARAMETERS.masternodeManager);
        //application.saveMasternodes();

        //Dash Specific

        if (wakeLock.isHeld()) {
            log.debug("wakelock still held, releasing");
            wakeLock.release();
        }

        if (resetBlockchainOnShutdown) {
            log.info("removing blockchain");
            blockChainFile.delete();
        }

        super.onDestroy();

        log.info("service was up for " + ((System.currentTimeMillis() - serviceCreatedAt) / 1000 / 60) + " minutes");
    }

    @Override
    public void onTrimMemory(final int level) {
        log.info("onTrimMemory({}) called", level);

        if (level >= ComponentCallbacks2.TRIM_MEMORY_BACKGROUND) {
            log.warn("low memory detected, stopping service");
            stopSelf();
        }
    }

<<<<<<< HEAD
    private Notification createNetworkSyncNotification(BlockchainState blockchainState) {
        Intent notificationIntent = new Intent(this, WalletActivity.class);
        PendingIntent pendingIntent=PendingIntent.getActivity(this, 0,
                notificationIntent, PendingIntent.FLAG_UPDATE_CURRENT);

        String message = BlockchainStateUtils.getSyncStateString(blockchainState, this);
        if (message == null) {
            return null;
        }

        return new NotificationCompat.Builder(this,
                Constants.SYNCHRONIZATION_NOTIFICATION_CHANNEL_ID)
                .setSmallIcon(R.drawable.ic_dash_d_white_bottom)
                .setContentTitle(getString(R.string.app_name))
                .setContentText(message)
                .setContentIntent(pendingIntent).build();
    }

=======
>>>>>>> c60f2374
    @Override
    public BlockchainState getBlockchainState() {
        final StoredBlock chainHead = blockChain.getChainHead();
        final Date bestChainDate = chainHead.getHeader().getTime();
        final int bestChainHeight = chainHead.getHeight();
        final boolean replaying = chainHead.getHeight() < config.getBestChainHeightEver();

        return new BlockchainState(bestChainDate, bestChainHeight, replaying, impediments);
    }

    @Override
    public List<Peer> getConnectedPeers() {
        if (peerGroup != null)
            return peerGroup.getConnectedPeers();
        else
            return null;
    }

    @Override
    public List<StoredBlock> getRecentBlocks(final int maxBlocks) {
        final List<StoredBlock> blocks = new ArrayList<StoredBlock>(maxBlocks);

        try {
            StoredBlock block = blockChain.getChainHead();

            while (block != null) {
                blocks.add(block);

                if (blocks.size() >= maxBlocks)
                    break;

                block = block.getPrev(blockStore);
            }
        } catch (final BlockStoreException x) {
            // swallow
        }

        return blocks;
    }

    private void broadcastPeerState(final int numPeers) {
        final Intent broadcast = new Intent(ACTION_PEER_STATE);
        broadcast.setPackage(getPackageName());
        broadcast.putExtra(ACTION_PEER_STATE_NUM_PEERS, numPeers);

        LocalBroadcastManager.getInstance(this).sendBroadcast(broadcast);
    }

    private void broadcastBlockchainState() {
        final Intent broadcast = new Intent(ACTION_BLOCKCHAIN_STATE);
        broadcast.setPackage(getPackageName());
        getBlockchainState().putExtras(broadcast);
        LocalBroadcastManager.getInstance(this).sendBroadcast(broadcast);
    }
}<|MERGE_RESOLUTION|>--- conflicted
+++ resolved
@@ -234,14 +234,8 @@
             text.append(label != null ? label : addressStr);
         }
 
-<<<<<<< HEAD
-        final NotificationCompat.Builder notification = new NotificationCompat.Builder(this,
-                Constants.TRANSACTIONS_NOTIFICATION_CHANNEL_ID);
+        final Notification.Builder notification = new Notification.Builder(this);
         notification.setSmallIcon(R.drawable.ic_dash_d_white_bottom);
-=======
-        final Notification.Builder notification = new Notification.Builder(this);
-        notification.setSmallIcon(R.drawable.stat_notify_received_24dp);
->>>>>>> c60f2374
         notification.setTicker(tickerMsg);
         notification.setContentTitle(msg);
         if (text.length() > 0)
@@ -785,27 +779,6 @@
         }
     }
 
-<<<<<<< HEAD
-    private Notification createNetworkSyncNotification(BlockchainState blockchainState) {
-        Intent notificationIntent = new Intent(this, WalletActivity.class);
-        PendingIntent pendingIntent=PendingIntent.getActivity(this, 0,
-                notificationIntent, PendingIntent.FLAG_UPDATE_CURRENT);
-
-        String message = BlockchainStateUtils.getSyncStateString(blockchainState, this);
-        if (message == null) {
-            return null;
-        }
-
-        return new NotificationCompat.Builder(this,
-                Constants.SYNCHRONIZATION_NOTIFICATION_CHANNEL_ID)
-                .setSmallIcon(R.drawable.ic_dash_d_white_bottom)
-                .setContentTitle(getString(R.string.app_name))
-                .setContentText(message)
-                .setContentIntent(pendingIntent).build();
-    }
-
-=======
->>>>>>> c60f2374
     @Override
     public BlockchainState getBlockchainState() {
         final StoredBlock chainHead = blockChain.getChainHead();
