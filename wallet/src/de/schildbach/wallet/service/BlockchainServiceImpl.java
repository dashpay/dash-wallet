--- conflicted
+++ resolved
@@ -294,7 +294,7 @@
         public void onCoinsSent(final Wallet wallet, final Transaction tx, final Coin prevBalance,
                 final Coin newBalance) {
             transactionsReceived.incrementAndGet();
-<<<<<<< HEAD
+            
             if(CreditFundingTransaction.isCreditFundingTransaction(tx) && tx.getPurpose() == Transaction.Purpose.UNKNOWN) {
                 // Handle credit function transactions (username creation, topup, invites)
                 CreditFundingTransaction cftx = wallet.getCreditFundingTransaction(tx);
@@ -304,8 +304,7 @@
                     platformRepo.handleSentCreditFundingTransaction(cftx, blockChainHeadTime);
                 }
             }
-=======
->>>>>>> b1ec0c35
+
             handleMetadata(tx);
             updateAppWidget();
         }
