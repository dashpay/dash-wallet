/*
 * Copyright 2011-2015 the original author or authors.
 *
 * This program is free software: you can redistribute it and/or modify
 * it under the terms of the GNU General Public License as published by
 * the Free Software Foundation, either version 3 of the License, or
 * (at your option) any later version.
 *
 * This program is distributed in the hope that it will be useful,
 * but WITHOUT ANY WARRANTY; without even the implied warranty of
 * MERCHANTABILITY or FITNESS FOR A PARTICULAR PURPOSE.  See the
 * GNU General Public License for more details.
 *
 * You should have received a copy of the GNU General Public License
 * along with this program.  If not, see <http://www.gnu.org/licenses/>.
 */

package de.schildbach.wallet.service;

import android.annotation.SuppressLint;
import android.app.Notification;
import android.app.NotificationManager;
import android.app.PendingIntent;
import android.content.BroadcastReceiver;
import android.content.ComponentCallbacks2;
import android.content.Context;
import android.content.Intent;
import android.content.IntentFilter;
import android.content.SharedPreferences;
import android.content.SharedPreferences.OnSharedPreferenceChangeListener;
import android.net.ConnectivityManager;
import android.net.NetworkInfo;
import android.net.Uri;
import android.os.Binder;
import android.os.Build;
import android.os.Bundle;
import android.os.Handler;
import android.os.IBinder;
import android.os.PowerManager;
import android.os.PowerManager.WakeLock;
import android.text.format.DateUtils;

import androidx.core.app.NotificationCompat;
import androidx.core.content.ContextCompat;
import androidx.lifecycle.LifecycleService;
import androidx.lifecycle.Observer;
import androidx.localbroadcastmanager.content.LocalBroadcastManager;

import com.google.common.base.Stopwatch;
import com.google.common.util.concurrent.SettableFuture;

import org.bitcoinj.core.Address;
import org.bitcoinj.core.Block;
import org.bitcoinj.core.BlockChain;
import org.bitcoinj.core.CheckpointManager;
import org.bitcoinj.core.Coin;
import org.bitcoinj.core.FilteredBlock;
import org.bitcoinj.core.Peer;
import org.bitcoinj.core.PeerGroup;
import org.bitcoinj.core.Sha256Hash;
import org.bitcoinj.core.StoredBlock;
import org.bitcoinj.core.Transaction;
import org.bitcoinj.core.TransactionConfidence.ConfidenceType;
import org.bitcoinj.core.Utils;
import org.bitcoinj.core.listeners.DownloadProgressTracker;
import org.bitcoinj.core.listeners.PeerConnectedEventListener;
import org.bitcoinj.core.listeners.PeerDisconnectedEventListener;
import org.bitcoinj.core.listeners.PreBlocksDownloadListener;
import org.bitcoinj.evolution.CreditFundingTransaction;
import org.bitcoinj.evolution.SimplifiedMasternodeList;
import org.bitcoinj.evolution.SimplifiedMasternodeListDiff;
import org.bitcoinj.evolution.SimplifiedMasternodeListManager;
import org.bitcoinj.net.discovery.DnsDiscovery;
import org.bitcoinj.net.discovery.MasternodePeerDiscovery;
import org.bitcoinj.net.discovery.MultiplexingDiscovery;
import org.bitcoinj.net.discovery.PeerDiscovery;
import org.bitcoinj.net.discovery.PeerDiscoveryException;
import org.bitcoinj.net.discovery.SeedPeers;
import org.bitcoinj.store.BlockStore;
import org.bitcoinj.store.BlockStoreException;
import org.bitcoinj.store.SPVBlockStore;
import org.bitcoinj.utils.ExchangeRate;
import org.bitcoinj.utils.MonetaryFormat;
import org.bitcoinj.utils.Threading;
import org.bitcoinj.wallet.Wallet;
import org.dash.wallet.common.Configuration;
import org.dashevo.dapiclient.DapiClient;
import org.slf4j.Logger;
import org.slf4j.LoggerFactory;

import java.io.File;
import java.io.IOException;
import java.io.InputStream;
import java.net.InetSocketAddress;
import java.util.ArrayList;
import java.util.Arrays;
import java.util.Date;
import java.util.EnumSet;
import java.util.LinkedList;
import java.util.List;
import java.util.Set;
import java.util.concurrent.Executor;
import java.util.concurrent.Executors;
import java.util.concurrent.TimeUnit;
import java.util.concurrent.atomic.AtomicBoolean;
import java.util.concurrent.atomic.AtomicInteger;
import java.util.concurrent.atomic.AtomicLong;

import javax.annotation.Nullable;

import de.schildbach.wallet.AppDatabase;
import de.schildbach.wallet.Constants;
import de.schildbach.wallet.WalletApplication;
import de.schildbach.wallet.WalletBalanceWidgetProvider;
import de.schildbach.wallet.data.AddressBookProvider;
import de.schildbach.wallet.data.BlockchainState;
import de.schildbach.wallet.data.BlockchainStateDao;
import de.schildbach.wallet.ui.OnboardingActivity;
import de.schildbach.wallet.ui.dashpay.CreateIdentityService;
import de.schildbach.wallet.ui.dashpay.OnPreBlockProgressListener;
import de.schildbach.wallet.ui.dashpay.PlatformRepo;
import de.schildbach.wallet.ui.dashpay.PreBlockStage;
import de.schildbach.wallet.util.BlockchainStateUtils;
import de.schildbach.wallet.util.CrashReporter;
import de.schildbach.wallet.util.ThrottlingWalletChangeListener;
import de.schildbach.wallet.util.WalletUtils;
import de.schildbach.wallet_test.R;
import kotlinx.coroutines.BuildersKt;
import kotlinx.coroutines.CoroutineStart;
import kotlinx.coroutines.Dispatchers;
import kotlinx.coroutines.GlobalScope;

import static org.dash.wallet.common.Constants.PREFIX_ALMOST_EQUAL_TO;

/**
 * @author Andreas Schildbach
 */
public class BlockchainServiceImpl extends LifecycleService implements BlockchainService {

    private WalletApplication application;
    private Configuration config;

    private BlockStore blockStore;
    private BlockStore headerStore;
    private File blockChainFile;
    private File headerChainFile;
    private BlockChain blockChain;
    private BlockChain headerChain;
    private InputStream bootStrapStream;
    @Nullable
    private PeerGroup peerGroup;

    private final Handler handler = new Handler();
    private final Handler delayHandler = new Handler();
    private WakeLock wakeLock;

    private PeerConnectivityListener peerConnectivityListener;
    private NotificationManager nm;
    private ConnectivityManager connectivityManager;
    private final Set<BlockchainState.Impediment> impediments = EnumSet.noneOf(BlockchainState.Impediment.class);
    private int notificationCount = 0;
    private Coin notificationAccumulatedAmount = Coin.ZERO;
    private final List<Address> notificationAddresses = new LinkedList<Address>();
    private AtomicInteger transactionsReceived = new AtomicInteger();
    private long serviceCreatedAt;
    private boolean resetBlockchainOnShutdown = false;
    private boolean deleteWalletFileOnShutdown = false;

    //Settings to bypass dashj default dns seeds
    private final SeedPeers seedPeerDiscovery = new SeedPeers(Constants.NETWORK_PARAMETERS);
    private final DnsDiscovery dnsDiscovery = new DnsDiscovery(Constants.DNS_SEED, Constants.NETWORK_PARAMETERS);
    ArrayList<PeerDiscovery> peerDiscoveryList = new ArrayList<>(2);
    private final static int MINIMUM_PEER_COUNT = 16;

    private static final int MIN_COLLECT_HISTORY = 2;
    private static final int IDLE_BLOCK_TIMEOUT_MIN = 2;
    private static final int IDLE_TRANSACTION_TIMEOUT_MIN = 9;
    private static final int MAX_HISTORY_SIZE = Math.max(IDLE_TRANSACTION_TIMEOUT_MIN, IDLE_BLOCK_TIMEOUT_MIN);
    private static final long APPWIDGET_THROTTLE_MS = DateUtils.SECOND_IN_MILLIS;
    private static final long BLOCKCHAIN_STATE_BROADCAST_THROTTLE_MS = DateUtils.SECOND_IN_MILLIS;
    private static final long TX_EXCHANGE_RATE_TIME_THRESHOLD_MS = TimeUnit.MINUTES.toMillis(180);

    private static final Logger log = LoggerFactory.getLogger(BlockchainServiceImpl.class);

    public static final String START_AS_FOREGROUND_EXTRA = "start_as_foreground";

    private Executor executor = Executors.newSingleThreadExecutor();
    private int syncPercentage = 0; // 0 to 100%

    private final ThrottlingWalletChangeListener walletEventListener = new ThrottlingWalletChangeListener(
            APPWIDGET_THROTTLE_MS) {
        @Override
        public void onThrottledWalletChanged() {
            updateAppWidget();
        }

        @Override
        public void onCoinsReceived(final Wallet wallet, final Transaction tx, final Coin prevBalance,
                                    final Coin newBalance) {

            final int bestChainHeight = blockChain.getBestChainHeight();
            final boolean replaying = bestChainHeight < config.getBestChainHeightEver();

            long now = new Date().getTime();
            long blockChainHeadTime = blockChain.getChainHead().getHeader().getTime().getTime();
            boolean insideTxExchangeRateTimeThreshold = (now - blockChainHeadTime) < TX_EXCHANGE_RATE_TIME_THRESHOLD_MS;

            if (tx.getExchangeRate() == null && ((!replaying || insideTxExchangeRateTimeThreshold) || tx.getConfidence().getConfidenceType() == ConfidenceType.PENDING)) {
                try {
                    final de.schildbach.wallet.rates.ExchangeRate exchangeRate = AppDatabase.getAppDatabase()
                            .exchangeRatesDao().getRateSync(config.getExchangeCurrencyCode());
                    if (exchangeRate != null) {
                        log.info("Setting exchange rate on received transaction.  Rate:  " + exchangeRate.toString() + " tx: " + tx.getHashAsString());
                        tx.setExchangeRate(new ExchangeRate(Coin.COIN, exchangeRate.getFiat()));
                        application.saveWallet();
                    }
                } catch (Exception e) {
                    log.error("Failed to get exchange rate", e);
                }
            }

            transactionsReceived.incrementAndGet();

            final Address address = WalletUtils.getWalletAddressOfReceived(tx, wallet);
            final Coin amount = tx.getValue(wallet);
            final ConfidenceType confidenceType = tx.getConfidence().getConfidenceType();
            final boolean isRestoringBackup = application.getConfiguration().isRestoringBackup();

            handler.post(new Runnable() {
                @Override
                public void run() {
                    final boolean isReceived = amount.signum() > 0;
                    final boolean isReplayedTx = confidenceType == ConfidenceType.BUILDING && (replaying || isRestoringBackup);

                    if (isReceived && !isReplayedTx)
                        notifyCoinsReceived(address, amount, tx.getExchangeRate());
                }
            });
            updateAppWidget();
        }

        @Override
        public void onCoinsSent(final Wallet wallet, final Transaction tx, final Coin prevBalance,
                                final Coin newBalance) {
            transactionsReceived.incrementAndGet();
            if (CreditFundingTransaction.isCreditFundingTransaction(tx) && tx.getPurpose() == Transaction.Purpose.UNKNOWN) {
                CreditFundingTransaction cftx = wallet.getCreditFundingTransaction(tx);
                ContextCompat.startForegroundService(getApplicationContext(), CreateIdentityService.createIntentForRestore(getApplicationContext(), cftx.getCreditBurnIdentityIdentifier().getBytes()));
            }
            updateAppWidget();
        }
    };

    private void notifyCoinsReceived(@Nullable final Address address, final Coin amount,
                                     @Nullable ExchangeRate exchangeRate) {
        if (notificationCount == 1)
            nm.cancel(Constants.NOTIFICATION_ID_COINS_RECEIVED);

        notificationCount++;
        notificationAccumulatedAmount = notificationAccumulatedAmount.add(amount);
        if (address != null && !notificationAddresses.contains(address))
            notificationAddresses.add(address);

        final MonetaryFormat btcFormat = config.getFormat();

        final String packageFlavor = application.applicationPackageFlavor();
        String msgSuffix = packageFlavor != null ? " [" + packageFlavor + "]" : "";

        if (exchangeRate != null) {
            exchangeRate.coinToFiat(amount);
            MonetaryFormat format = Constants.LOCAL_FORMAT.code(0,
                    PREFIX_ALMOST_EQUAL_TO + exchangeRate.fiat.getCurrencyCode());
            msgSuffix += " " + format.format(exchangeRate.coinToFiat(amount));
        }

        final String tickerMsg = getString(R.string.notification_coins_received_msg, btcFormat.format(amount))
                + msgSuffix;
        final String msg = getString(R.string.notification_coins_received_msg,
                btcFormat.format(notificationAccumulatedAmount)) + msgSuffix;

        final StringBuilder text = new StringBuilder();
        for (final Address notificationAddress : notificationAddresses) {
            if (text.length() > 0)
                text.append(", ");

            final String addressStr = notificationAddress.toString();
            final String label = AddressBookProvider.resolveLabel(getApplicationContext(), addressStr);
            text.append(label != null ? label : addressStr);
        }

        final NotificationCompat.Builder notification = new NotificationCompat.Builder(this,
                Constants.NOTIFICATION_CHANNEL_ID_TRANSACTIONS);
        notification.setSmallIcon(R.drawable.ic_dash_d_white_bottom);
        notification.setTicker(tickerMsg);
        notification.setContentTitle(msg);
        if (text.length() > 0)
            notification.setContentText(text);
        notification.setContentIntent(PendingIntent.getActivity(this, 0, OnboardingActivity.createIntent(this), 0));
        notification.setNumber(notificationCount == 1 ? 0 : notificationCount);
        notification.setWhen(System.currentTimeMillis());
        notification.setSound(Uri.parse("android.resource://" + getPackageName() + "/" + R.raw.coins_received));
        nm.notify(Constants.NOTIFICATION_ID_COINS_RECEIVED, notification.getNotification());
    }

    private final class PeerConnectivityListener
            implements PeerConnectedEventListener, PeerDisconnectedEventListener, OnSharedPreferenceChangeListener {
        private int peerCount;
        private AtomicBoolean stopped = new AtomicBoolean(false);

        public PeerConnectivityListener() {
            config.registerOnSharedPreferenceChangeListener(this);
        }

        public void stop() {
            stopped.set(true);

            config.unregisterOnSharedPreferenceChangeListener(this);

            nm.cancel(Constants.NOTIFICATION_ID_CONNECTED);
        }

        @Override
        public void onPeerConnected(final Peer peer, final int peerCount) {
            this.peerCount = peerCount;
            changed(peerCount);
        }

        @Override
        public void onPeerDisconnected(final Peer peer, final int peerCount) {
            this.peerCount = peerCount;
            changed(peerCount);
        }

        @Override
        public void onSharedPreferenceChanged(final SharedPreferences sharedPreferences, final String key) {
            if (Configuration.PREFS_KEY_CONNECTIVITY_NOTIFICATION.equals(key))
                changed(peerCount);
        }

        private void changed(final int numPeers) {
            if (stopped.get())
                return;

            handler.post(new Runnable() {
                @Override
                public void run() {
                    final boolean connectivityNotificationEnabled = config.getConnectivityNotificationEnabled();

                    if (!connectivityNotificationEnabled || numPeers == 0) {
                        nm.cancel(Constants.NOTIFICATION_ID_CONNECTED);
                    } else {
                        final Notification.Builder notification = new Notification.Builder(BlockchainServiceImpl.this);
                        notification.setSmallIcon(R.drawable.stat_sys_peers, numPeers > 4 ? 4 : numPeers);
                        notification.setContentTitle(getString(R.string.app_name));
                        notification.setContentText(getString(R.string.notification_peers_connected_msg, numPeers));
                        notification.setContentIntent(PendingIntent.getActivity(BlockchainServiceImpl.this, 0,
                                OnboardingActivity.createIntent(BlockchainServiceImpl.this), 0));
                        notification.setWhen(System.currentTimeMillis());
                        notification.setOngoing(true);
                        nm.notify(Constants.NOTIFICATION_ID_CONNECTED, notification.getNotification());
                    }

                    // send broadcast
                    broadcastPeerState(numPeers);
                }
            });
        }
    }

    private abstract class MyDownloadProgressTracker extends DownloadProgressTracker implements OnPreBlockProgressListener {
    }

    private final MyDownloadProgressTracker blockchainDownloadListener = new MyDownloadProgressTracker() {
        private final AtomicLong lastMessageTime = new AtomicLong(0);
        private long throttleDelay = -1;

        @Override
        public void onBlocksDownloaded(final Peer peer, final Block block, final FilteredBlock filteredBlock,
                                       final int blocksLeft) {
            super.onBlocksDownloaded(peer, block, filteredBlock, blocksLeft);
            postOrPostDelayed();
        }

        @Override
        public void onHeadersDownloaded(final Peer peer, final Block block,
                                        final int blocksLeft) {
            super.onHeadersDownloaded(peer, block, blocksLeft);
            postOrPostDelayed();
        }

        private final Runnable runnable = new Runnable() {
            @Override
            public void run() {
                lastMessageTime.set(System.currentTimeMillis());
                log.info("Runnable % = " + syncPercentage);

                config.maybeIncrementBestChainHeightEver(blockChain.getChainHead().getHeight());
                if (config.isRestoringBackup()) {
                    long timeAgo = System.currentTimeMillis() - blockChain.getChainHead().getHeader().getTimeSeconds() * 1000;
                    //if the app was restoring a backup from a file or seed and block chain is nearly synced
                    //then turn off the restoring indicator
                    if (timeAgo < DateUtils.DAY_IN_MILLIS)
                        config.setRestoringBackup(false);
                }
                // this method is always called after progress or doneDownload
                updateBlockchainState();
            }
        };

        /*
            This method is called by super.onBlocksDownloaded when the percentage
            of the chain downloaded is 0.0, 1.0, 2.0, 3.0 .. 99.0% (whole numbers)

            The pct value is relative to the blocks that need to be downloaded to sync,
            rather than the relative to the entire blockchain.
         */
        @Override
        protected void progress(double pct, int blocksLeft, Date date) {
            super.progress(pct, blocksLeft, date);
<<<<<<< HEAD
            syncPercentage = pct > 0.0 ? (int) pct : 0;
=======
            syncPercentage = pct > 0.0 ? (int)pct : 0;
            if (syncPercentage > 100) {
                syncPercentage = 100;
            }
>>>>>>> bb691c48
        }

        /*
            This method is called by super.onBlocksDownloaded when the percentage
            of the chain downloaded is 100.0% (completely done)
        */
        @Override
        protected void doneDownload() {
            super.doneDownload();
            updateBlockchainState();
            syncPercentage = 100;
        }

        @Override
        public void onMasterNodeListDiffDownloaded(Stage stage, @Nullable SimplifiedMasternodeListDiff mnlistdiff) {
            log.info("masternodeListDiffDownloaded:" + stage);
            if(peerGroup != null && peerGroup.getSyncStage() == PeerGroup.SyncStage.MNLIST) {
                super.onMasterNodeListDiffDownloaded(stage, mnlistdiff);
                startPreBlockPercent = syncPercentage;
                postOrPostDelayed();
            }
        }

        private void postOrPostDelayed() {
            delayHandler.removeCallbacksAndMessages(null);
            if (throttleDelay == -1) {
                throttleDelay = application.isLowRamDevice() ? BLOCKCHAIN_STATE_BROADCAST_THROTTLE_MS : BLOCKCHAIN_STATE_BROADCAST_THROTTLE_MS / 4;
            }
            final long now = System.currentTimeMillis();
            if (now - lastMessageTime.get() > throttleDelay) {
                delayHandler.post(runnable);
            } else {
                delayHandler.postDelayed(runnable, throttleDelay);
            }
        }

        int totalPreblockStages = PreBlockStage.UpdateTotal.getValue();
        int startPreBlockPercent = 0;
        PreBlockStage lastPreBlockStage = PreBlockStage.None;

        @Override
        public void onPreBlockProgressUpdated(PreBlockStage stage) {
            if (stage == PreBlockStage.Starting && lastPreBlockStage == PreBlockStage.None) {
                startPreBlockPercent = syncPercentage;
            }
            if (stage == PreBlockStage.StartRecovery && lastPreBlockStage == PreBlockStage.None) {
                startPreBlockPercent = syncPercentage;
                if (preBlocksWeight <= 0.10)
                    setPreBlocksWeight(0.20);
            }
            double increment = preBlocksWeight * stage.getValue() * 100.0 / PreBlockStage.Complete.getValue();
            if (increment > preBlocksWeight * 100)
                increment = preBlocksWeight * 100;

            log.info("PreBlockDownload: " + increment + "%..." + preBlocksWeight + " " + stage.name() + " " + peerGroup.getSyncStage().name());
            if (peerGroup != null && peerGroup.getSyncStage() == PeerGroup.SyncStage.PREBLOCKS) {
                syncPercentage = (int) (startPreBlockPercent + increment);
                log.info("PreBlockDownload: " + syncPercentage + "%..." + peerGroup.getSyncStage().name());
                postOrPostDelayed();
            }
            lastPreBlockStage = stage;
        }
    };

    private final BroadcastReceiver connectivityReceiver = new BroadcastReceiver() {
        @Override
        public void onReceive(final Context context, final Intent intent) {
            final String action = intent.getAction();

            if (ConnectivityManager.CONNECTIVITY_ACTION.equals(action)) {
                final NetworkInfo networkInfo = connectivityManager.getActiveNetworkInfo();
                final boolean hasConnectivity = networkInfo != null && networkInfo.isConnected();

                if (log.isInfoEnabled()) {
                    final StringBuilder s = new StringBuilder("active network is ")
                            .append(hasConnectivity ? "up" : "down");
                    if (networkInfo != null) {
                        s.append(", type: ").append(networkInfo.getTypeName());
                        s.append(", state: ").append(networkInfo.getState()).append('/')
                                .append(networkInfo.getDetailedState());
                        final String extraInfo = networkInfo.getExtraInfo();
                        if (extraInfo != null)
                            s.append(", extraInfo: ").append(extraInfo);
                        final String reason = networkInfo.getReason();
                        if (reason != null)
                            s.append(", reason: ").append(reason);
                    }
                    log.info(s.toString());
                }

                if (hasConnectivity) {
                    impediments.remove(BlockchainState.Impediment.NETWORK);
                } else {
                    impediments.add(BlockchainState.Impediment.NETWORK);
                }

                updateBlockchainStateImpediments();
                check();
            } else if (Intent.ACTION_DEVICE_STORAGE_LOW.equals(action)) {
                log.info("device storage low");
                impediments.add(BlockchainState.Impediment.STORAGE);
                updateBlockchainStateImpediments();
                check();
            } else if (Intent.ACTION_DEVICE_STORAGE_OK.equals(action)) {
                log.info("device storage ok");

                impediments.remove(BlockchainState.Impediment.STORAGE);
                updateBlockchainStateImpediments();
                check();
            }
        }

        @SuppressLint("Wakelock")
        private void check() {
            final Wallet wallet = application.getWallet();

            if (impediments.isEmpty() && peerGroup == null) {
                log.debug("acquiring wakelock");
                wakeLock.acquire();

                // consistency check
                final int walletLastBlockSeenHeight = wallet.getLastBlockSeenHeight();
                final int bestChainHeight = blockChain.getBestChainHeight();
                if (walletLastBlockSeenHeight != -1 && walletLastBlockSeenHeight != bestChainHeight) {
                    final String message = "wallet/blockchain out of sync: " + walletLastBlockSeenHeight + "/"
                            + bestChainHeight;
                    log.error(message);
                    CrashReporter.saveBackgroundTrace(new RuntimeException(message), application.packageInfo());
                }

                log.info("starting peergroup");
                peerGroup = new PeerGroup(Constants.NETWORK_PARAMETERS, blockChain, headerChain);
                peerGroup.setDownloadTxDependencies(0); // recursive implementation causes StackOverflowError
                peerGroup.addWallet(wallet);
                peerGroup.setUserAgent(Constants.USER_AGENT, application.packageInfo().versionName);
                peerGroup.addConnectedEventListener(peerConnectivityListener);
                peerGroup.addDisconnectedEventListener(peerConnectivityListener);

                final int maxConnectedPeers = application.maxConnectedPeers();

                final String trustedPeerHost = config.getTrustedPeerHost();
                final boolean hasTrustedPeer = trustedPeerHost != null;

                final boolean connectTrustedPeerOnly = hasTrustedPeer && config.getTrustedPeerOnly();
                peerGroup.setMaxConnections(connectTrustedPeerOnly ? 1 : maxConnectedPeers);
                peerGroup.setConnectTimeoutMillis(Constants.PEER_TIMEOUT_MS);
                peerGroup.setPeerDiscoveryTimeoutMillis(Constants.PEER_DISCOVERY_TIMEOUT_MS);

                peerGroup.addPeerDiscovery(new PeerDiscovery() {
                    //Keep Original code here for now
                    //private final PeerDiscovery normalPeerDiscovery = MultiplexingDiscovery
                    //        .forServices(Constants.NETWORK_PARAMETERS, 0);
                    private final PeerDiscovery normalPeerDiscovery = new MultiplexingDiscovery(Constants.NETWORK_PARAMETERS, peerDiscoveryList);


                    @Override
                    public InetSocketAddress[] getPeers(final long services, final long timeoutValue,
                                                        final TimeUnit timeoutUnit) throws PeerDiscoveryException {
                        final List<InetSocketAddress> peers = new LinkedList<InetSocketAddress>();

                        boolean needsTrimPeersWorkaround = false;

                        if (hasTrustedPeer) {
                            log.info(
                                    "trusted peer '" + trustedPeerHost + "'" + (connectTrustedPeerOnly ? " only" : ""));

                            final InetSocketAddress addr = new InetSocketAddress(trustedPeerHost,
                                    Constants.NETWORK_PARAMETERS.getPort());
                            if (addr.getAddress() != null) {
                                peers.add(addr);
                                needsTrimPeersWorkaround = true;
                            }
                        }

                        if (!connectTrustedPeerOnly) {
                            // First use the masternode list that is included
                            try {
                                SimplifiedMasternodeList mnlist = org.bitcoinj.core.Context.get().masternodeListManager.getListAtChainTip();
                                MasternodePeerDiscovery discovery = new MasternodePeerDiscovery(mnlist);
                                peers.addAll(Arrays.asList(discovery.getPeers(services, timeoutValue, timeoutUnit)));
                            } catch (PeerDiscoveryException x) {
                                //swallow and continue with another method of connection
                                log.info("DMN List peer discovery failed: " + x.getMessage());
                            }

<<<<<<< HEAD
                            if (peers.size() < MINIMUM_PEER_COUNT) {
=======
                            // default masternode list
                            if(peers.size() < MINIMUM_PEER_COUNT) {
                                String [] defaultMNList = Constants.NETWORK_PARAMETERS.getDefaultMasternodeList();
                                if (defaultMNList != null || defaultMNList.length != 0) {
                                    log.info("DMN peer discovery returned less than 16 nodes.  Adding default DMN peers to the list to increase connections");
                                    MasternodePeerDiscovery discovery = new MasternodePeerDiscovery(defaultMNList, Constants.NETWORK_PARAMETERS.getPort());
                                    peers.addAll(Arrays.asList(discovery.getPeers(services, timeoutValue, timeoutUnit)));
                                } else {
                                    log.info("DNS peer discovery returned less than 16 nodes.  Unable to add seed peers (it is not specified for this network).");
                                }
                            }

                            // seed nodes
                            if(peers.size() < MINIMUM_PEER_COUNT) {
>>>>>>> bb691c48
                                if (Constants.NETWORK_PARAMETERS.getAddrSeeds() != null) {
                                    log.info("Static DMN peer discovery returned less than 16 nodes.  Adding seed peers to the list to increase connections");
                                    peers.addAll(Arrays.asList(seedPeerDiscovery.getPeers(services, timeoutValue, timeoutUnit)));
                                } else {
                                    log.info("DNS peer discovery returned less than 16 nodes.  Unable to add seed peers (it is not specified for this network).");
                                }
                            }

                            if (peers.size() < MINIMUM_PEER_COUNT) {
                                log.info("Masternode peer discovery returned less than 16 nodes.  Adding DMN peers to the list to increase connections");

                                try {
                                    peers.addAll(
                                            Arrays.asList(normalPeerDiscovery.getPeers(services, timeoutValue, timeoutUnit)));
                                } catch (PeerDiscoveryException x) {
                                    //swallow and continue with another method of connection, if one exists.
                                    log.info("DNS peer discovery failed: " + x.getMessage());
                                    if (x.getCause() != null)
                                        log.info("cause:  " + x.getCause().getMessage());
                                }
                            }
                        }

                        // workaround because PeerGroup will shuffle peers
                        if (needsTrimPeersWorkaround)
                            while (peers.size() >= maxConnectedPeers)
                                peers.remove(peers.size() - 1);

                        return peers.toArray(new InetSocketAddress[0]);
                    }

                    @Override
                    public void shutdown() {
                        normalPeerDiscovery.shutdown();
                    }
                });

                peerGroup.addPreBlocksDownloadListener(executor, preBlocksDownloadListener);

                // start peergroup
                peerGroup.startAsync();
                peerGroup.startBlockChainDownload(blockchainDownloadListener);
                PlatformRepo.getInstance().addPreBlockProgressListener(blockchainDownloadListener);
            } else if (!impediments.isEmpty() && peerGroup != null) {
                log.info("stopping peergroup");
                peerGroup.removeDisconnectedEventListener(peerConnectivityListener);
                peerGroup.removeConnectedEventListener(peerConnectivityListener);
                peerGroup.removePreBlocksDownloadedListener(preBlocksDownloadListener);
                peerGroup.removeWallet(wallet);
                PlatformRepo.getInstance().removePreBlockProgressListener(blockchainDownloadListener);
                peerGroup.stopAsync();
                peerGroup = null;

                log.debug("releasing wakelock");
                wakeLock.release();
            }
        }
    };

    private final static class ActivityHistoryEntry {
        public final int numTransactionsReceived;
        public final int numBlocksDownloaded;

        public ActivityHistoryEntry(final int numTransactionsReceived, final int numBlocksDownloaded) {
            this.numTransactionsReceived = numTransactionsReceived;
            this.numBlocksDownloaded = numBlocksDownloaded;
        }

        @Override
        public String toString() {
            return numTransactionsReceived + "/" + numBlocksDownloaded;
        }
    }

    private final BroadcastReceiver tickReceiver = new BroadcastReceiver() {
        private int lastChainHeight = 0;
        private final List<ActivityHistoryEntry> activityHistory = new LinkedList<ActivityHistoryEntry>();

        @Override
        public void onReceive(final Context context, final Intent intent) {
            final int chainHeight = blockChain.getBestChainHeight();

            if (lastChainHeight > 0) {
                final int numBlocksDownloaded = chainHeight - lastChainHeight;
                final int numTransactionsReceived = transactionsReceived.getAndSet(0);

                // push history
                activityHistory.add(0, new ActivityHistoryEntry(numTransactionsReceived, numBlocksDownloaded));

                // trim
                while (activityHistory.size() > MAX_HISTORY_SIZE)
                    activityHistory.remove(activityHistory.size() - 1);

                // print
                final StringBuilder builder = new StringBuilder();
                for (final ActivityHistoryEntry entry : activityHistory) {
                    if (builder.length() > 0)
                        builder.append(", ");
                    builder.append(entry);
                }
                log.info("History of transactions/blocks: " + builder);

                // determine if block and transaction activity is idling
                boolean isIdle = false;
                if (activityHistory.size() >= MIN_COLLECT_HISTORY) {
                    isIdle = true;
                    for (int i = 0; i < activityHistory.size(); i++) {
                        final ActivityHistoryEntry entry = activityHistory.get(i);
                        final boolean blocksActive = entry.numBlocksDownloaded > 0 && i <= IDLE_BLOCK_TIMEOUT_MIN;
                        final boolean transactionsActive = entry.numTransactionsReceived > 0
                                && i <= IDLE_TRANSACTION_TIMEOUT_MIN;

                        if (blocksActive || transactionsActive) {
                            isIdle = false;
                            break;
                        }
                    }
                }

                // if idling, shutdown service
                if (isIdle) {
                    log.info("idling detected, stopping service");
                    stopSelf();
                }
            }

            lastChainHeight = chainHeight;
        }
    };

    public class LocalBinder extends Binder {
        public BlockchainServiceImpl getService() {
            return BlockchainServiceImpl.this;
        }
    }

    private final IBinder mBinder = new LocalBinder();

    @Override
    public IBinder onBind(final Intent intent) {
        super.onBind(intent);
        log.debug(".onBind()");

        return mBinder;
    }

    @Override
    public boolean onUnbind(final Intent intent) {
        log.debug(".onUnbind()");

        return super.onUnbind(intent);
    }

    @Override
    public void onCreate() {
        serviceCreatedAt = System.currentTimeMillis();
        log.debug(".onCreate()");

        super.onCreate();

        application = (WalletApplication) getApplication();

        nm = (NotificationManager) getSystemService(Context.NOTIFICATION_SERVICE);
        connectivityManager = (ConnectivityManager) getSystemService(Context.CONNECTIVITY_SERVICE);

        final String lockName = getPackageName() + " blockchain sync";

        final PowerManager pm = (PowerManager) getSystemService(Context.POWER_SERVICE);
        wakeLock = pm.newWakeLock(PowerManager.PARTIAL_WAKE_LOCK, lockName);

        if (Build.VERSION.SDK_INT >= Build.VERSION_CODES.O) {
            startForeground();
        }

        config = application.getConfiguration();
        final Wallet wallet = application.getWallet();

        peerConnectivityListener = new PeerConnectivityListener();

        broadcastPeerState(0);

        blockChainFile = new File(getDir("blockstore", Context.MODE_PRIVATE), Constants.Files.BLOCKCHAIN_FILENAME);
        final boolean blockChainFileExists = blockChainFile.exists();

        headerChainFile = new File(getDir("blockstore", Context.MODE_PRIVATE), Constants.Files.HEADERS_FILENAME);

        try {
            bootStrapStream = getAssets().open(Constants.Files.MNLIST_BOOTSTRAP_FILENAME);
            SimplifiedMasternodeListManager.setBootStrapStream(bootStrapStream);
        } catch (IOException x) {
            log.info("cannot load the boot strap stream.  " + x.getMessage());
        }

        if (!blockChainFileExists) {
            log.info("blockchain does not exist, resetting wallet");
            wallet.reset();
            try {
                SimplifiedMasternodeListManager manager = wallet.getContext().masternodeListManager;
                if (manager != null)
                    manager.resetMNList(true, true);
            } catch (RuntimeException x) {
                // swallow this exception.  It is thrown when there is not a bootstrap mnlist file
                // there is not a bootstrap mnlist file for testnet
            }
        }

        try {
            blockStore = new SPVBlockStore(Constants.NETWORK_PARAMETERS, blockChainFile);
            blockStore.getChainHead(); // detect corruptions as early as possible

            headerStore = new SPVBlockStore(Constants.NETWORK_PARAMETERS, headerChainFile);
            headerStore.getChainHead(); // detect corruptions as early as possible

            final long earliestKeyCreationTime = wallet.getEarliestKeyCreationTime();

            if (!blockChainFileExists && earliestKeyCreationTime > 0) {
                try {
                    final Stopwatch watch = Stopwatch.createStarted();
                    InputStream checkpointsInputStream = getAssets().open(Constants.Files.CHECKPOINTS_FILENAME);
                    CheckpointManager.checkpoint(Constants.NETWORK_PARAMETERS, checkpointsInputStream, blockStore,
                            earliestKeyCreationTime);
                    //the headerStore should be set to the most recent checkpoint
                    checkpointsInputStream = getAssets().open(Constants.Files.CHECKPOINTS_FILENAME);
                    CheckpointManager.checkpoint(Constants.NETWORK_PARAMETERS, checkpointsInputStream, headerStore,
                            System.currentTimeMillis() / 1000);
                    watch.stop();
                    log.info("checkpoints loaded from '{}', took {}", Constants.Files.CHECKPOINTS_FILENAME, watch);
                } catch (final IOException x) {
                    log.error("problem reading checkpoints, continuing without", x);
                }
            }
        } catch (final BlockStoreException x) {
            blockChainFile.delete();
            headerChainFile.delete();
            SimplifiedMasternodeListManager manager = application.getWallet().getContext().masternodeListManager;
            if (manager != null) {
                manager.resetMNList(true, false);
            }

            final String msg = "blockstore cannot be created";
            log.error(msg, x);
            throw new Error(msg, x);
        }

        try {
            blockChain = new BlockChain(Constants.NETWORK_PARAMETERS, wallet, blockStore);
            headerChain = new BlockChain(Constants.NETWORK_PARAMETERS, headerStore);
        } catch (final BlockStoreException x) {
            throw new Error("blockchain cannot be created", x);
        }

        final IntentFilter intentFilter = new IntentFilter();
        intentFilter.addAction(ConnectivityManager.CONNECTIVITY_ACTION);
        intentFilter.addAction(Intent.ACTION_DEVICE_STORAGE_LOW);
        intentFilter.addAction(Intent.ACTION_DEVICE_STORAGE_OK);
        registerReceiver(connectivityReceiver, intentFilter); // implicitly start PeerGroup

        application.getWallet().addCoinsReceivedEventListener(Threading.SAME_THREAD, walletEventListener);
        application.getWallet().addCoinsSentEventListener(Threading.SAME_THREAD, walletEventListener);
        application.getWallet().addChangeEventListener(Threading.SAME_THREAD, walletEventListener);

        registerReceiver(tickReceiver, new IntentFilter(Intent.ACTION_TIME_TICK));

        wallet.getContext().initDashSync(getDir("masternode", MODE_PRIVATE).getAbsolutePath());

        peerDiscoveryList.add(dnsDiscovery);

        if (Constants.SUPPORTS_PLATFORM) {
            ArrayList masternodes = new ArrayList(Arrays.asList(Constants.NETWORK_PARAMETERS.getDefaultMasternodeList()));

            DapiClient client = PlatformRepo.getInstance().getPlatform().getClient();
            client.setSimplifiedMasternodeListManager(application.getWallet().getContext().masternodeListManager, masternodes);
            client.getDapiAddressListProvider().addBannedAddress("211.30.243.82");
            client.getDapiAddressListProvider().addBannedAddress("54.184.89.215");
        }

        updateAppWidget();

        initViewModel();
    }

    void initViewModel() {
        AppDatabase.getAppDatabase().blockchainStateDao().load().observe(this, new Observer<BlockchainState>() {
            @Override
            public void onChanged(BlockchainState blockchainState) {
                handleBlockchainStateNotification(blockchainState);
            }
        });
    }

    @Override
    public int onStartCommand(final Intent intent, final int flags, final int startId) {
        super.onStartCommand(intent, flags, startId);

        if (intent != null) {
            //Restart service as a Foreground Service if it's synchronizing the blockchain
            Bundle extras = intent.getExtras();
            if (extras != null && extras.containsKey(START_AS_FOREGROUND_EXTRA)) {
                startForeground();
            }

            log.info("service start command: " + intent + (intent.hasExtra(Intent.EXTRA_ALARM_COUNT)
                    ? " (alarm count: " + intent.getIntExtra(Intent.EXTRA_ALARM_COUNT, 0) + ")" : ""));

            final String action = intent.getAction();

            if (BlockchainService.ACTION_CANCEL_COINS_RECEIVED.equals(action)) {
                notificationCount = 0;
                notificationAccumulatedAmount = Coin.ZERO;
                notificationAddresses.clear();

                nm.cancel(Constants.NOTIFICATION_ID_COINS_RECEIVED);
            } else if (BlockchainService.ACTION_RESET_BLOCKCHAIN.equals(action)) {
                log.info("will remove blockchain on service shutdown");

                resetBlockchainOnShutdown = true;
                stopSelf();
            } else if (BlockchainService.ACTION_WIPE_WALLET.equals(action)) {
                log.info("will remove blockchain and delete walletFile on service shutdown");

                deleteWalletFileOnShutdown = true;
                stopSelf();
            } else if (BlockchainService.ACTION_BROADCAST_TRANSACTION.equals(action)) {
                final Sha256Hash hash = Sha256Hash
                        .wrap(intent.getByteArrayExtra(BlockchainService.ACTION_BROADCAST_TRANSACTION_HASH));
                final Transaction tx = application.getWallet().getTransaction(hash);

                if (peerGroup != null) {
                    log.info("broadcasting transaction " + tx.getHashAsString());
                    int count = peerGroup.numConnectedPeers();
                    int minimum = peerGroup.getMinBroadcastConnections();
                    //if the number of peers is <= 3, then only require that number of peers to send
                    //if the number of peers is 0, then require 3 peers (default min connections)
                    if (count > 0 && count <= 3)
                        minimum = count;

                    peerGroup.broadcastTransaction(tx, minimum);
                } else {
                    log.info("peergroup not available, not broadcasting transaction " + tx.getHashAsString());
                    tx.getConfidence().setPeerInfo(0, 1);
                }
            } else if (BlockchainService.ACTION_RESET_BLOOMFILTERS.equals(action)) {
                if (peerGroup != null) {
                    log.info("recalculating bloom filters");
                    peerGroup.recalculateFastCatchupAndFilter(PeerGroup.FilterRecalculateMode.FORCE_SEND_FOR_REFRESH);
                } else {
                    log.info("peergroup not available, not recalculating bloom filers");
                }
            }
        } else {
            log.warn("service restart, although it was started as non-sticky");
        }

        return START_NOT_STICKY;
    }

    private void startForeground() {
        //Shows ongoing notification promoting service to foreground service and
        //preventing it from being killed in Android 26 or later
        Notification notification = createNetworkSyncNotification(null);
        startForeground(Constants.NOTIFICATION_ID_BLOCKCHAIN_SYNC, notification);
    }

    @Override
    public void onDestroy() {
        log.debug(".onDestroy()");

        WalletApplication.scheduleStartBlockchainService(this);  //disconnect feature

        unregisterReceiver(tickReceiver);

        application.getWallet().removeChangeEventListener(walletEventListener);
        application.getWallet().removeCoinsSentEventListener(walletEventListener);
        application.getWallet().removeCoinsReceivedEventListener(walletEventListener);

        unregisterReceiver(connectivityReceiver);

        if (peerGroup != null) {
            peerGroup.removeDisconnectedEventListener(peerConnectivityListener);
            peerGroup.removeConnectedEventListener(peerConnectivityListener);
            peerGroup.removeWallet(application.getWallet());
            PlatformRepo.getInstance().removePreBlockProgressListener(blockchainDownloadListener);
            peerGroup.stop();

            log.info("peergroup stopped");
        }

        peerConnectivityListener.stop();

        delayHandler.removeCallbacksAndMessages(null);

        try {
            blockStore.close();
            headerStore.close();
        } catch (final BlockStoreException x) {
            throw new RuntimeException(x);
        }

        if (!deleteWalletFileOnShutdown) {
            application.saveWallet();
        }

        //Dash Specific

        //Dash Specific

        if (wakeLock.isHeld()) {
            log.debug("wakelock still held, releasing");
            wakeLock.release();
        }

        if (resetBlockchainOnShutdown || deleteWalletFileOnShutdown) {
            log.info("removing blockchain");
            //noinspection ResultOfMethodCallIgnored
            blockChainFile.delete();
            headerChainFile.delete();
            SimplifiedMasternodeListManager manager = application.getWallet().getContext().masternodeListManager;
            if (manager != null) {
                manager.resetMNList(true, false);
            }
            if (deleteWalletFileOnShutdown) {
                log.info("removing wallet file and app data");
                application.finalizeWipe();
            }
            //Clear the blockchain identity
            executor.execute(new Runnable() {
                @Override
                public void run() {
                    // This code is not executed during a wipe, only a blockchain reset
                    PlatformRepo.getInstance().clearDatabase();
                }
            });
        }

        if (bootStrapStream != null) {
            try {
                bootStrapStream.close();
            } catch (IOException x) {
                //do nothing
            }
        }

        super.onDestroy();

        log.info("service was up for " + ((System.currentTimeMillis() - serviceCreatedAt) / 1000 / 60) + " minutes");
    }

    @Override
    public void onTrimMemory(final int level) {
        log.info("onTrimMemory({}) called", level);

        if (level >= ComponentCallbacks2.TRIM_MEMORY_BACKGROUND) {
            log.warn("low memory detected, stopping service");
            stopSelf();
        }
    }

    private Notification createNetworkSyncNotification(BlockchainState blockchainState) {
        Intent notificationIntent = OnboardingActivity.createIntent(this);
        PendingIntent pendingIntent = PendingIntent.getActivity(this, 0,
                notificationIntent, PendingIntent.FLAG_UPDATE_CURRENT);

        final String message = (blockchainState != null)
                ? BlockchainStateUtils.getSyncStateString(blockchainState, this)
                : getString(R.string.blockchain_state_progress_downloading, 0);

        return new NotificationCompat.Builder(this,
                Constants.NOTIFICATION_CHANNEL_ID_ONGOING)
                .setSmallIcon(R.drawable.ic_dash_d_white_bottom)
                .setContentTitle(getString(R.string.app_name))
                .setContentText(message)
                .setContentIntent(pendingIntent).build();
    }

    private void updateBlockchainStateImpediments() {
        executor.execute(new Runnable() {
            @Override
            public void run() {
                BlockchainStateDao dao = AppDatabase.getAppDatabase().blockchainStateDao();
                BlockchainState blockchainState = dao.loadSync();
                if (blockchainState != null) {
                    blockchainState.getImpediments().clear();
                    blockchainState.getImpediments().addAll(impediments);
                    dao.save(blockchainState);
                }
            }
        });
    }

    private void updateBlockchainState() {
        executor.execute(new Runnable() {
            @Override
            public void run() {
                BlockchainStateDao blockchainStateDao = AppDatabase.getAppDatabase().blockchainStateDao();
                BlockchainState blockchainState = blockchainStateDao.loadSync();
                if (blockchainState == null) {
                    blockchainState = new BlockchainState();
                }

                StoredBlock chainHead = blockChain.getChainHead();
                StoredBlock block = application.getWallet().getContext().chainLockHandler.getBestChainLockBlock();
                int chainLockHeight = block != null ? block.getHeight() : 0;
                int mnListHeight = (int) application.getWallet().getContext().masternodeListManager.getListAtChainTip().getHeight();

                blockchainState.setBestChainDate(chainHead.getHeader().getTime());
                blockchainState.setBestChainHeight(chainHead.getHeight());
                blockchainState.setImpediments(EnumSet.copyOf(impediments));
                blockchainState.setChainlockHeight(chainLockHeight);
                blockchainState.setMnlistHeight(mnListHeight);
                blockchainState.setPercentageSync(percentageSync());

                AppDatabase.getAppDatabase().blockchainStateDao().save(blockchainState);
            }
        });
    }

    @Override
    public List<Peer> getConnectedPeers() {
        if (peerGroup != null)
            return peerGroup.getConnectedPeers();
        else
            return null;
    }

    @Override
    public List<StoredBlock> getRecentBlocks(final int maxBlocks) {
        final List<StoredBlock> blocks = new ArrayList<StoredBlock>(maxBlocks);

        try {
            StoredBlock block = blockChain.getChainHead();

            while (block != null) {
                blocks.add(block);

                if (blocks.size() >= maxBlocks)
                    break;

                block = block.getPrev(blockStore);
            }
        } catch (final BlockStoreException x) {
            // swallow
        }

        return blocks;
    }

    private void broadcastPeerState(final int numPeers) {
        final Intent broadcast = new Intent(ACTION_PEER_STATE);
        broadcast.setPackage(getPackageName());
        broadcast.putExtra(ACTION_PEER_STATE_NUM_PEERS, numPeers);

        LocalBroadcastManager.getInstance(this).sendBroadcast(broadcast);
    }

    private void handleBlockchainStateNotification(BlockchainState blockchainState) {
        // send this out for the Network Monitor, other activities observe the database
        final Intent broadcast = new Intent(ACTION_BLOCKCHAIN_STATE);
        broadcast.setPackage(getPackageName());
        LocalBroadcastManager.getInstance(this).sendBroadcast(broadcast);

        if (Build.VERSION.SDK_INT >= Build.VERSION_CODES.O && blockchainState != null
                && blockchainState.getBestChainDate() != null) {
            //Handle Ongoing notification state
            boolean syncing = blockchainState.getBestChainDate().getTime() < (Utils.currentTimeMillis() - DateUtils.HOUR_IN_MILLIS); //1 hour
            if (!syncing && blockchainState.getBestChainHeight() == config.getBestChainHeightEver()) {
                //Remove ongoing notification if blockchain sync finished
                stopForeground(true);
                nm.cancel(Constants.NOTIFICATION_ID_BLOCKCHAIN_SYNC);
            } else if (blockchainState.getReplaying() || syncing) {
                //Shows ongoing notification when synchronizing the blockchain
                Notification notification = createNetworkSyncNotification(blockchainState);
                nm.notify(Constants.NOTIFICATION_ID_BLOCKCHAIN_SYNC, notification);
            }
        }
    }

    private int percentageSync() {
        return syncPercentage;
    }

    private void updateAppWidget() {
        WalletBalanceWidgetProvider.updateWidgets(BlockchainServiceImpl.this, application.getWallet());
    }

    public void forceForeground() {
        if (Build.VERSION.SDK_INT >= Build.VERSION_CODES.O) {
            Intent intent = new Intent(this, BlockchainServiceImpl.class);
            ContextCompat.startForegroundService(this, intent);
            // call startForeground just after startForegroundService.
            startForeground();
        }
    }

    private final PreBlocksDownloadListener preBlocksDownloadListener = new PreBlocksDownloadListener() {
        @Override
        public void onPreBlocksDownload(Peer peer) {
            log.info("onPreBlocksDownload using peer {}", peer);
            BuildersKt.launch(GlobalScope.INSTANCE, Dispatchers.getIO(), CoroutineStart.DEFAULT,
                    (coroutineScope, continuation) -> {
                        SettableFuture<Boolean> preBlockDownloadFuture = peerGroup.getPreBlockDownloadFuture();
                        return PlatformRepo.getInstance().preBlockDownload(preBlockDownloadFuture, continuation);
                    }
            );
        }
    };
}<|MERGE_RESOLUTION|>--- conflicted
+++ resolved
@@ -417,14 +417,10 @@
         @Override
         protected void progress(double pct, int blocksLeft, Date date) {
             super.progress(pct, blocksLeft, date);
-<<<<<<< HEAD
             syncPercentage = pct > 0.0 ? (int) pct : 0;
-=======
-            syncPercentage = pct > 0.0 ? (int)pct : 0;
             if (syncPercentage > 100) {
                 syncPercentage = 100;
             }
->>>>>>> bb691c48
         }
 
         /*
@@ -610,9 +606,6 @@
                                 log.info("DMN List peer discovery failed: " + x.getMessage());
                             }
 
-<<<<<<< HEAD
-                            if (peers.size() < MINIMUM_PEER_COUNT) {
-=======
                             // default masternode list
                             if(peers.size() < MINIMUM_PEER_COUNT) {
                                 String [] defaultMNList = Constants.NETWORK_PARAMETERS.getDefaultMasternodeList();
@@ -626,8 +619,7 @@
                             }
 
                             // seed nodes
-                            if(peers.size() < MINIMUM_PEER_COUNT) {
->>>>>>> bb691c48
+                            if (peers.size() < MINIMUM_PEER_COUNT) {
                                 if (Constants.NETWORK_PARAMETERS.getAddrSeeds() != null) {
                                     log.info("Static DMN peer discovery returned less than 16 nodes.  Adding seed peers to the list to increase connections");
                                     peers.addAll(Arrays.asList(seedPeerDiscovery.getPeers(services, timeoutValue, timeoutUnit)));
