/*
 * Copyright 2011-2015 the original author or authors.
 *
 * This program is free software: you can redistribute it and/or modify
 * it under the terms of the GNU General Public License as published by
 * the Free Software Foundation, either version 3 of the License, or
 * (at your option) any later version.
 *
 * This program is distributed in the hope that it will be useful,
 * but WITHOUT ANY WARRANTY; without even the implied warranty of
 * MERCHANTABILITY or FITNESS FOR A PARTICULAR PURPOSE.  See the
 * GNU General Public License for more details.
 *
 * You should have received a copy of the GNU General Public License
 * along with this program.  If not, see <http://www.gnu.org/licenses/>.
 */

package de.schildbach.wallet.service;

import android.annotation.SuppressLint;
import android.app.Notification;
import android.app.NotificationManager;
import android.app.PendingIntent;
import android.content.BroadcastReceiver;
import android.content.ComponentCallbacks2;
import android.content.Context;
import android.content.Intent;
import android.content.IntentFilter;
import android.content.SharedPreferences;
import android.content.SharedPreferences.OnSharedPreferenceChangeListener;
import android.net.ConnectivityManager;
import android.net.NetworkInfo;
import android.net.Uri;
import android.os.Binder;
import android.os.Build;
import android.os.Bundle;
import android.os.Handler;
import android.os.IBinder;
import android.os.PowerManager;
import android.os.PowerManager.WakeLock;
import android.text.format.DateUtils;

import androidx.core.app.NotificationCompat;
import androidx.core.content.ContextCompat;
import androidx.lifecycle.LifecycleService;
import androidx.localbroadcastmanager.content.LocalBroadcastManager;

import com.google.common.base.Stopwatch;

import org.bitcoinj.core.Address;
import org.bitcoinj.core.Block;
import org.bitcoinj.core.BlockChain;
import org.bitcoinj.core.CheckpointManager;
import org.bitcoinj.core.Coin;
import org.bitcoinj.core.FilteredBlock;
import org.bitcoinj.core.Peer;
import org.bitcoinj.core.PeerGroup;
import org.bitcoinj.core.Sha256Hash;
import org.bitcoinj.core.StoredBlock;
import org.bitcoinj.core.Transaction;
import org.bitcoinj.core.TransactionConfidence.ConfidenceType;
import org.bitcoinj.core.Utils;
import org.bitcoinj.core.listeners.DownloadProgressTracker;
import org.bitcoinj.core.listeners.PeerConnectedEventListener;
import org.bitcoinj.core.listeners.PeerDataEventListener;
import org.bitcoinj.core.listeners.PeerDisconnectedEventListener;
import org.bitcoinj.evolution.SimplifiedMasternodeList;
import org.bitcoinj.evolution.SimplifiedMasternodeListManager;
import org.bitcoinj.net.discovery.DnsDiscovery;
import org.bitcoinj.net.discovery.MasternodePeerDiscovery;
import org.bitcoinj.net.discovery.MultiplexingDiscovery;
import org.bitcoinj.net.discovery.PeerDiscovery;
import org.bitcoinj.net.discovery.PeerDiscoveryException;
import org.bitcoinj.net.discovery.SeedPeers;
import org.bitcoinj.store.BlockStore;
import org.bitcoinj.store.BlockStoreException;
import org.bitcoinj.store.SPVBlockStore;
import org.bitcoinj.utils.ExchangeRate;
import org.bitcoinj.utils.MonetaryFormat;
import org.bitcoinj.utils.Threading;
import org.bitcoinj.wallet.DefaultRiskAnalysis;
import org.bitcoinj.wallet.Wallet;
import org.dash.wallet.common.Configuration;
import org.dash.wallet.common.services.NotificationService;
import org.dash.wallet.common.transactions.NotFromAddressTxFilter;
import org.dash.wallet.common.transactions.TransactionFilter;
import org.dash.wallet.integrations.crowdnode.api.CrowdNodeAPIConfirmationHandler;
import org.dash.wallet.integrations.crowdnode.api.CrowdNodeBlockchainApi;
import org.dash.wallet.integrations.crowdnode.transactions.CrowdNodeDepositReceivedResponse;
import org.dash.wallet.integrations.crowdnode.transactions.CrowdNodeWithdrawalReceivedTx;
import org.dash.wallet.integrations.crowdnode.utils.CrowdNodeConfig;
import org.dash.wallet.integrations.crowdnode.utils.CrowdNodeConstants;
import org.slf4j.Logger;
import org.slf4j.LoggerFactory;

import java.io.File;
import java.io.IOException;
import java.io.InputStream;
import java.net.InetSocketAddress;
import java.util.ArrayList;
import java.util.Arrays;
import java.util.Date;
import java.util.EnumSet;
import java.util.LinkedList;
import java.util.List;
import java.util.Set;
import java.util.concurrent.Executor;
import java.util.concurrent.Executors;
import java.util.concurrent.TimeUnit;
import java.util.concurrent.atomic.AtomicBoolean;
import java.util.concurrent.atomic.AtomicInteger;
import java.util.concurrent.atomic.AtomicLong;

import javax.annotation.Nullable;
import javax.inject.Inject;

import dagger.hilt.android.AndroidEntryPoint;
import de.schildbach.wallet.AppDatabase;
import de.schildbach.wallet.Constants;
import de.schildbach.wallet.WalletApplication;
import de.schildbach.wallet.WalletBalanceWidgetProvider;
import de.schildbach.wallet.data.AddressBookProvider;
import de.schildbach.wallet.data.BlockchainState;
import de.schildbach.wallet.data.BlockchainStateDao;
import de.schildbach.wallet.rates.ExchangeRatesDao;
import de.schildbach.wallet.ui.OnboardingActivity;
import de.schildbach.wallet.ui.staking.StakingActivity;
import de.schildbach.wallet.util.AllowLockTimeRiskAnalysis;
import de.schildbach.wallet.util.BlockchainStateUtils;
import de.schildbach.wallet.util.CrashReporter;
import de.schildbach.wallet.util.ThrottlingWalletChangeListener;
import de.schildbach.wallet.util.WalletUtils;
import de.schildbach.wallet_test.R;

import static org.dash.wallet.common.Constants.PREFIX_ALMOST_EQUAL_TO;

/**
 * @author Andreas Schildbach
 */
@AndroidEntryPoint
public class BlockchainServiceImpl extends LifecycleService implements BlockchainService {

    @Inject WalletApplication application;
    @Inject Configuration config;
    @Inject NotificationService notificationService;
    @Inject CrowdNodeBlockchainApi crowdNodeBlockchainApi;
    @Inject CrowdNodeConfig crowdNodeConfig;
<<<<<<< HEAD
=======
    @Inject BlockchainStateDao blockchainStateDao;
    @Inject ExchangeRatesDao exchangeRatesDao;
>>>>>>> b45772c2

    private BlockStore blockStore;
    private File blockChainFile;
    private BlockChain blockChain;
    private InputStream bootStrapStream;
    @Nullable
    private PeerGroup peerGroup;

    private final Handler handler = new Handler();
    private final Handler delayHandler = new Handler();
    private WakeLock wakeLock;

    private PeerConnectivityListener peerConnectivityListener;
    private NotificationManager nm;
    private ConnectivityManager connectivityManager;
    private final Set<BlockchainState.Impediment> impediments = EnumSet.noneOf(BlockchainState.Impediment.class);
    private int notificationCount = 0;
    private Coin notificationAccumulatedAmount = Coin.ZERO;
    private final List<Address> notificationAddresses = new LinkedList<Address>();
    private AtomicInteger transactionsReceived = new AtomicInteger();
    private long serviceCreatedAt;
    private boolean resetBlockchainOnShutdown = false;
    private boolean deleteWalletFileOnShutdown = false;

    //Settings to bypass dashj default dns seeds
    private final SeedPeers seedPeerDiscovery = new SeedPeers(Constants.NETWORK_PARAMETERS);
    private final DnsDiscovery dnsDiscovery = new DnsDiscovery(Constants.DNS_SEED, Constants.NETWORK_PARAMETERS);
    ArrayList<PeerDiscovery> peerDiscoveryList = new ArrayList<>(2);
    private final static int MINIMUM_PEER_COUNT = 16;

    private static final int MIN_COLLECT_HISTORY = 2;
    private static final int IDLE_BLOCK_TIMEOUT_MIN = 2;
    private static final int IDLE_TRANSACTION_TIMEOUT_MIN = 9;
    private static final int MAX_HISTORY_SIZE = Math.max(IDLE_TRANSACTION_TIMEOUT_MIN, IDLE_BLOCK_TIMEOUT_MIN);
    private static final long APPWIDGET_THROTTLE_MS = DateUtils.SECOND_IN_MILLIS;
    private static final long BLOCKCHAIN_STATE_BROADCAST_THROTTLE_MS = DateUtils.SECOND_IN_MILLIS;
    private static final long TX_EXCHANGE_RATE_TIME_THRESHOLD_MS = TimeUnit.MINUTES.toMillis(180);

    private static final Logger log = LoggerFactory.getLogger(BlockchainServiceImpl.class);

    public static final String START_AS_FOREGROUND_EXTRA = "start_as_foreground";

    private Executor executor = Executors.newSingleThreadExecutor();
    private int syncPercentage = 0; // 0 to 100%

    // Risk Analyser for Transactions that is PeerGroup Aware
    AllowLockTimeRiskAnalysis.Analyzer riskAnalyzer;
    DefaultRiskAnalysis.Analyzer defaultRiskAnalyzer = DefaultRiskAnalysis.FACTORY;

    private final List<TransactionFilter> crowdnodeFilters = Arrays.asList(
            new NotFromAddressTxFilter(CrowdNodeConstants.INSTANCE.getCrowdNodeAddress(Constants.NETWORK_PARAMETERS)),
            new CrowdNodeWithdrawalReceivedTx(Constants.NETWORK_PARAMETERS)
    );

    private final CrowdNodeDepositReceivedResponse depositReceivedResponse =
            new CrowdNodeDepositReceivedResponse(Constants.NETWORK_PARAMETERS);

    private CrowdNodeAPIConfirmationHandler apiConfirmationHandler;

    private final ThrottlingWalletChangeListener walletEventListener = new ThrottlingWalletChangeListener(
            APPWIDGET_THROTTLE_MS) {

        @Override
        public void onThrottledWalletChanged() {
            updateAppWidget();
        }

        @Override
        public void onCoinsReceived(final Wallet wallet, final Transaction tx, final Coin prevBalance,
                final Coin newBalance) {

            final int bestChainHeight = blockChain.getBestChainHeight();
            final boolean replaying = bestChainHeight < config.getBestChainHeightEver();

            long now = new Date().getTime();
            long blockChainHeadTime = blockChain.getChainHead().getHeader().getTime().getTime();
            boolean insideTxExchangeRateTimeThreshold = (now - blockChainHeadTime) < TX_EXCHANGE_RATE_TIME_THRESHOLD_MS;

            if (tx.getExchangeRate() == null && ((!replaying || insideTxExchangeRateTimeThreshold) || tx.getConfidence().getConfidenceType() == ConfidenceType.PENDING)) {
                try {
                    final org.dash.wallet.common.data.ExchangeRate exchangeRate =
                            exchangeRatesDao.getRateSync(config.getExchangeCurrencyCode());
                    if (exchangeRate != null) {
                        log.info("Setting exchange rate on received transaction.  Rate:  " + exchangeRate + " tx: " + tx.getTxId().toString());
                        tx.setExchangeRate(new ExchangeRate(Coin.COIN, exchangeRate.getFiat()));
                        application.saveWallet();
                    }
                } catch (Exception e) {
                    log.error("Failed to get exchange rate", e);
                }
            }

            transactionsReceived.incrementAndGet();


            final Address address = WalletUtils.getWalletAddressOfReceived(tx, wallet);
            final Coin amount = tx.getValue(wallet);
            final ConfidenceType confidenceType = tx.getConfidence().getConfidenceType();
            final boolean isRestoringBackup = application.getConfiguration().isRestoringBackup();

            handler.post(() -> {
                final boolean isReceived = amount.signum() > 0;
                final boolean isReplayedTx = confidenceType == ConfidenceType.BUILDING && (replaying || isRestoringBackup);

                if (isReceived && !isReplayedTx) {
                    if (depositReceivedResponse.matches(tx)) {
                        notificationService.showNotification(
                                "deposit_received",
                                getString(R.string.crowdnode_deposit_received),
                                false,
                                new Intent(BlockchainServiceImpl.this, StakingActivity.class)
                        );
                    } else if (apiConfirmationHandler != null && apiConfirmationHandler.matches(tx)) {
                        apiConfirmationHandler.handle(tx);
                    } else if (passFilters(tx)) {
                        notifyCoinsReceived(address, amount, tx.getExchangeRate());
                    }
                }
            });
            updateAppWidget();
        }

        @Override
        public void onCoinsSent(final Wallet wallet, final Transaction tx, final Coin prevBalance,
                final Coin newBalance) {
            transactionsReceived.incrementAndGet();
            updateAppWidget();
        }

        private Boolean passFilters(final Transaction tx) {
            boolean passFilters = false;

            for (TransactionFilter filter: crowdnodeFilters) {
                if (filter.matches(tx)) {
                    passFilters = true;
                    break;
                }
            }

            return passFilters;
        }
    };

    private final OnSharedPreferenceChangeListener sharedPrefsChangeListener = (sharedPreferences, key) -> {
        if (key.equals(Configuration.PREFS_KEY_CROWDNODE_PRIMARY_ADDRESS)) {
            registerCrowdNodeConfirmedAddressFilter();
        }
    };

    private void notifyCoinsReceived(@Nullable final Address address, final Coin amount,
                                     @Nullable ExchangeRate exchangeRate) {
        if (notificationCount == 1)
            nm.cancel(Constants.NOTIFICATION_ID_COINS_RECEIVED);

        notificationCount++;
        notificationAccumulatedAmount = notificationAccumulatedAmount.add(amount);
        if (address != null && !notificationAddresses.contains(address))
            notificationAddresses.add(address);

        final MonetaryFormat btcFormat = config.getFormat();

        final String packageFlavor = application.applicationPackageFlavor();
        String msgSuffix = packageFlavor != null ? " [" + packageFlavor + "]" : "";

        if (exchangeRate != null) {
            exchangeRate.coinToFiat(amount);
            MonetaryFormat format = Constants.LOCAL_FORMAT.code(0,
                    PREFIX_ALMOST_EQUAL_TO + exchangeRate.fiat.getCurrencyCode());
            msgSuffix += " " + format.format(exchangeRate.coinToFiat(amount));
        }

        final String tickerMsg = getString(R.string.notification_coins_received_msg, btcFormat.format(amount))
                + msgSuffix;
        final String msg = getString(R.string.notification_coins_received_msg,
                btcFormat.format(notificationAccumulatedAmount)) + msgSuffix;

        final StringBuilder text = new StringBuilder();
        for (final Address notificationAddress : notificationAddresses) {
            if (text.length() > 0)
                text.append(", ");

            final String addressStr = notificationAddress.toString();
            final String label = AddressBookProvider.resolveLabel(getApplicationContext(), addressStr);
            text.append(label != null ? label : addressStr);
        }

        final NotificationCompat.Builder notification = new NotificationCompat.Builder(this,
                Constants.NOTIFICATION_CHANNEL_ID_TRANSACTIONS);
        notification.setSmallIcon(R.drawable.ic_dash_d_white);
        notification.setTicker(tickerMsg);
        notification.setContentTitle(msg);
        if (text.length() > 0)
            notification.setContentText(text);
        notification.setContentIntent(PendingIntent.getActivity(this, 0, OnboardingActivity.createIntent(this), 0));
        notification.setNumber(notificationCount == 1 ? 0 : notificationCount);
        notification.setWhen(System.currentTimeMillis());
        notification.setSound(Uri.parse("android.resource://" + getPackageName() + "/" + R.raw.coins_received));
        nm.notify(Constants.NOTIFICATION_ID_COINS_RECEIVED, notification.build());
    }

    private final class PeerConnectivityListener
            implements PeerConnectedEventListener, PeerDisconnectedEventListener, OnSharedPreferenceChangeListener {
        private int peerCount;
        private AtomicBoolean stopped = new AtomicBoolean(false);

        public PeerConnectivityListener() {
            config.registerOnSharedPreferenceChangeListener(this);
        }

        public void stop() {
            stopped.set(true);

            config.unregisterOnSharedPreferenceChangeListener(this);

            nm.cancel(Constants.NOTIFICATION_ID_CONNECTED);
        }

        @Override
        public void onPeerConnected(final Peer peer, final int peerCount) {
            this.peerCount = peerCount;
            changed(peerCount);
        }

        @Override
        public void onPeerDisconnected(final Peer peer, final int peerCount) {
            this.peerCount = peerCount;
            changed(peerCount);
        }

        @Override
        public void onSharedPreferenceChanged(final SharedPreferences sharedPreferences, final String key) {
            if (Configuration.PREFS_KEY_CONNECTIVITY_NOTIFICATION.equals(key))
                changed(peerCount);
        }

        private void changed(final int numPeers) {
            if (stopped.get())
                return;

            handler.post(() -> {
                final boolean connectivityNotificationEnabled = config.getConnectivityNotificationEnabled();

                if (!connectivityNotificationEnabled || numPeers == 0) {
                    nm.cancel(Constants.NOTIFICATION_ID_CONNECTED);
                } else {
                    final Notification.Builder notification = new Notification.Builder(BlockchainServiceImpl.this);
                    notification.setSmallIcon(R.drawable.stat_sys_peers, numPeers > 4 ? 4 : numPeers);
                    notification.setContentTitle(getString(R.string.app_name));
                    notification.setContentText(getString(R.string.notification_peers_connected_msg, numPeers));
                    notification.setContentIntent(PendingIntent.getActivity(BlockchainServiceImpl.this, 0,
                            OnboardingActivity.createIntent(BlockchainServiceImpl.this), 0));
                    notification.setWhen(System.currentTimeMillis());
                    notification.setOngoing(true);
                    nm.notify(Constants.NOTIFICATION_ID_CONNECTED, notification.build());
                }

                // send broadcast
                broadcastPeerState(numPeers);
            });
        }
    }

    private final PeerDataEventListener blockchainDownloadListener = new DownloadProgressTracker() {
        private final AtomicLong lastMessageTime = new AtomicLong(0);

        @Override
        public void onBlocksDownloaded(final Peer peer, final Block block, final FilteredBlock filteredBlock,
                final int blocksLeft) {
            super.onBlocksDownloaded(peer, block, filteredBlock, blocksLeft);
            delayHandler.removeCallbacksAndMessages(null);

            final long now = System.currentTimeMillis();
            if (now - lastMessageTime.get() > BLOCKCHAIN_STATE_BROADCAST_THROTTLE_MS)
                delayHandler.post(runnable);
            else
                delayHandler.postDelayed(runnable, BLOCKCHAIN_STATE_BROADCAST_THROTTLE_MS);
        }

        private final Runnable runnable = new Runnable() {
            @Override
            public void run() {
                lastMessageTime.set(System.currentTimeMillis());

                config.maybeIncrementBestChainHeightEver(blockChain.getChainHead().getHeight());
                if(config.isRestoringBackup()) {
                    long timeAgo = System.currentTimeMillis() - blockChain.getChainHead().getHeader().getTimeSeconds() * 1000;
                    //if the app was restoring a backup from a file or seed and block chain is nearly synced
                    //then turn off the restoring indicator
                    if(timeAgo < DateUtils.DAY_IN_MILLIS)
                        config.setRestoringBackup(false);
                }
                // this method is always called after progress or doneDownload
                updateBlockchainState();
            }
        };

        /*
            This method is called by super.onBlocksDownloaded when the percentage
            of the chain downloaded is 0.0, 1.0, 2.0, 3.0 .. 99.0% (whole numbers)

            The pct value is relative to the blocks that need to be downloaded to sync,
            rather than the relative to the entire blockchain.
         */
        @Override
        protected void progress(double pct, int blocksLeft, Date date) {
            super.progress(pct, blocksLeft, date);
            syncPercentage = pct > 0.0 ? (int)pct : 0;
        }

        /*
            This method is called by super.onBlocksDownloaded when the percentage
            of the chain downloaded is 100.0% (completely done)
        */
        @Override
        protected void doneDownload() {
            super.doneDownload();
            syncPercentage = 100;
            setBlockchainDownloaded();
        }
    };

    private final BroadcastReceiver connectivityReceiver = new BroadcastReceiver() {
        @Override
        public void onReceive(final Context context, final Intent intent) {
            final String action = intent.getAction();

            if (ConnectivityManager.CONNECTIVITY_ACTION.equals(action)) {
                final NetworkInfo networkInfo = connectivityManager.getActiveNetworkInfo();
                final boolean hasConnectivity = networkInfo != null && networkInfo.isConnected();

                if (log.isInfoEnabled()) {
                    final StringBuilder s = new StringBuilder("active network is ")
                            .append(hasConnectivity ? "up" : "down");
                    if (networkInfo != null) {
                        s.append(", type: ").append(networkInfo.getTypeName());
                        s.append(", state: ").append(networkInfo.getState()).append('/')
                                .append(networkInfo.getDetailedState());
                        final String extraInfo = networkInfo.getExtraInfo();
                        if (extraInfo != null)
                            s.append(", extraInfo: ").append(extraInfo);
                        final String reason = networkInfo.getReason();
                        if (reason != null)
                            s.append(", reason: ").append(reason);
                    }
                    log.info(s.toString());
                }

                if (hasConnectivity) {
                    impediments.remove(BlockchainState.Impediment.NETWORK);
                } else {
                    impediments.add(BlockchainState.Impediment.NETWORK);
                }

                updateBlockchainStateImpediments();
                check();
            } else if (Intent.ACTION_DEVICE_STORAGE_LOW.equals(action)) {
                log.info("device storage low");
                impediments.add(BlockchainState.Impediment.STORAGE);
                updateBlockchainStateImpediments();
                check();
            } else if (Intent.ACTION_DEVICE_STORAGE_OK.equals(action)) {
                log.info("device storage ok");

                impediments.remove(BlockchainState.Impediment.STORAGE);
                updateBlockchainStateImpediments();
                check();
            }
        }

        @SuppressLint("Wakelock")
        private void check() {
            final Wallet wallet = application.getWallet();

            if (impediments.isEmpty() && peerGroup == null) {
                log.debug("acquiring wakelock");
                wakeLock.acquire();

                // consistency check
                final int walletLastBlockSeenHeight = wallet.getLastBlockSeenHeight();
                final int bestChainHeight = blockChain.getBestChainHeight();
                if (walletLastBlockSeenHeight != -1 && walletLastBlockSeenHeight != bestChainHeight) {
                    final String message = "wallet/blockchain out of sync: " + walletLastBlockSeenHeight + "/"
                            + bestChainHeight;
                    log.error(message);
                    CrashReporter.saveBackgroundTrace(new RuntimeException(message), application.packageInfo());
                }

                log.info("starting peergroup");
                peerGroup = new PeerGroup(Constants.NETWORK_PARAMETERS, blockChain);
                peerGroup.setDownloadTxDependencies(0); // recursive implementation causes StackOverflowError
                peerGroup.addWallet(wallet);
                peerGroup.setUserAgent(Constants.USER_AGENT, application.packageInfo().versionName);
                peerGroup.addConnectedEventListener(peerConnectivityListener);
                peerGroup.addDisconnectedEventListener(peerConnectivityListener);

                final int maxConnectedPeers = application.maxConnectedPeers();

                final String trustedPeerHost = config.getTrustedPeerHost();
                final boolean hasTrustedPeer = trustedPeerHost != null;

                final boolean connectTrustedPeerOnly = hasTrustedPeer && config.getTrustedPeerOnly();
                peerGroup.setMaxConnections(connectTrustedPeerOnly ? 1 : maxConnectedPeers);
                peerGroup.setConnectTimeoutMillis(Constants.PEER_TIMEOUT_MS);
                peerGroup.setPeerDiscoveryTimeoutMillis(Constants.PEER_DISCOVERY_TIMEOUT_MS);

                peerGroup.addPeerDiscovery(new PeerDiscovery() {
                    //Keep Original code here for now
                    //private final PeerDiscovery normalPeerDiscovery = MultiplexingDiscovery
                    //        .forServices(Constants.NETWORK_PARAMETERS, 0);
                    private final PeerDiscovery normalPeerDiscovery = new MultiplexingDiscovery(Constants.NETWORK_PARAMETERS, peerDiscoveryList);


                    @Override
                    public InetSocketAddress[] getPeers(final long services, final long timeoutValue,
                            final TimeUnit timeoutUnit) throws PeerDiscoveryException {
                        final List<InetSocketAddress> peers = new LinkedList<InetSocketAddress>();

                        boolean needsTrimPeersWorkaround = false;

                        if (hasTrustedPeer) {
                            log.info(
                                    "trusted peer '" + trustedPeerHost + "'" + (connectTrustedPeerOnly ? " only" : ""));

                            final InetSocketAddress addr = new InetSocketAddress(trustedPeerHost,
                                    Constants.NETWORK_PARAMETERS.getPort());
                            if (addr.getAddress() != null) {
                                peers.add(addr);
                                needsTrimPeersWorkaround = true;
                            }
                        }

                        if (!connectTrustedPeerOnly) {
                            // First use the masternode list that is included
                            try {
                                SimplifiedMasternodeList mnlist = org.bitcoinj.core.Context.get().masternodeListManager.getListAtChainTip();
                                MasternodePeerDiscovery discovery = new MasternodePeerDiscovery(mnlist);
                                peers.addAll(Arrays.asList(discovery.getPeers(services, timeoutValue, timeoutUnit)));
                            } catch (PeerDiscoveryException x) {
                                //swallow and continue with another method of connection
                                log.info("DMN List peer discovery failed: "+ x.getMessage());
                            }

                            if(peers.size() < MINIMUM_PEER_COUNT) {
                                if (Constants.NETWORK_PARAMETERS.getAddrSeeds() != null) {
                                    log.info("DNM peer discovery returned less than 16 nodes.  Adding seed peers to the list to increase connections");
                                    peers.addAll(Arrays.asList(seedPeerDiscovery.getPeers(services, timeoutValue, timeoutUnit)));
                                } else {
                                    log.info("DNS peer discovery returned less than 16 nodes.  Unable to add seed peers (it is not specified for this network).");
                                }
                            }

                            if(peers.size() < MINIMUM_PEER_COUNT) {
                                log.info("Masternode peer discovery returned less than 16 nodes.  Adding DMN peers to the list to increase connections");

                                try {
                                    peers.addAll(
                                            Arrays.asList(normalPeerDiscovery.getPeers(services, timeoutValue, timeoutUnit)));
                                } catch (PeerDiscoveryException x) {
                                    //swallow and continue with another method of connection, if one exists.
                                    log.info("DNS peer discovery failed: "+ x.getMessage());
                                    if(x.getCause() != null)
                                        log.info(  "cause:  " + x.getCause().getMessage());
                                }
                            }
                        }

                        // workaround because PeerGroup will shuffle peers
                        if (needsTrimPeersWorkaround)
                            while (peers.size() >= maxConnectedPeers)
                                peers.remove(peers.size() - 1);

                        return peers.toArray(new InetSocketAddress[0]);
                    }

                    @Override
                    public void shutdown() {
                        normalPeerDiscovery.shutdown();
                    }
                });

                // Use our custom risk analysis that allows v2 tx with absolute LockTime
                riskAnalyzer = new AllowLockTimeRiskAnalysis.Analyzer(peerGroup);
                wallet.setRiskAnalyzer(riskAnalyzer);

                // start peergroup
                peerGroup.startAsync();
                peerGroup.startBlockChainDownload(blockchainDownloadListener);
            } else if (!impediments.isEmpty() && peerGroup != null) {
                log.info("stopping peergroup");
                peerGroup.removeDisconnectedEventListener(peerConnectivityListener);
                peerGroup.removeConnectedEventListener(peerConnectivityListener);
                peerGroup.removeWallet(wallet);
                peerGroup.stopAsync();
                wallet.setRiskAnalyzer(defaultRiskAnalyzer);
                riskAnalyzer.shutdown();
                peerGroup = null;

                log.debug("releasing wakelock");
                wakeLock.release();
            }
        }
    };

    private final static class ActivityHistoryEntry {
        public final int numTransactionsReceived;
        public final int numBlocksDownloaded;

        public ActivityHistoryEntry(final int numTransactionsReceived, final int numBlocksDownloaded) {
            this.numTransactionsReceived = numTransactionsReceived;
            this.numBlocksDownloaded = numBlocksDownloaded;
        }

        @Override
        public String toString() {
            return numTransactionsReceived + "/" + numBlocksDownloaded;
        }
    }

    private final BroadcastReceiver tickReceiver = new BroadcastReceiver() {
        private int lastChainHeight = 0;
        private final List<ActivityHistoryEntry> activityHistory = new LinkedList<ActivityHistoryEntry>();

        @Override
        public void onReceive(final Context context, final Intent intent) {
            final int chainHeight = blockChain.getBestChainHeight();

            if (lastChainHeight > 0) {
                final int numBlocksDownloaded = chainHeight - lastChainHeight;
                final int numTransactionsReceived = transactionsReceived.getAndSet(0);

                // push history
                activityHistory.add(0, new ActivityHistoryEntry(numTransactionsReceived, numBlocksDownloaded));

                // trim
                while (activityHistory.size() > MAX_HISTORY_SIZE)
                    activityHistory.remove(activityHistory.size() - 1);

                // print
                final StringBuilder builder = new StringBuilder();
                for (final ActivityHistoryEntry entry : activityHistory) {
                    if (builder.length() > 0)
                        builder.append(", ");
                    builder.append(entry);
                }
                log.info("History of transactions/blocks: " + builder);

                // determine if block and transaction activity is idling
                boolean isIdle = false;
                if (activityHistory.size() >= MIN_COLLECT_HISTORY) {
                    isIdle = true;
                    for (int i = 0; i < activityHistory.size(); i++) {
                        final ActivityHistoryEntry entry = activityHistory.get(i);
                        final boolean blocksActive = entry.numBlocksDownloaded > 0 && i <= IDLE_BLOCK_TIMEOUT_MIN;
                        final boolean transactionsActive = entry.numTransactionsReceived > 0
                                && i <= IDLE_TRANSACTION_TIMEOUT_MIN;

                        if (blocksActive || transactionsActive) {
                            isIdle = false;
                            break;
                        }
                    }
                }

                // if idling, shutdown service
                if (isIdle) {
                    log.info("idling detected, stopping service");
                    stopSelf();
                }
            }

            lastChainHeight = chainHeight;
        }
    };

    public class LocalBinder extends Binder {
        public BlockchainServiceImpl getService() {
            return BlockchainServiceImpl.this;
        }
    }

    private final IBinder mBinder = new LocalBinder();

    @Override
    public IBinder onBind(final Intent intent) {
        super.onBind(intent);
        log.debug(".onBind()");

        return mBinder;
    }

    @Override
    public boolean onUnbind(final Intent intent) {
        log.debug(".onUnbind()");

        return super.onUnbind(intent);
    }

    @Override
    public void onCreate() {
        serviceCreatedAt = System.currentTimeMillis();
        log.debug(".onCreate()");

        super.onCreate();

        nm = (NotificationManager) getSystemService(Context.NOTIFICATION_SERVICE);
        connectivityManager = (ConnectivityManager) getSystemService(Context.CONNECTIVITY_SERVICE);

        final String lockName = getPackageName() + " blockchain sync";

        final PowerManager pm = (PowerManager) getSystemService(Context.POWER_SERVICE);
        wakeLock = pm.newWakeLock(PowerManager.PARTIAL_WAKE_LOCK, lockName);

        if (Build.VERSION.SDK_INT >= Build.VERSION_CODES.O) {
            startForeground();
        }

        final Wallet wallet = application.getWallet();

        peerConnectivityListener = new PeerConnectivityListener();

        broadcastPeerState(0);

        blockChainFile = new File(getDir("blockstore", Context.MODE_PRIVATE), Constants.Files.BLOCKCHAIN_FILENAME);
        final boolean blockChainFileExists = blockChainFile.exists();

        try {
            bootStrapStream = getAssets().open(Constants.Files.MNLIST_BOOTSTRAP_FILENAME);
            SimplifiedMasternodeListManager.setBootStrapStream(bootStrapStream);
        } catch (IOException x) {
            log.info("cannot load the boot strap stream.  " + x.getMessage());
        }

        if (!blockChainFileExists) {
            log.info("blockchain does not exist, resetting wallet");
            wallet.reset();
            try {
                SimplifiedMasternodeListManager manager = wallet.getContext().masternodeListManager;
                if (manager != null)
                    manager.resetMNList(true, true);
            } catch (RuntimeException x) {
                // swallow this exception.  It is thrown when there is not a bootstrap mnlist file
                // there is not a bootstrap mnlist file for testnet
            }
        }

        try {
            blockStore = new SPVBlockStore(Constants.NETWORK_PARAMETERS, blockChainFile);
            blockStore.getChainHead(); // detect corruptions as early as possible

            final long earliestKeyCreationTime = wallet.getEarliestKeyCreationTime();

            if (!blockChainFileExists && earliestKeyCreationTime > 0) {
                try {
                    final Stopwatch watch = Stopwatch.createStarted();
                    final InputStream checkpointsInputStream = getAssets().open(Constants.Files.CHECKPOINTS_FILENAME);
                    CheckpointManager.checkpoint(Constants.NETWORK_PARAMETERS, checkpointsInputStream, blockStore,
                            earliestKeyCreationTime);
                    watch.stop();
                    log.info("checkpoints loaded from '{}', took {}", Constants.Files.CHECKPOINTS_FILENAME, watch);
                } catch (final IOException x) {
                    log.error("problem reading checkpoints, continuing without", x);
                }
            }
        } catch (final BlockStoreException x) {
            blockChainFile.delete();
            SimplifiedMasternodeListManager manager = application.getWallet().getContext().masternodeListManager;
            if(manager != null) {
                manager.resetMNList(true, true);
            }

            final String msg = "blockstore cannot be created";
            log.error(msg, x);
            throw new Error(msg, x);
        }

        try {
            blockChain = new BlockChain(Constants.NETWORK_PARAMETERS, wallet, blockStore);
        } catch (final BlockStoreException x) {
            throw new Error("blockchain cannot be created", x);
        }

        final IntentFilter intentFilter = new IntentFilter();
        intentFilter.addAction(ConnectivityManager.CONNECTIVITY_ACTION);
        intentFilter.addAction(Intent.ACTION_DEVICE_STORAGE_LOW);
        intentFilter.addAction(Intent.ACTION_DEVICE_STORAGE_OK);
        registerReceiver(connectivityReceiver, intentFilter); // implicitly start PeerGroup

        application.getWallet().addCoinsReceivedEventListener(Threading.SAME_THREAD, walletEventListener);
        application.getWallet().addCoinsSentEventListener(Threading.SAME_THREAD, walletEventListener);
        application.getWallet().addChangeEventListener(Threading.SAME_THREAD, walletEventListener);
        config.registerOnSharedPreferenceChangeListener(sharedPrefsChangeListener);

        registerReceiver(tickReceiver, new IntentFilter(Intent.ACTION_TIME_TICK));

        wallet.getContext().initDashSync(getDir("masternode", MODE_PRIVATE).getAbsolutePath());

        peerDiscoveryList.add(dnsDiscovery);
        updateAppWidget();
<<<<<<< HEAD
        AppDatabase.getAppDatabase().blockchainStateDao().load().observe(this, new Observer<BlockchainState>() {
            @Override
            public void onChanged(BlockchainState blockchainState) {
                handleBlockchainStateNotification(blockchainState);
            }
        });

=======
        blockchainStateDao.load().observe(this, this::handleBlockchainStateNotification);
>>>>>>> b45772c2
        registerCrowdNodeConfirmedAddressFilter();
    }

    @Override
    public int onStartCommand(final Intent intent, final int flags, final int startId) {
        super.onStartCommand(intent, flags, startId);

        if (intent != null) {
            //Restart service as a Foreground Service if it's synchronizing the blockchain
            Bundle extras = intent.getExtras();
            if (extras != null && extras.containsKey(START_AS_FOREGROUND_EXTRA)) {
                startForeground();
            }

            log.info("service start command: " + intent + (intent.hasExtra(Intent.EXTRA_ALARM_COUNT)
                    ? " (alarm count: " + intent.getIntExtra(Intent.EXTRA_ALARM_COUNT, 0) + ")" : ""));

            final String action = intent.getAction();

            if (BlockchainService.ACTION_CANCEL_COINS_RECEIVED.equals(action)) {
                notificationCount = 0;
                notificationAccumulatedAmount = Coin.ZERO;
                notificationAddresses.clear();

                nm.cancel(Constants.NOTIFICATION_ID_COINS_RECEIVED);
            } else if (BlockchainService.ACTION_RESET_BLOCKCHAIN.equals(action)) {
                log.info("will remove blockchain on service shutdown");

                resetBlockchainOnShutdown = true;
                stopSelf();
            } else if (BlockchainService.ACTION_WIPE_WALLET.equals(action)) {
                log.info("will remove blockchain and delete walletFile on service shutdown");

                deleteWalletFileOnShutdown = true;
                stopSelf();
            } else if (BlockchainService.ACTION_BROADCAST_TRANSACTION.equals(action)) {
                final Sha256Hash hash = Sha256Hash
                        .wrap(intent.getByteArrayExtra(BlockchainService.ACTION_BROADCAST_TRANSACTION_HASH));
                final Transaction tx = application.getWallet().getTransaction(hash);

                if (peerGroup != null) {
                    log.info("broadcasting transaction " + tx.getHashAsString());
                    int count = peerGroup.numConnectedPeers();
                    int minimum = peerGroup.getMinBroadcastConnections();
                    //if the number of peers is <= 3, then only require that number of peers to send
                    //if the number of peers is 0, then require 3 peers (default min connections)
                    if(count > 0 && count <= 3)
                        minimum = count;

                    peerGroup.broadcastTransaction(tx, minimum);
                } else {
                    log.info("peergroup not available, not broadcasting transaction " + tx.getHashAsString());
                    tx.getConfidence().setPeerInfo(0, 1);
                }
            }
        } else {
            log.warn("service restart, although it was started as non-sticky");
        }

        return START_NOT_STICKY;
    }

    private void startForeground() {
        //Shows ongoing notification promoting service to foreground service and
        //preventing it from being killed in Android 26 or later
        Notification notification = createNetworkSyncNotification(null);
        startForeground(Constants.NOTIFICATION_ID_BLOCKCHAIN_SYNC, notification);
    }

    @Override
    public void onDestroy() {
        log.debug(".onDestroy()");

        WalletApplication.scheduleStartBlockchainService(this);  //disconnect feature

        unregisterReceiver(tickReceiver);

        application.getWallet().removeChangeEventListener(walletEventListener);
        application.getWallet().removeCoinsSentEventListener(walletEventListener);
        application.getWallet().removeCoinsReceivedEventListener(walletEventListener);
        config.unregisterOnSharedPreferenceChangeListener(sharedPrefsChangeListener);

        unregisterReceiver(connectivityReceiver);

        if (peerGroup != null) {
            peerGroup.removeDisconnectedEventListener(peerConnectivityListener);
            peerGroup.removeConnectedEventListener(peerConnectivityListener);
            peerGroup.removeWallet(application.getWallet());
            peerGroup.stop();
            application.getWallet().setRiskAnalyzer(defaultRiskAnalyzer);
            riskAnalyzer.shutdown();

            log.info("peergroup stopped");
        }

        peerConnectivityListener.stop();

        delayHandler.removeCallbacksAndMessages(null);

        try {
            blockStore.close();
        } catch (final BlockStoreException x) {
            throw new RuntimeException(x);
        }

        if (!deleteWalletFileOnShutdown) {
            application.saveWallet();
        }

        //Dash Specific

        //Constants.NETWORK_PARAMETERS.masternodeDB.write(Constants.NETWORK_PARAMETERS.masternodeManager);
        //application.saveMasternodes();

        //Dash Specific

        if (wakeLock.isHeld()) {
            log.debug("wakelock still held, releasing");
            wakeLock.release();
        }

        if (resetBlockchainOnShutdown || deleteWalletFileOnShutdown) {
            log.info("removing blockchain");
            //noinspection ResultOfMethodCallIgnored
            blockChainFile.delete();
            SimplifiedMasternodeListManager manager = application.getWallet().getContext().masternodeListManager;
            if(manager != null) {
                manager.resetMNList(true, false);
            }
            if (deleteWalletFileOnShutdown) {
                log.info("removing wallet file and app data");
                application.finalizeWipe();
            }
        }

        if(bootStrapStream != null) {
            try {
                bootStrapStream.close();
            } catch (IOException x) {
                //do nothing
            }
        }

        super.onDestroy();

        log.info("service was up for " + ((System.currentTimeMillis() - serviceCreatedAt) / 1000 / 60) + " minutes");
    }

    @Override
    public void onTrimMemory(final int level) {
        log.info("onTrimMemory({}) called", level);

        if (level >= ComponentCallbacks2.TRIM_MEMORY_BACKGROUND) {
            log.warn("low memory detected, stopping service");
            stopSelf();
        }
    }

    private Notification createNetworkSyncNotification(BlockchainState blockchainState) {
        Intent notificationIntent = OnboardingActivity.createIntent(this);
        PendingIntent pendingIntent = PendingIntent.getActivity(this, 0,
                notificationIntent, PendingIntent.FLAG_UPDATE_CURRENT);

        final String message = (blockchainState != null)
                ? BlockchainStateUtils.getSyncStateString(blockchainState, this)
                : getString(R.string.blockchain_state_progress_downloading);

        return new NotificationCompat.Builder(this,
                Constants.NOTIFICATION_CHANNEL_ID_ONGOING)
                .setSmallIcon(R.drawable.ic_dash_d_white)
                .setContentTitle(getString(R.string.app_name))
                .setContentText(message)
                .setContentIntent(pendingIntent).build();
    }

    private void updateBlockchainStateImpediments() {
        executor.execute(() -> {
            BlockchainState blockchainState = blockchainStateDao.loadSync();
            if (blockchainState != null) {
                blockchainState.getImpediments().clear();
                blockchainState.getImpediments().addAll(impediments);
                blockchainStateDao.save(blockchainState);
            }
        });
    }

    private void updateBlockchainState() {
        executor.execute(() -> {
            BlockchainState blockchainState = blockchainStateDao.loadSync();
            if (blockchainState == null) {
                blockchainState = new BlockchainState();
            }

            StoredBlock chainHead = blockChain.getChainHead();
            StoredBlock block = application.getWallet().getContext().chainLockHandler.getBestChainLockBlock();
            int chainLockHeight = block != null ? block.getHeight() : 0;
            int mnListHeight = (int) application.getWallet().getContext().masternodeListManager.getListAtChainTip().getHeight();

            blockchainState.setBestChainDate(chainHead.getHeader().getTime());
            blockchainState.setBestChainHeight(chainHead.getHeight());
            blockchainState.setImpediments(EnumSet.copyOf(impediments));
            blockchainState.setChainlockHeight(chainLockHeight);
            blockchainState.setMnlistHeight(mnListHeight);
            blockchainState.setPercentageSync(percentageSync());

            blockchainStateDao.save(blockchainState);
        });
    }

    public void setBlockchainDownloaded() {
        executor.execute(() -> {
            BlockchainState blockchainState = blockchainStateDao.loadSync();
            if (blockchainState != null && blockchainState.getPercentageSync() != 100) {
                blockchainState.setPercentageSync(100);
                blockchainStateDao.save(blockchainState);
            }
        });
    }

    @Override
    public List<Peer> getConnectedPeers() {
        if (peerGroup != null)
            return peerGroup.getConnectedPeers();
        else
            return null;
    }

    @Override
    public List<StoredBlock> getRecentBlocks(final int maxBlocks) {
        final List<StoredBlock> blocks = new ArrayList<StoredBlock>(maxBlocks);

        try {
            StoredBlock block = blockChain.getChainHead();

            while (block != null) {
                blocks.add(block);

                if (blocks.size() >= maxBlocks)
                    break;

                block = block.getPrev(blockStore);
            }
        } catch (final BlockStoreException x) {
            // swallow
        }

        return blocks;
    }

    private void broadcastPeerState(final int numPeers) {
        final Intent broadcast = new Intent(ACTION_PEER_STATE);
        broadcast.setPackage(getPackageName());
        broadcast.putExtra(ACTION_PEER_STATE_NUM_PEERS, numPeers);

        LocalBroadcastManager.getInstance(this).sendBroadcast(broadcast);
    }

    private void handleBlockchainStateNotification(BlockchainState blockchainState) {
        // send this out for the Network Monitor, other activities observe the database
        final Intent broadcast = new Intent(ACTION_BLOCKCHAIN_STATE);
        broadcast.setPackage(getPackageName());
        LocalBroadcastManager.getInstance(this).sendBroadcast(broadcast);

        if (Build.VERSION.SDK_INT >= Build.VERSION_CODES.O && blockchainState != null
                && blockchainState.getBestChainDate() != null) {
            //Handle Ongoing notification state
            boolean syncing = blockchainState.getBestChainDate().getTime() < (Utils.currentTimeMillis() - DateUtils.HOUR_IN_MILLIS); //1 hour
            if (!syncing && blockchainState.getBestChainHeight() == config.getBestChainHeightEver()) {
                //Remove ongoing notification if blockchain sync finished
                stopForeground(true);
                nm.cancel(Constants.NOTIFICATION_ID_BLOCKCHAIN_SYNC);
            } else if (blockchainState.getReplaying() || syncing) {
                //Shows ongoing notification when synchronizing the blockchain
                Notification notification = createNetworkSyncNotification(blockchainState);
                nm.notify(Constants.NOTIFICATION_ID_BLOCKCHAIN_SYNC, notification);
            }
        }
    }

    private int percentageSync() {
        return syncPercentage;
    }

    private void updateAppWidget() {
        WalletBalanceWidgetProvider.updateWidgets(BlockchainServiceImpl.this, application.getWallet());
    }

    public void forceForeground() {
        if (Build.VERSION.SDK_INT >= Build.VERSION_CODES.O) {
            Intent intent = new Intent(this, BlockchainServiceImpl.class);
            ContextCompat.startForegroundService(this, intent);
            // call startForeground just after startForegroundService.
            startForeground();
        }
    }

    private void registerCrowdNodeConfirmedAddressFilter() {
        String apiAddressStr = config.getCrowdNodeAccountAddress();
        String primaryAddressStr = config.getCrowdNodePrimaryAddress();

        if (!apiAddressStr.isEmpty() && !primaryAddressStr.isEmpty()) {
            Address apiAddress = Address.fromBase58(Constants.NETWORK_PARAMETERS, apiAddressStr);
            Address primaryAddress = Address.fromBase58(Constants.NETWORK_PARAMETERS, primaryAddressStr);

            apiConfirmationHandler = new CrowdNodeAPIConfirmationHandler(
                    apiAddress,
                    primaryAddress,
                    crowdNodeBlockchainApi,
                    notificationService,
                    crowdNodeConfig,
                    getResources(),
                    new Intent(this, StakingActivity.class)
            );
        } else {
            apiConfirmationHandler = null;
        }
    }
}<|MERGE_RESOLUTION|>--- conflicted
+++ resolved
@@ -145,11 +145,8 @@
     @Inject NotificationService notificationService;
     @Inject CrowdNodeBlockchainApi crowdNodeBlockchainApi;
     @Inject CrowdNodeConfig crowdNodeConfig;
-<<<<<<< HEAD
-=======
     @Inject BlockchainStateDao blockchainStateDao;
     @Inject ExchangeRatesDao exchangeRatesDao;
->>>>>>> b45772c2
 
     private BlockStore blockStore;
     private File blockChainFile;
@@ -848,17 +845,7 @@
 
         peerDiscoveryList.add(dnsDiscovery);
         updateAppWidget();
-<<<<<<< HEAD
-        AppDatabase.getAppDatabase().blockchainStateDao().load().observe(this, new Observer<BlockchainState>() {
-            @Override
-            public void onChanged(BlockchainState blockchainState) {
-                handleBlockchainStateNotification(blockchainState);
-            }
-        });
-
-=======
         blockchainStateDao.load().observe(this, this::handleBlockchainStateNotification);
->>>>>>> b45772c2
         registerCrowdNodeConfirmedAddressFilter();
     }
 
