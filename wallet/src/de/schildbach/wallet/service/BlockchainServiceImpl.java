--- conflicted
+++ resolved
@@ -262,12 +262,7 @@
 
             transactionsReceived.incrementAndGet();
 
-<<<<<<< HEAD
-            final Address address = WalletUtils.getWalletAddressOfReceived(tx, wallet);
-=======
-
             final Address address = TransactionUtils.INSTANCE.getWalletAddressOfReceived(tx, wallet);
->>>>>>> b37e1a31
             final Coin amount = tx.getValue(wallet);
             final ConfidenceType confidenceType = tx.getConfidence().getConfidenceType();
             final boolean isRestoringBackup = application.getConfiguration().isRestoringBackup();
