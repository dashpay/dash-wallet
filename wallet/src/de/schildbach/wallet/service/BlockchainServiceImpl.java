--- conflicted
+++ resolved
@@ -84,9 +84,7 @@
 import org.bitcoinj.wallet.DefaultRiskAnalysis;
 import org.bitcoinj.wallet.Wallet;
 import org.dash.wallet.common.Configuration;
-<<<<<<< HEAD
 import org.dashj.platform.dapiclient.DapiClient;
-=======
 import org.dash.wallet.common.services.NotificationService;
 import org.dash.wallet.common.transactions.NotFromAddressTxFilter;
 import org.dash.wallet.common.transactions.TransactionFilter;
@@ -96,7 +94,6 @@
 import org.dash.wallet.integrations.crowdnode.transactions.CrowdNodeWithdrawalReceivedTx;
 import org.dash.wallet.integrations.crowdnode.utils.CrowdNodeConfig;
 import org.dash.wallet.integrations.crowdnode.utils.CrowdNodeConstants;
->>>>>>> 6686d291
 import org.slf4j.Logger;
 import org.slf4j.LoggerFactory;
 
@@ -131,15 +128,12 @@
 import de.schildbach.wallet.data.BlockchainStateDao;
 import de.schildbach.wallet.rates.ExchangeRatesDao;
 import de.schildbach.wallet.ui.OnboardingActivity;
-<<<<<<< HEAD
 import de.schildbach.wallet.ui.dashpay.CreateIdentityService;
 import de.schildbach.wallet.ui.dashpay.OnPreBlockProgressListener;
 import de.schildbach.wallet.ui.dashpay.PlatformRepo;
 import de.schildbach.wallet.ui.dashpay.PreBlockStage;
-=======
 import de.schildbach.wallet.ui.staking.StakingActivity;
 import de.schildbach.wallet.util.AllowLockTimeRiskAnalysis;
->>>>>>> 6686d291
 import de.schildbach.wallet.util.BlockchainStateUtils;
 import de.schildbach.wallet.util.CrashReporter;
 import de.schildbach.wallet.util.ThrottlingWalletChangeListener;
@@ -727,13 +721,10 @@
                     }
                 });
 
-<<<<<<< HEAD
                 peerGroup.addPreBlocksDownloadListener(executor, preBlocksDownloadListener);
-=======
                 // Use our custom risk analysis that allows v2 tx with absolute LockTime
                 riskAnalyzer = new AllowLockTimeRiskAnalysis.Analyzer(peerGroup);
                 wallet.setRiskAnalyzer(riskAnalyzer);
->>>>>>> 6686d291
 
                 // start peergroup
                 peerGroup.startAsync();
@@ -969,22 +960,12 @@
         }
 
         updateAppWidget();
-<<<<<<< HEAD
-
         initViewModel();
     }
 
     void initViewModel() {
-        AppDatabase.getAppDatabase().blockchainStateDao().load().observe(this, new Observer<BlockchainState>() {
-            @Override
-            public void onChanged(BlockchainState blockchainState) {
-                handleBlockchainStateNotification(blockchainState);
-            }
-        });
-=======
         blockchainStateDao.load().observe(this, this::handleBlockchainStateNotification);
         registerCrowdNodeConfirmedAddressFilter();
->>>>>>> 6686d291
     }
 
     @Override
@@ -1297,7 +1278,6 @@
         }
     }
 
-<<<<<<< HEAD
     private PreBlocksDownloadListener preBlocksDownloadListener = new PreBlocksDownloadListener() {
         @Override
         public void onPreBlocksDownload(Peer peer) {
@@ -1305,7 +1285,7 @@
             PlatformRepo.getInstance().preBlockDownload(peerGroup.getPreBlockDownloadFuture());
         }
     };
-=======
+
     private void registerCrowdNodeConfirmedAddressFilter() {
         String apiAddressStr = config.getCrowdNodeAccountAddress();
         String primaryAddressStr = config.getCrowdNodePrimaryAddress();
@@ -1327,5 +1307,4 @@
             apiConfirmationHandler = null;
         }
     }
->>>>>>> 6686d291
 }