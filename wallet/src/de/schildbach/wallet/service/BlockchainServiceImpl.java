--- conflicted
+++ resolved
@@ -243,25 +243,17 @@
         public void onCoinsReceived(final Wallet wallet, final Transaction tx, final Coin prevBalance,
                                     final Coin newBalance) {
 
-<<<<<<< HEAD
-            //final int bestChainHeight = blockChain.getBestChainHeight();
-            final boolean replaying = blockchainState.getReplaying();
-=======
             final int bestChainHeight = blockChain.getBestChainHeight();
             final boolean replaying = bestChainHeight < config.getBestChainHeightEver() || config.isRestoringBackup();
->>>>>>> cc2bf09f
 
             long now = new Date().getTime();
             long blockChainHeadTime = blockChain.getChainHead().getHeader().getTime().getTime();
             boolean insideTxExchangeRateTimeThreshold = (now - blockChainHeadTime) < TX_EXCHANGE_RATE_TIME_THRESHOLD_MS;
 
-<<<<<<< HEAD
             log.info("onCoinsReceived: {}; rate: {}; replaying: {}; inside: {}, confid: {}; will update {}",
                     tx.getTxId(), tx.getExchangeRate(), replaying, insideTxExchangeRateTimeThreshold, tx.getConfidence().getConfidenceType(),
                     tx.getExchangeRate() == null && ((!replaying || insideTxExchangeRateTimeThreshold) || tx.getConfidence().getConfidenceType() == ConfidenceType.PENDING));
 
-            if (tx.getExchangeRate() == null && ((!replaying || insideTxExchangeRateTimeThreshold) || tx.getConfidence().getConfidenceType() == ConfidenceType.PENDING)) {
-=======
             // only set an exchange rate if the tx has no exchange rate and:
             //   1. the blockchain is not being rescanned nor the wallet is being restored OR
             //   2. the transaction is less than three hours old OR
@@ -269,7 +261,6 @@
             if (tx.getExchangeRate() == null && (!replaying
                     || insideTxExchangeRateTimeThreshold
                     || tx.getConfidence().getConfidenceType() == ConfidenceType.PENDING)) {
->>>>>>> cc2bf09f
                 try {
                     final org.dash.wallet.common.data.ExchangeRate exchangeRate =
                             exchangeRatesDao.getRateSync(config.getExchangeCurrencyCode());
@@ -492,11 +483,7 @@
 
         @Override
         public void onHeadersDownloaded(final Peer peer, final Block block,
-<<<<<<< HEAD
-                                       final int blocksLeft) {
-=======
                                         final int blocksLeft) {
->>>>>>> cc2bf09f
             super.onHeadersDownloaded(peer, block, blocksLeft);
             postOrPostDelayed();
         }
