--- conflicted
+++ resolved
@@ -112,10 +112,7 @@
 import javax.inject.Inject;
 
 import dagger.hilt.android.AndroidEntryPoint;
-<<<<<<< HEAD
 import de.schildbach.wallet.AppDatabase;
-=======
->>>>>>> 745557a2
 import de.schildbach.wallet.Constants;
 import de.schildbach.wallet.WalletApplication;
 import de.schildbach.wallet.WalletBalanceWidgetProvider;
@@ -191,13 +188,9 @@
     AllowLockTimeRiskAnalysis.Analyzer riskAnalyzer;
     DefaultRiskAnalysis.Analyzer defaultRiskAnalyzer = DefaultRiskAnalysis.FACTORY;
 
-<<<<<<< HEAD
-    @Inject
-    public NotificationService notificationService;
-=======
+    @Inject NotificationService notificationService;
     @Inject BlockchainStateDao blockchainStateDao;
     @Inject ExchangeRatesDao exchangeRatesDao;
->>>>>>> 745557a2
 
     private final ThrottlingWalletChangeListener walletEventListener = new ThrottlingWalletChangeListener(
             APPWIDGET_THROTTLE_MS) {
@@ -252,7 +245,6 @@
                 final boolean isReceived = amount.signum() > 0;
                 final boolean isReplayedTx = confidenceType == ConfidenceType.BUILDING && (replaying || isRestoringBackup);
 
-<<<<<<< HEAD
                 if (depositReceivedResponse.matches(tx)) {
                     notificationService.showNotification(
                         "deposit_received",
@@ -263,10 +255,6 @@
                 } else if (isReceived && !isReplayedTx && passFilters(tx)) {
                     notifyCoinsReceived(address, amount, tx.getExchangeRate());
                 }
-=======
-                if (isReceived && !isReplayedTx)
-                    notifyCoinsReceived(address, amount, tx.getExchangeRate());
->>>>>>> 745557a2
             });
             updateAppWidget();
         }
@@ -382,29 +370,8 @@
             if (stopped.get())
                 return;
 
-<<<<<<< HEAD
-            handler.post(new Runnable() {
-                @Override
-                public void run() {
-                    final boolean connectivityNotificationEnabled = config.getConnectivityNotificationEnabled();
-
-                    if (!connectivityNotificationEnabled || numPeers == 0) {
-                        nm.cancel(Constants.NOTIFICATION_ID_CONNECTED);
-                    } else {
-                        final Notification.Builder notification = new Notification.Builder(BlockchainServiceImpl.this);
-                        notification.setSmallIcon(R.drawable.stat_sys_peers, numPeers > 4 ? 4 : numPeers);
-                        notification.setContentTitle(getString(R.string.app_name));
-                        notification.setContentText(getString(R.string.notification_peers_connected_msg, numPeers));
-                        notification.setContentIntent(PendingIntent.getActivity(BlockchainServiceImpl.this, 0,
-                                OnboardingActivity.createIntent(BlockchainServiceImpl.this), 0));
-                        notification.setWhen(System.currentTimeMillis());
-                        notification.setOngoing(true);
-                        nm.notify(Constants.NOTIFICATION_ID_CONNECTED, notification.build());
-                    }
-=======
             handler.post(() -> {
                 final boolean connectivityNotificationEnabled = config.getConnectivityNotificationEnabled();
->>>>>>> 745557a2
 
                 if (!connectivityNotificationEnabled || numPeers == 0) {
                     nm.cancel(Constants.NOTIFICATION_ID_CONNECTED);
@@ -417,7 +384,7 @@
                             OnboardingActivity.createIntent(BlockchainServiceImpl.this), 0));
                     notification.setWhen(System.currentTimeMillis());
                     notification.setOngoing(true);
-                    nm.notify(Constants.NOTIFICATION_ID_CONNECTED, notification.getNotification());
+                    nm.notify(Constants.NOTIFICATION_ID_CONNECTED, notification.build());
                 }
 
                 // send broadcast
