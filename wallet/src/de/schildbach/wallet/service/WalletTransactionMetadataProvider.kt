/*
 * Copyright (c) 2022. Dash Core Group.
 * This program is free software: you can redistribute it and/or modify
 * it under the terms of the GNU General Public License as published by
 * the Free Software Foundation, either version 3 of the License, or
 * (at your option) any later version.
 *
 * This program is distributed in the hope that it will be useful,
 * but WITHOUT ANY WARRANTY; without even the implied warranty of
 * MERCHANTABILITY or FITNESS FOR A PARTICULAR PURPOSE.  See the
 * GNU General Public License for more details.
 *
 * You should have received a copy of the GNU General Public License
 * along with this program.  If not, see <http://www.gnu.org/licenses/>.
 */

package de.schildbach.wallet.service

import android.graphics.Bitmap
import android.graphics.BitmapFactory
import com.google.zxing.*
import de.schildbach.wallet.database.dao.AddressMetadataDao
import de.schildbach.wallet.database.dao.IconBitmapDao
import de.schildbach.wallet.database.dao.TransactionMetadataDao
import de.schildbach.wallet.database.dao.TransactionMetadataChangeCacheDao
import de.schildbach.wallet.database.dao.TransactionMetadataDocumentDao
import de.schildbach.wallet.database.entity.TransactionMetadataCacheItem
import kotlinx.coroutines.*
import kotlinx.coroutines.flow.*
import okhttp3.*
import org.bitcoinj.core.*
import org.bitcoinj.core.Address
import org.bitcoinj.script.ScriptPattern
import org.bitcoinj.utils.Fiat
import org.bitcoinj.utils.MonetaryFormat
import org.dash.wallet.common.WalletDataProvider
import org.dash.wallet.common.data.*
import org.dash.wallet.common.data.entity.AddressMetadata
import org.dash.wallet.common.data.entity.ExchangeRate
import org.dash.wallet.common.data.entity.IconBitmap
import org.dash.wallet.common.data.entity.TransactionMetadata
import org.dash.wallet.common.services.TransactionMetadataProvider
import org.dash.wallet.common.transactions.TransactionCategory
import org.dash.wallet.common.transactions.TransactionUtils.isEntirelySelf
import org.dash.wallet.common.util.Constants
import org.dash.wallet.common.util.decodeBitmap
import org.dash.wallet.features.exploredash.data.dashdirect.GiftCardDao
import org.slf4j.LoggerFactory
import java.util.*
import java.io.ByteArrayOutputStream
import java.io.IOException
import java.util.concurrent.Executors
import javax.inject.Inject

@OptIn(ExperimentalCoroutinesApi::class)
class WalletTransactionMetadataProvider @Inject constructor(
    private val transactionMetadataDao: TransactionMetadataDao,
    private val addressMetadataDao: AddressMetadataDao,
    private val iconBitmapDao: IconBitmapDao,
    private val walletData: WalletDataProvider,
    private val giftCardDao: GiftCardDao,
    private val transactionMetadataChangeCacheDao: TransactionMetadataChangeCacheDao,
    private val transactionMetadataDocumentDao: TransactionMetadataDocumentDao
) : TransactionMetadataProvider {

    companion object {
        private val log = LoggerFactory.getLogger(WalletTransactionMetadataProvider::class.java)
    }

    private val syncScope = CoroutineScope(
        Executors.newFixedThreadPool(5).asCoroutineDispatcher()
    )

    private suspend fun insertTransactionMetadata(txId: Sha256Hash, isSyncingPlatform: Boolean): TransactionMetadata? {
        val walletTx = walletData.wallet!!.getTransaction(txId)
        Context.propagate(walletData.wallet!!.context)
        walletTx?.run {
            val txValue = getValue(walletData.wallet!!) ?: Coin.ZERO
            val sentTime = confidence.sentAt?.time
            var updateTime = updateTime.time
            if (sentTime != null && sentTime < updateTime) {
                updateTime = sentTime
            }
            val isInternal = isEntirelySelf(walletData.wallet!!)

            // Search for items from platform
            var hasChanges = false
            val platformSentTimestamp = transactionMetadataDocumentDao.getSentTimestamp(txId)
            val platformMemo = transactionMetadataDocumentDao.getTransactionMemo(txId)
            val platformService = transactionMetadataDocumentDao.getTransactionService(txId)
            val platformTaxCategory = transactionMetadataDocumentDao.getTransactionTaxCategory(txId)
            val platformExchangeRate = transactionMetadataDocumentDao.getTransactionExchangeRate(txId)

            var rate: String? = null
            var code: String? = null

            if (platformSentTimestamp != null) {
                updateTime = platformSentTimestamp;
            } else if (sentTime != null && sentTime < updateTime) {
                updateTime = sentTime
                hasChanges = true
            }

            if (platformExchangeRate != null) {
                rate = platformExchangeRate.rate.toString()
                code = platformExchangeRate.currencyCode
                // if we are pulling from platform, then update the tx object
                exchangeRate = org.bitcoinj.utils.ExchangeRate(Fiat.parseFiat(code, rate))
            } else if (exchangeRate != null) {
                rate = exchangeRate?.fiat?.let { MonetaryFormat.FIAT.noCode().format(it).toString() }
                code = exchangeRate?.fiat?.currencyCode
                hasChanges = true
            }

            val myMemo = when {
                platformMemo != null -> { memo = platformMemo; platformMemo }
                memo != null -> { hasChanges = true; memo!! }
                else -> ""
            }

            val metadata = TransactionMetadata(
                txId,
                updateTime,
                txValue,
                TransactionCategory.fromTransaction(type, txValue, isInternal),
                taxCategory = platformTaxCategory?.let { TaxCategory.fromValue(it) },
                currencyCode = code,
                rate = rate,
                memo = myMemo,
                service = platformService
            )
            transactionMetadataDao.insert(metadata)
            // only add to the change cache if some metadata exists
            if (metadata.isNotEmpty() && !isSyncingPlatform && hasChanges) {
                transactionMetadataChangeCacheDao.insert(TransactionMetadataCacheItem(metadata))
            }
            log.info("txmetadata: inserting $metadata")

            return metadata
        }

        return null
    }

<<<<<<< HEAD
    private suspend fun updateAndInsertIfNotExist(txId: Sha256Hash, isSyncingPlatform: Boolean, update: suspend (TransactionMetadata) -> Unit) {
=======
    private suspend fun updateAndInsertIfNotExist(
        txId: Sha256Hash,
        isSyncingPlatform: Boolean,
        update: suspend (TransactionMetadata) -> Unit
    ) {
>>>>>>> b3679eba
        val existing = transactionMetadataDao.load(txId)

        if (existing != null) {
            log.info("txmetadata for $txId exists, only do update")
            update(existing)
        } else {
            log.info("txmetadata for $txId does not exist, perform insert, then update")
            insertTransactionMetadata(txId, isSyncingPlatform)?.let { update(it) }
        }
    }

    override suspend fun importTransactionMetadata(txId: Sha256Hash) {
        updateAndInsertIfNotExist(txId, false) { }
    }

    override suspend fun setTransactionMetadata(transactionMetadata: TransactionMetadata) {
        transactionMetadataDao.insert(transactionMetadata)
    }

    override suspend fun setTransactionTaxCategory(txId: Sha256Hash, taxCategory: TaxCategory, isSyncingPlatform: Boolean) {
        updateAndInsertIfNotExist(txId, isSyncingPlatform) {
            transactionMetadataDao.updateTaxCategory(txId, taxCategory)
            if (!isSyncingPlatform) {
                transactionMetadataChangeCacheDao.insertTaxCategory(txId, taxCategory)
            }
        }
    }

    override suspend fun setTransactionSentTime(
        txId: Sha256Hash,
        timestamp: Long,
        isSyncingPlatform: Boolean
    ) {
        updateAndInsertIfNotExist(txId, isSyncingPlatform) {
            transactionMetadataDao.updateSentTime(txId, timestamp)
            if (!isSyncingPlatform) {
                transactionMetadataChangeCacheDao.insertSentTime(txId, timestamp)
            }
        }
    }

    override suspend fun syncPlatformMetadata(txId: Sha256Hash, metadata: TransactionMetadata) {
        updateAndInsertIfNotExist(txId, true) { existing ->
            val updated = existing.copy(
                // txId and value are kept the same
                txId = existing.txId,
                value = existing.value,
                // update the rest from platform if not empty, otherwise keep existing
                type = metadata.type.takeIf { it != TransactionCategory.Invalid } ?: existing.type,
                taxCategory = metadata.taxCategory ?: existing.taxCategory,
                currencyCode = metadata.currencyCode ?: existing.currencyCode,
                rate = metadata.rate ?: existing.rate,
                memo = metadata.memo.ifEmpty { existing.memo },
                service = metadata.service ?: existing.service,
                timestamp = metadata.timestamp.takeIf { it != 0L } ?: existing.timestamp
            )

            transactionMetadataDao.update(updated)
        }
    }

    override suspend fun setTransactionType(txId: Sha256Hash, type: Int, isSyncingPlatform: Boolean) {
        TODO("Not yet implemented")
    }

    override suspend fun setTransactionExchangeRate(txId: Sha256Hash, exchangeRate: ExchangeRate, isSyncingPlatform: Boolean) {
        if (exchangeRate.rate != null) {
            updateAndInsertIfNotExist(txId, isSyncingPlatform) {
                transactionMetadataDao.updateExchangeRate(
                    txId,
                    exchangeRate.currencyCode,
                    exchangeRate.rate!!
                )
                if (!isSyncingPlatform) {
                    transactionMetadataChangeCacheDao.insertExchangeRate(
                        txId,
                        exchangeRate.currencyCode,
                        exchangeRate.rate!!
                    )
                }
            }
        }
    }

    override suspend fun setTransactionMemo(txId: Sha256Hash, memo: String, isSyncingPlatform: Boolean) {
        updateAndInsertIfNotExist(txId, isSyncingPlatform) {
            transactionMetadataDao.updateMemo(txId, memo)
            if (!isSyncingPlatform) {
                transactionMetadataChangeCacheDao.insertMemo(txId, memo)
            }
        }
    }

    override suspend fun setTransactionService(txId: Sha256Hash, service: String, isSyncingPlatform: Boolean) {
        updateAndInsertIfNotExist(txId, isSyncingPlatform) {
            transactionMetadataDao.updateService(txId, service)
            if (!isSyncingPlatform) {
                transactionMetadataChangeCacheDao.insertService(txId, service)
            }
        }
    }

    override suspend fun markGiftCardTransaction(txId: Sha256Hash, iconUrl: String?) {
        var transactionMetadata: TransactionMetadata
        updateAndInsertIfNotExist(txId, false) {
            transactionMetadata = it.copy(
                service = ServiceName.DashDirect,
                taxCategory = TaxCategory.Expense
            )
            transactionMetadataDao.update(transactionMetadata)
        }

        if (!iconUrl.isNullOrEmpty()) {
            try {
                updateIcon(txId, iconUrl)
            } catch (ex: Exception) {
                log.error("Failed to make an http call for icon: $iconUrl")
            }
        }
    }

    override fun syncTransactionBlocking(tx: Transaction) {
        runBlocking {
            syncTransaction(tx)
        }
    }

    override suspend fun syncTransaction(tx: Transaction) {
        log.info("sync transaction metadata: ${tx.txId}")
        val metadata = transactionMetadataDao.load(tx.txId)
        if (metadata != null) {
            // it does exist.  Check what is missing in the table vs the transaction
            log.info("sync transaction metadata exists: ${tx.txId}")
            val exchangeRate = tx.exchangeRate
            // sync exchange rates
            if (metadata.rate != null && tx.exchangeRate == null) {
                tx.exchangeRate = org.bitcoinj.utils.ExchangeRate(
                    Fiat.parseFiat(
                        metadata.currencyCode,
                        metadata.rate
                    )
                )
            } else if (metadata.rate == null && exchangeRate != null) {
                transactionMetadataDao.updateExchangeRate(
                    tx.txId,
                    exchangeRate.fiat.currencyCode,
                    exchangeRate.fiat.value.toString()
                )
                transactionMetadataChangeCacheDao.insertExchangeRate(
                    tx.txId,
                    exchangeRate.fiat.currencyCode,
                    exchangeRate.fiat.value.toString()
                )
            }

            // sync transaction memo
            if (metadata.memo.isNotBlank() && tx.memo == null) {
                tx.memo = metadata.memo
            } else if (metadata.memo.isBlank() && tx.memo != null) {
                setTransactionMemo(tx.txId, tx.memo!!)
            }

            // sync service name
            if (metadata.service == null) {
                val addressMetadata = getAddressMetadata(tx.txId)
                if (addressMetadata?.service != null) {
                    setTransactionService(tx.txId, addressMetadata.service)
                }
            }
        } else {
            // it does not exist, so import everything from the transaction
            log.info("sync transaction metadata not exists: ${tx.txId}")
            insertTransactionMetadata(tx.txId, false)
        }
    }

    override suspend fun getTransactionMetadata(txId: Sha256Hash): TransactionMetadata? {
        var transactionMetadata = transactionMetadataDao.load(txId)
        if (transactionMetadata == null) {
            insertTransactionMetadata(txId, false)
        }

        transactionMetadata = transactionMetadataDao.load(txId)
        if (transactionMetadata != null && transactionMetadata.taxCategory == null) {
            transactionMetadata.taxCategory = getDefaultTaxCategory(txId)
        }
        return transactionMetadata
    }

    /**
     * obtains the default tax category for transfers
     */
    private suspend fun getDefaultTaxCategory(txId: Sha256Hash): TaxCategory? {
        val addressMetadata = getAddressMetadata(txId)
        return addressMetadata?.taxCategory
    }

    private suspend fun getAddressMetadata(txId: Sha256Hash): AddressMetadata? {
        val tx = walletData.wallet!!.getTransaction(txId)
        tx?.run {
            // outgoing transaction, check inputs
            for (input in inputs) {
                if (input.connectedOutput != null) {
                    val output = input.connectedOutput!!
                    val address = when {
                        ScriptPattern.isP2PKH(output.scriptPubKey) ->
                            Address.fromPubKeyHash(
                                walletData.networkParameters,
                                ScriptPattern.extractHashFromP2PKH(output.scriptPubKey)
                            )
                        else -> null // there shouldn't be other output types on our tx's
                    }
                    if (address != null) {
                        val metadata =
                            addressMetadataDao.loadSender(address.toBase58())
                        if (metadata != null) {
                            return metadata
                        }
                    }
                }
            }
            // incoming transaction, checkout outputs
            for (output in outputs) {
                log.info("metadata: $output")
                val address = when {
                    ScriptPattern.isP2PKH(output.scriptPubKey) ->
                        Address.fromPubKeyHash(
                            walletData.networkParameters,
                            ScriptPattern.extractHashFromP2PKH(output.scriptPubKey)
                        )
                    ScriptPattern.isP2SH(output.scriptPubKey) ->
                        Address.fromScriptHash(
                            walletData.networkParameters,
                            ScriptPattern.extractHashFromP2SH(output.scriptPubKey)
                        )
                    else -> null // for now ignore OP_RETURN (DashPay Expense?)
                }
                if (address != null) {
                    val metadata =
                        addressMetadataDao.loadRecipient(address.toBase58())
                    if (metadata != null) {
                        return metadata
                    }
                }
            }
        }
        return null
    }

    override suspend fun getAllTransactionMetadata(): List<TransactionMetadata> {
        val metadataList = transactionMetadataDao.load()

        // look up the transaction metadata and merge with address metadata
        for (metadata in metadataList) {
            if (metadata.taxCategory == null) {
                // if there is no user specified tax category, then look at address_metadata
                val taxCategory = getDefaultTaxCategory(metadata.txId)

                if (taxCategory != null) {
                    metadata.taxCategory = taxCategory
                }
            }
        }
        return metadataList
    }
    
    override fun observePresentableMetadata(): Flow<Map<Sha256Hash, PresentableTxMetadata>> {
        return iconBitmapDao.observeBitmaps()
            .distinctUntilChanged()
            .map { rows ->
                rows.mapValues {
                    // Only keep a single bitmap instance per unique data row
                    BitmapFactory.decodeByteArray(it.value.imageData, 0, it.value.imageData.size)
                }
            }
            .flatMapLatest { bitmaps ->
                giftCardDao.observeGiftCards().distinctUntilChanged().flatMapLatest { giftCards ->
                    transactionMetadataDao.observePresentableMetadata()
                        .distinctUntilChanged()
                        .map { metadataList ->
                            metadataList.values.forEach { metadata ->
                                metadata.customIconId?.let { iconId ->
                                    metadata.icon = bitmaps[iconId]
                                }

                                if (metadata.service == ServiceName.DashDirect) {
                                    metadata.title = giftCards[metadata.txId]?.merchantName
                                }
                            }
                            metadataList
                        }
                }
            }
    }

    override suspend fun getIcon(iconId: Sha256Hash): Bitmap? {
        iconBitmapDao.getBitmap(iconId)?.let {
            return BitmapFactory.decodeByteArray(it.imageData, 0, it.imageData.size)
        }

        return null
    }

    override suspend fun markAddressWithTaxCategory(
        address: String,
        isInput: Boolean,
        taxCategory: TaxCategory,
        service: String
    ) {
        // check to see if this address has been used before
        // if it has been used before, that means the same address was used more than once
        // possibly for two different services or actions.
        // This may not matter as the default tax category is probably the same for each.
        if (addressMetadataDao.exists(address, isInput)) {
            log.info("address $address/$isInput was already added")
        }

        addressMetadataDao.markAddress(address, isInput, taxCategory, service)
    }

    override suspend fun maybeMarkAddressWithTaxCategory(
        address: String,
        isInput: Boolean,
        taxCategory: TaxCategory,
        service: String
    ): Boolean {
        return if (!addressMetadataDao.exists(address, isInput)) {
            addressMetadataDao.markAddress(address, isInput, taxCategory, service)
            true
        } else {
            false
        }
    }

    override fun markAddressAsync(
        address: String,
        isInput: Boolean,
        taxCategory: TaxCategory,
        service: String
    ) {
        syncScope.launch(Dispatchers.IO) {
            markAddressWithTaxCategory(address, isInput, taxCategory, service)
        }
    }

    override fun observeTransactionMetadata(txId: Sha256Hash): Flow<TransactionMetadata?> {
        return transactionMetadataDao.observe(txId)
            .distinctUntilChanged()
            .map { transactionMetadata ->
                // if there is no user specified tax category, then look at address_metadata
                if (transactionMetadata != null && transactionMetadata.taxCategory == null) {
                    transactionMetadata.taxCategory = getDefaultTaxCategory(txId)
                }
                transactionMetadata
            }
    }

    private fun updateIcon(txId: Sha256Hash, iconUrl: String) {
        val request = Request.Builder().url(iconUrl).get().build()
        Constants.HTTP_CLIENT.newCall(request).enqueue(object: Callback {
            override fun onFailure(call: Call, e: IOException) {
                log.error("Failed to fetch the icon for url: $iconUrl", e)
            }

            override fun onResponse(call: Call, response: Response) {
                response.body?.let {
                    syncScope.launch {
                        try {
                            val bitmap = it.decodeBitmap()
                            val icon = resizeIcon(bitmap)
                            val imageData = getBitmapData(icon)
                            val imageHash = Sha256Hash.of(imageData)

                            iconBitmapDao.addBitmap(IconBitmap(imageHash, imageData, icon.height, icon.width))
                            transactionMetadataDao.updateIconId(txId, imageHash)
                        } catch (ex: Exception) {
                            log.error("Failed to resize and save the icon for url: $iconUrl", ex)
                        }
                    }
                }
            }
        })
    }

    private fun resizeIcon(bitmap: Bitmap): Bitmap {
        var width = bitmap.width
        var height = bitmap.height
        val destSize = 150.0

        if (width > destSize || height > destSize) {
            if (width < height) {
                val scale = destSize / height
                height = destSize.toInt()
                width = (width * scale).toInt()
            } else if (width > height) {
                val scale = destSize / width
                width = destSize.toInt()
                height = (height * scale).toInt()
            }
        }

        return Bitmap.createScaledBitmap(bitmap, width, height, false)
    }

    private fun getBitmapData(bitmap: Bitmap): ByteArray {
        val outputStream = ByteArrayOutputStream()
        outputStream.use { bitmap.compress(Bitmap.CompressFormat.PNG, 100, it) }

        return outputStream.toByteArray()
    }

    override suspend fun clear() {
        transactionMetadataDao.clear()
        addressMetadataDao.clear()
        iconBitmapDao.clear()
    }
}<|MERGE_RESOLUTION|>--- conflicted
+++ resolved
@@ -142,15 +142,11 @@
         return null
     }
 
-<<<<<<< HEAD
-    private suspend fun updateAndInsertIfNotExist(txId: Sha256Hash, isSyncingPlatform: Boolean, update: suspend (TransactionMetadata) -> Unit) {
-=======
     private suspend fun updateAndInsertIfNotExist(
         txId: Sha256Hash,
         isSyncingPlatform: Boolean,
         update: suspend (TransactionMetadata) -> Unit
     ) {
->>>>>>> b3679eba
         val existing = transactionMetadataDao.load(txId)
 
         if (existing != null) {
