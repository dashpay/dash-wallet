--- conflicted
+++ resolved
@@ -16,20 +16,15 @@
 
 package de.schildbach.wallet.service
 
-<<<<<<< HEAD
-import de.schildbach.wallet.data.AddressMetadataDao
-import de.schildbach.wallet.data.TransactionMetadataChangeCacheDao
-import de.schildbach.wallet.data.TransactionMetadataCacheItem
-import de.schildbach.wallet.data.TransactionMetadataDao
-import de.schildbach.wallet.data.TransactionMetadataDocumentDao
-=======
 import android.graphics.Bitmap
 import android.graphics.BitmapFactory
 import com.google.zxing.*
 import de.schildbach.wallet.database.dao.AddressMetadataDao
 import de.schildbach.wallet.database.dao.IconBitmapDao
 import de.schildbach.wallet.database.dao.TransactionMetadataDao
->>>>>>> 7c9f39e0
+import de.schildbach.wallet.database.dao.TransactionMetadataChangeCacheDao
+import de.schildbach.wallet.database.dao.TransactionMetadataDocumentDao
+import de.schildbach.wallet.database.entity.TransactionMetadataCacheItem
 import kotlinx.coroutines.*
 import kotlinx.coroutines.flow.*
 import okhttp3.*
@@ -51,12 +46,9 @@
 import org.dash.wallet.common.util.decodeBitmap
 import org.dash.wallet.features.exploredash.data.dashdirect.GiftCardDao
 import org.slf4j.LoggerFactory
-<<<<<<< HEAD
 import java.util.*
-=======
 import java.io.ByteArrayOutputStream
 import java.io.IOException
->>>>>>> 7c9f39e0
 import java.util.concurrent.Executors
 import javax.inject.Inject
 
@@ -64,15 +56,11 @@
 class WalletTransactionMetadataProvider @Inject constructor(
     private val transactionMetadataDao: TransactionMetadataDao,
     private val addressMetadataDao: AddressMetadataDao,
-<<<<<<< HEAD
+    private val iconBitmapDao: IconBitmapDao,
     private val walletData: WalletDataProvider,
+    private val giftCardDao: GiftCardDao,
     private val transactionMetadataChangeCacheDao: TransactionMetadataChangeCacheDao,
     private val transactionMetadataDocumentDao: TransactionMetadataDocumentDao
-=======
-    private val iconBitmapDao: IconBitmapDao,
-    private val walletData: WalletDataProvider,
-    private val giftCardDao: GiftCardDao
->>>>>>> 7c9f39e0
 ) : TransactionMetadataProvider {
 
     companion object {
@@ -83,19 +71,17 @@
         Executors.newFixedThreadPool(5).asCoroutineDispatcher()
     )
 
-<<<<<<< HEAD
-    private suspend fun insertTransactionMetadata(txId: Sha256Hash, isSyncingPlatform: Boolean) {
-=======
-    private suspend fun insertTransactionMetadata(txId: Sha256Hash): TransactionMetadata? {
->>>>>>> 7c9f39e0
+    private suspend fun insertTransactionMetadata(txId: Sha256Hash, isSyncingPlatform: Boolean): TransactionMetadata? {
         val walletTx = walletData.wallet!!.getTransaction(txId)
         Context.propagate(walletData.wallet!!.context)
         walletTx?.run {
             val txValue = getValue(walletData.wallet!!) ?: Coin.ZERO
             val sentTime = confidence.sentAt?.time
             var updateTime = updateTime.time
-
-            val isInternal = isEntirelySelf(this, walletData.wallet!!)
+            if (sentTime != null && sentTime < updateTime) {
+                updateTime = sentTime
+            }
+            val isInternal = isEntirelySelf(walletData.wallet!!)
 
             // Search for items from platform
             var hasChanges = false
@@ -131,10 +117,6 @@
                 memo != null -> { hasChanges = true; memo!! }
                 else -> ""
             }
-<<<<<<< HEAD
-=======
-            val isInternal = isEntirelySelf(walletData.wallet!!)
->>>>>>> 7c9f39e0
 
             val metadata = TransactionMetadata(
                 txId,
@@ -160,24 +142,15 @@
         return null
     }
 
-<<<<<<< HEAD
-    private suspend fun updateAndInsertIfNotExist(txId: Sha256Hash, isSyncingPlatform: Boolean, update: suspend () -> Unit) {
-        if (transactionMetadataDao.exists(txId)) {
+    private suspend fun updateAndInsertIfNotExist(txId: Sha256Hash, isSyncingPlatform: Boolean, update: suspend (TransactionMetadata) -> Unit) {
+        val existing = transactionMetadataDao.load(txId)
+
+        if (existing != null) {
             log.info("txmetadata for $txId exists, only do update")
-            update()
+            update(existing)
         } else {
             log.info("txmetadata for $txId does not exist, perform insert, then update")
-            insertTransactionMetadata(txId, isSyncingPlatform)
-            update()
-=======
-    private suspend fun updateAndInsertIfNotExist(txId: Sha256Hash, update: suspend (TransactionMetadata) -> Unit) {
-        val existing = transactionMetadataDao.load(txId)
-
-        if (existing != null) {
-            update(existing)
-        } else {
-            insertTransactionMetadata(txId)?.let { update(it) }
->>>>>>> 7c9f39e0
+            insertTransactionMetadata(txId, isSyncingPlatform)?.let { update(it) }
         }
     }
 
@@ -254,7 +227,7 @@
 
     override suspend fun markGiftCardTransaction(txId: Sha256Hash, iconUrl: String?) {
         var transactionMetadata: TransactionMetadata
-        updateAndInsertIfNotExist(txId) {
+        updateAndInsertIfNotExist(txId, false) { // TODO: check in the gift card sync story
             transactionMetadata = it.copy(
                 service = ServiceName.DashDirect,
                 taxCategory = TaxCategory.Expense
@@ -415,13 +388,7 @@
         }
         return metadataList
     }
-
-<<<<<<< HEAD
-    override fun observeAllMemos(): Flow<Map<Sha256Hash, String>> {
-        return transactionMetadataDao.observeMemos().map { list ->
-            list.associateBy( {it.txId}, {it.memo} )
-        }
-=======
+    
     override fun observePresentableMetadata(): Flow<Map<Sha256Hash, PresentableTxMetadata>> {
         return iconBitmapDao.observeBitmaps()
             .distinctUntilChanged()
@@ -457,7 +424,6 @@
         }
 
         return null
->>>>>>> 7c9f39e0
     }
 
     override suspend fun markAddressWithTaxCategory(
@@ -568,17 +534,9 @@
         return outputStream.toByteArray()
     }
 
-<<<<<<< HEAD
     override suspend fun clear() {
         transactionMetadataDao.clear()
         addressMetadataDao.clear()
-=======
-    override fun clear() {
-        syncScope.launch {
-            transactionMetadataDao.clear()
-            addressMetadataDao.clear()
-            iconBitmapDao.clear()
-        }
->>>>>>> 7c9f39e0
+        iconBitmapDao.clear()
     }
 }