/*
 * Copyright 2024 Dash Core Group.
 *
 * This program is free software: you can redistribute it and/or modify
 * it under the terms of the GNU General Public License as published by
 * the Free Software Foundation, either version 3 of the License, or
 * (at your option) any later version.
 *
 * This program is distributed in the hope that it will be useful,
 * but WITHOUT ANY WARRANTY; without even the implied warranty of
 * MERCHANTABILITY or FITNESS FOR A PARTICULAR PURPOSE.  See the
 * GNU General Public License for more details.
 *
 * You should have received a copy of the GNU General Public License
 * along with this program.  If not, see <http://www.gnu.org/licenses/>.
 */
package de.schildbach.wallet.service.platform

import android.net.Uri
import com.google.common.base.Stopwatch
import com.appsflyer.share.LinkGenerator.ResponseListener
import com.appsflyer.share.ShareInviteHelper
import de.schildbach.wallet.Constants
import de.schildbach.wallet.WalletApplication
import de.schildbach.wallet.data.CoinJoinConfig
import de.schildbach.wallet.data.DynamicLink
import de.schildbach.wallet.data.InvitationLinkData
import de.schildbach.wallet.database.dao.DashPayProfileDao
import de.schildbach.wallet.database.dao.InvitationsDao
import de.schildbach.wallet.database.dao.TopUpsDao
import de.schildbach.wallet.database.entity.DashPayProfile
import de.schildbach.wallet.database.entity.Invitation
import de.schildbach.wallet.database.entity.TopUp
import de.schildbach.wallet.service.CoinJoinMode
import de.schildbach.wallet.service.platform.work.TopupIdentityWorker
import de.schildbach.wallet.ui.dashpay.PlatformRepo
import org.bitcoinj.core.Coin
import org.bitcoinj.core.Context
import org.bitcoinj.core.DumpedPrivateKey
import org.bitcoinj.core.RejectMessage
import org.bitcoinj.core.RejectedTransactionException
import org.bitcoinj.core.Sha256Hash
import org.bitcoinj.core.Transaction
import org.bitcoinj.core.TransactionConfidence
import org.bitcoinj.core.Utils
import org.bitcoinj.evolution.AssetLockTransaction
import org.bitcoinj.quorums.InstantSendLock
import org.bitcoinj.wallet.Wallet
import org.bouncycastle.crypto.params.KeyParameter
import org.dash.wallet.common.WalletDataProvider
import org.dashj.platform.dashpay.BlockchainIdentity
import org.dashj.platform.dpp.toHex
import org.dashj.platform.sdk.platform.Names
import org.slf4j.LoggerFactory
import javax.inject.Inject
import kotlin.coroutines.resumeWithException
import kotlin.coroutines.suspendCoroutine
import kotlinx.coroutines.suspendCancellableCoroutine
import de.schildbach.wallet.ui.dashpay.CreateIdentityService
import de.schildbach.wallet.ui.dashpay.utils.DashPayConfig
import de.schildbach.wallet.ui.dashpay.work.SendInviteWorker
import de.schildbach.wallet_test.R
import kotlinx.coroutines.CoroutineScope
import kotlinx.coroutines.Dispatchers
import kotlinx.coroutines.Job
import kotlinx.coroutines.cancel
import kotlinx.coroutines.launch
import org.bitcoinj.coinjoin.CoinJoin
import org.bitcoinj.core.Address
import org.bitcoinj.core.AddressFormatException
import org.bitcoinj.core.InsufficientMoneyException
import kotlinx.coroutines.flow.first
import kotlinx.coroutines.withTimeout
import kotlinx.coroutines.TimeoutCancellationException
import org.bitcoinj.wallet.authentication.AuthenticationGroupExtension
<<<<<<< HEAD
import org.dashj.platform.dapiclient.MaxRetriesReachedException
import java.net.URLEncoder
import java.nio.charset.StandardCharsets
import java.util.UUID
import kotlin.coroutines.resume
=======
import java.util.concurrent.TimeUnit
>>>>>>> 1d3f6cca

/**
 * contains topup related functions that are used by:
 * 1. [CreateIdentityService] to create an identity
 * 2. [TopupIdentityWorker] to topup an identity
 * 3. [SendInviteWorker] to create Invitations (dynamic link)
 */
interface TopUpRepository {
    suspend fun createAssetLockTransaction(
        blockchainIdentity: BlockchainIdentity,
        username: String,
        keyParameter: KeyParameter?,
        useCoinJoin: Boolean
    )

    fun createTopupTransaction(
        blockchainIdentity: BlockchainIdentity,
        topupAmount: Coin,
        keyParameter: KeyParameter?,
        useCoinJoin: Boolean
    ): AssetLockTransaction

    fun obtainAssetLockTransaction(
        blockchainIdentity: BlockchainIdentity,
        invite: InvitationLinkData
    )

    /** sends the transaction and waits for IS or CL */
    suspend fun sendTransaction(cftx: AssetLockTransaction): Boolean

    /** top up identity and save topup state to the db */
    suspend fun topUpIdentity(
        topupAssetLockTransaction: AssetLockTransaction,
        aesKeyParameter: KeyParameter
    )

    suspend fun checkTopUps(aesKeyParameter: KeyParameter)

    // invitation related methods
    suspend fun createInviteFundingTransaction(
        blockchainIdentity: BlockchainIdentity,
        fundingAddress: Address,
        keyParameter: KeyParameter?,
        topupAmount: Coin
    ): AssetLockTransaction

    suspend fun updateInvitation(invitation: Invitation)
    suspend fun getInvitation(userId: String): Invitation?

    suspend fun createAppsFlyerLink(
        dashPayProfile: DashPayProfile,
        assetLockTx: AssetLockTransaction,
        aesKeyParameter: KeyParameter
    ): DynamicLink

    suspend fun checkInvites(encryptionKey: KeyParameter)
    suspend fun updateInvitations()
    fun handleSentAssetLockTransaction(cftx: AssetLockTransaction, blockTimestamp: Long)
    /**
     * validates an invite
     *
     * @return Returns true if it is valid, false if the invite has been used.
     *
     * @throws Exception if the invite is invalid
     */
    fun validateInvitation(invite: InvitationLinkData): Boolean
    fun close()

    fun getAssetLockTransaction(invite: InvitationLinkData): AssetLockTransaction
    fun isInvitationMixed(inviteAssetLockTx: AssetLockTransaction): Boolean
    suspend fun clearInvitation()
}

class TopUpRepositoryImpl @Inject constructor(
    private val walletApplication: WalletApplication,
    private val walletDataProvider: WalletDataProvider,
    private val platformRepo: PlatformRepo,
    private val topUpsDao: TopUpsDao,
    private val dashPayProfileDao: DashPayProfileDao,
    private val invitationsDao: InvitationsDao,
    private val coinJoinConfig: CoinJoinConfig,
    private val dashPayConfig: DashPayConfig
) : TopUpRepository {
    companion object {
        private val log = LoggerFactory.getLogger(TopUpRepositoryImpl::class.java)
        private const val MIN_DUST_FACTOR = 10L
    }

    private val workerJob = Job()
    private var workerScope = CoroutineScope(workerJob + Dispatchers.IO)
    private val platform = platformRepo.platform
    private val authExtension by lazy { walletDataProvider.wallet!!.getKeyChainExtension(AuthenticationGroupExtension.EXTENSION_ID) as AuthenticationGroupExtension }

    override suspend fun createAssetLockTransaction(
        blockchainIdentity: BlockchainIdentity,
        username: String,
        keyParameter: KeyParameter?,
        useCoinJoin: Boolean
    ) {
        val fee = if (Names.isUsernameContestable(username)) {
            Constants.DASH_PAY_FEE_CONTESTED
        } else {
            Constants.DASH_PAY_FEE
        }
        val balance = walletDataProvider.observeSpendableBalance().first()
        val emptyWallet = balance == fee ||
                (balance >= fee && balance <= (fee + Transaction.MIN_NONDUST_OUTPUT.multiply(MIN_DUST_FACTOR)))
        Context.propagate(walletDataProvider.wallet!!.context)
        val cftx = blockchainIdentity.createAssetLockTransaction(
            fee,
            keyParameter,
            useCoinJoin,
            returnChange = true,
            emptyWallet = emptyWallet
        )
        blockchainIdentity.initializeAssetLockTransaction(cftx)
    }

    override fun createTopupTransaction(
        blockchainIdentity: BlockchainIdentity,
        topupAmount: Coin,
        keyParameter: KeyParameter?,
        useCoinJoin: Boolean
    ): AssetLockTransaction {
        Context.propagate(walletDataProvider.wallet!!.context)
        val balance = walletDataProvider.wallet!!.getBalance(Wallet.BalanceType.ESTIMATED_SPENDABLE)
        val emptyWallet = balance == topupAmount && balance <= (topupAmount + Transaction.MIN_NONDUST_OUTPUT)
        return blockchainIdentity.createTopupFundingTransaction(
            topupAmount,
            keyParameter,
            useCoinJoin,
            returnChange = true,
            emptyWallet = emptyWallet
        )
    }

    override fun getAssetLockTransaction(invite: InvitationLinkData): AssetLockTransaction {
        Context.propagate(walletDataProvider.wallet!!.context)
        var cftxData = platform.client.getTransaction(invite.assetLockTx)
        //TODO: remove when iOS uses big endian
        if (cftxData == null)
            cftxData = platform.client.getTransaction(Sha256Hash.wrap(invite.assetLockTx).reversedBytes.toHex())
        val assetLockTx = AssetLockTransaction(platform.params, cftxData!!)
        val privateKey = DumpedPrivateKey.fromBase58(platform.params, invite.privateKey).key
        assetLockTx.addAssetLockPublicKey(privateKey)
        // TODO: when all instantsend locks are deterministic, we don't need the catch block
        val instantSendLock = InstantSendLock(platform.params, Utils.HEX.decode(invite.instantSendLock), InstantSendLock.ISDLOCK_VERSION)

        assetLockTx.confidence.setInstantSendLock(instantSendLock)
        return assetLockTx
    }

    override fun isInvitationMixed(inviteAssetLockTx: AssetLockTransaction): Boolean {
        val inputTxes = hashMapOf<Sha256Hash, Transaction>()
        return inviteAssetLockTx.inputs.map { input ->
            val tx = inputTxes[input.outpoint.hash]
                ?: platformRepo.platform.client.getTransaction(input.outpoint.hash.toString())?.let {
                    Transaction(Constants.NETWORK_PARAMETERS, it)
                }
            log.info("obtaining input tx: {}", input.outpoint.hash)
            tx?.let {
                log.info(" --> input tx: {}", tx.txId)
                input.connect(it.getOutput(input.outpoint.index))
                log.info(" --> input tx: {}", input.value)
                input.value
            } ?: Coin.ZERO
        }.all { value ->
            CoinJoin.isDenominatedAmount(value)
        }
    }

    override suspend fun clearInvitation() {
        dashPayConfig.set(DashPayConfig.INVITATION_LINK, "")
        dashPayConfig.set(DashPayConfig.INVITATION_FROM_ONBOARDING, false)
    }

    //
    // Step 2 is to obtain the credit funding transaction for invites
    //
    override fun obtainAssetLockTransaction(blockchainIdentity: BlockchainIdentity, invite: InvitationLinkData) {
        Context.propagate(walletDataProvider.wallet!!.context)
        var cftxData = platform.client.getTransaction(invite.assetLockTx)
        //TODO: remove when iOS uses big endian
        if (cftxData == null)
            cftxData = platform.client.getTransaction(Sha256Hash.wrap(invite.assetLockTx).reversedBytes.toHex())
        val assetLockTx = AssetLockTransaction(platform.params, cftxData!!)
        val privateKey = DumpedPrivateKey.fromBase58(platform.params, invite.privateKey).key
        assetLockTx.addAssetLockPublicKey(privateKey)

        // TODO: when all instantsend locks are deterministic, we don't need the catch block
        val instantSendLock = InstantSendLock(platform.params, Utils.HEX.decode(invite.instantSendLock), InstantSendLock.ISDLOCK_VERSION)

        assetLockTx.confidence.setInstantSendLock(instantSendLock)
        blockchainIdentity.initializeAssetLockTransaction(assetLockTx)
    }

    /**
     * Send the credit funding transaction and wait for confirmation from other nodes that the
     * transaction was sent.  InstantSendLock, in a block or seen by more than one peer.
     *
     * Exceptions are returned in the case of a reject message (may not be sent with Dash Core 0.16)
     * or in the case of a double spend or some other error.
     *
     * @param cftx The credit funding transaction to send
     * @return True if successful
     */
    override suspend fun sendTransaction(cftx: AssetLockTransaction): Boolean {
        log.info("Sending credit funding transaction: ${cftx.txId}")
        return suspendCoroutine { continuation ->
            log.info("adding credit funding transaction listener for ${cftx.txId}")
            cftx.getConfidence(Constants.CONTEXT).addEventListener(object : TransactionConfidence.Listener {
                override fun onConfidenceChanged(confidence: TransactionConfidence?, reason: TransactionConfidence.Listener.ChangeReason?) {
                    when (reason) {
                        // If this transaction is in a block, then it has been sent successfully
                        TransactionConfidence.Listener.ChangeReason.DEPTH -> {
                            // TODO: a chainlock is needed to accompany the block information
                            // to provide sufficient proof
                        }
                        // If this transaction is InstantSend Locked, then it has been sent successfully
                        TransactionConfidence.Listener.ChangeReason.IX_TYPE -> {
                            // TODO: allow for received (IX_REQUEST) instantsend locks
                            // until the bug related to instantsend lock verification is fixed.
                            if (confidence!!.isTransactionLocked || confidence.ixType == TransactionConfidence.IXType.IX_REQUEST) {
                                log.info("credit funding transaction verified with instantsend: ${cftx.txId}")
                                confidence.removeEventListener(this)
                                continuation.resumeWith(Result.success(true))
                            }
                        }

                        TransactionConfidence.Listener.ChangeReason.CHAIN_LOCKED -> {
                            if (confidence!!.isChainLocked) {
                                log.info("credit funding transaction verified with chainlock: ${cftx.txId}")
                                confidence.removeEventListener(this)
                                continuation.resumeWith(Result.success(true))
                            }
                        }
                        TransactionConfidence.Listener.ChangeReason.SEEN_PEERS -> {
                            // If this transaction has been seen by more than 1 peer,
                            // then it has been sent successfully.  However,
                            // being seen by other peers is no longer sufficient proof
                        }
                        // If this transaction was rejected, then it was not sent successfully
                        TransactionConfidence.Listener.ChangeReason.REJECT -> {
                            if (confidence!!.hasRejections() && confidence.rejections.size >= 1) {
                                confidence.removeEventListener(this)
                                log.info("Error sending ${cftx.txId}: ${confidence.rejectedTransactionException.rejectMessage.reasonString}")
                                continuation.resumeWithException(confidence.rejectedTransactionException)
                            }
                        }
                        TransactionConfidence.Listener.ChangeReason.TYPE -> {
                            if (confidence!!.hasErrors()) {
                                confidence.removeEventListener(this)
                                val code = when (confidence.confidenceType) {
                                    TransactionConfidence.ConfidenceType.DEAD -> RejectMessage.RejectCode.INVALID
                                    TransactionConfidence.ConfidenceType.IN_CONFLICT -> RejectMessage.RejectCode.DUPLICATE
                                    else -> RejectMessage.RejectCode.OTHER
                                }
                                val rejectMessage = RejectMessage(Constants.NETWORK_PARAMETERS, code, confidence.transactionHash,
                                    "Credit funding transaction is dead or double-spent", "cftx-dead-or-double-spent")
                                log.info("Error sending ${cftx.txId}: ${rejectMessage.reasonString}")
                                continuation.resumeWithException(RejectedTransactionException(cftx, rejectMessage))
                            }
                        }
                        else -> {
                            // ignore
                        }
                    }
                }
            })
            walletApplication.broadcastTransaction(cftx)
        }
    }

    private suspend fun addTopUp(txId: Sha256Hash): TopUp {
        val topUp = TopUp(
            txId,
            platformRepo.blockchainIdentity.uniqueIdString
        )
        topUpsDao.insert(topUp)
        return topUp
    }

    override suspend fun topUpIdentity(
        topUpTx: AssetLockTransaction,
        aesKeyParameter: KeyParameter
    ) {
        val topUp = topUpsDao.getByTxId(
            topUpTx.txId
        ) ?: addTopUp(topUpTx.txId)
        Context.propagate(walletDataProvider.wallet!!.context)
        val confidence = topUpTx.getConfidence(walletDataProvider.wallet!!.context)
        log.info("topup tx confidence: {}", confidence)
        val wasTxSent = confidence.isChainLocked ||
<<<<<<< HEAD
            confidence.isTransactionLocked ||
            confidence.numBroadcastPeers() > 0
=======
                confidence.isTransactionLocked ||
                confidence.confidenceType == TransactionConfidence.ConfidenceType.BUILDING ||
                confidence.numBroadcastPeers() > 0

>>>>>>> 1d3f6cca
        if (!wasTxSent) {
            sendTransaction(topUpTx)
        } else {
            // wait for IX Lock or mining if the TX has been sent
            // the transaction was probably sent previously
            if (confidence.numBroadcastPeers() > 0 && confidence.confidenceType == TransactionConfidence.ConfidenceType.PENDING) {
                try {
                    withTimeout(TimeUnit.SECONDS.toMillis(30)) {
                        suspendCancellableCoroutine { continuation ->
                            val listener = object : TransactionConfidence.Listener {
                                override fun onConfidenceChanged(confidence: TransactionConfidence?, reason: TransactionConfidence.Listener.ChangeReason?) {
                                    when (reason) {
                                        TransactionConfidence.Listener.ChangeReason.IX_TYPE -> {
                                            if (confidence!!.isTransactionLocked || confidence.ixType == TransactionConfidence.IXType.IX_REQUEST) {
                                                log.info("topup: observe ISLock")
                                                confidence.removeEventListener(this)
                                                continuation.resumeWith(Result.success(Unit))
                                            }
                                        }
                                        TransactionConfidence.Listener.ChangeReason.DEPTH,
                                        TransactionConfidence.Listener.ChangeReason.CHAIN_LOCKED -> {
                                            if (confidence!!.confidenceType == TransactionConfidence.ConfidenceType.BUILDING || confidence.isChainLocked) {
                                                log.info("topup: observe block or chainlock")
                                                confidence.removeEventListener(this)
                                                continuation.resumeWith(Result.success(Unit))
                                            }
                                        }
                                        else -> { /* ignore */ }
                                    }
                                }
                            }
                            
                            // Register cancellation handler to clean up listener
                            continuation.invokeOnCancellation {
                                confidence.removeEventListener(listener)
                                log.info("topup: listener removed due to cancellation")
                            }
                            
                            confidence.addEventListener(listener)
                        }
                    }
                } catch (e: TimeoutCancellationException) {
                    // Timeout reached, continue with execution
                    log.info("topup, timeout waiting for islock, continue...")
                }
            }

        }
        val status = when (confidence.confidenceType) {
            TransactionConfidence.ConfidenceType.BUILDING -> "mined in block ${confidence.appearedAtChainHeight}"
            TransactionConfidence.ConfidenceType.PENDING -> "broadcast tx to ${confidence.numBroadcastPeers()} peers"
            else -> confidence.toString()
        }
        log.info("topup tx sent: {}; tx = {}", status, topUpTx.txId)
        try {
            platformRepo.blockchainIdentity.topUp(
                topUpTx,
                aesKeyParameter,
                useISLock = true,
                waitForChainlock = true
            )
            log.info("topup success: {}", topUpTx.txId)
            topUpsDao.insert(topUp.copy(creditedAt = System.currentTimeMillis()))
        } catch (e: Exception) {
            val regex = Regex(""".*Asset lock transaction [a-fA-F0-9]{64} output \d+ already completely used""")
            if (e.message?.let { regex.matches(it) || it.contains("Object already exists: state transition already in chain")} == true) {
                // the asset lock was already used
                topUpsDao.insert(topUp.copy(creditedAt = System.currentTimeMillis()))
                log.info("topup success, already submitted: {}", topUpTx.txId)
            } else {
                throw e
            }
        }
    }

    private var checkedPreviousTopUps = false

    override suspend fun checkTopUps(aesKeyParameter: KeyParameter) {
        val topUps = topUpsDao.getUnused()
        topUps.forEach { topUp ->
            try {
                val tx = walletDataProvider.wallet!!.getTransaction(topUp.txId)
                val assetLockTx = authExtension.getAssetLockTransaction(tx)
                topUpIdentity(assetLockTx, aesKeyParameter)
                topUpsDao.insert(topUp.copy(creditedAt = System.currentTimeMillis()))
            } catch (e: Exception) {
                // swallow
            }
        }
        // only check once per app start
        if (!checkedPreviousTopUps) {
            log.info("checking all topup transactions")
            authExtension.topupFundingTransactions.forEach { assetLockTx ->
                val topUp = topUpsDao.getByTxId(assetLockTx.txId)
                if (topUp == null || topUp.notUsed()) {
                    val identity = topUp?.toUserId ?: platformRepo.blockchainIdentity.uniqueIdentifier.toString()
                    if (topUp == null) {
                        topUpsDao.insert(TopUp(assetLockTx.txId, identity))
                    }
                    try {
                        topUpIdentity(assetLockTx, platformRepo.getWalletEncryptionKey()!!)
//                    TopupIdentityOperation(walletApplication)
//                        .create(identity, assetLockTx.txId)
//                        .enqueue()
                    } catch (e: Exception) {
                        // swallow
                    }
                }
            }
            checkedPreviousTopUps = true
        }
    }

    override suspend fun createInviteFundingTransaction(
        blockchainIdentity: BlockchainIdentity,
        fundingAddress: Address,
        keyParameter: KeyParameter?,
        topupAmount: Coin
    ): AssetLockTransaction {
        // dashj Context does not work with coroutines well, so we need to call Context.propogate
        // in each suspend method that uses the dashj Context
        Context.propagate(walletApplication.wallet!!.context)
        log.info("createInviteFundingTransactionAsync prop context")
        val balance = walletApplication.wallet!!.getBalance(Wallet.BalanceType.ESTIMATED_SPENDABLE)
        val emptyWallet = balance == topupAmount && balance <= (topupAmount + Transaction.MIN_NONDUST_OUTPUT)

        val cftx = blockchainIdentity.createInviteFundingTransaction(
            topupAmount,
            keyParameter,
            useCoinJoin = coinJoinConfig.getMode() != CoinJoinMode.NONE,
            returnChange = true,
            emptyWallet = emptyWallet
        )
        val invitation = Invitation(
            fundingAddress.toBase58(),
            cftx.identityId.toStringBase58(),
            cftx.txId,
            System.currentTimeMillis()
        )
        // update database
        updateInvitation(invitation)

        sendTransaction(cftx)
        // update database
        updateInvitation(invitation.copy(sentAt = System.currentTimeMillis()))
        return cftx
    }

    override suspend fun updateInvitation(invitation: Invitation) {
        invitationsDao.insert(invitation)
    }

    override suspend fun getInvitation(userId: String): Invitation? {
        return invitationsDao.loadByUserId(userId)
    }

    override suspend fun createAppsFlyerLink(
        dashPayProfile: DashPayProfile,
        assetLockTx: AssetLockTransaction,
        aesKeyParameter: KeyParameter
    ): DynamicLink {
        log.info("creating AppsFlyer link for invitation")
        // dashj Context does not work with coroutines well, so we need to call Context.propogate
        // in each suspend method that uses the dashj Context
        Context.propagate(walletDataProvider.wallet!!.context)
        val username = dashPayProfile.username
        val avatarUrlEncoded = URLEncoder.encode(dashPayProfile.avatarUrl, StandardCharsets.UTF_8.displayName())
        val invitationLinkData = InvitationLinkData.create(username, dashPayProfile.displayName, avatarUrlEncoded, assetLockTx, aesKeyParameter)

        return suspendCoroutine { continuation ->
            val linkGenerator = ShareInviteHelper.generateInviteUrl(walletApplication)
            linkGenerator.setBaseDeeplink(invitationLinkData.link.toString())
            linkGenerator.setChannel("invitation")
            linkGenerator.setReferrerUID(UUID.randomUUID().toString())
            linkGenerator.setCampaign("dashpay_invitation")
            val title = walletApplication.getString(R.string.invitation_preview_title)
            val nameLabel = dashPayProfile.nameLabel
            val nameLabelEncoded = URLEncoder.encode(nameLabel, StandardCharsets.UTF_8.displayName())
            val imageUrl = Uri.parse("https://invitations.dashpay.io/fun/invite-preview?display-name=$nameLabelEncoded&avatar-url=$avatarUrlEncoded")
            val description = walletApplication.getString(R.string.invitation_preview_message, nameLabel)

            linkGenerator.addParameters(
                mapOf(
                    "af_og_title" to title,
                    "af_og_description" to description,
                    "af_og_image" to imageUrl.toString()
                )
            )
            linkGenerator.generateLink(walletApplication, object : ResponseListener {
                override fun onResponse(link: String?) {
                    log.info("AppsFlyer link generated successfully: {}", link)
                    log.info("AppsFlyer link generator : {}", linkGenerator.generateLink())
                    log.info("AppsFlyer af_dp : {}", invitationLinkData.link.toString())
                    log.info("AppsFlyer user parameters {}", linkGenerator.userParams)

                    continuation.resume(
                        DynamicLink(
                            link!!,
                            linkGenerator.generateLink(),
                            invitationLinkData.link.toString(),
                            DynamicLink.AppsFlyer
                        )
                    )
                }

                override fun onResponseError(error: String?) {
                    log.error("Failed to generate AppsFlyer link: $error")
                    continuation.resumeWithException(Exception("Failed to generate AppsFlyer link: $error"))
                }
            })
        }
    }

    private var checkedPreviousInvitations = false

    override suspend fun checkInvites(encryptionKey: KeyParameter) {
        try {
            if (!checkedPreviousInvitations) {
                // get a list of all invite funding transactions
                val fundingTxes = authExtension.invitationFundingTransactions.associateBy { it.txId }.toMutableMap()
                // get a list of all created invites from the DB
                val invitations = invitationsDao.loadAll()
                // x-ref them and finish the ones that are not completed
                invitations.forEach { invitation ->
                    if (invitation.dynamicLink != null) {
                        fundingTxes.remove(invitation.txid)
                    } else {
                        // TODO: should we fix the link now or let the user do it
                        val dashPayProfile = platformRepo.getLocalUserProfile()
                        val assetLockTx = fundingTxes[invitation.txid]
                        if (assetLockTx != null) {
                            val appsFlyerLink = createAppsFlyerLink(dashPayProfile!!, assetLockTx, encryptionKey)
                            updateInvitation(
                                invitation.copy(
                                    shortDynamicLink = appsFlyerLink.shortLink,
                                    dynamicLink = appsFlyerLink.link
                                )
                            )
                        }
                    }
                }
                // look at remaining fundingTxes
                fundingTxes.forEach { (_, assetLockTx) ->
                    val fundingAddress = Address.fromKey(Constants.NETWORK_PARAMETERS, assetLockTx.assetLockPublicKey)
                    val invitation = Invitation(
                        fundingAddress.toBase58(),
                        assetLockTx.identityId.toStringBase58(),
                        assetLockTx.txId,
                        assetLockTx.updateTime.time,
                        "",
                        assetLockTx.updateTime.time
                    )
                    updateInvitation(invitation)
                    // TODO: should we recreate the links or have the user do it?
//            val dynamicLink = createDynamicLink(dashPayProfile!!, assetLockTx, encryptionKey)
//            val shortDynamicLink = buildShortDynamicLink(dynamicLink)
//            platformRepo.updateInvitation(
//                invitation.copy(
//                    shortDynamicLink = shortDynamicLink.shortLink.toString(),
//                    dynamicLink = dynamicLink.uri.toString()
//                )
//            )
                }
            }
        } finally {
            checkedPreviousInvitations = true
        }
    }

    /**
     * Updates invitation status
     */
    override suspend fun updateInvitations() {
        val invitations = invitationsDao.loadAll()
        for (invitation in invitations) {
            if (invitation.acceptedAt == 0L) {
                val identity = platform.identities.get(invitation.userId)
                if (identity != null) {
                    platformRepo.updateDashPayProfile(identity.id.toString())
                    updateInvitation(
                        invitation.copy(
                            acceptedAt = System.currentTimeMillis()
                        )
                    )
                }
            }
        }
    }

    override fun handleSentAssetLockTransaction(cftx: AssetLockTransaction, blockTimestamp: Long) {
        val extension = authExtension

        if (platformRepo.hasBlockchainIdentity) {
            workerScope.launch(Dispatchers.IO) {
                // Context.getOrCreate(platform.params)
                val inviteKey = extension.invitationFundingKeyChain.findKeyFromPubHash(cftx.assetLockPublicKeyId.bytes)
                val isInvite = inviteKey != null
                val isTopup = extension.identityTopupKeyChain.findKeyFromPubHash(cftx.assetLockPublicKeyId.bytes) != null
                val isIdentity = extension.identityFundingKeyChain.findKeyFromPubHash(cftx.assetLockPublicKeyId.bytes) != null
                val identityId = cftx.identityId.toStringBase58()
                if (isInvite && !isTopup && !isIdentity && invitationsDao.loadByUserId(identityId) == null) {
                    // this is not in our database
                    var invite = Invitation(
                        Address.fromKey(Constants.NETWORK_PARAMETERS, inviteKey).toBase58(),
                        identityId,
                        cftx.txId,
                        blockTimestamp,
                        "",
                        blockTimestamp,
                        0
                    )

                    // profile information here
                    try {
                        if (platformRepo.updateDashPayProfile(identityId)) {
                            val profile = dashPayProfileDao.loadByUserId(identityId)
                            invite = invite.copy(acceptedAt = profile?.createdAt ?: -1) // it was accepted in the past, use profile creation as the default
                        }
                    } catch (e: NullPointerException) {
                        // swallow, the identity was not found for this invite
                        log.error("NullPointerException encountered while updating DashPayProfile", e)
                    } catch (e: MaxRetriesReachedException) {
                        // swallow, the profile could not be retrieved
                        // the invite status update function should be able to try again
                        log.error("MaxRetriesReachedException encountered while updating DashPayProfile", e)
                    }
                    invitationsDao.insert(invite)
                }
            }
        }
    }

    private fun getAssetLockTransaction(txId: String): ByteArray? {
        for (attempt in 0..10) {
            val txByteArray = platform.client.getTransaction(txId)
            if (txByteArray != null) {
                return txByteArray
            }
        }
        log.info("cannot find asset lock transaction: $txId")
        return null
    }


    /**
     * validates an invite
     *
     * @return Returns true if it is valid, false if the invite has been used.
     *
     * @throws Exception if the invite is invalid
     */

    override fun validateInvitation(invite: InvitationLinkData): Boolean {
        val stopWatch = Stopwatch.createStarted()
        var tx = getAssetLockTransaction(invite.assetLockTx)
        log.info("validateInvitation: obtaining transaction info for invite took $stopWatch")
        // TODO: remove when iOS uses big endian
        if (tx == null) {
            tx = getAssetLockTransaction(Sha256Hash.wrap(invite.assetLockTx).reversedBytes.toHex())
        }
        if (tx != null) {
            val cfTx = AssetLockTransaction(Constants.NETWORK_PARAMETERS, tx)
            val identity = platform.identities.get(cfTx.identityId.toStringBase58())
            if (identity == null) {
                // determine if the invite has enough credits
                if (cfTx.lockedOutput.value < Constants.DASH_PAY_INVITE_MIN) {
                    val reason = "Invite does not have enough credits ${cfTx.lockedOutput.value} < ${Constants.DASH_PAY_INVITE_MIN}"
                    log.warn(reason)
                    log.info("validateInvitation took $stopWatch")
                    throw InsufficientMoneyException(cfTx.lockedOutput.value, reason)
                }
                return try {
                    DumpedPrivateKey.fromBase58(Constants.NETWORK_PARAMETERS, invite.privateKey)
                    // TODO: when all instantsend locks are deterministic, we don't need the catch block
                    try {
                        InstantSendLock(
                            Constants.NETWORK_PARAMETERS,
                            Utils.HEX.decode(invite.instantSendLock),
                            InstantSendLock.ISDLOCK_VERSION
                        )
                    } catch (e: Exception) {
                        InstantSendLock(
                            Constants.NETWORK_PARAMETERS,
                            Utils.HEX.decode(invite.instantSendLock),
                            InstantSendLock.ISLOCK_VERSION
                        )
                    }
                    log.info("Invite is valid and took $stopWatch")
                    true
                } catch (e: AddressFormatException.WrongNetwork) {
                    log.warn("Invite has private key from wrong network: $e and took $stopWatch")
                    throw e
                } catch (e: AddressFormatException) {
                    log.warn("Invite has invalid private key: $e and took $stopWatch")
                    throw e
                } catch (e: Exception) {
                    log.warn("Invite has invalid instantSendLock: $e and took $stopWatch")
                    throw e
                }
            } else {
                log.warn("Invitation has been used: ${identity.id} and took $stopWatch")
                return false
            }
        }
        log.warn("Invitation uses an invalid transaction ${invite.assetLockTx} and took $stopWatch")
        throw IllegalArgumentException("Invitation uses an invalid transaction ${invite.assetLockTx}")
    }

    override fun close() {
        workerScope.cancel()
    }
}<|MERGE_RESOLUTION|>--- conflicted
+++ resolved
@@ -73,15 +73,12 @@
 import kotlinx.coroutines.withTimeout
 import kotlinx.coroutines.TimeoutCancellationException
 import org.bitcoinj.wallet.authentication.AuthenticationGroupExtension
-<<<<<<< HEAD
+import java.util.concurrent.TimeUnit
 import org.dashj.platform.dapiclient.MaxRetriesReachedException
 import java.net.URLEncoder
 import java.nio.charset.StandardCharsets
 import java.util.UUID
 import kotlin.coroutines.resume
-=======
-import java.util.concurrent.TimeUnit
->>>>>>> 1d3f6cca
 
 /**
  * contains topup related functions that are used by:
@@ -375,15 +372,10 @@
         val confidence = topUpTx.getConfidence(walletDataProvider.wallet!!.context)
         log.info("topup tx confidence: {}", confidence)
         val wasTxSent = confidence.isChainLocked ||
-<<<<<<< HEAD
             confidence.isTransactionLocked ||
+                confidence.confidenceType == TransactionConfidence.ConfidenceType.BUILDING ||
             confidence.numBroadcastPeers() > 0
-=======
-                confidence.isTransactionLocked ||
-                confidence.confidenceType == TransactionConfidence.ConfidenceType.BUILDING ||
-                confidence.numBroadcastPeers() > 0
-
->>>>>>> 1d3f6cca
+
         if (!wasTxSent) {
             sendTransaction(topUpTx)
         } else {
@@ -415,13 +407,13 @@
                                     }
                                 }
                             }
-                            
+
                             // Register cancellation handler to clean up listener
                             continuation.invokeOnCancellation {
                                 confidence.removeEventListener(listener)
                                 log.info("topup: listener removed due to cancellation")
                             }
-                            
+
                             confidence.addEventListener(listener)
                         }
                     }
