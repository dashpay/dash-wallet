--- conflicted
+++ resolved
@@ -192,15 +192,12 @@
      * when the app starts, it has not yet been initialized
      */
     override suspend fun updateContactRequests() {
-<<<<<<< HEAD
 
         // if there is no wallet or identity, then skip the remaining steps of the update
-        if (platformRepo.getBlockchainIdentity() == null || walletApplication.wallet == null) {
+        if (platformRepo.blockchainIdentity == null || walletApplication.wallet == null) {
             return
         }
 
-=======
->>>>>>> 50dc0f28
         // only allow this method to execute once at a time
         if (updatingContacts.get()) {
             log.info("updateContactRequests is already running")
@@ -937,11 +934,7 @@
             )
         }
         val walletEncryptionKey = platformRepo.getWalletEncryptionKey()
-<<<<<<< HEAD
-        platformRepo.getBlockchainIdentity()?.publishTxMetaData(metadataList, walletEncryptionKey)
-=======
         platformRepo.blockchainIdentity.publishTxMetaData(metadataList, walletEncryptionKey)
->>>>>>> 50dc0f28
     }
 
     private suspend fun publishChangeCache(before: Long) {
