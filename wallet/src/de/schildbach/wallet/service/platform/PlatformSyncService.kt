/*
 * Copyright 2022 Dash Core Group.
 *
 * This program is free software: you can redistribute it and/or modify
 * it under the terms of the GNU General Public License as published by
 * the Free Software Foundation, either version 3 of the License, or
 * (at your option) any later version.
 *
 * This program is distributed in the hope that it will be useful,
 * but WITHOUT ANY WARRANTY; without even the implied warranty of
 * MERCHANTABILITY or FITNESS FOR A PARTICULAR PURPOSE.  See the
 * GNU General Public License for more details.
 *
 * You should have received a copy of the GNU General Public License
 * along with this program.  If not, see <http://www.gnu.org/licenses/>.
 */

package de.schildbach.wallet.service.platform

import android.app.ActivityManager
import android.content.Intent
import android.text.format.DateUtils
import android.util.Log
import androidx.core.content.ContextCompat
import com.google.common.base.Preconditions
import com.google.common.base.Stopwatch
import com.google.common.util.concurrent.SettableFuture
import com.google.zxing.BarcodeFormat
import de.schildbach.wallet.Constants
import de.schildbach.wallet.WalletApplication
import de.schildbach.wallet.database.dao.DashPayContactRequestDao
import de.schildbach.wallet.database.dao.DashPayProfileDao
import de.schildbach.wallet.database.dao.InvitationsDao
import de.schildbach.wallet.database.dao.TransactionMetadataChangeCacheDao
import de.schildbach.wallet.database.dao.TransactionMetadataDocumentDao
import de.schildbach.wallet.database.dao.UsernameRequestDao
import de.schildbach.wallet.database.entity.BlockchainIdentityConfig
import de.schildbach.wallet.database.entity.BlockchainIdentityData
import de.schildbach.wallet.database.entity.DashPayContactRequest
import de.schildbach.wallet.database.entity.DashPayProfile
import de.schildbach.wallet.database.entity.TransactionMetadataCacheItem
import de.schildbach.wallet.database.entity.TransactionMetadataDocument
import de.schildbach.wallet.database.entity.UsernameRequest
import de.schildbach.wallet.livedata.SeriousError
import de.schildbach.wallet.livedata.Status
import de.schildbach.wallet.security.SecurityGuard
import de.schildbach.wallet.service.BlockchainService
import de.schildbach.wallet.service.BlockchainServiceImpl
import de.schildbach.wallet.ui.dashpay.CreateIdentityService
import de.schildbach.wallet.ui.dashpay.OnContactsUpdated
import de.schildbach.wallet.ui.dashpay.OnPreBlockProgressListener
import de.schildbach.wallet.ui.dashpay.PlatformRepo
import de.schildbach.wallet.ui.dashpay.PreBlockStage
import de.schildbach.wallet.ui.dashpay.utils.DashPayConfig
import de.schildbach.wallet_test.BuildConfig
import kotlinx.coroutines.*
import kotlinx.coroutines.flow.launchIn
import kotlinx.coroutines.flow.onEach
import org.bitcoinj.core.Coin
import org.bitcoinj.core.Context
import org.bitcoinj.core.NetworkParameters
import org.bitcoinj.core.Sha256Hash
import org.bitcoinj.crypto.KeyCrypterException
import org.bitcoinj.evolution.EvolutionContact
import org.bouncycastle.crypto.params.KeyParameter
import org.dash.wallet.common.data.TaxCategory
import org.dash.wallet.common.data.entity.GiftCard
import org.dash.wallet.common.data.entity.TransactionMetadata
import org.dash.wallet.common.services.TransactionMetadataProvider
import org.dash.wallet.common.services.analytics.AnalyticsService
import org.dash.wallet.common.transactions.TransactionCategory
import org.dash.wallet.common.util.TickerFlow
import org.dashj.platform.contracts.wallet.TxMetadataItem
import org.dashj.platform.dashpay.ContactRequest
import org.dashj.platform.dashpay.UsernameRequestStatus
import org.dashj.platform.dpp.identifier.Identifier
import org.dashj.platform.sdk.platform.DomainDocument
import org.dashj.platform.wallet.IdentityVerify
import org.slf4j.Logger
import org.slf4j.LoggerFactory
import java.util.concurrent.Executors
import java.util.concurrent.TimeUnit
import java.util.concurrent.atomic.AtomicBoolean
import javax.inject.Inject
import kotlin.random.Random
import kotlin.time.Duration.Companion.hours
import kotlin.time.Duration.Companion.minutes
import kotlin.time.Duration.Companion.seconds

interface PlatformSyncService {
    fun init()
    fun initSync()
    fun resume()
    fun shutdown()

    fun updateSyncStatus(stage: PreBlockStage)
    fun preBlockDownload(future: SettableFuture<Boolean>)

    suspend fun updateContactRequests()
    fun postUpdateBloomFilters()
    suspend fun updateUsernameRequestsWithVotes()
    suspend fun checkUsernameVotingStatus()

    fun addContactsUpdatedListener(listener: OnContactsUpdated)
    fun removeContactsUpdatedListener(listener: OnContactsUpdated?)
    fun fireContactsUpdatedListeners()

    suspend fun triggerPreBlockDownloadComplete()

    fun addPreBlockProgressListener(listener: OnPreBlockProgressListener)
    fun removePreBlockProgressListener(listener: OnPreBlockProgressListener)

    suspend fun clearDatabases()
}

class PlatformSynchronizationService @Inject constructor(
    private val platform: PlatformService,
    private val platformRepo: PlatformRepo,
    val analytics: AnalyticsService,
    private val config: DashPayConfig,
    private val walletApplication: WalletApplication,
    private val transactionMetadataProvider: TransactionMetadataProvider,
    private val transactionMetadataChangeCacheDao: TransactionMetadataChangeCacheDao,
    private val transactionMetadataDocumentDao: TransactionMetadataDocumentDao,
    private val blockchainIdentityDataDao: BlockchainIdentityConfig,
    private val dashPayProfileDao: DashPayProfileDao,
    private val dashPayContactRequestDao: DashPayContactRequestDao,
    private val invitationsDao: InvitationsDao,
    private val usernameRequestDao: UsernameRequestDao,
    private val identityConfig: BlockchainIdentityConfig
) : PlatformSyncService {

    companion object {
        private val log: Logger = LoggerFactory.getLogger(PlatformSynchronizationService::class.java)
        private val random = Random(System.currentTimeMillis())

        val UPDATE_TIMER_DELAY = 15.seconds
        val PUSH_PERIOD = if (BuildConfig.DEBUG) 3.minutes else 3.hours
        val CUTOFF_MIN = if (BuildConfig.DEBUG) 3.minutes else 3.hours
        val CUTOFF_MAX = if (BuildConfig.DEBUG) 6.minutes else 6.hours
    }

    private var platformSyncJob: Job? = null
    private val updatingContacts = AtomicBoolean(false)
    private val preDownloadBlocks = AtomicBoolean(false)
    private var preDownloadBlocksFuture: SettableFuture<Boolean>? = null

    private val onContactsUpdatedListeners = arrayListOf<OnContactsUpdated>()
    private val onPreBlockContactListeners = arrayListOf<OnPreBlockProgressListener>()
    private var lastPreBlockStage: PreBlockStage = PreBlockStage.None

    private val syncScope = CoroutineScope(
        Executors.newFixedThreadPool(5).asCoroutineDispatcher()
    )

    override fun init() {
        syncScope.launch { platformRepo.init() }
        log.info("Starting the platform sync job")
    }

    override fun resume() {
        // This method may not be required.  initSync must be called by PreBlockDownload handler
    }

    override fun initSync() {
        platformSyncJob = TickerFlow(UPDATE_TIMER_DELAY)
            .onEach { updateContactRequests() }
            .launchIn(syncScope)

        syncScope.launch {
            val lastPush = config.get(DashPayConfig.LAST_METADATA_PUSH) ?: 0
            val now = System.currentTimeMillis()

            if (lastPush < now - PUSH_PERIOD.inWholeMilliseconds) {
                val everythingBeforeTimestamp = random.nextLong(
                    now - CUTOFF_MAX.inWholeMilliseconds,
                    now - CUTOFF_MIN.inWholeMilliseconds
                ) // Choose cutoff time between 3 and 6 hours ago
                publishChangeCache(everythingBeforeTimestamp)
            } else {
                log.info("last platform push was less than 3 hours ago, skipping")
            }
        }
    }

    override fun shutdown() {
        if (platformSyncJob != null && platformRepo.hasIdentity) {
            Preconditions.checkState(platformSyncJob!!.isActive)
            log.info("Shutting down the platform sync job")
            syncScope.coroutineContext.cancelChildren(CancellationException("shutdown the platform sync"))
            platformSyncJob!!.cancel(null)
            platformSyncJob = null
        }
    }

    var counterForReport = 0

    /**
     * updateContactRequests will fetch new Contact Requests from the network
     * and verify that we have all requests and profiles in the local database
     *
     * This method should not use blockchainIdentity because in some cases
     * when the app starts, it has not yet been initialized
     */
    override suspend fun updateContactRequests() {

        // if there is no wallet or identity, then skip the remaining steps of the update
        if (!platformRepo.hasIdentity || walletApplication.wallet == null) {
            return
        }

        // only allow this method to execute once at a time
        if (updatingContacts.get()) {
            log.info("updateContactRequests is already running")
            return
        }

        if (!platform.hasApp("dashpay")) {
            log.info("update contacts not completed because there is no dashpay contract")
            return
        }

        try {
            val blockchainIdentityData = blockchainIdentityDataDao.load() ?: return
            if (blockchainIdentityData.creationState < BlockchainIdentityData.CreationState.DONE) {
                // Is the Voting Period complete?
                if (blockchainIdentityData.creationState == BlockchainIdentityData.CreationState.VOTING) {
                    val timeWindow = if (Constants.NETWORK_PARAMETERS.id == NetworkParameters.ID_MAINNET) TimeUnit.DAYS.toMillis(14) else TimeUnit.MINUTES.toMillis(90)
                    if (System.currentTimeMillis() - blockchainIdentityData.votingPeriodStart!! >= timeWindow) {
                        val resource = platformRepo.getUsername(blockchainIdentityData.username!!)
                        if (resource.status == Status.SUCCESS) {
                            val domainDocument = DomainDocument(resource.data!!)
                            if (domainDocument.dashUniqueIdentityId == blockchainIdentityData.identity?.id) {
                                blockchainIdentityData.creationState =
                                    BlockchainIdentityData.CreationState.DONE_AND_DISMISS
                                platformRepo.updateBlockchainIdentityData(blockchainIdentityData)
                            }
                        }
                    }
                }
                log.info("update contacts not completed username registration/recovery is not complete")
                return
            }

            if (blockchainIdentityData.username == null || blockchainIdentityData.userId == null) {
                return // this is here because the wallet is being reset without removing blockchainIdentityData
            }

            val userId = blockchainIdentityData.userId!!

            val userIdList = HashSet<String>()
            val watch = Stopwatch.createStarted()
            var addedContact = false
            Context.propagate(platformRepo.walletApplication.wallet!!.context)

            val lastContactRequestTime = if (dashPayContactRequestDao.countAllRequests() > 0) {
                val lastTimeStamp = dashPayContactRequestDao.getLastTimestamp()
                // if the last contact request was received in the past 10 minutes, then query for
                // contact requests that are 10 minutes before it.  If the last contact request was
                // more than 10 minutes ago, then query all contact requests that came after it.
                if (lastTimeStamp < System.currentTimeMillis() - DateUtils.MINUTE_IN_MILLIS * 10) {
                    lastTimeStamp
                } else {
                    lastTimeStamp - DateUtils.MINUTE_IN_MILLIS * 10
                }
            } else {
                0L
            }

            updatingContacts.set(true)
            updateSyncStatus(PreBlockStage.Starting)
            updateSyncStatus(PreBlockStage.Initialization)
            checkDatabaseIntegrity(userId)

            updateSyncStatus(PreBlockStage.FixMissingProfiles)

            // Get all out our contact requests
            val toContactDocuments = platform.contactRequests.get(
                userId,
                toUserId = false,
                afterTime = lastContactRequestTime,
                retrieveAll = true
            )
            toContactDocuments.forEach {
                val contactRequest = ContactRequest(it)
                log.info("found accepted/sent request: ${contactRequest.toUserId}")
                val dashPayContactRequest = DashPayContactRequest.fromDocument(contactRequest)
                if (!dashPayContactRequestDao.exists(
                        dashPayContactRequest.userId,
                        dashPayContactRequest.toUserId,
                        contactRequest.accountReference
                    )
                ) {
                    log.info("adding accepted/send request to database: ${contactRequest.toUserId}")
                    userIdList.add(dashPayContactRequest.toUserId)
                    dashPayContactRequestDao.insert(dashPayContactRequest)

                    // add our receiving from this contact keychain if it doesn't exist
                    addedContact = addedContact || checkAndAddSentRequest(userId, contactRequest)
                    log.info("contactRequest: added sent request from ${contactRequest.toUserId}")
                }
            }
            updateSyncStatus(PreBlockStage.GetReceivedRequests)
            // Get all contact requests where toUserId == userId, the users who have added me
            val fromContactDocuments = platform.contactRequests.get(
                userId,
                toUserId = true,
                afterTime = lastContactRequestTime,
                retrieveAll = true
            )
            fromContactDocuments.forEach {
                val dashPayContactRequest = DashPayContactRequest.fromDocument(it)
                val contactRequest = ContactRequest(it)
                log.info("found received request: ${dashPayContactRequest.userId}")
                platform.stateRepository.addValidIdentity(dashPayContactRequest.userIdentifier)
                if (!dashPayContactRequestDao.exists(
                        dashPayContactRequest.userId,
                        dashPayContactRequest.toUserId,
                        dashPayContactRequest.accountReference
                    )
                ) {
                    log.info("adding received request: ${dashPayContactRequest.userId} to database")
                    userIdList.add(dashPayContactRequest.userId)
                    dashPayContactRequestDao.insert(dashPayContactRequest)

                    // add the sending to contact keychain if it doesn't exist
                    addedContact = addedContact || checkAndAddReceivedRequest(userId, contactRequest)
                    log.info("contactRequest: added received request from ${contactRequest.ownerId}")
                }
            }
            updateSyncStatus(PreBlockStage.GetSentRequests)

            // If new keychains were added to the wallet, then update the bloom filters
            if (addedContact) {
                postUpdateBloomFilters()
            }

            // obtain profiles from new contacts
            if (userIdList.isNotEmpty()) {
                updateContactProfiles(userIdList.toList(), 0L)
            }

            updateSyncStatus(PreBlockStage.GetNewProfiles)

            coroutineScope {
                awaitAll(
                    // fetch updated invitations
                    async { updateInvitations() },
                    // fetch updated transaction metadata
                    async { updateTransactionMetadata() },  // TODO: this is skipped in VOTING state, but shouldn't be
                    // fetch updated profiles from the network
                    async { updateContactProfiles(userId, lastContactRequestTime) }
                )
            }

            updateSyncStatus(PreBlockStage.GetUpdatedProfiles)

            // fire listeners if there were new contacts
            if (addedContact) {
                fireContactsUpdatedListeners()
            }

            updateSyncStatus(PreBlockStage.Complete)

            log.info("updating contacts and profiles took $watch")
        } catch (_: CancellationException) {
            log.info("updating contacts canceled")
        } catch (e: Exception) {
            log.error(platformRepo.formatExceptionMessage("error updating contacts", e))
        } finally {
            updatingContacts.set(false)


            counterForReport++
            if (counterForReport % 8 == 0) {
                // record the report to the logs every 2 minutes
                log.info(platform.client.reportNetworkStatus())
            }
        }
        // This needs to be here to ensure that the pre-block download stage always completes
        if (preDownloadBlocks.get()) {
            finishPreBlockDownload()
        }
    }

    override fun updateSyncStatus(stage: PreBlockStage) {
        log.info("updateSyncStatus: ${stage.name}")
        if (stage == PreBlockStage.Starting && lastPreBlockStage != PreBlockStage.None) {
            log.debug("skipping ${stage.name} because an identity was restored")
            return
        }
        if (preDownloadBlocks.get()) {
            firePreBlockProgressListeners(stage)
            lastPreBlockStage = stage
        } else {
            log.debug("skipping ${stage.name} because PREBLOCKS is OFF")
        }
    }

    private fun checkAndAddSentRequest(
        userId: String,
        contactRequest: ContactRequest,
        encryptionKey: KeyParameter? = null
    ): Boolean {
        val contact = EvolutionContact(userId, contactRequest.toUserId.toString())
        try {
            if (!platformRepo.walletApplication.wallet!!.hasReceivingKeyChain(contact)) {
                Context.propagate(walletApplication.wallet!!.context)
                log.info("adding accepted/send request to wallet: ${contactRequest.toUserId}")
                val contactIdentity = platform.identities.get(contactRequest.toUserId)
                var myEncryptionKey = encryptionKey
                if (encryptionKey == null && platformRepo.walletApplication.wallet!!.isEncrypted) {
                    val password = try {
                        // always create a SecurityGuard when it is required
                        val securityGuard = SecurityGuard()
                        securityGuard.retrievePassword()
                    } catch (e: IllegalArgumentException) {
                        log.error("There was an error retrieving the wallet password", e)
                        analytics.logError(e, "There was an error retrieving the wallet password")
                        platformRepo.fireSeriousErrorListeners(SeriousError.MissingEncryptionIV)
                        null
                    } ?: return false
                    // Don't bother with DeriveKeyTask here, just call deriveKey
                    myEncryptionKey =
                        platformRepo.walletApplication.wallet!!.keyCrypter!!.deriveKey(password)
                }
                platformRepo.blockchainIdentity.addPaymentKeyChainFromContact(
                    contactIdentity!!,
                    contactRequest,
                    myEncryptionKey!!
                )
                return true
            }
        } catch (e: KeyCrypterException) {
            // we can't send payments to this contact due to an invalid encryptedPublicKey
            log.info("ContactRequest: error ${e.message}", e)
        } catch (e: Exception) {
            platformRepo.formatExceptionMessage("check and add sent requests: error", e)
        }
        return false
    }

    private fun checkAndAddReceivedRequest(
        userId: String,
        contactRequest: ContactRequest,
        encryptionKey: KeyParameter? = null
    ): Boolean {
        // add the sending to contact keychain if it doesn't exist
        val contact = EvolutionContact(
            userId,
            0,
            contactRequest.ownerId.toString(),
            contactRequest.accountReference
        )
        try {
            if (!platformRepo.walletApplication.wallet!!.hasSendingKeyChain(contact)) {
                log.info("adding received request: ${contactRequest.ownerId} to wallet")
                val contactIdentity = platform.identities.get(contactRequest.ownerId)
                var myEncryptionKey = encryptionKey
                if (encryptionKey == null && platformRepo.walletApplication.wallet!!.isEncrypted) {
                    val password = try {
                        // always create a SecurityGuard when it is required
                        val securityGuard = SecurityGuard()
                        securityGuard.retrievePassword()
                    } catch (e: IllegalArgumentException) {
                        log.error("There was an error retrieving the wallet password", e)
                        analytics.logError(e, "There was an error retrieving the wallet password")
                        platformRepo.fireSeriousErrorListeners(SeriousError.MissingEncryptionIV)
                        null
                    } ?: return false
                    // Don't bother with DeriveKeyTask here, just call deriveKey
                    myEncryptionKey =
                        platformRepo.walletApplication.wallet!!.keyCrypter!!.deriveKey(password)
                }
                platformRepo.blockchainIdentity.addContactPaymentKeyChain(
                    contactIdentity!!,
                    contactRequest.document,
                    myEncryptionKey!!
                )
                return true
            }
        } catch (e: KeyCrypterException) {
            // we can't send payments to this contact due to an invalid encryptedPublicKey
            log.info("ContactRequest: error ${e.message}", e)
        } catch (e: Exception) {
            platformRepo.formatExceptionMessage("check and add received requests: error", e)
        }
        return false
    }

    /**
     * Updates invitation status
     */
    private suspend fun updateInvitations() {
        val invitations = invitationsDao.loadAll()
        for (invitation in invitations) {
            if (invitation.acceptedAt == 0L) {
                val identity = platform.identities.get(invitation.userId)
                if (identity != null) {
                    platformRepo.updateDashPayProfile(identity.id.toString())
                    invitation.acceptedAt = System.currentTimeMillis()
                    platformRepo.updateInvitation(invitation)
                }
            }
        }
    }

    /**
     * Fetches updated profiles associated with contacts of userId after lastContactRequestTime
     */
    private suspend fun updateContactProfiles(userId: String, lastContactRequestTime: Long) {
        val watch = Stopwatch.createStarted()
        val userIdSet = hashSetOf<String>()

        val toContactDocuments = dashPayContactRequestDao.loadToOthers(userId)
        toContactDocuments.forEach {
            userIdSet.add(it.toUserId)
        }
        val fromContactDocuments = dashPayContactRequestDao.loadFromOthers(userId)
        fromContactDocuments.forEach {
            userIdSet.add(it.userId)
        }

        invitationsDao.loadAll().forEach {
            userIdSet.add(it.userId)
        }

        // Also add our ownerId to get our profile, in case it was updated on a different device
        userIdSet.add(userId)

        updateContactProfiles(userIdSet.toList(), lastContactRequestTime)
        log.info("updating contacts and profiles took $watch")
    }

    /**
     * Fetches updated profiles of users in userIdList after lastContactRequestTime
     *
     * if lastContactRequestTime is 0, then all profiles are retrieved
     *
     * This does not handle the case if userIdList.size > 100
     */
    private suspend fun updateContactProfiles(
        userIdList: List<String>,
        lastContactRequestTime: Long,
        checkingIntegrity: Boolean = false
    ) {
        try {
            if (userIdList.isNotEmpty()) {
                val identifierList = userIdList.map { Identifier.from(it) }
                val profileDocuments = platform.profiles.getList(
                    identifierList,
                    lastContactRequestTime
                )
                val profileById = profileDocuments.associateBy({ it.ownerId }, { it })

                val nameDocuments = platform.names.getList(identifierList).map { DomainDocument(it) }
                val nameById =
                    nameDocuments.associateBy({ platformRepo.getIdentityForName(it) }, { it })

                for (id in profileById.keys) {
                    if (nameById.containsKey(id)) {
                        val nameDocument = nameById[id]!! // what happens if there is no username for the identity? crash
                        val username = nameDocument.label
                        val identityId = platformRepo.getIdentityForName(nameDocument)

                        val profileDocument = profileById[id]

                        val profile = if (profileDocument != null) {
                            DashPayProfile.fromDocument(profileDocument, username)
                        } else {
                            DashPayProfile(identityId.toString(), username)
                        }

                        dashPayProfileDao.insert(profile!!)
                        if (checkingIntegrity) {
                            log.info("check database integrity: adding missing profile $username:$id")
                        }
                    } else {
                        log.info("domain document for $id could not be found, though a profile exists")
                    }
                }

                // add a blank profile for any identity that is still missing a profile
                if (lastContactRequestTime == 0L) {
                    val remainingMissingProfiles = userIdList.filter {
                        !profileById.containsKey(
                            Identifier.from(it)
                        )
                    }
                    for (identityId in remainingMissingProfiles) {
                        val nameDocument = nameById[Identifier.from(identityId)]
                        // what happens if there is no username for the identity? crash
                        if (nameDocument != null) {
                            val username = nameDocument.label
                            val identityIdForName = platformRepo.getIdentityForName(nameDocument)
                            dashPayProfileDao.insert(
                                DashPayProfile(
                                    identityIdForName.toString(),
                                    username
                                )
                            )
                        } else {
                            log.info("no username found for $identityId")
                        }
                    }
                }
            }
        } catch (e: Exception) {
            platformRepo.formatExceptionMessage("update contact profiles", e)
        }
    }

    // This will check for missing profiles, download them and update the database
    private suspend fun checkDatabaseIntegrity(userId: String) {
        val watch = Stopwatch.createStarted()
        log.info("check database integrity: starting")

        try {
            val userIdList = HashSet<String>()
            val missingProfiles = HashSet<String>()

            val toContactDocuments = dashPayContactRequestDao.loadToOthers(userId)
            val toContactMap = HashMap<String, DashPayContactRequest>()
            var addedContactRequests = false
            toContactDocuments.forEach {
                userIdList.add(it.toUserId)
                toContactMap[it.toUserId] = it

                // check to see if wallet has this contact request's keys
                val added = checkAndAddSentRequest(userId, it.toContactRequest(platform.platform))
                if (added) {
                    log.warn(
                        "check database integrity: added sent $it to wallet since it was missing.  " +
                            "Transactions may also be missing"
                    )
                    addedContactRequests = true
                }
            }
            // Get all contact requests where toUserId == userId, the users who have added me
            val fromContactDocuments = dashPayContactRequestDao.loadFromOthers(userId)
            val fromContactMap = HashMap<String, DashPayContactRequest>()
            fromContactDocuments.forEach {
                userIdList.add(it.userId)
                fromContactMap[it.userId] = it

                // check to see if wallet has this contact request's keys
                val added = checkAndAddReceivedRequest(userId, it.toContactRequest(platform.platform))
                if (added) {
                    log.warn("check database integrity: added received $it to wallet since it was missing")
                    addedContactRequests = true
                }
            }

            // If new keychains were added to the wallet, then update the bloom filters
            if (addedContactRequests) {
                postUpdateBloomFilters()
            }

            for (user in userIdList) {
                val profile = dashPayProfileDao.loadByUserId(user)
                if (profile == null) {
                    missingProfiles.add(user)
                }
            }

            if (missingProfiles.isNotEmpty()) {
                updateContactProfiles(missingProfiles.toList(), 0, true)
            }
        } catch (e: Exception) {
            platformRepo.formatExceptionMessage("check database integrity", e)
        } finally {
            log.info("check database integrity complete in $watch")
        }
    }

    override fun postUpdateBloomFilters() {
        MainScope().launch {
            updateBloomFilters()
        }
    }

    private suspend fun updateTransactionMetadata() {
        val watch = Stopwatch.createStarted()
        val myEncryptionKey = platformRepo.getWalletEncryptionKey()

        val lastTxMetadataRequestTime = if (transactionMetadataDocumentDao.countAllRequests() > 0) {
            val lastTimeStamp = transactionMetadataDocumentDao.getLastTimestamp()
            // if the last txmetadata document was received in the past 10 minutes, then query for
            // documents that are 10 minutes before it.  If the tx metadata documented was
            // more than 10 minutes ago, then query all metadata documents that came after it.
            if (lastTimeStamp < System.currentTimeMillis() - DateUtils.MINUTE_IN_MILLIS * 10) {
                lastTimeStamp
            } else {
                lastTimeStamp - DateUtils.MINUTE_IN_MILLIS * 10
            }
        } else {
            0L
        }

        log.info("fetching TxMetadataDocuments from {}", lastTxMetadataRequestTime)

        val items = platformRepo.blockchainIdentity
            .getTxMetaData(lastTxMetadataRequestTime, myEncryptionKey)

        if (items.isEmpty()) {
            return
        }

        // val lastItem = items.keys.last()
        // lastItem.createdAt?.let {
        //    configuration.txMetadataUpdateTime = it
        // }
        log.info("processing TxMetadataDocuments: {}", items.toString())

        items.forEach { (doc, list) ->
            if (transactionMetadataDocumentDao.count(doc.id) == 0) {
                val timestamp = doc.createdAt!!
                log.info("processing TxMetadata: ${doc.id} with ${list.size} items")
                list.forEach { metadata ->
                    if (metadata.isNotEmpty()) {
                        val cachedItems = transactionMetadataChangeCacheDao.findAfter(
                            Sha256Hash.wrap(metadata.txId),
                            timestamp
                        )
                        log.info(
                            "processing TxMetadata: found ${cachedItems.size} related items in this document"
                        )

                        // what if the updates from platform are older

                        // if not change the main table

                        // we need to find a new way -- how can we know that we should change something?
                        // should we save to the DB table?
                        val txIdAsHash = Sha256Hash.wrap(metadata.txId)
                        val metadataDocumentRecord = TransactionMetadataDocument(
                            doc.id,
                            doc.createdAt!!,
                            txIdAsHash
                        )
                        val updatedMetadata = TransactionMetadata(txIdAsHash, 0, Coin.ZERO, TransactionCategory.Invalid)
                        var iconUrl: String? = null
                        val giftCard = GiftCard(txIdAsHash)

                        metadata.timestamp?.let { timestamp ->
                            metadataDocumentRecord.sentTimestamp = timestamp
                            log.info("processing TxMetadata: sent time stamp")
                            if (cachedItems.find {
                                    it.txId == txIdAsHash && it.cacheTimestamp > doc.createdAt!! &&
                                        it.sentTimestamp != null && it.sentTimestamp != timestamp
                                } == null
                            ) {
                                log.info("processing TxMetadata: service change: changing timestamp")
                                updatedMetadata.timestamp = timestamp
                            }
                        }
                        metadata.service?.let { service ->
                            metadataDocumentRecord.service = service
                            log.info("processing TxMetadata: service change")
                            if (cachedItems.find {
                                    it.txId == txIdAsHash && it.cacheTimestamp > doc.createdAt!! &&
                                        it.service != null && it.service != service
                                } == null
                            ) {
                                log.info("processing TxMetadata: service change: changing service")
                                updatedMetadata.service = service
                            }
                        }
                        metadata.memo?.let { memo ->
                            metadataDocumentRecord.memo = memo
                            log.info(
                                "processing TxMetadata: memo change: {}",
                                cachedItems.find {
                                    it.txId == txIdAsHash && it.cacheTimestamp > doc.createdAt!! &&
                                        it.memo != null && it.memo != memo
                                }
                            )
                            if (cachedItems.find {
                                    it.txId == txIdAsHash && it.cacheTimestamp > doc.createdAt!! &&
                                        it.memo != null && it.memo != memo
                                } == null
                            ) {
                                log.info("processing TxMetadata: memo change: changing memo")
                                updatedMetadata.memo = memo
                            }
                        }
                        metadata.taxCategory?.let { taxCategoryAsString ->
                            TaxCategory.fromValue(taxCategoryAsString)?.let { taxCategory ->
                                metadataDocumentRecord.taxCategory = taxCategory
                                log.info("processing TxMetadata: tax category change")
                                if (cachedItems.find {
                                        it.txId == txIdAsHash && it.cacheTimestamp > doc.createdAt!! &&
                                            it.taxCategory != null && it.taxCategory?.name != taxCategoryAsString
                                    } == null
                                ) {
                                    log.info("processing TxMetadata: tax category change: changing category")
                                    updatedMetadata.taxCategory = taxCategory
                                }
                            }
                        }
                        if (metadata.exchangeRate != null && metadata.currencyCode != null) {
                            metadataDocumentRecord.rate = metadata.exchangeRate
                            metadataDocumentRecord.currencyCode = metadata.currencyCode

                            val prevItem = cachedItems.find {
                                it.txId == txIdAsHash && it.cacheTimestamp > doc.createdAt!! &&
                                    it.currencyCode != null && it.rate != null &&
                                    (
                                        it.currencyCode != metadata.currencyCode ||
                                            it.rate != metadata.exchangeRate.toString()
                                        )
                            }
                            log.info("processing TxMetadata: exchange rate change change: $prevItem")
                            if (cachedItems.find {
                                    it.txId == txIdAsHash && it.cacheTimestamp > doc.createdAt!! &&
                                        it.currencyCode != null && it.rate != null &&
                                        (
                                            it.currencyCode != metadata.currencyCode ||
                                                it.rate != metadata.exchangeRate.toString()
                                            )
                                } == null
                            ) {
                                log.info("processing TxMetadata: exchange rate change change: setting rate")
                                updatedMetadata.currencyCode = metadata.currencyCode
                                updatedMetadata.rate = metadata.exchangeRate.toString()
                            }
                        }
                        metadata.customIconUrl?.let { url ->
                            metadataDocumentRecord.customIconUrl = url
                            log.info("processing TxMetadata: custom icon url change")
                            if (cachedItems.find {
                                    it.txId == txIdAsHash && it.cacheTimestamp > doc.createdAt!! &&
                                        it.customIconUrl != null && it.customIconUrl != url
                                } == null
                            ) {
                                log.info("processing TxMetadata: custom icon url change: changing icon")
                                iconUrl = url
                            }
                        }
                        metadata.giftCardNumber?.let { number ->
                            metadataDocumentRecord.giftCardNumber = number
                            log.info("processing TxMetadata: gift card number change")
                            if (cachedItems.find {
                                    it.txId == txIdAsHash && it.cacheTimestamp > doc.createdAt!! &&
                                        it.giftCardNumber != null && it.giftCardNumber != number
                                } == null
                            ) {
                                log.info("processing TxMetadata: gift card number change: changing number")
                                giftCard.number = number
                            }
                        }
                        metadata.giftCardPin?.let { pin ->
                            metadataDocumentRecord.giftCardPin = pin
                            log.info("processing TxMetadata: gift card pin change")
                            if (cachedItems.find {
                                    it.txId == txIdAsHash && it.cacheTimestamp > doc.createdAt!! &&
                                        it.giftCardPin != null && it.giftCardPin != pin
                                } == null
                            ) {
                                log.info("processing TxMetadata: gift card pin change: changing pin")
                                giftCard.pin = pin
                            }
                        }
                        metadata.merchantName?.let { name ->
                            metadataDocumentRecord.merchantName = name
                            log.info("processing TxMetadata: merchant name change")
                            if (cachedItems.find {
                                    it.txId == txIdAsHash && it.cacheTimestamp > doc.createdAt!! &&
                                        it.merchantName != null && it.merchantName != name
                                } == null
                            ) {
                                log.info("processing TxMetadata: merchant name change: changing name")
                                giftCard.merchantName = name
                            }
                        }
                        metadata.originalPrice?.let { price ->
                            metadataDocumentRecord.originalPrice = price
                            log.info("processing TxMetadata: gift card price change")
                            if (cachedItems.find {
                                    it.txId == txIdAsHash && it.cacheTimestamp > doc.createdAt!! &&
                                        it.originalPrice != null && it.originalPrice != price
                                } == null
                            ) {
                                log.info("processing TxMetadata: gift card price change: changing price")
                                giftCard.price = price
                            }
                        }
                        metadata.barcodeValue?.let { barcodeValue ->
                            metadataDocumentRecord.barcodeValue = barcodeValue
                            log.info("processing TxMetadata: barcode value change")
                            if (cachedItems.find {
                                    it.txId == txIdAsHash && it.cacheTimestamp > doc.createdAt!! &&
                                        it.barcodeValue != null && it.barcodeValue != barcodeValue
                                } == null
                            ) {
                                log.info("processing TxMetadata: barcode value change: changing value")
                                giftCard.barcodeValue = barcodeValue
                            }
                        }
                        metadata.barcodeFormat?.let { barcodeFormat ->
                            metadataDocumentRecord.barcodeFormat = barcodeFormat
                            log.info("processing TxMetadata: barcode format change")
                            if (cachedItems.find {
                                    it.txId == txIdAsHash && it.cacheTimestamp > doc.createdAt!! &&
                                        it.barcodeFormat != null && it.barcodeFormat != barcodeFormat
                                } == null
                            ) {
                                log.info("processing TxMetadata: barcode value change: changing value")
                                giftCard.barcodeFormat = BarcodeFormat.valueOf(barcodeFormat)
                            }
                        }
                        metadata.merchantUrl?.let { url ->
                            metadataDocumentRecord.merchantUrl = url
                            log.info("processing TxMetadata: merchant url change")
                            if (cachedItems.find {
                                    it.txId == txIdAsHash && it.cacheTimestamp > doc.createdAt!! &&
                                        it.merchantUrl != null && it.merchantUrl != url
                                } == null
                            ) {
                                log.info("processing TxMetadata: merchant url change: changing url")
                                giftCard.merchantUrl = url
                            }
                        }

                        log.info("syncing metadata with platform updates: $updatedMetadata")
                        transactionMetadataProvider.syncPlatformMetadata(txIdAsHash, updatedMetadata, giftCard, iconUrl)
                        log.info("adding TxMetadataItem: {}", metadata)
                        transactionMetadataDocumentDao.insert(metadataDocumentRecord)
                    } else {
                        log.info("not adding TxMetadataItem: {} since it is empty", metadata)
                    }
                }

                // configuration.txMetadataUpdateTime = doc.createdAt!!
            } else {
                log.info("TxMetadataDocument:  this item already exists ${doc.id}")
            }
        }

        log.info("fetching ${items.size} tx metadata items in $watch")
    }

    private fun publishTransactionMetadata(txMetadataItems: List<TransactionMetadataCacheItem>) {
        Log.i("PUBLISH", txMetadataItems.joinToString("\n") { it.toString() })
        val metadataList = txMetadataItems.map {
            TxMetadataItem(
                it.txId.bytes,
                it.sentTimestamp,
                it.memo,
                it.rate?.toDouble(),
                it.currencyCode,
                it.taxCategory?.name?.lowercase(),
                it.service,
                it.customIconUrl,
                it.giftCardNumber,
                it.giftCardPin,
                it.merchantName,
                it.originalPrice,
                it.barcodeValue,
                it.barcodeFormat,
                it.merchantUrl
            )
        }
        val walletEncryptionKey = platformRepo.getWalletEncryptionKey()
        platformRepo.blockchainIdentity.publishTxMetaData(metadataList, walletEncryptionKey)
    }

    private suspend fun publishChangeCache(before: Long) {
        log.info("publishing updates to tx metadata items before $before")
        val itemsToPublish = hashMapOf<Sha256Hash, TransactionMetadataCacheItem>()
        val changedItems = transactionMetadataChangeCacheDao.findAllBefore(before)

        if (changedItems.isEmpty()) {
            log.info("no tx metadata changes before this time")
            return
        }

        log.info("preparing to publish ${changedItems.size} tx metadata changes to platform")

        for (changedItem in changedItems) {
            if (itemsToPublish.containsKey(changedItem.txId)) {
                val item = itemsToPublish[changedItem.txId]!!

                changedItem.memo?.let { memo ->
                    item.memo = memo
                }
                if (changedItem.rate != null && changedItem.currencyCode != null) {
                    item.rate = changedItem.rate
                    item.currencyCode = changedItem.currencyCode
                }
                changedItem.sentTimestamp?.let { timestamp ->
                    item.sentTimestamp = timestamp
                }
                changedItem.service?.let { service ->
                    item.service = service
                }
                changedItem.customIconUrl?.let { customIconUrl ->
                    item.customIconUrl = customIconUrl
                }
                changedItem.giftCardNumber?.let { giftCardNumber ->
                    item.giftCardNumber = giftCardNumber
                }
                changedItem.giftCardPin?.let { giftCardPin ->
                    item.giftCardPin = giftCardPin
                }
                changedItem.merchantName?.let { merchantName ->
                    item.merchantName = merchantName
                }
                changedItem.originalPrice?.let { originalPrice ->
                    item.originalPrice = originalPrice
                }
                changedItem.barcodeValue?.let { barcodeValue ->
                    item.barcodeValue = barcodeValue
                }
                changedItem.barcodeFormat?.let { barcodeFormat ->
                    item.barcodeFormat = barcodeFormat
                }
                changedItem.merchantUrl?.let { merchantUrl ->
                    item.merchantUrl = merchantUrl
                }
            } else {
                itemsToPublish[changedItem.txId] = changedItem
            }
        }

        try {
            log.info("publishing ${itemsToPublish.values.size} tx metadata items to platform")

            // publish non-empty items
            publishTransactionMetadata(itemsToPublish.values.filter { it.isNotEmpty() })
            log.info("published ${itemsToPublish.values.size} tx metadata items to platform")

            // clear out published items from the cache table
            transactionMetadataChangeCacheDao.removeByIds(itemsToPublish.values.map { it.id })
            config.set(DashPayConfig.LAST_METADATA_PUSH, System.currentTimeMillis())
        } catch (_: CancellationException) {
            log.info("publishing updates canceled")
        } catch (e: Exception) {
            log.error("publishing exception caught", e)
        }

        log.info("publishing updates to tx metadata items complete")
    }

    override suspend fun updateUsernameRequestsWithVotes() {
        checkUsernameVotingStatus()
        try {
            val contestedNames = platform.platform.names.getContestedNames()
            // usernameRequestDao.clear()
            // val myIdentifier = platformRepo.blockchainIdentity.uniqueIdentifier
            for (name in contestedNames) {
                try {
                    val voteContender = platformRepo.getVoteContenders(name)

                    voteContender.map.forEach { (identifier, contender) ->

                        val contestedDocument = contender.seralizedDocument?.let { serialized ->
                            DomainDocument(
                                platform.platform.names.deserialize(serialized)
                            )
                        }

                        if (contestedDocument != null) {
                            val identityVerifyDocument = IdentityVerify(platform.platform).get(identifier, name)

                            val requestId = UsernameRequest.getRequestId(identifier.toString(), name)
                            val previousUsernameRequest = usernameRequestDao.getRequest(requestId)

                            val usernameRequest = UsernameRequest(
                                requestId = requestId,
                                username = contestedDocument.label,
                                normalizedLabel = name,
                                createdAt = contestedDocument.createdAt ?: -1L,
                                identity = identifier.toString(),
                                link = identityVerifyDocument?.url,
                                votes = contender.votes,
                                lockVotes = voteContender.lockVoteTally,
                                isApproved = previousUsernameRequest?.isApproved ?: false
                            )
                            usernameRequestDao.insert(usernameRequest)
                        } else {
                            // voting is complete
<<<<<<< HEAD
                            //if (name != blockchainIdentityDataDao.loadBase().username) {
                                usernameRequestDao.remove(
                                    UsernameRequest.getRequestId(identifier.toString(), name)
                                )
                            //}
=======
                            usernameRequestDao.remove(
                                UsernameRequest.getRequestId(identifier.toString(), name)
                            )
>>>>>>> 08ee4811
                        }
                    }
                } catch(e: Exception) {
                    log.warn("problem getting vote contenders for $name", e)
                }
            }
        } catch (e: Exception) {
            log.info("problem obtaining votes:", e)
        }
    }

    override suspend fun triggerPreBlockDownloadComplete() {
        finishPreBlockDownload()
    }

    private suspend fun finishPreBlockDownload() {
        log.info("PreBlockDownload: complete")
        if (config.areNotificationsDisabled()) {
            // this will enable notifications, since platform information has been synced
            config.set(DashPayConfig.LAST_SEEN_NOTIFICATION_TIME, System.currentTimeMillis() - TimeUnit.DAYS.toMillis(7))
        }
        log.info("PreBlockDownload: $preDownloadBlocksFuture")
        preDownloadBlocksFuture?.set(true)
        preDownloadBlocks.set(false)
    }

    private fun isRunningInForeground(): Boolean {
        val appProcessInfo = ActivityManager.RunningAppProcessInfo()
        ActivityManager.getMyMemoryState(appProcessInfo)
        return appProcessInfo.importance == ActivityManager.RunningAppProcessInfo.IMPORTANCE_FOREGROUND ||
            appProcessInfo.importance == ActivityManager.RunningAppProcessInfo.IMPORTANCE_VISIBLE
    }

    private fun updateBloomFilters() {
        // if we are not running in the foreground, don't try to start to update the bloom filters
        // This should be OK, since the blockchain shouldn't be syncing.

        // Nevertheless, platformSyncJob should be inactive when the BlockchainService is destroyed
        // Perhaps the updateContactRequests method is being run while the job is canceled
        if (platformSyncJob?.isActive == true) {
            if (isRunningInForeground()) {
                log.info("attempting to update bloom filters when the app is in the foreground")
                val intent = Intent(
                    BlockchainService.ACTION_RESET_BLOOMFILTERS,
                    null,
                    walletApplication,
                    BlockchainServiceImpl::class.java
                )
                walletApplication.startService(intent)
            } else {
                log.info("attempting to update bloom filters when the app is in the background")
            }
        }
    }

    /**
     * Called before DashJ starts synchronizing the blockchain,
     * Platform DAPI calls should be delayed until this function
     * is called because an updated Masternode and Quorun List is
     * required for proof verification
     */
    override fun preBlockDownload(future: SettableFuture<Boolean>) {
        syncScope.launch(Dispatchers.IO) {
            preDownloadBlocks.set(true)
            lastPreBlockStage = PreBlockStage.None
            preDownloadBlocksFuture = future
            log.info("preBlockDownload: starting")
            if (!Constants.SUPPORTS_PLATFORM) {
                finishPreBlockDownload()
                return@launch
            }

            // TODO: ideally we shoud do this, but there is not a good way
            // to determine if an EvoNode has Evolution
            // platform.setMasternodeListManager(walletApplication.wallet!!.context.masternodeListManager)


            // first check to see if there is a blockchain identity
            // or if the previous restore is incomplete
            val identityData = blockchainIdentityDataDao.load()
            if (identityData == null || identityData.restoring) {
                log.info("preBlockDownload: checking for existing associated identity")

                val identity = platformRepo.getIdentityFromPublicKeyId()
                platformRepo.onIdentityResolved?.invoke(identity)

                if (identity != null) {
                    log.info("preBlockDownload: initiate recovery of existing identity ${identity.id}")
                    ContextCompat.startForegroundService(
                        walletApplication,
                        CreateIdentityService.createIntentForRestore(
                            walletApplication,
                            identity.id.toBuffer()
                        )
                    )
                    return@launch
                } else {
                    log.info("preBlockDownload: no existing identity found")
                    // resume Sync process, since there is no Platform data to sync
                    finishPreBlockDownload()
                }
            }
            // update contacts, profiles and other platform data
            else {
                checkVotingStatus(identityData)

                if (!updatingContacts.get()) {
                    updateContactRequests()
                }
            }
            initSync()
        }
    }

    override suspend fun checkUsernameVotingStatus() {
        identityConfig.load()?.let {
            checkVotingStatus(it)
        }
    }

    suspend fun checkVotingStatus(identityData: BlockchainIdentityData) {
        if (identityData.username != null && identityData.creationState == BlockchainIdentityData.CreationState.VOTING) {
            // query username first to load the data contract cache
            val resource = platformRepo.getUsername(identityData.username!!)
            val voteResults = platformRepo.getVoteContenders(identityData.username!!)
            if (voteResults.winner.isPresent) {
                val winner = voteResults.winner.get().first
                when {
                    winner.isLocked -> {
                        identityData.usernameRequested = UsernameRequestStatus.LOCKED
                        syncScope.launch { platformRepo.updateBlockchainIdentityData(identityData) }
                    }

                    winner.isWinner(Identifier.from(identityData.userId)) -> {
                        identityData.usernameRequested = UsernameRequestStatus.APPROVED
                        syncScope.launch { platformRepo.updateBlockchainIdentityData(identityData) }
                    }

                    winner.noWinner -> {
                        // ?
                    }

                    else -> {
                        identityData.usernameRequested = UsernameRequestStatus.LOST_VOTE
                        syncScope.launch { platformRepo.updateBlockchainIdentityData(identityData) }
                    }
                }
                if (resource.status == Status.SUCCESS && resource.data != null) {
                    val domainDocument = DomainDocument(resource.data)
                    if (domainDocument.dashUniqueIdentityId == identityData.identity?.id) {
                        identityData.creationState = BlockchainIdentityData.CreationState.DONE_AND_DISMISS
                        platformRepo.updateBlockchainIdentityData(identityData)
                    }
                } else {

                }
            }
        }
    }

    override fun addContactsUpdatedListener(listener: OnContactsUpdated) {
        onContactsUpdatedListeners.add(listener)
    }

    override fun removeContactsUpdatedListener(listener: OnContactsUpdated?) {
        onContactsUpdatedListeners.remove(listener)
    }

    override fun fireContactsUpdatedListeners() {
        for (listener in onContactsUpdatedListeners) {
            listener.onContactsUpdated()
        }
    }

    override suspend fun clearDatabases() {
        // push all changes to platform before clearing the database tables
        if (Constants.SUPPORTS_PLATFORM) {
            publishChangeCache(System.currentTimeMillis()) // Before now - push everything
        }
        transactionMetadataChangeCacheDao.clear()
        transactionMetadataDocumentDao.clear()
    }

    override fun addPreBlockProgressListener(listener: OnPreBlockProgressListener) {
        onPreBlockContactListeners.add(listener)
    }

    override fun removePreBlockProgressListener(listener: OnPreBlockProgressListener) {
        onPreBlockContactListeners.remove(listener)
    }

    private fun firePreBlockProgressListeners(stage: PreBlockStage) {
        for (listener in onPreBlockContactListeners) {
            listener.onPreBlockProgressUpdated(stage)
        }
    }
}<|MERGE_RESOLUTION|>--- conflicted
+++ resolved
@@ -1080,17 +1080,9 @@
                             usernameRequestDao.insert(usernameRequest)
                         } else {
                             // voting is complete
-<<<<<<< HEAD
-                            //if (name != blockchainIdentityDataDao.loadBase().username) {
-                                usernameRequestDao.remove(
-                                    UsernameRequest.getRequestId(identifier.toString(), name)
-                                )
-                            //}
-=======
                             usernameRequestDao.remove(
                                 UsernameRequest.getRequestId(identifier.toString(), name)
                             )
->>>>>>> 08ee4811
                         }
                     }
                 } catch(e: Exception) {
