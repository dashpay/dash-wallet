/*
 * Copyright 2022 Dash Core Group.
 *
 * This program is free software: you can redistribute it and/or modify
 * it under the terms of the GNU General Public License as published by
 * the Free Software Foundation, either version 3 of the License, or
 * (at your option) any later version.
 *
 * This program is distributed in the hope that it will be useful,
 * but WITHOUT ANY WARRANTY; without even the implied warranty of
 * MERCHANTABILITY or FITNESS FOR A PARTICULAR PURPOSE.  See the
 * GNU General Public License for more details.
 *
 * You should have received a copy of the GNU General Public License
 * along with this program.  If not, see <http://www.gnu.org/licenses/>.
 */

package de.schildbach.wallet.service.platform

import android.app.ActivityManager
import android.content.Intent
import android.text.format.DateUtils
import android.util.Log
import com.google.common.base.Preconditions
import com.google.common.base.Stopwatch
import com.google.common.util.concurrent.SettableFuture
import com.google.zxing.BarcodeFormat
import de.schildbach.wallet.Constants
import de.schildbach.wallet.WalletApplication
import de.schildbach.wallet.database.dao.DashPayContactRequestDao
import de.schildbach.wallet.database.dao.DashPayProfileDao
import de.schildbach.wallet.database.dao.InvitationsDao
import de.schildbach.wallet.database.dao.TransactionMetadataChangeCacheDao
import de.schildbach.wallet.database.dao.TransactionMetadataDocumentDao
import de.schildbach.wallet.database.dao.UsernameRequestDao
import de.schildbach.wallet.database.dao.UsernameVoteDao
import de.schildbach.wallet.database.entity.BlockchainIdentityConfig
import de.schildbach.wallet.database.entity.BlockchainIdentityData
import de.schildbach.wallet.database.entity.DashPayContactRequest
import de.schildbach.wallet.database.entity.DashPayProfile
import de.schildbach.wallet.database.entity.TransactionMetadataCacheItem
import de.schildbach.wallet.database.entity.TransactionMetadataDocument
import de.schildbach.wallet.database.entity.UsernameRequest
import de.schildbach.wallet.livedata.SeriousError
import de.schildbach.wallet.livedata.Status
import de.schildbach.wallet.security.SecurityGuard
import de.schildbach.wallet.service.BlockchainService
import de.schildbach.wallet.service.BlockchainServiceImpl
import de.schildbach.wallet.service.platform.work.RestoreIdentityOperation
import de.schildbach.wallet.ui.dashpay.OnContactsUpdated
import de.schildbach.wallet.ui.dashpay.OnPreBlockProgressListener
import de.schildbach.wallet.ui.dashpay.PlatformRepo
import de.schildbach.wallet.ui.dashpay.PreBlockStage
import de.schildbach.wallet.ui.dashpay.utils.DashPayConfig
import de.schildbach.wallet_test.BuildConfig
import kotlinx.coroutines.*
import kotlinx.coroutines.flow.launchIn
import kotlinx.coroutines.flow.onEach
import org.bitcoinj.core.Coin
import org.bitcoinj.core.Context
import org.bitcoinj.core.Sha256Hash
import org.bitcoinj.crypto.KeyCrypterException
import org.bitcoinj.evolution.EvolutionContact
import org.bouncycastle.crypto.params.KeyParameter
import org.dash.wallet.common.data.TaxCategory
import org.dash.wallet.common.data.entity.GiftCard
import org.dash.wallet.common.data.entity.TransactionMetadata
import org.dash.wallet.common.services.TransactionMetadataProvider
import org.dash.wallet.common.services.analytics.AnalyticsService
import org.dash.wallet.common.transactions.TransactionCategory
import org.dash.wallet.common.util.TickerFlow
import org.dashj.platform.contracts.wallet.TxMetadataDocument
import org.dashj.platform.dashpay.ContactRequest
import org.dashj.platform.dashpay.UsernameRequestStatus
import org.dashj.platform.dpp.identifier.Identifier
import org.dashj.platform.dpp.voting.ContestedDocumentResourceVotePoll
import org.dashj.platform.sdk.platform.DomainDocument
import org.dashj.platform.wallet.IdentityVerify
import org.dashj.platform.wallet.TxMetadataItem
import org.slf4j.Logger
import org.slf4j.LoggerFactory
import java.util.concurrent.Executors
import java.util.concurrent.TimeUnit
import java.util.concurrent.atomic.AtomicBoolean
import javax.inject.Inject
import kotlin.random.Random
import kotlin.time.Duration.Companion.hours
import kotlin.time.Duration.Companion.minutes
import kotlin.time.Duration.Companion.seconds

interface PlatformSyncService {
    fun init()
    suspend fun initSync(runFirstUpdateBlocking: Boolean = false)
    fun resume()
    fun shutdown()

    fun updateSyncStatus(stage: PreBlockStage)
    fun preBlockDownload(future: SettableFuture<Boolean>)

    suspend fun updateContactRequests(initialSync: Boolean = false)
    fun postUpdateBloomFilters()
    suspend fun updateUsernameRequestsWithVotes()
    suspend fun updateUsernameRequestWithVotes(username: String)
    suspend fun checkUsernameVotingStatus()

    fun addContactsUpdatedListener(listener: OnContactsUpdated)
    fun removeContactsUpdatedListener(listener: OnContactsUpdated?)
    fun fireContactsUpdatedListeners()

    suspend fun triggerPreBlockDownloadComplete()

    fun addPreBlockProgressListener(listener: OnPreBlockProgressListener)
    fun removePreBlockProgressListener(listener: OnPreBlockProgressListener)

    suspend fun clearDatabases()
}

class PlatformSynchronizationService @Inject constructor(
    private val platform: PlatformService,
    private val platformRepo: PlatformRepo,
    private val analytics: AnalyticsService,
    private val config: DashPayConfig,
    private val walletApplication: WalletApplication,
    private val transactionMetadataProvider: TransactionMetadataProvider,
    private val transactionMetadataChangeCacheDao: TransactionMetadataChangeCacheDao,
    private val transactionMetadataDocumentDao: TransactionMetadataDocumentDao,
    private val blockchainIdentityDataDao: BlockchainIdentityConfig,
    private val dashPayProfileDao: DashPayProfileDao,
    private val dashPayContactRequestDao: DashPayContactRequestDao,
    private val invitationsDao: InvitationsDao,
    private val usernameRequestDao: UsernameRequestDao,
    private val usernameVoteDao: UsernameVoteDao,
    private val identityConfig: BlockchainIdentityConfig,
    private val topUpRepository: TopUpRepository
) : PlatformSyncService {
    companion object {
        private val log: Logger = LoggerFactory.getLogger(PlatformSynchronizationService::class.java)
        private val random = Random(System.currentTimeMillis())

        val UPDATE_TIMER_DELAY = 15.seconds
        val PUSH_PERIOD = if (BuildConfig.DEBUG) 3.minutes else 3.hours
        val CUTOFF_MIN = if (BuildConfig.DEBUG) 3.minutes else 3.hours
        val CUTOFF_MAX = if (BuildConfig.DEBUG) 6.minutes else 6.hours
        const val MIN_TXMETADATA_BATCHSIZE = 2
        const val MAX_TXMETADATA_BATCHSIZE = 35
        val MIN_TXMETADATA_DURATION = 168.hours
    }

    private var platformSyncJob: Job? = null
    private val updatingContacts = AtomicBoolean(false)
    private val preDownloadBlocks = AtomicBoolean(false)
    private var preDownloadBlocksFuture: SettableFuture<Boolean>? = null

    private val onContactsUpdatedListeners = arrayListOf<OnContactsUpdated>()
    private val onPreBlockContactListeners = arrayListOf<OnPreBlockProgressListener>()
    private var lastPreBlockStage: PreBlockStage = PreBlockStage.None

    private val syncScope = CoroutineScope(
        Executors.newFixedThreadPool(5).asCoroutineDispatcher()
    )

    override fun init() {
        syncScope.launch { platformRepo.init() }
        log.info("Starting the platform sync job")
    }

    override fun resume() {
        // This method may not be required.  initSync must be called by PreBlockDownload handler
    }

    override suspend fun initSync(runFirstUpdateBlocking: Boolean) {
        if (runFirstUpdateBlocking) {
            updateContactRequests(true)
        }
        platformSyncJob = TickerFlow(UPDATE_TIMER_DELAY)
            .onEach { updateContactRequests() }
            .launchIn(syncScope)

        syncScope.launch {
            maybePublishChangeCache()
        }
    }

    private suspend fun PlatformSynchronizationService.maybePublishChangeCache() {
        val lastPush = config.get(DashPayConfig.LAST_METADATA_PUSH) ?: 0
        val now = System.currentTimeMillis()

        if (lastPush < now - PUSH_PERIOD.inWholeMilliseconds) {
            val everythingBeforeTimestamp = random.nextLong(
                now - CUTOFF_MAX.inWholeMilliseconds,
                now - CUTOFF_MIN.inWholeMilliseconds
            ) // Choose cutoff time between 3 and 6 hours ago
            publishChangeCache(everythingBeforeTimestamp)
        } else {
            log.info("last platform push was less than 3 hours ago, skipping")
        }
    }

    override fun shutdown() {
        if (platformSyncJob != null && platformRepo.hasIdentity) {
            Preconditions.checkState(platformSyncJob!!.isActive)
            log.info("Shutting down the platform sync job")
            syncScope.coroutineContext.cancelChildren(CancellationException("shutdown the platform sync"))
            platformSyncJob!!.cancel(null)
            platformSyncJob = null
        }
    }

    var counterForReport = 0

    /**
     * updateContactRequests will fetch new Contact Requests from the network
     * and verify that we have all requests and profiles in the local database
     *
     * This method should not use blockchainIdentity because in some cases
     * when the app starts, it has not yet been initialized
     */
    override suspend fun updateContactRequests(initialSync: Boolean) {

        // if there is no wallet or identity, then skip the remaining steps of the update
        if (!platformRepo.hasIdentity || walletApplication.wallet == null) {
            return
        }

        // only allow this method to execute once at a time
        if (updatingContacts.get()) {
            log.info("updateContactRequests is already running")
            return
        }

        if (!platform.hasApp("dashpay")) {
            log.info("update contacts not completed because there is no dashpay contract")
            return
        }

        try {
            val blockchainIdentityData = blockchainIdentityDataDao.load() ?: return
            if (blockchainIdentityData.creationState < BlockchainIdentityData.CreationState.DONE) {
                // Is the Voting Period complete?
                if (blockchainIdentityData.creationState == BlockchainIdentityData.CreationState.VOTING) {
                    val timeWindow = UsernameRequest.VOTING_PERIOD_MILLIS
                    if (System.currentTimeMillis() - blockchainIdentityData.votingPeriodStart!! >= timeWindow) {
                        val resource = platformRepo.getUsername(blockchainIdentityData.username!!)
                        if (resource.status == Status.SUCCESS && resource.data != null) {
                            val domainDocument = DomainDocument(resource.data)
                            if (domainDocument.dashUniqueIdentityId == blockchainIdentityData.identity?.id) {
                                blockchainIdentityData.creationState =
                                    BlockchainIdentityData.CreationState.DONE_AND_DISMISS
                                platformRepo.updateBlockchainIdentityData(blockchainIdentityData)
                            }
                        }
                    }
                }
                log.info("update contacts not completed username registration/recovery is not complete")
                // if username creation or request is not complete, then allow the sync process to finish
                if (preDownloadBlocks.get()) {
                    finishPreBlockDownload()
                }
                return
            }

            if (blockchainIdentityData.username == null || blockchainIdentityData.userId == null) {
                return // this is here because the wallet is being reset without removing blockchainIdentityData
            }

            val userId = blockchainIdentityData.userId!!

            val userIdList = HashSet<String>()
            val watch = Stopwatch.createStarted()
            var addedContact = false
            Context.propagate(platformRepo.walletApplication.wallet!!.context)

            val lastContactRequestTime = if (dashPayContactRequestDao.countAllRequests() > 0) {
                val lastTimeStamp = dashPayContactRequestDao.getLastTimestamp()
                // if the last contact request was received in the past 10 minutes, then query for
                // contact requests that are 10 minutes before it.  If the last contact request was
                // more than 10 minutes ago, then query all contact requests that came after it.
                if (lastTimeStamp < System.currentTimeMillis() - DateUtils.MINUTE_IN_MILLIS * 10) {
                    lastTimeStamp
                } else {
                    lastTimeStamp - DateUtils.MINUTE_IN_MILLIS * 10
                }
            } else {
                0L
            }

            updatingContacts.set(true)
            updateSyncStatus(PreBlockStage.Starting)
            updateSyncStatus(PreBlockStage.Initialization)
            checkDatabaseIntegrity(userId)

            updateSyncStatus(PreBlockStage.FixMissingProfiles)

            // Get all out our contact requests
            val toContactDocuments = platform.contactRequests.get(
                userId,
                toUserId = false,
                afterTime = lastContactRequestTime,
                retrieveAll = true
            )
            toContactDocuments.forEach {
                val contactRequest = ContactRequest(it)
                log.info("found accepted/sent request: ${contactRequest.toUserId}")
                val dashPayContactRequest = DashPayContactRequest.fromDocument(contactRequest)
                if (!dashPayContactRequestDao.exists(
                        dashPayContactRequest.userId,
                        dashPayContactRequest.toUserId,
                        contactRequest.accountReference
                    )
                ) {
                    log.info("adding accepted/send request to database: ${contactRequest.toUserId}")
                    userIdList.add(dashPayContactRequest.toUserId)
                    dashPayContactRequestDao.insert(dashPayContactRequest)

                    // add our receiving from this contact keychain if it doesn't exist
                    addedContact = checkAndAddSentRequest(userId, contactRequest) || addedContact
                    log.info("contactRequest: added sent request from ${contactRequest.toUserId}")
                }
            }
            updateSyncStatus(PreBlockStage.GetReceivedRequests)
            // Get all contact requests where toUserId == userId, the users who have added me
            val fromContactDocuments = platform.contactRequests.get(
                userId,
                toUserId = true,
                afterTime = lastContactRequestTime,
                retrieveAll = true
            )
            fromContactDocuments.forEach {
                val dashPayContactRequest = DashPayContactRequest.fromDocument(it)
                val contactRequest = ContactRequest(it)
                log.info("found received request: ${dashPayContactRequest.userId}")
                platform.stateRepository.addValidIdentity(dashPayContactRequest.userIdentifier)
                if (!dashPayContactRequestDao.exists(
                        dashPayContactRequest.userId,
                        dashPayContactRequest.toUserId,
                        dashPayContactRequest.accountReference
                    )
                ) {
                    log.info("adding received request: ${dashPayContactRequest.userId} to database")
                    userIdList.add(dashPayContactRequest.userId)
                    dashPayContactRequestDao.insert(dashPayContactRequest)

                    // add the sending to contact keychain if it doesn't exist
                    addedContact = checkAndAddReceivedRequest(userId, contactRequest) || addedContact
                    log.info("contactRequest: added received request from ${contactRequest.ownerId}")
                }
            }
            updateSyncStatus(PreBlockStage.GetSentRequests)

            if (!initialSync) {
                // If new keychains were added to the wallet, then update the bloom filters
                if (addedContact) {
                    postUpdateBloomFilters()
                }

                // obtain profiles from new contacts
                if (userIdList.isNotEmpty()) {
                    updateContactProfiles(userIdList.toList(), 0L)
                }

                updateSyncStatus(PreBlockStage.GetNewProfiles)

                coroutineScope {
                    awaitAll(
                        // fetch updated invitations
                        async { updateInvitations() },
                        // fetch updated transaction metadata
                        async { updateTransactionMetadata() },  // TODO: this is skipped in VOTING state, but shouldn't be
                        // fetch updated profiles from the network
                        async { updateContactProfiles(userId, lastContactRequestTime) },
                        // check for unused topups
                        async { checkTopUps() }
                    )
                }

                updateSyncStatus(PreBlockStage.GetUpdatedProfiles)
            }
            // fire listeners if there were new contacts
            if (addedContact) {
                fireContactsUpdatedListeners()
            }

            updateSyncStatus(PreBlockStage.Complete)

            log.info("updating contacts and profiles took $watch")
        } catch (_: CancellationException) {
            log.info("updating contacts canceled")
        } catch (e: Exception) {
            log.error(platformRepo.formatExceptionMessage("error updating contacts", e))
        } finally {
            updatingContacts.set(false)

            counterForReport++
            if (counterForReport % 8 == 0) {
                // record the report to the logs every 2 minutes
                log.info(platform.client.reportNetworkStatus())
            }
        }
        // This needs to be here to ensure that the pre-block download stage always completes
        // This block used to be the above finally block, but was moved here to fix some issues
        if (preDownloadBlocks.get()) {
            finishPreBlockDownload()
        }
    }

    override fun updateSyncStatus(stage: PreBlockStage) {
        log.info("updateSyncStatus: ${stage.name}")
        if (stage == PreBlockStage.Starting && lastPreBlockStage != PreBlockStage.None) {
            log.debug("skipping ${stage.name} because an identity was restored")
            return
        }
        if (preDownloadBlocks.get()) {
            firePreBlockProgressListeners(stage)
            lastPreBlockStage = stage
        } else {
            log.debug("skipping ${stage.name} because PREBLOCKS is OFF")
        }
    }

    private fun checkAndAddSentRequest(
        userId: String,
        contactRequest: ContactRequest,
        encryptionKey: KeyParameter? = null
    ): Boolean {
        val contact = EvolutionContact(userId, contactRequest.toUserId.toString())
        try {
            if (!platformRepo.walletApplication.wallet!!.hasReceivingKeyChain(contact)) {
                Context.propagate(walletApplication.wallet!!.context)
                log.info("adding accepted/send request to wallet: ${contactRequest.toUserId}")
                val contactIdentity = platform.identities.get(contactRequest.toUserId)
                var myEncryptionKey = encryptionKey
                if (encryptionKey == null && platformRepo.walletApplication.wallet!!.isEncrypted) {
                    val password = try {
                        // always create a SecurityGuard when it is required
                        val securityGuard = SecurityGuard()
                        securityGuard.retrievePassword()
                    } catch (e: IllegalArgumentException) {
                        log.error("There was an error retrieving the wallet password", e)
                        analytics.logError(e, "There was an error retrieving the wallet password")
                        platformRepo.fireSeriousErrorListeners(SeriousError.MissingEncryptionIV)
                        null
                    } ?: return false
                    // Don't bother with DeriveKeyTask here, just call deriveKey
                    myEncryptionKey =
                        platformRepo.walletApplication.wallet!!.keyCrypter!!.deriveKey(password)
                }
                platformRepo.blockchainIdentity.addPaymentKeyChainFromContact(
                    contactIdentity!!,
                    contactRequest,
                    myEncryptionKey!!
                )
                return true
            }
        } catch (e: KeyCrypterException) {
            // we can't send payments to this contact due to an invalid encryptedPublicKey
            log.info("ContactRequest: error ${e.message}", e)
        } catch (e: Exception) {
            platformRepo.formatExceptionMessage("check and add sent requests: error", e)
        }
        return false
    }

    private fun checkAndAddReceivedRequest(
        userId: String,
        contactRequest: ContactRequest,
        encryptionKey: KeyParameter? = null
    ): Boolean {
        // add the sending to contact keychain if it doesn't exist
        val contact = EvolutionContact(
            userId,
            0,
            contactRequest.ownerId.toString(),
            contactRequest.accountReference
        )
        try {
            if (!platformRepo.walletApplication.wallet!!.hasSendingKeyChain(contact)) {
                log.info("adding received request: ${contactRequest.ownerId} to wallet")
                val contactIdentity = platform.identities.get(contactRequest.ownerId)
                var myEncryptionKey = encryptionKey
                if (encryptionKey == null && platformRepo.walletApplication.wallet!!.isEncrypted) {
                    val password = try {
                        // always create a SecurityGuard when it is required
                        val securityGuard = SecurityGuard()
                        securityGuard.retrievePassword()
                    } catch (e: IllegalArgumentException) {
                        log.error("There was an error retrieving the wallet password", e)
                        analytics.logError(e, "There was an error retrieving the wallet password")
                        platformRepo.fireSeriousErrorListeners(SeriousError.MissingEncryptionIV)
                        null
                    } ?: return false
                    // Don't bother with DeriveKeyTask here, just call deriveKey
                    myEncryptionKey =
                        platformRepo.walletApplication.wallet!!.keyCrypter!!.deriveKey(password)
                }
                platformRepo.blockchainIdentity.addPaymentKeyChainToContact(
                    contactIdentity!!,
                    contactRequest,
                    myEncryptionKey!!
                )
                return true
            }
        } catch (e: KeyCrypterException) {
            // we can't send payments to this contact due to an invalid encryptedPublicKey
            log.info("ContactRequest: error ${e.message}", e)
        } catch (e: Exception) {
            platformRepo.formatExceptionMessage("check and add received requests: error", e)
        }
        return false
    }

    /**
     * Updates invitation status
     */
    private suspend fun updateInvitations() {
        val invitations = invitationsDao.loadAll()
        for (invitation in invitations) {
            if (invitation.acceptedAt == 0L) {
                val identity = platform.identities.get(invitation.userId)
                if (identity != null) {
                    platformRepo.updateDashPayProfile(identity.id.toString())
                    invitation.acceptedAt = System.currentTimeMillis()
                    platformRepo.updateInvitation(invitation)
                }
            }
        }
    }

    /**
     * Fetches updated profiles associated with contacts of userId after lastContactRequestTime
     */
    private suspend fun updateContactProfiles(userId: String, lastContactRequestTime: Long) {
        val watch = Stopwatch.createStarted()
        val userIdSet = hashSetOf<String>()

        val toContactDocuments = dashPayContactRequestDao.loadToOthers(userId)
        toContactDocuments.forEach {
            userIdSet.add(it.toUserId)
        }
        val fromContactDocuments = dashPayContactRequestDao.loadFromOthers(userId)
        fromContactDocuments.forEach {
            userIdSet.add(it.userId)
        }

        invitationsDao.loadAll().forEach {
            userIdSet.add(it.userId)
        }

        // Also add our ownerId to get our profile, in case it was updated on a different device
        userIdSet.add(userId)

        updateContactProfiles(userIdSet.toList(), lastContactRequestTime)
        log.info("updating contacts and profiles took $watch")
    }

    /**
     * Fetches updated profiles of users in userIdList after lastContactRequestTime
     *
     * if lastContactRequestTime is 0, then all profiles are retrieved
     *
     * This does not handle the case if userIdList.size > 100
     */
    private suspend fun updateContactProfiles(
        userIdList: List<String>,
        lastContactRequestTime: Long,
        checkingIntegrity: Boolean = false
    ) {
        try {
            if (userIdList.isNotEmpty()) {
                val identifierList = userIdList.map { Identifier.from(it) }
                val profileDocuments = platform.profiles.getList(
                    identifierList,
                    lastContactRequestTime
                )
                val profileById = profileDocuments.associateBy({ it.ownerId }, { it })

                val nameDocuments = platform.names.getList(identifierList).map { DomainDocument(it) }
                val nameById =
                    nameDocuments.associateBy({ platformRepo.getIdentityForName(it) }, { it })

                for (id in profileById.keys) {
                    if (nameById.containsKey(id)) {
                        val nameDocument = nameById[id]!! // what happens if there is no username for the identity? crash
                        val username = nameDocument.label
                        val identityId = platformRepo.getIdentityForName(nameDocument)

                        val profileDocument = profileById[id]

                        val profile = if (profileDocument != null) {
                            DashPayProfile.fromDocument(profileDocument, username)
                        } else {
                            DashPayProfile(identityId.toString(), username)
                        }

                        dashPayProfileDao.insert(profile!!)
                        if (checkingIntegrity) {
                            log.info("check database integrity: adding missing profile $username:$id")
                        }
                    } else {
                        log.info("domain document for $id could not be found, though a profile exists")
                    }
                }

                // add a blank profile for any identity that is still missing a profile
                if (lastContactRequestTime == 0L) {
                    val remainingMissingProfiles = userIdList.filter {
                        !profileById.containsKey(
                            Identifier.from(it)
                        )
                    }
                    for (identityId in remainingMissingProfiles) {
                        val nameDocument = nameById[Identifier.from(identityId)]
                        // what happens if there is no username for the identity? crash
                        if (nameDocument != null) {
                            val username = nameDocument.label
                            val identityIdForName = platformRepo.getIdentityForName(nameDocument)
                            dashPayProfileDao.insert(
                                DashPayProfile(
                                    identityIdForName.toString(),
                                    username
                                )
                            )
                        } else {
                            log.info("no username found for $identityId")
                        }
                    }
                }
            }
        } catch (e: Exception) {
            platformRepo.formatExceptionMessage("update contact profiles", e)
        }
    }

    // This will check for missing profiles, download them and update the database
    private suspend fun checkDatabaseIntegrity(userId: String) {
        val watch = Stopwatch.createStarted()
        log.info("check database integrity: starting")

        try {
            val userIdList = HashSet<String>()
            val missingProfiles = HashSet<String>()

            val toContactDocuments = dashPayContactRequestDao.loadToOthers(userId)
            val toContactMap = HashMap<String, DashPayContactRequest>()
            var addedContactRequests = false
            toContactDocuments.forEach {
                userIdList.add(it.toUserId)
                toContactMap[it.toUserId] = it

                // check to see if wallet has this contact request's keys
                val added = checkAndAddSentRequest(userId, it.toContactRequest(platform.platform))
                if (added) {
                    log.warn(
                        "check database integrity: added sent $it to wallet since it was missing.  " +
                            "Transactions may also be missing"
                    )
                    addedContactRequests = true
                }
            }
            // Get all contact requests where toUserId == userId, the users who have added me
            val fromContactDocuments = dashPayContactRequestDao.loadFromOthers(userId)
            val fromContactMap = HashMap<String, DashPayContactRequest>()
            fromContactDocuments.forEach {
                userIdList.add(it.userId)
                fromContactMap[it.userId] = it

                // check to see if wallet has this contact request's keys
                val added = checkAndAddReceivedRequest(userId, it.toContactRequest(platform.platform))
                if (added) {
                    log.warn("check database integrity: added received $it to wallet since it was missing")
                    addedContactRequests = true
                }
            }

            // If new keychains were added to the wallet, then update the bloom filters
            if (addedContactRequests) {
                postUpdateBloomFilters()
            }

            for (user in userIdList) {
                val profile = dashPayProfileDao.loadByUserId(user)
                if (profile == null) {
                    missingProfiles.add(user)
                }
            }

            if (missingProfiles.isNotEmpty()) {
                updateContactProfiles(missingProfiles.toList(), 0, true)
            }
        } catch (e: Exception) {
            platformRepo.formatExceptionMessage("check database integrity", e)
        } finally {
            log.info("check database integrity complete in $watch")
        }
    }

    override fun postUpdateBloomFilters() {
        MainScope().launch {
            updateBloomFilters()
        }
    }

    private suspend fun updateTransactionMetadata() {
        if (!Constants.SUPPORTS_TXMETADATA) {
            return
        }
        val watch = Stopwatch.createStarted()
        val myEncryptionKey = platformRepo.getWalletEncryptionKey()

        val lastTxMetadataRequestTime = if (transactionMetadataDocumentDao.countAllRequests() > 0) {
            val lastTimeStamp = transactionMetadataDocumentDao.getLastTimestamp()
            // if the last txmetadata document was received in the past 10 minutes, then query for
            // documents that are 10 minutes before it.  If the tx metadata documented was
            // more than 10 minutes ago, then query all metadata documents that came after it.
            if (lastTimeStamp < System.currentTimeMillis() - DateUtils.MINUTE_IN_MILLIS * 10) {
                lastTimeStamp
            } else {
                lastTimeStamp - DateUtils.MINUTE_IN_MILLIS * 10
            }
        } else {
            0L
        }

        log.info("fetching TxMetadataDocuments from {}", lastTxMetadataRequestTime)

        val items = platformRepo.blockchainIdentity
            .getTxMetaData(lastTxMetadataRequestTime, myEncryptionKey)

        if (items.isEmpty()) {
            return
        }

        // val lastItem = items.keys.last()
        // lastItem.createdAt?.let {
        //    configuration.txMetadataUpdateTime = it
        // }
        log.info("processing TxMetadataDocuments: {}", items.toString())

        items.forEach { (doc, list) ->
            if (transactionMetadataDocumentDao.count(doc.id) == 0) {
                val timestamp = doc.updatedAt!!
                log.info("processing TxMetadata: ${doc.id} with ${list.size} items")
                list.forEach { metadata ->
                    if (metadata.isNotEmpty()) {
                        val cachedItems = transactionMetadataChangeCacheDao.findAfter(
                            Sha256Hash.wrap(metadata.txId),
                            timestamp
                        )
                        log.info(
                            "processing TxMetadata: found ${cachedItems.size} related items in this document"
                        )

                        // what if the updates from platform are older

                        // if not change the main table

                        // we need to find a new way -- how can we know that we should change something?
                        // should we save to the DB table?
                        val txIdAsHash = Sha256Hash.wrap(metadata.txId)
                        val metadataDocumentRecord = TransactionMetadataDocument(
                            doc.id,
                            doc.updatedAt!!,
                            txIdAsHash
                        )
                        val updatedMetadata = TransactionMetadata(txIdAsHash, 0, Coin.ZERO, TransactionCategory.Invalid)
                        var iconUrl: String? = null
                        val giftCard = GiftCard(txIdAsHash)

                        metadata.timestamp?.let { timestamp ->
                            metadataDocumentRecord.sentTimestamp = timestamp
                            log.info("processing TxMetadata: sent time stamp")
                            if (cachedItems.find {
                                    it.txId == txIdAsHash && it.cacheTimestamp > doc.updatedAt!! &&
                                        it.sentTimestamp != null && it.sentTimestamp != timestamp
                                } == null
                            ) {
                                log.info("processing TxMetadata: service change: changing timestamp")
                                updatedMetadata.timestamp = timestamp
                            }
                        }
                        metadata.service?.let { service ->
                            metadataDocumentRecord.service = service
                            log.info("processing TxMetadata: service change")
                            if (cachedItems.find {
                                    it.txId == txIdAsHash && it.cacheTimestamp > doc.updatedAt!! &&
                                        it.service != null && it.service != service
                                } == null
                            ) {
                                log.info("processing TxMetadata: service change: changing service")
                                updatedMetadata.service = service
                            }
                        }
                        metadata.memo?.let { memo ->
                            metadataDocumentRecord.memo = memo
                            log.info(
                                "processing TxMetadata: memo change: {}",
                                cachedItems.find {
                                    it.txId == txIdAsHash && it.cacheTimestamp > doc.updatedAt!! &&
                                        it.memo != null && it.memo != memo
                                }
                            )
                            if (cachedItems.find {
                                    it.txId == txIdAsHash && it.cacheTimestamp > doc.updatedAt!! &&
                                        it.memo != null && it.memo != memo
                                } == null
                            ) {
                                log.info("processing TxMetadata: memo change: changing memo")
                                updatedMetadata.memo = memo
                            }
                        }
                        metadata.taxCategory?.let { taxCategoryAsString ->
                            TaxCategory.fromValue(taxCategoryAsString)?.let { taxCategory ->
                                metadataDocumentRecord.taxCategory = taxCategory
                                log.info("processing TxMetadata: tax category change")
                                if (cachedItems.find {
                                        it.txId == txIdAsHash && it.cacheTimestamp > doc.updatedAt!! &&
                                            it.taxCategory != null && it.taxCategory?.name != taxCategoryAsString
                                    } == null
                                ) {
                                    log.info("processing TxMetadata: tax category change: changing category")
                                    updatedMetadata.taxCategory = taxCategory
                                }
                            }
                        }
                        if (metadata.exchangeRate != null && metadata.currencyCode != null) {
                            metadataDocumentRecord.rate = metadata.exchangeRate
                            metadataDocumentRecord.currencyCode = metadata.currencyCode

                            val prevItem = cachedItems.find {
                                it.txId == txIdAsHash && it.cacheTimestamp > doc.updatedAt!! &&
                                    it.currencyCode != null && it.rate != null &&
                                    (
                                        it.currencyCode != metadata.currencyCode ||
                                            it.rate != metadata.exchangeRate.toString()
                                        )
                            }
                            log.info("processing TxMetadata: exchange rate change change: $prevItem")
                            if (cachedItems.find {
                                    it.txId == txIdAsHash && it.cacheTimestamp > doc.updatedAt!! &&
                                        it.currencyCode != null && it.rate != null &&
                                        (
                                            it.currencyCode != metadata.currencyCode ||
                                                it.rate != metadata.exchangeRate.toString()
                                            )
                                } == null
                            ) {
                                log.info("processing TxMetadata: exchange rate change change: setting rate")
                                updatedMetadata.currencyCode = metadata.currencyCode
                                updatedMetadata.rate = metadata.exchangeRate.toString()
                            }
                        }
                        metadata.customIconUrl?.let { url ->
                            metadataDocumentRecord.customIconUrl = url
                            log.info("processing TxMetadata: custom icon url change")
                            if (cachedItems.find {
                                    it.txId == txIdAsHash && it.cacheTimestamp > doc.updatedAt!! &&
                                        it.customIconUrl != null && it.customIconUrl != url
                                } == null
                            ) {
                                log.info("processing TxMetadata: custom icon url change: changing icon")
                                iconUrl = url
                            }
                        }
                        metadata.giftCardNumber?.let { number ->
                            metadataDocumentRecord.giftCardNumber = number
                            log.info("processing TxMetadata: gift card number change")
                            if (cachedItems.find {
                                    it.txId == txIdAsHash && it.cacheTimestamp > doc.updatedAt!! &&
                                        it.giftCardNumber != null && it.giftCardNumber != number
                                } == null
                            ) {
                                log.info("processing TxMetadata: gift card number change: changing number")
                                giftCard.number = number
                            }
                        }
                        metadata.giftCardPin?.let { pin ->
                            metadataDocumentRecord.giftCardPin = pin
                            log.info("processing TxMetadata: gift card pin change")
                            if (cachedItems.find {
                                    it.txId == txIdAsHash && it.cacheTimestamp > doc.updatedAt!! &&
                                        it.giftCardPin != null && it.giftCardPin != pin
                                } == null
                            ) {
                                log.info("processing TxMetadata: gift card pin change: changing pin")
                                giftCard.pin = pin
                            }
                        }
                        metadata.merchantName?.let { name ->
                            metadataDocumentRecord.merchantName = name
                            log.info("processing TxMetadata: merchant name change")
                            if (cachedItems.find {
                                    it.txId == txIdAsHash && it.cacheTimestamp > doc.updatedAt!! &&
                                        it.merchantName != null && it.merchantName != name
                                } == null
                            ) {
                                log.info("processing TxMetadata: merchant name change: changing name")
                                giftCard.merchantName = name
                            }
                        }
                        metadata.originalPrice?.let { price ->
                            metadataDocumentRecord.originalPrice = price
                            log.info("processing TxMetadata: gift card price change")
                            if (cachedItems.find {
                                    it.txId == txIdAsHash && it.cacheTimestamp > doc.createdAt!! &&
                                        it.originalPrice != null && it.originalPrice != price
                                } == null
                            ) {
                                log.info("processing TxMetadata: gift card price change: changing price")
                                giftCard.price = price
                            }
                        }
                        metadata.barcodeValue?.let { barcodeValue ->
                            metadataDocumentRecord.barcodeValue = barcodeValue
                            log.info("processing TxMetadata: barcode value change")
                            if (cachedItems.find {
                                    it.txId == txIdAsHash && it.cacheTimestamp > doc.updatedAt!! &&
                                        it.barcodeValue != null && it.barcodeValue != barcodeValue
                                } == null
                            ) {
                                log.info("processing TxMetadata: barcode value change: changing value")
                                giftCard.barcodeValue = barcodeValue
                            }
                        }
                        metadata.barcodeFormat?.let { barcodeFormat ->
                            metadataDocumentRecord.barcodeFormat = barcodeFormat
                            log.info("processing TxMetadata: barcode format change")
                            if (cachedItems.find {
                                    it.txId == txIdAsHash && it.cacheTimestamp > doc.updatedAt!! &&
                                        it.barcodeFormat != null && it.barcodeFormat != barcodeFormat
                                } == null
                            ) {
                                log.info("processing TxMetadata: barcode value change: changing value")
                                try {
                                    giftCard.barcodeFormat = BarcodeFormat.valueOf(barcodeFormat)
                                } catch (e: IllegalArgumentException) {
                                    // ignore invalid barcode format
                                }
                            }
                        }
                        metadata.merchantUrl?.let { url ->
                            metadataDocumentRecord.merchantUrl = url
                            log.info("processing TxMetadata: merchant url change")
                            if (cachedItems.find {
                                    it.txId == txIdAsHash && it.cacheTimestamp > doc.updatedAt!! &&
                                        it.merchantUrl != null && it.merchantUrl != url
                                } == null
                            ) {
                                log.info("processing TxMetadata: merchant url change: changing url")
                                giftCard.merchantUrl = url
                            }
                        }

                        log.info("syncing metadata with platform updates: $updatedMetadata")
                        transactionMetadataProvider.syncPlatformMetadata(txIdAsHash, updatedMetadata, giftCard, iconUrl)
                        log.info("adding TxMetadataItem: {}", metadata)
                        transactionMetadataDocumentDao.insert(metadataDocumentRecord)
                    } else {
                        log.info("not adding TxMetadataItem: {} since it is empty", metadata)
                    }
                }

                // configuration.txMetadataUpdateTime = doc.createdAt!!
            } else {
                log.info("TxMetadataDocument:  this item already exists ${doc.id}")
            }
        }

        log.info("fetching ${items.size} tx metadata items in $watch")
    }

<<<<<<< HEAD
    private suspend fun publishTransactionMetadata(txMetadataItems: List<TransactionMetadataCacheItem>) {
=======
    private fun publishTransactionMetadata(txMetadataItems: List<TransactionMetadataCacheItem>) {
        if (!platformRepo.hasIdentity) {
            return
        }
>>>>>>> 42ac6cab
        Log.i("PUBLISH", txMetadataItems.joinToString("\n") { it.toString() })
        val metadataList = txMetadataItems.map {
            TxMetadataItem(
                it.txId.bytes,
                it.sentTimestamp,
                it.memo,
                it.rate?.toDouble(),
                it.currencyCode,
                it.taxCategory?.name?.lowercase(),
                it.service,
                it.customIconUrl,
                it.giftCardNumber,
                it.giftCardPin,
                it.merchantName,
                it.originalPrice,
                it.barcodeValue,
                it.barcodeFormat,
                it.merchantUrl
            )
        }
        val walletEncryptionKey = platformRepo.getWalletEncryptionKey()
        val keyIndex = transactionMetadataChangeCacheDao.count() + transactionMetadataDocumentDao.countAllRequests()
        platformRepo.blockchainIdentity.publishTxMetaData(metadataList, walletEncryptionKey, keyIndex, TxMetadataDocument.VERSION_PROTOBUF)
    }

    private suspend fun publishChangeCache(before: Long) {
        if (!Constants.SUPPORTS_TXMETADATA) {
            return
        }
        log.info("publishing updates to tx metadata items before $before")
        val itemsToPublish = hashMapOf<Sha256Hash, TransactionMetadataCacheItem>()
        val changedItems = transactionMetadataChangeCacheDao.findAllBefore(before)

        if (changedItems.isEmpty()) {
            log.info("no tx metadata changes before this time")
            return
        }

//        if (changedItems.size < MIN_TXMETADATA_BATCHSIZE) {
//            log.info("not enough tx metadata changes before this time")
//            return
//        }

        log.info("preparing to publish ${changedItems.size} tx metadata changes to platform")

        for (changedItem in changedItems) {
            if (itemsToPublish.containsKey(changedItem.txId)) {
                val item = itemsToPublish[changedItem.txId]!!

                changedItem.memo?.let { memo ->
                    item.memo = memo
                }
                if (changedItem.rate != null && changedItem.currencyCode != null) {
                    item.rate = changedItem.rate
                    item.currencyCode = changedItem.currencyCode
                }
                changedItem.sentTimestamp?.let { timestamp ->
                    item.sentTimestamp = timestamp
                }
                changedItem.service?.let { service ->
                    item.service = service
                }
                changedItem.customIconUrl?.let { customIconUrl ->
                    item.customIconUrl = customIconUrl
                }
                changedItem.giftCardNumber?.let { giftCardNumber ->
                    item.giftCardNumber = giftCardNumber
                }
                changedItem.giftCardPin?.let { giftCardPin ->
                    item.giftCardPin = giftCardPin
                }
                changedItem.merchantName?.let { merchantName ->
                    item.merchantName = merchantName
                }
                changedItem.originalPrice?.let { originalPrice ->
                    item.originalPrice = originalPrice
                }
                changedItem.barcodeValue?.let { barcodeValue ->
                    item.barcodeValue = barcodeValue
                }
                changedItem.barcodeFormat?.let { barcodeFormat ->
                    item.barcodeFormat = barcodeFormat
                }
                changedItem.merchantUrl?.let { merchantUrl ->
                    item.merchantUrl = merchantUrl
                }
            } else {
                itemsToPublish[changedItem.txId] = changedItem
            }
        }

        try {
            log.info("publishing ${itemsToPublish.values.size} tx metadata items to platform")

            // publish non-empty items
            publishTransactionMetadata(itemsToPublish.values.filter { it.isNotEmpty() })
            log.info("published ${itemsToPublish.values.size} tx metadata items to platform")

            // clear out published items from the cache table
            transactionMetadataChangeCacheDao.removeByIds(itemsToPublish.values.map { it.id })
            config.set(DashPayConfig.LAST_METADATA_PUSH, System.currentTimeMillis())
        } catch (_: CancellationException) {
            log.info("publishing updates canceled")
        } catch (e: Exception) {
            log.error("publishing exception caught", e)
        }

        log.info("publishing updates to tx metadata items complete")
    }

    // uses get_vote_polls to get active vote polls, but must check remaining
    // items in the username_requests table and remove them
    override suspend fun updateUsernameRequestsWithVotes() {
        checkUsernameVotingStatus()
        log.info("updateUsernameRequestsWithVotes starting")
        try {
            log.info("updateUsernameRequestsWithVotes: getCurrentVotePolls start")
            val votePolls = platform.platform.names.getCurrentVotePolls()
            log.info("updateUsernameRequestsWithVotes: getCurrentVotePolls end")
            // usernameRequestDao.clear()
            // val myIdentifier = platformRepo.blockchainIdentity.uniqueIdentifier
            val currentRequestList = usernameRequestDao.getAll().toMutableList()
            val currentUsernames = arrayListOf<String>()
            for (votePoll in votePolls) {
                try {
                    val name :String? = when (votePoll) {
                        is ContestedDocumentResourceVotePoll -> {
                            votePoll.indexValues[1]
                        }
                        else -> null
                    }

                    name?.let { normalizedLabel ->
                        val voteContender = platformRepo.getVoteContenders(normalizedLabel)
                        val votes = usernameVoteDao.getVotes(name)

                        voteContender.map.forEach { (identifier, contender) ->

                            if (voteContender.winner.isEmpty) {
                                val contestedDocument = contender.serializedDocument?.let { serialized ->
                                    DomainDocument(
                                        platform.platform.names.deserialize(serialized)
                                    )
                                }

                                if (contestedDocument != null) {
                                    val identityVerifyDocument = IdentityVerify(platform.platform).get(identifier, name)

                                    val requestId = UsernameRequest.getRequestId(identifier.toString(), normalizedLabel)
                                    val lastVote = votes.lastOrNull()
                                    val usernameRequest = UsernameRequest(
                                        requestId = requestId,
                                        username = contestedDocument.label,
                                        normalizedLabel = name,
                                        createdAt = contestedDocument.createdAt ?: -1L,
                                        identity = identifier.toString(),
                                        link = identityVerifyDocument?.url,
                                        votes = contender.votes,
                                        lockVotes = voteContender.lockVoteTally,
                                        isApproved = lastVote?.let { it.identity == identifier.toString() } ?: false
                                    )
                                    usernameRequestDao.insert(usernameRequest)
                                    currentRequestList.remove(usernameRequest)
                                    currentUsernames.add(usernameRequest.normalizedLabel)
                                } else {
                                    // voting is complete
                                    usernameRequestDao.remove(
                                        UsernameRequest.getRequestId(identifier.toString(), name)
                                    )
                                    // remove related votes
                                    usernameVoteDao.remove(name)
                                }
                            } else {
                                // there is a winner
                                usernameRequestDao.remove(
                                    UsernameRequest.getRequestId(identifier.toString(), name)
                                )
                                // remove related votes
                                usernameVoteDao.remove(name)
                            }
                        }
                    }
                } catch (e: Exception) {
                    log.warn("problem getting vote polls", e)
                }
            }

            // check the remaining items to ensure voting has ended
            currentRequestList.forEach { request ->
                val voteContender = platformRepo.getVoteContenders(request.normalizedLabel)
                if (voteContender.winner.isPresent) {
                    // remove request
                    usernameRequestDao.remove(request.requestId)
                    // remove related votes
                    usernameVoteDao.remove(request.normalizedLabel)
                }
            }
            // check votes and remove those from previous vote polls
            usernameVoteDao.getAllVotes().forEach { vote ->
                if (!currentUsernames.contains(vote.username)) {
                    usernameVoteDao.remove(vote.username)
                }
            }
        } catch (e: Exception) {
            log.info("problem obtaining votes:", e)
        } finally {
            log.info("updateUsernameRequestsWithVotes complete")
        }
    }

    /**
     * update databases for a single username (normalized)
     */
    override suspend fun updateUsernameRequestWithVotes(name: String) {
        try {
            val voteContender = platformRepo.getVoteContenders(name)

            voteContender.map.forEach { (identifier, contender) ->
                val contestedDocument = contender.serializedDocument?.let { serialized ->
                    DomainDocument(
                        platform.platform.names.deserialize(serialized)
                    )
                }
                val hasWinner = voteContender.winner.isPresent

                if (!hasWinner) {
                    if (contestedDocument != null) {
                        val identityVerifyDocument = IdentityVerify(platform.platform).get(identifier, name)

                        val requestId = UsernameRequest.getRequestId(identifier.toString(), name)
                        val votes = usernameVoteDao.getVotes(name)
                        val lastVote = votes.lastOrNull()

                        val usernameRequest = UsernameRequest(
                            requestId = requestId,
                            username = contestedDocument.label,
                            normalizedLabel = name,
                            createdAt = contestedDocument.createdAt ?: -1L,
                            identity = identifier.toString(),
                            link = identityVerifyDocument?.url,
                            votes = contender.votes,
                            lockVotes = voteContender.lockVoteTally,
                            isApproved = lastVote?.let { it.identity == identifier.toString() } ?: false
                        )
                        usernameRequestDao.insert(usernameRequest)
                    }
                } else {
                    // voting is complete
                    usernameRequestDao.remove(
                        UsernameRequest.getRequestId(identifier.toString(), name)
                    )
                    // remove related votes
                    usernameVoteDao.remove(name)
                }
            }
        } catch (e: Exception) {
            log.info("problem obtaining votes for {}:", name, e)
        }
    }

    override suspend fun triggerPreBlockDownloadComplete() {
        finishPreBlockDownload()
    }

    private suspend fun finishPreBlockDownload() {
        log.info("PreBlockDownload: complete")
        if (config.areNotificationsDisabled()) {
            // this will enable notifications, since platform information has been synced
            config.set(DashPayConfig.LAST_SEEN_NOTIFICATION_TIME, System.currentTimeMillis() - TimeUnit.DAYS.toMillis(7))
        }
        log.info("PreBlockDownload: $preDownloadBlocksFuture")
        preDownloadBlocksFuture?.set(true)
        preDownloadBlocks.set(false)
    }

    private fun isRunningInForeground(): Boolean {
        val appProcessInfo = ActivityManager.RunningAppProcessInfo()
        ActivityManager.getMyMemoryState(appProcessInfo)
        return appProcessInfo.importance == ActivityManager.RunningAppProcessInfo.IMPORTANCE_FOREGROUND ||
            appProcessInfo.importance == ActivityManager.RunningAppProcessInfo.IMPORTANCE_VISIBLE
    }

    private fun updateBloomFilters() {
        // if we are not running in the foreground, don't try to start to update the bloom filters
        // This should be OK, since the blockchain shouldn't be syncing.

        // Nevertheless, platformSyncJob should be inactive when the BlockchainService is destroyed
        // Perhaps the updateContactRequests method is being run while the job is canceled
        if (platformSyncJob?.isActive == true) {
            if (isRunningInForeground()) {
                log.info("attempting to update bloom filters when the app is in the foreground")
                val intent = Intent(
                    BlockchainService.ACTION_RESET_BLOOMFILTERS,
                    null,
                    walletApplication,
                    BlockchainServiceImpl::class.java
                )
                walletApplication.startService(intent)
            } else {
                log.info("attempting to update bloom filters when the app is in the background")
            }
        }
    }

    /**
     * Called before DashJ starts synchronizing the blockchain,
     * Platform DAPI calls should be delayed until this function
     * is called because an updated Masternode and Quorun List is
     * required for proof verification
     */
    override fun preBlockDownload(future: SettableFuture<Boolean>) {
        syncScope.launch(Dispatchers.IO) {
            preDownloadBlocks.set(true)
            lastPreBlockStage = PreBlockStage.None
            preDownloadBlocksFuture = future
            log.info("preBlockDownload: starting")
            if (!Constants.SUPPORTS_PLATFORM) {
                finishPreBlockDownload()
                return@launch
            }

            // TODO: ideally we shoud do this, but there is not a good way
            // to determine if an EvoNode has Evolution
            // platform.setMasternodeListManager(walletApplication.wallet!!.context.masternodeListManager)


            // first check to see if there is a blockchain identity
            // or if the previous restore is incomplete
            val identityData = blockchainIdentityDataDao.load()
            if (identityData == null || identityData.restoring) {
                log.info("preBlockDownload: checking for existing associated identity")

                val identity = platformRepo.getIdentityFromPublicKeyId()
                platformRepo.onIdentityResolved?.invoke(identity)

                if (identity != null) {
                    log.info("preBlockDownload: initiate recovery of existing identity ${identity.id}")
                    RestoreIdentityOperation(walletApplication)
                        .create(identity.id.toString())
                        .enqueue()
                    return@launch
                } else {
                    log.info("preBlockDownload: no existing identity found")
                    // resume Sync process, since there is no Platform data to sync
                    finishPreBlockDownload()
                }
            }
            // update contacts, profiles and other platform data
            else {
                checkVotingStatus(identityData)

                if (!updatingContacts.get()) {
                    updateContactRequests(initialSync = true)
                }
            }
            initSync()
        }
    }

    override suspend fun checkUsernameVotingStatus() {
        identityConfig.load()?.let {
            checkVotingStatus(it)
        }
    }

    suspend fun checkVotingStatus(identityData: BlockchainIdentityData) {
        if (identityData.username != null && identityData.creationState == BlockchainIdentityData.CreationState.VOTING) {
            // query username first to load the data contract cache
            val resource = platformRepo.getUsername(identityData.username!!)
            val voteResults = platformRepo.getVoteContenders(identityData.username!!)
            if (voteResults.winner.isPresent) {
                val winner = voteResults.winner.get().first
                when {
                    winner.isLocked -> {
                        identityData.usernameRequested = UsernameRequestStatus.LOCKED
                        syncScope.launch { platformRepo.updateBlockchainIdentityData(identityData) }
                    }

                    winner.isWinner(Identifier.from(identityData.userId)) -> {
                        identityData.usernameRequested = UsernameRequestStatus.APPROVED
                        syncScope.launch { platformRepo.updateBlockchainIdentityData(identityData) }
                    }

                    winner.noWinner -> {
                        // ?
                    }

                    else -> {
                        identityData.usernameRequested = UsernameRequestStatus.LOST_VOTE
                        syncScope.launch { platformRepo.updateBlockchainIdentityData(identityData) }
                    }
                }
                if (resource.status == Status.SUCCESS && resource.data != null) {
                    val domainDocument = DomainDocument(resource.data)
                    if (domainDocument.dashUniqueIdentityId == identityData.identity?.id) {
                        identityData.creationState = BlockchainIdentityData.CreationState.DONE_AND_DISMISS
                        platformRepo.updateBlockchainIdentityData(identityData)
                    }
                } else {

                }
            }
        }
    }

    override fun addContactsUpdatedListener(listener: OnContactsUpdated) {
        onContactsUpdatedListeners.add(listener)
    }

    override fun removeContactsUpdatedListener(listener: OnContactsUpdated?) {
        onContactsUpdatedListeners.remove(listener)
    }

    override fun fireContactsUpdatedListeners() {
        for (listener in onContactsUpdatedListeners) {
            listener.onContactsUpdated()
        }
    }

    override suspend fun clearDatabases() {
        // push all changes to platform before clearing the database tables
        if (Constants.SUPPORTS_PLATFORM) {
            publishChangeCache(System.currentTimeMillis()) // Before now - push everything
        }
        transactionMetadataChangeCacheDao.clear()
        transactionMetadataDocumentDao.clear()
    }

    override fun addPreBlockProgressListener(listener: OnPreBlockProgressListener) {
        onPreBlockContactListeners.add(listener)
    }

    override fun removePreBlockProgressListener(listener: OnPreBlockProgressListener) {
        onPreBlockContactListeners.remove(listener)
    }

    private fun firePreBlockProgressListeners(stage: PreBlockStage) {
        for (listener in onPreBlockContactListeners) {
            listener.onPreBlockProgressUpdated(stage)
        }
    }

    private suspend fun checkTopUps() {
        platformRepo.getWalletEncryptionKey()?.let {
            topUpRepository.checkTopUps(it)
        }
    }
}<|MERGE_RESOLUTION|>--- conflicted
+++ resolved
@@ -967,14 +967,10 @@
         log.info("fetching ${items.size} tx metadata items in $watch")
     }
 
-<<<<<<< HEAD
     private suspend fun publishTransactionMetadata(txMetadataItems: List<TransactionMetadataCacheItem>) {
-=======
-    private fun publishTransactionMetadata(txMetadataItems: List<TransactionMetadataCacheItem>) {
         if (!platformRepo.hasIdentity) {
             return
         }
->>>>>>> 42ac6cab
         Log.i("PUBLISH", txMetadataItems.joinToString("\n") { it.toString() })
         val metadataList = txMetadataItems.map {
             TxMetadataItem(
