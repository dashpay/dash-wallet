/*
 * Copyright 2023 Dash Core Group.
 *
 * This program is free software: you can redistribute it and/or modify
 * it under the terms of the GNU General Public License as published by
 * the Free Software Foundation, either version 3 of the License, or
 * (at your option) any later version.
 *
 * This program is distributed in the hope that it will be useful,
 * but WITHOUT ANY WARRANTY; without even the implied warranty of
 * MERCHANTABILITY or FITNESS FOR A PARTICULAR PURPOSE.  See the
 * GNU General Public License for more details.
 *
 * You should have received a copy of the GNU General Public License
 * along with this program.  If not, see <http://www.gnu.org/licenses/>.
 */

package de.schildbach.wallet.service

import com.google.common.base.Stopwatch
import de.schildbach.wallet.data.CoinJoinConfig
import de.schildbach.wallet.ui.dashpay.PlatformRepo
import kotlinx.coroutines.CoroutineScope
import kotlinx.coroutines.Dispatchers
import kotlinx.coroutines.asCoroutineDispatcher
import kotlinx.coroutines.async
import kotlinx.coroutines.flow.Flow
import kotlinx.coroutines.flow.MutableStateFlow
import kotlinx.coroutines.flow.distinctUntilChanged
import kotlinx.coroutines.flow.filterNot
import kotlinx.coroutines.flow.filterNotNull
import kotlinx.coroutines.flow.launchIn
import kotlinx.coroutines.flow.onEach
import kotlinx.coroutines.launch
import kotlinx.coroutines.sync.Mutex
import org.bitcoinj.coinjoin.CoinJoin
import org.bitcoinj.coinjoin.CoinJoinClientManager
import org.bitcoinj.coinjoin.CoinJoinClientOptions
import org.bitcoinj.coinjoin.Denomination
import org.bitcoinj.coinjoin.PoolMessage
import org.bitcoinj.coinjoin.PoolState
import org.bitcoinj.coinjoin.PoolStatus
import org.bitcoinj.coinjoin.callbacks.RequestDecryptedKey
import org.bitcoinj.coinjoin.callbacks.RequestKeyParameter
import org.bitcoinj.coinjoin.listeners.CoinJoinTransactionListener
import org.bitcoinj.coinjoin.listeners.MixingCompleteListener
import org.bitcoinj.coinjoin.listeners.SessionCompleteListener
import org.bitcoinj.coinjoin.progress.MixingProgressTracker
import org.bitcoinj.coinjoin.utils.CoinJoinManager
import org.bitcoinj.coinjoin.utils.CoinJoinTransactionType
import org.bitcoinj.core.AbstractBlockChain
import org.bitcoinj.core.Coin
import org.bitcoinj.core.Context
import org.bitcoinj.core.ECKey
import org.bitcoinj.core.MasternodeAddress
import org.bitcoinj.core.Transaction
import org.bitcoinj.utils.ContextPropagatingThreadFactory
import org.bitcoinj.utils.Threading
import org.bitcoinj.wallet.Wallet
import org.bitcoinj.wallet.WalletEx
import org.bouncycastle.crypto.params.KeyParameter
import org.dash.wallet.common.WalletDataProvider
import org.dash.wallet.common.data.NetworkStatus
import org.dash.wallet.common.services.BlockchainStateProvider
import org.slf4j.Logger
import org.slf4j.LoggerFactory
import java.util.concurrent.Executors
import java.util.concurrent.TimeUnit
import javax.inject.Inject
import javax.inject.Singleton

enum class CoinJoinMode {
    NONE,
    INTERMEDIATE,
    ADVANCED
}

/**
 * CoinJoin Service
 *
 * Monitor the status of the CoinJoin Mixing Service
 */
interface CoinJoinService {
    suspend fun getMixingState(): MixingStatus
    fun observeMixingState(): Flow<MixingStatus>
    fun observeMixingProgress(): Flow<Double>
}

enum class MixingStatus {
    NOT_STARTED, // Mixing has not begun or CoinJoinMode is NONE
    MIXING, // Mixing is underway
    PAUSED, // Mixing is not finished, but is blocked by network connectivity
    FINISHED, // The entire balance has been mixed
    ERROR // An error stopped the mixing process
}

@Singleton
class CoinJoinMixingService @Inject constructor(
    val walletDataProvider: WalletDataProvider,
    private val blockchainStateProvider: BlockchainStateProvider,
    private val config: CoinJoinConfig,
    private val platformRepo: PlatformRepo
) : CoinJoinService {

    companion object {
        val log: Logger = LoggerFactory.getLogger(CoinJoinMixingService::class.java)
        const val DEFAULT_MULTISESSION = false // for stability, need to investigate
        const val DEFAULT_ROUNDS = 1
        const val DEFAULT_SESSIONS = 4
        const val DEFAULT_DENOMINATIONS_GOAL = 50
        const val DEFAULT_DENOMINATIONS_HARDCAP = 300

        // these are not for production
        val FAST_MIXING_DENOMINATIONS_REMOVE = listOf<Denomination>() // Denomination.THOUSANDTH)
    }

    private val coinJoinManager: CoinJoinManager?
        get() = walletDataProvider.wallet?.context?.coinJoinManager
    private lateinit var clientManager: CoinJoinClientManager

    private var mixingCompleteListeners: ArrayList<MixingCompleteListener> = arrayListOf()
    private var sessionCompleteListeners: ArrayList<SessionCompleteListener> = arrayListOf()

    var mode: CoinJoinMode = CoinJoinMode.NONE
    private val _mixingState = MutableStateFlow(MixingStatus.NOT_STARTED)
    private val _progressFlow = MutableStateFlow(0.00)

    override suspend fun getMixingState(): MixingStatus = _mixingState.value
    override fun observeMixingState(): Flow<MixingStatus> = _mixingState

    private val coroutineScope = CoroutineScope(
        Executors.newFixedThreadPool(2, ContextPropagatingThreadFactory("coinjoin-pool")).asCoroutineDispatcher()
    )

    private val uiCoroutineScope = CoroutineScope(Dispatchers.Main)

    private var blockChain: AbstractBlockChain? = null
    private val isBlockChainSet: Boolean
        get() = blockChain != null
    private var networkStatus: NetworkStatus = NetworkStatus.UNKNOWN
    private var isSynced = false
    private var hasAnonymizableBalance: Boolean = false

    // https://stackoverflow.com/questions/55421710/how-to-suspend-kotlin-coroutine-until-notified
    private val updateMutex = Mutex(locked = false)
    private val updateMixingStateMutex = Mutex(locked = false)
    private var exception: Throwable? = null

    override fun observeMixingProgress(): Flow<Double> = _progressFlow

    init {
        blockchainStateProvider.observeNetworkStatus()
            .filterNot { it == NetworkStatus.UNKNOWN }
            .onEach { status ->
                updateNetworkStatus(status)
            }
            .launchIn(coroutineScope)

        blockchainStateProvider.observeBlockChain()
            .onEach { blockChain ->
                updateBlockChain(blockChain)
            }
            .launchIn(coroutineScope)

        blockchainStateProvider.observeState()
            .filterNotNull()
            .distinctUntilChanged()
            .onEach { blockChainState ->
                val isSynced = blockChainState.isSynced()
                if (isSynced != this.isSynced) {
                    updateState(config.getMode(), hasAnonymizableBalance, networkStatus, isSynced, blockChain)
                }
                // this will trigger mixing as new blocks are mined and received tx's are confirmed
                if (isSynced) {
                    log.info("coinjoin: new block: ${blockChainState.bestChainHeight}")
                    updateBalance(walletDataProvider.getWalletBalance())
                }
            }
            .launchIn(coroutineScope)

        walletDataProvider.observeBalance()
            .distinctUntilChanged()
            .onEach { balance ->
                // switch to our context
                coroutineScope.launch {
                    updateBalance(balance)
                }
            }
            .launchIn(uiCoroutineScope) // required for observeBalance

        config.observeMode()
            .filterNotNull()
            .onEach {
                updateMode(it)
            }
            .launchIn(coroutineScope)
    }

    private suspend fun updateBalance(balance: Coin) {
        // leave this ui scope
        Context.propagate(walletDataProvider.wallet!!.context)
        CoinJoinClientOptions.setAmount(balance)
        log.info("coinjoin: total balance: ${balance.toFriendlyString()}")
        val walletEx = walletDataProvider.wallet as WalletEx
        log.info("coinjoin: mixed balance: ${walletEx.coinJoinBalance.toFriendlyString()}")
        val anonBalance = walletEx.getAnonymizableBalance(false, false)
        log.info("coinjoin: anonymizable balance {}", anonBalance.toFriendlyString())

        val hasAnonymizableBalance = anonBalance.isGreaterThan(CoinJoin.getSmallestDenomination())
        log.info("coinjoin: mixing can occur: $hasAnonymizableBalance")
        updateState(
            config.getMode(),
            hasAnonymizableBalance,
            networkStatus,
            isSynced,
            blockchainStateProvider.getBlockChain()
        )
    }

    private suspend fun updateState(
        mode: CoinJoinMode,
        hasAnonymizableBalance: Boolean,
        networkStatus: NetworkStatus,
        isSynced: Boolean,
        blockChain: AbstractBlockChain?
    ) {
        updateMutex.lock()
        log.info(
            "coinjoin-updateState: ${this.mode}, ${this.hasAnonymizableBalance}, ${this.networkStatus}, ${this.isSynced} ${blockChain != null}"
        )
        try {
            setBlockchain(blockChain)
            log.info(
                "coinjoin-updateState: $mode, $hasAnonymizableBalance, $networkStatus, $isSynced, ${blockChain != null}"
            )
            this.networkStatus = networkStatus
<<<<<<< HEAD
            // this.getMixingState = getMixingState
            // _mixingState.value = getMixingState
=======
>>>>>>> 479ccd8a
            this.hasAnonymizableBalance = hasAnonymizableBalance
            this.isSynced = isSynced
            this.mode = mode

            if (mode == CoinJoinMode.NONE) {
                updateMixingState(MixingStatus.NOT_STARTED)
            } else {
                configureMixing()
                if (hasAnonymizableBalance) {
                    if (networkStatus == NetworkStatus.CONNECTED && isBlockChainSet && isSynced) {
                        updateMixingState(MixingStatus.MIXING)
                    } else {
                        updateMixingState(MixingStatus.PAUSED)
                    }
                } else {
                    updateMixingState(MixingStatus.FINISHED)
                }
            }
            updateProgress()
        } finally {
            updateMutex.unlock()
            log.info("updateMutex is unlocked")
        }
    }

    private suspend fun updateMixingState(
        mixingStatus: MixingStatus
    ) {
        updateMixingStateMutex.lock()
        try {
            val previousMixingStatus = _mixingState.value
            _mixingState.value = mixingStatus
            log.info("coinjoin-updateMixingState: $previousMixingStatus -> $mixingStatus")

            when {
                mixingStatus == MixingStatus.MIXING && previousMixingStatus != MixingStatus.MIXING -> {
                    // start mixing
                    prepareMixing()
                    startMixing()
                }

                previousMixingStatus == MixingStatus.MIXING && mixingStatus != MixingStatus.MIXING -> {
                    // finish mixing
                    stopMixing()
                }
            }
        } finally {
            updateMixingStateMutex.unlock()
        }
    }

    private suspend fun updateBlockChain(blockChain: AbstractBlockChain?) {
        updateState(mode, hasAnonymizableBalance, networkStatus, isSynced, blockChain)
    }

    private suspend fun updateNetworkStatus(networkStatus: NetworkStatus) {
        updateState(mode, hasAnonymizableBalance, networkStatus, isSynced, blockChain)
    }

    private suspend fun updateMode(mode: CoinJoinMode) {
        CoinJoinClientOptions.setEnabled(mode != CoinJoinMode.NONE)
        if (mode != CoinJoinMode.NONE && this.mode == CoinJoinMode.NONE) {
            configureMixing()
            updateBalance(walletDataProvider.wallet!!.getBalance(Wallet.BalanceType.AVAILABLE))
        }
        updateState(mode, hasAnonymizableBalance, networkStatus, isSynced, blockChain)
    }

    private var mixingProgressTracker: MixingProgressTracker = object : MixingProgressTracker() {
        override fun onMixingComplete(wallet: WalletEx?, statusList: MutableList<PoolStatus>?) {
            super.onMixingComplete(wallet, statusList)
            log.info("Mixing Complete.  {}% mixed", progress)
        }

        override fun onSessionStarted(
            wallet: WalletEx?,
            sessionId: Int,
            denomination: Int,
            message: PoolMessage?
        ) {
            super.onSessionStarted(wallet, sessionId, denomination, message)
            log.info("Session {} started.  {}% mixed", sessionId, progress)
        }

        override fun onSessionComplete(
            wallet: WalletEx?,
            sessionId: Int,
            denomination: Int,
            state: PoolState?,
            message: PoolMessage?,
            address: MasternodeAddress?,
            joined: Boolean
        ) {
            super.onSessionComplete(wallet, sessionId, denomination, state, message, address, joined)
            log.info("Session {} complete. {} % mixed -- {}", sessionId, progress, message)
        }

        override fun onTransactionProcessed(tx: Transaction?, type: CoinJoinTransactionType?, sessionId: Int) {
            super.onTransactionProcessed(tx, type, sessionId)
            log.info("coinjoin-tx {} in session {}  {}", type, sessionId, tx?.txId)
        }
    }

    var encryptionKey: KeyParameter? = null
    private fun encryptionKeyParameter(): KeyParameter {
        if (encryptionKey == null) {
            encryptionKey = platformRepo.getWalletEncryptionKey() ?: throw IllegalStateException(
                "cannot obtain wallet encryption key"
            )
        }
        return encryptionKey!!
    }

    private fun decryptKey(key: ECKey): ECKey {
        val watch = Stopwatch.createStarted()
        val decryptedKey = key.decrypt(encryptionKeyParameter())
        log.info("Decrypting key took {}", watch.elapsed(TimeUnit.MILLISECONDS))
        return decryptedKey
    }

    private val requestKeyParameter = RequestKeyParameter { encryptionKeyParameter() }
    private val requestDecryptedKey = RequestDecryptedKey { decryptKey(it) }

    private fun configureMixing() {
        configureMixing(walletDataProvider.getWalletBalance())
    }

    /** set CoinJoinClientOptions based on CoinJoinMode */
    private fun configureMixing(amount: Coin) {
        when (mode) {
            CoinJoinMode.NONE -> {
                // no options to set
            }
            CoinJoinMode.INTERMEDIATE -> {
                CoinJoinClientOptions.setRounds(DEFAULT_ROUNDS)
                (walletDataProvider.wallet as WalletEx).coinJoin.setRounds(DEFAULT_ROUNDS)
            }
            CoinJoinMode.ADVANCED -> {
                CoinJoinClientOptions.setRounds(DEFAULT_ROUNDS * 2)
                (walletDataProvider.wallet as WalletEx).coinJoin.setRounds(DEFAULT_ROUNDS * 2)
            }
        }

        CoinJoinClientOptions.setSessions(DEFAULT_SESSIONS)
        CoinJoinClientOptions.setMultiSessionEnabled(DEFAULT_MULTISESSION)
        CoinJoinClientOptions.setDenomsGoal(DEFAULT_DENOMINATIONS_GOAL)
        CoinJoinClientOptions.setDenomsHardCap(DEFAULT_DENOMINATIONS_HARDCAP)

        FAST_MIXING_DENOMINATIONS_REMOVE.forEach {
            CoinJoinClientOptions.removeDenomination(it)
        }

        // TODO: have CoinJoinClientOptions.toString instead do this
        log.info(
            "mixing configuration:  { rounds: ${CoinJoinClientOptions.getRounds()}, sessions: ${CoinJoinClientOptions.getSessions()}, amount: ${amount.toFriendlyString()}, multisession: ${CoinJoinClientOptions.isMultiSessionEnabled()}}"
        )
    }

    private suspend fun prepareMixing() {
        log.info("coinjoin: Mixing preparation began")
        clear()
        val wallet = walletDataProvider.wallet!!
        addMixingCompleteListener(mixingProgressTracker)
        addSessionCompleteListener(mixingProgressTracker)
        addTransationListener(mixingProgressTracker)
        coinJoinManager?.run {
            clientManager = CoinJoinClientManager(wallet)
            coinJoinClientManagers[wallet.description] = clientManager
            // this allows mixing to wait for the last transaction to be confirmed
            // clientManager.addContinueMixingOnError(PoolStatus.ERR_NO_INPUTS)
            // wait until the masternode sync system fixes itself
            clientManager.addContinueMixingOnError(PoolStatus.ERR_NO_MASTERNODES_DETECTED)
            clientManager.setStopOnNothingToDo(true)
            val mixingFinished = clientManager.mixingFinishedFuture

            val mixingCompleteListener =
                MixingCompleteListener { _, statusList ->
                    statusList?.let {
                        for (status in it) {
                            if (status != PoolStatus.FINISHED && status != PoolStatus.ERR_NOT_ENOUGH_FUNDS && status != PoolStatus.ERR_NO_INPUTS) {
                                coroutineScope.launch { updateMixingState(MixingStatus.ERROR) }
                                exception = Exception("Mixing stopped before completion ${status.name}")
                                return@let
                            }
                        }
                    }
                }

            val sessionCompleteListener = SessionCompleteListener { _, _, _, _, _, _, _ ->
                coroutineScope.launch {
                    updateProgress()
                }
            }

            mixingFinished.addListener({
                log.info("Mixing complete.")
                removeMixingCompleteListener(mixingCompleteListener)
                removeSessionCompleteListener(sessionCompleteListener)
                if (mixingFinished.get()) {
                    coroutineScope.launch {
                        updateProgress()
                        updateMixingState(MixingStatus.FINISHED)
                    }
                } else {
                    coroutineScope.launch {
                        updateProgress()
                        updateMixingState(MixingStatus.PAUSED)
                    }
                }
            }, Threading.USER_THREAD)

            addMixingCompleteListener(Threading.USER_THREAD, mixingCompleteListener)
            addSessionCompleteListener(Threading.USER_THREAD, sessionCompleteListener)
            log.info("coinjoin: mixing preparation finished")

            setRequestKeyParameter(requestKeyParameter)
            setRequestDecryptedKey(requestDecryptedKey)
        }
    }

    private suspend fun startMixing(): Boolean {
        Context.propagate(walletDataProvider.wallet!!.context)
        clientManager.setBlockChain(blockChain)
        return if (!clientManager.startMixing()) {
            log.info("Mixing has been started already.")
            false
        } else {
            // run this on a different thread?
            val asyncStart = coroutineScope.async(Dispatchers.IO) {
                Context.propagate(walletDataProvider.wallet!!.context)
                clientManager.doAutomaticDenominating()
            }
            val result = asyncStart.await()
            log.info(
                "Mixing " + if (result) "started successfully" else "start failed: " + clientManager.statuses + ", will retry"
            )
            true
        }
    }

    private fun stopMixing() {
        log.info("Mixing process will stop...")
        if (coinJoinManager == null || !this::clientManager.isInitialized) {
            return
        }

        encryptionKey = null

        // if mixing is not complete, then tell the future we didn't finish yet
        if (!clientManager.mixingFinishedFuture.isDone) {
            clientManager.mixingFinishedFuture.set(false)
        }
        // remove all listeners
        mixingCompleteListeners.forEach { coinJoinManager?.removeMixingCompleteListener(it) }
        sessionCompleteListeners.forEach { coinJoinManager?.removeSessionCompleteListener(it) }
    }

    private fun setBlockchain(blockChain: AbstractBlockChain?) {
        if (blockChain != this.blockChain) {
            log.info("setting blockchain in clientManager to ${blockChain?.chainHead?.height ?: "null"}")
            this.blockChain = blockChain
        }

        this.blockChain = blockChain
    }

    private fun addSessionCompleteListener(sessionCompleteListener: SessionCompleteListener) {
        sessionCompleteListeners.add(sessionCompleteListener)
        coinJoinManager?.addSessionCompleteListener(Threading.USER_THREAD, sessionCompleteListener)
    }

    private fun addMixingCompleteListener(mixingCompleteListener: MixingCompleteListener) {
        mixingCompleteListeners.add(mixingCompleteListener)
        coinJoinManager?.addMixingCompleteListener(Threading.USER_THREAD, mixingCompleteListener)
    }

    private fun addTransationListener(sessionCompleteListener: CoinJoinTransactionListener) {
        coinJoinManager?.addTransationListener(Threading.USER_THREAD, sessionCompleteListener)
    }

    /** clear previous state */
    private fun clear() {
        exception = null
    }

    private suspend fun updateProgress() {
        val wallet = walletDataProvider.wallet as WalletEx
        val mixedBalance = wallet.coinJoinBalance
        val anonymizableBalance = wallet.getAnonymizableBalance(false, false)
        if (mixedBalance != Coin.ZERO && anonymizableBalance != Coin.ZERO) {
            val progress = mixedBalance.value * 100.0 / (mixedBalance.value + anonymizableBalance.value)
            log.info("coinjoin: progress {}", progress)
            _progressFlow.emit(progress)
        }
    }
}<|MERGE_RESOLUTION|>--- conflicted
+++ resolved
@@ -234,11 +234,6 @@
                 "coinjoin-updateState: $mode, $hasAnonymizableBalance, $networkStatus, $isSynced, ${blockChain != null}"
             )
             this.networkStatus = networkStatus
-<<<<<<< HEAD
-            // this.getMixingState = getMixingState
-            // _mixingState.value = getMixingState
-=======
->>>>>>> 479ccd8a
             this.hasAnonymizableBalance = hasAnonymizableBalance
             this.isSynced = isSynced
             this.mode = mode
