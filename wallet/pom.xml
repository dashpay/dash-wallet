--- conflicted
+++ resolved
@@ -6,15 +6,10 @@
 
 	<artifactId>wallet</artifactId>
 	<packaging>apk</packaging>
-<<<<<<< HEAD
-
-	<version>1.0.8</version>
+
+	<version>1.0.9</version>
 	<name>Darkcoin Wallet</name>
 
-=======
-	<version>4.18-test</version>
-	<name>Bitcoin Wallet</name>
->>>>>>> 31fe793b
 
 	<parent>
 		<groupId>de.schildbach.wallet</groupId>
@@ -71,17 +66,9 @@
 
 		<!-- com.google.bitcoin.* -->
 		<dependency>
-<<<<<<< HEAD
-			<groupId>com.google</groupId>
-
-			<artifactId>darkcoincoinj</artifactId>
-			<version>0.12-SNAPSHOT</version>
-
-=======
 			<groupId>org.bitcoinj</groupId>
-			<artifactId>bitcoinj-core</artifactId>
+			<artifactId>darkcoinj-core</artifactId>
 			<version>0.12.2</version>
->>>>>>> 31fe793b
 		</dependency>
 
 		<!-- de.schildbach.wallet.integration.android.* -->
