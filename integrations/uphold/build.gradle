--- conflicted
+++ resolved
@@ -41,11 +41,6 @@
     implementation "org.dashj:dashj-core:$dashjVersion"
     implementation 'com.scottyab:secure-preferences-lib:0.1.7'
     implementation 'org.slf4j:slf4j-api:1.7.30'
-<<<<<<< HEAD
-=======
-
-    implementation project(path: ':common')
->>>>>>> cc2bf09f
 
     // DI
     implementation "com.google.dagger:hilt-android:$hiltVersion"
