--- conflicted
+++ resolved
@@ -56,8 +56,6 @@
     implementation 'com.scottyab:secure-preferences-lib:0.1.7'
     implementation "org.slf4j:slf4j-api:$slf4jVersion"
 
-<<<<<<< HEAD
-=======
     // UI / Architecture
     implementation "androidx.navigation:navigation-fragment-ktx:$navigationVersion"
     implementation "androidx.constraintlayout:constraintlayout:$constrainLayoutVersion"
@@ -65,7 +63,6 @@
     implementation "androidx.swiperefreshlayout:swiperefreshlayout:$swipeRefreshLayoutVersion"
     implementation "androidx.datastore:datastore-preferences:$datastoreVersion"
 
->>>>>>> 4aca9b04
     // DI
     implementation "com.google.dagger:hilt-android:$hiltVersion"
     kapt "com.google.dagger:hilt-compiler:$hiltVersion"
