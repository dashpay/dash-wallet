--- conflicted
+++ resolved
@@ -16,13 +16,7 @@
  */
 package org.dash.wallet.integration.coinbase_integration.viewmodels
 
-<<<<<<< HEAD
-import android.app.Application
-import androidx.lifecycle.AndroidViewModel
-import androidx.lifecycle.MutableLiveData
-=======
 import androidx.lifecycle.ViewModel
->>>>>>> feb5289e
 import androidx.lifecycle.viewModelScope
 import dagger.hilt.android.lifecycle.HiltViewModel
 import kotlinx.coroutines.Dispatchers
@@ -33,7 +27,6 @@
 import org.dash.wallet.common.Configuration
 import org.dash.wallet.common.ui.payment_method_picker.PaymentMethod
 import org.dash.wallet.common.ui.payment_method_picker.PaymentMethodType
-import org.dash.wallet.integration.coinbase_integration.model.BaseIdForUSDData
 import org.dash.wallet.integration.coinbase_integration.network.ResponseResource
 import org.dash.wallet.integration.coinbase_integration.repository.CoinBaseRepositoryInt
 import org.dash.wallet.integration.coinbase_integration.ui.convert_currency.model.BaseIdForFaitDataUIState
@@ -43,10 +36,6 @@
 @ExperimentalCoroutinesApi
 @HiltViewModel
 class CoinbaseActivityViewModel @Inject constructor(
-<<<<<<< HEAD
-    application: Application,
-=======
->>>>>>> feb5289e
     val userPreference: Configuration,
     private val coinBaseRepository: CoinBaseRepositoryInt
 ) : ViewModel() {
@@ -59,16 +48,9 @@
 
     fun getBaseIdForFaitModel() = viewModelScope.launch(Dispatchers.Main) {
         _baseIdForFaitModelCoinBase.value = BaseIdForFaitDataUIState.LoadingState(true)
-<<<<<<< HEAD
-        when (val response =
-            userPreference.exchangeCurrencyCode?.let {
-                coinBaseRepository.getBaseIdForUSDModel(it) }) {
-
-=======
         when (val response = userPreference.exchangeCurrencyCode?.let {
             coinBaseRepository.getBaseIdForUSDModel(it)
         }) {
->>>>>>> feb5289e
             is ResponseResource.Success -> {
                 _baseIdForFaitModelCoinBase.value = BaseIdForFaitDataUIState.LoadingState(false)
                 response.value?.data?.let {
@@ -80,10 +62,7 @@
                 _baseIdForFaitModelCoinBase.value = BaseIdForFaitDataUIState.LoadingState(false)
                 _baseIdForFaitModelCoinBase.value = BaseIdForFaitDataUIState.Error(true)
             }
-<<<<<<< HEAD
-=======
             else -> { }
->>>>>>> feb5289e
         }
     }
 
