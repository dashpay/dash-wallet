--- conflicted
+++ resolved
@@ -138,53 +138,7 @@
                 CoinbaseTransactionParams(params, TransactionType.BuySwap)
             ))
         }
-<<<<<<< HEAD
-
-        viewModel.getUserAccountAddressFailedCallback.observe(viewLifecycleOwner) {
-            val placeBuyOrderError = CoinbaseGenericErrorUIModel(
-                R.string.error,
-                getString(R.string.error),
-                R.drawable.ic_info_red,
-                negativeButtonText = R.string.close
-            )
-            safeNavigate(
-                CoinbaseServicesFragmentDirections.coinbaseServicesToError(
-                    placeBuyOrderError
-                )
-            )
-        }
-
-
-        viewModel.onInsufficientMoneyCallback.observe(viewLifecycleOwner) {
-            val placeBuyOrderError = CoinbaseGenericErrorUIModel(
-                R.string.insufficient_money_title,
-                getString(R.string.insufficient_money_msg),
-                R.drawable.ic_info_red,
-                negativeButtonText = R.string.close
-            )
-            safeNavigate(
-                CoinbaseServicesFragmentDirections.coinbaseServicesToError(
-                    placeBuyOrderError
-                )
-            )
-        }
-
-        viewModel.onFailure.observe(viewLifecycleOwner) {
-            val placeBuyOrderError = CoinbaseGenericErrorUIModel(
-                R.string.send_coins_error_msg,
-                getString(R.string.insufficient_money_msg),
-                R.drawable.ic_info_red,
-                negativeButtonText = R.string.close
-            )
-            safeNavigate(
-                CoinbaseServicesFragmentDirections.coinbaseServicesToError(
-                    placeBuyOrderError
-                )
-            )
-        }
-=======
         observeNavigationCallBack()
->>>>>>> 139e356d
     }
 
     private fun SwapTradeUIModel.updateConversionPreviewUI() {
@@ -308,7 +262,8 @@
                     getNewCommitOrder()
                 }
             }
-    }
+        )
+        builder.setNegativeButton("Cancel", DialogInterface.OnClickListener { dialog, which -> dialog.cancel() })
 
     private fun getNewCommitOrder(){
         viewModel.onRefreshOrderClicked(swapTradeUIModel)
