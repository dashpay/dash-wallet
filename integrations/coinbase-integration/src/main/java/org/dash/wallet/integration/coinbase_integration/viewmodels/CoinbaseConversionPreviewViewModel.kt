/*
 * Copyright 2021 Dash Core Group.
 *
 * This program is free software: you can redistribute it and/or modify
 * it under the terms of the GNU General Public License as published by
 * the Free Software Foundation, either version 3 of the License, or
 * (at your option) any later version.
 *
 * This program is distributed in the hope that it will be useful,
 * but WITHOUT ANY WARRANTY; without even the implied warranty of
 * MERCHANTABILITY or FITNESS FOR A PARTICULAR PURPOSE.  See the
 * GNU General Public License for more details.
 *
 * You should have received a copy of the GNU General Public License
 * along with this program.  If not, see <http://www.gnu.org/licenses/>.
 */
package org.dash.wallet.integration.coinbase_integration.viewmodels

import androidx.lifecycle.LiveData
import androidx.lifecycle.MutableLiveData
import androidx.lifecycle.ViewModel
import androidx.lifecycle.viewModelScope
import dagger.hilt.android.lifecycle.HiltViewModel
import kotlinx.coroutines.Dispatchers
import kotlinx.coroutines.ExperimentalCoroutinesApi
import kotlinx.coroutines.launch
import org.bitcoinj.core.Coin
import org.bitcoinj.core.InsufficientMoneyException
import org.dash.wallet.common.WalletDataProvider
import org.dash.wallet.common.data.SingleLiveEvent
<<<<<<< HEAD
=======
import org.dash.wallet.common.livedata.NetworkStateInt
import org.dash.wallet.common.services.SendPaymentService
import org.dash.wallet.common.ui.ConnectivityViewModel
>>>>>>> 93efeeba
import org.dash.wallet.integration.coinbase_integration.DASH_CURRENCY
import org.dash.wallet.integration.coinbase_integration.TRANSACTION_TYPE_SEND
import org.dash.wallet.integration.coinbase_integration.model.*
import org.dash.wallet.integration.coinbase_integration.network.ResponseResource
import org.dash.wallet.integration.coinbase_integration.repository.CoinBaseRepositoryInt
import java.util.*
import javax.inject.Inject

@ExperimentalCoroutinesApi
@HiltViewModel
class CoinbaseConversionPreviewViewModel @Inject constructor(
    private val coinBaseRepository: CoinBaseRepositoryInt,
    private val walletDataProvider: WalletDataProvider,
    private val sendPaymentService: SendPaymentService,
    val networkState: NetworkStateInt
) : ConnectivityViewModel(networkState) {
    private val _showLoading: MutableLiveData<Boolean> = MutableLiveData()
    val showLoading: LiveData<Boolean>
        get() = _showLoading

<<<<<<< HEAD
    val commitSwapTradeFailureState = SingleLiveEvent<Unit>()

    var sendFundToWalletParams: SendTransactionToWalletParams? = null
=======
    val commitSwapTradeFailureState = SingleLiveEvent<String>()

    private var sendFundToWalletParams: SendTransactionToWalletParams? = null
>>>>>>> 93efeeba

    private val _swapTradeOrder: MutableLiveData<SwapTradeUIModel> = MutableLiveData()
    val swapTradeOrder: LiveData<SwapTradeUIModel>
        get() = _swapTradeOrder

    val commitSwapTradeSuccessState = SingleLiveEvent<SendTransactionToWalletParams>()
    val sellSwapSuccessState = SingleLiveEvent<Unit>()
    val swapTradeFailureState = SingleLiveEvent<String>()
<<<<<<< HEAD
=======

    val getUserAccountAddressFailedCallback = SingleLiveEvent<Unit>()
    val onFailure = SingleLiveEvent<String>()
    val onInsufficientMoneyCallback = SingleLiveEvent<Unit>()
>>>>>>> 93efeeba

    fun commitSwapTrade(tradeId: String, inputCurrency: String, inputAmount: String) = viewModelScope.launch(Dispatchers.Main) {
        _showLoading.value = true
        when (val result = coinBaseRepository.commitSwapTrade(tradeId)) {
            is ResponseResource.Success -> {
                _showLoading.value = false
                if (result.value == SwapTradeResponse.EMPTY_SWAP_TRADE) {
<<<<<<< HEAD
                    _showLoading.value = false
                    commitSwapTradeFailureState.call()
                } else {
                    if (params.inputCurrencyName == DASH_CURRENCY) {
                        sellSwapSuccessState.call()
                    }
                    else {
=======
                    commitSwapTradeFailureState.call()
                } else {
                    if (inputCurrency == DASH_CURRENCY) {
                        try {
                            val coin = Coin.parseCoin(inputAmount)
                            sellDashToCoinBase(coin)
                        } catch (x: Exception) {
                            Coin.ZERO
                        }
                    } else {
>>>>>>> 93efeeba
                        sendFundToWalletParams = SendTransactionToWalletParams(
                            amount = result.value.displayInputAmount,
                            currency = result.value.displayInputCurrency,
                            idem = UUID.randomUUID().toString(),
                            to = walletDataProvider.freshReceiveAddress().toBase58(),
                            type = TRANSACTION_TYPE_SEND
                        ).apply {
                            commitSwapTradeSuccessState.value = this
                        }
                    }
                }
            }
            is ResponseResource.Failure -> {
                _showLoading.value = false
<<<<<<< HEAD
                commitSwapTradeFailureState.call()
=======
                val error = result.errorBody?.string()
                if (error.isNullOrEmpty()) {
                    commitSwapTradeFailureState.call()
                } else {
                    val message = CoinbaseErrorResponse.getErrorMessage(error)?.message
                    if (message.isNullOrEmpty()) {
                        commitSwapTradeFailureState.call()
                    } else {
                        commitSwapTradeFailureState.value = message
                    }
                }
>>>>>>> 93efeeba
            }
        }
    }

    private fun swapTrade(swapTradeUIModel: SwapTradeUIModel) = viewModelScope.launch(Dispatchers.Main) {
        _showLoading.value = true
        swapTradeUIModel.assetsBaseID?.let {
            val tradesRequest = TradesRequest(
                swapTradeUIModel.displayInputAmount,
                swapTradeUIModel.displayInputCurrency,
                source_asset = it.first,
                target_asset = it.second,
            )
            when (val result = coinBaseRepository.swapTrade(tradesRequest)) {
                is ResponseResource.Success -> {
                    _showLoading.value = false
                    if (result.value == SwapTradeResponse.EMPTY_SWAP_TRADE) {
<<<<<<< HEAD
                        _showLoading.value = false
=======
>>>>>>> 93efeeba
                        swapTradeFailureState.call()
                    } else {
                        result.value.apply {
                            this.assetsBaseID = swapTradeUIModel.assetsBaseID
                            this.inputCurrencyName =
                                swapTradeUIModel.inputCurrencyName
                            this.outputCurrencyName = swapTradeUIModel.outputCurrencyName
                        }
                        _swapTradeOrder.value = result.value
                    }
                }
                is ResponseResource.Failure -> {
                    _showLoading.value = false

                    val error = result.errorBody?.string()
                    if (error.isNullOrEmpty()) {
                        swapTradeFailureState.call()
                    } else {
                        val message = CoinbaseErrorResponse.getErrorMessage(error)?.message
                        if (message.isNullOrEmpty()) {
                            swapTradeFailureState.call()
                        } else {
                            swapTradeFailureState.value = message
                        }
                    }
                }
            }
        }
    }

    fun onRefreshOrderClicked(swapTradeUIModel: SwapTradeUIModel) {
        swapTrade(swapTradeUIModel)
    }


    private fun sellDashToCoinBase(coin: Coin) = viewModelScope.launch(Dispatchers.Main) {
        _showLoading.value = true

        when (val result = coinBaseRepository.createAddress()) {
            is ResponseResource.Success -> {
                if (result.value?.isEmpty() == true) {
                    _showLoading.value = false
                    getUserAccountAddressFailedCallback.call()
                } else {
                    result.value?.let {
                        sendDashToCoinbase(coin, it)
                        sellSwapSuccessState.call()
                        _showLoading.value = false
                    }
                    _showLoading.value = false
                }
            }
            is ResponseResource.Failure -> {
                _showLoading.value = false
                getUserAccountAddressFailedCallback.call()
            }
        }
    }

    private suspend fun sendDashToCoinbase(coin: Coin, addressInfo: String): Boolean {
        val address = walletDataProvider.createSentDashAddress(addressInfo)
        return try {
            val transaction = sendPaymentService.sendCoins(address, coin)
            transaction.isPending
        } catch (x: InsufficientMoneyException) {
            onInsufficientMoneyCallback.call()
            x.printStackTrace()
            false
        } catch (ex: Exception) {
            onFailure.value = ex.message
            ex.printStackTrace()
            false
        }
    }
}<|MERGE_RESOLUTION|>--- conflicted
+++ resolved
@@ -28,12 +28,9 @@
 import org.bitcoinj.core.InsufficientMoneyException
 import org.dash.wallet.common.WalletDataProvider
 import org.dash.wallet.common.data.SingleLiveEvent
-<<<<<<< HEAD
-=======
 import org.dash.wallet.common.livedata.NetworkStateInt
 import org.dash.wallet.common.services.SendPaymentService
 import org.dash.wallet.common.ui.ConnectivityViewModel
->>>>>>> 93efeeba
 import org.dash.wallet.integration.coinbase_integration.DASH_CURRENCY
 import org.dash.wallet.integration.coinbase_integration.TRANSACTION_TYPE_SEND
 import org.dash.wallet.integration.coinbase_integration.model.*
@@ -54,15 +51,9 @@
     val showLoading: LiveData<Boolean>
         get() = _showLoading
 
-<<<<<<< HEAD
-    val commitSwapTradeFailureState = SingleLiveEvent<Unit>()
-
-    var sendFundToWalletParams: SendTransactionToWalletParams? = null
-=======
     val commitSwapTradeFailureState = SingleLiveEvent<String>()
 
     private var sendFundToWalletParams: SendTransactionToWalletParams? = null
->>>>>>> 93efeeba
 
     private val _swapTradeOrder: MutableLiveData<SwapTradeUIModel> = MutableLiveData()
     val swapTradeOrder: LiveData<SwapTradeUIModel>
@@ -71,13 +62,10 @@
     val commitSwapTradeSuccessState = SingleLiveEvent<SendTransactionToWalletParams>()
     val sellSwapSuccessState = SingleLiveEvent<Unit>()
     val swapTradeFailureState = SingleLiveEvent<String>()
-<<<<<<< HEAD
-=======
 
     val getUserAccountAddressFailedCallback = SingleLiveEvent<Unit>()
     val onFailure = SingleLiveEvent<String>()
     val onInsufficientMoneyCallback = SingleLiveEvent<Unit>()
->>>>>>> 93efeeba
 
     fun commitSwapTrade(tradeId: String, inputCurrency: String, inputAmount: String) = viewModelScope.launch(Dispatchers.Main) {
         _showLoading.value = true
@@ -85,15 +73,6 @@
             is ResponseResource.Success -> {
                 _showLoading.value = false
                 if (result.value == SwapTradeResponse.EMPTY_SWAP_TRADE) {
-<<<<<<< HEAD
-                    _showLoading.value = false
-                    commitSwapTradeFailureState.call()
-                } else {
-                    if (params.inputCurrencyName == DASH_CURRENCY) {
-                        sellSwapSuccessState.call()
-                    }
-                    else {
-=======
                     commitSwapTradeFailureState.call()
                 } else {
                     if (inputCurrency == DASH_CURRENCY) {
@@ -104,7 +83,6 @@
                             Coin.ZERO
                         }
                     } else {
->>>>>>> 93efeeba
                         sendFundToWalletParams = SendTransactionToWalletParams(
                             amount = result.value.displayInputAmount,
                             currency = result.value.displayInputCurrency,
@@ -119,9 +97,6 @@
             }
             is ResponseResource.Failure -> {
                 _showLoading.value = false
-<<<<<<< HEAD
-                commitSwapTradeFailureState.call()
-=======
                 val error = result.errorBody?.string()
                 if (error.isNullOrEmpty()) {
                     commitSwapTradeFailureState.call()
@@ -133,7 +108,6 @@
                         commitSwapTradeFailureState.value = message
                     }
                 }
->>>>>>> 93efeeba
             }
         }
     }
@@ -151,10 +125,6 @@
                 is ResponseResource.Success -> {
                     _showLoading.value = false
                     if (result.value == SwapTradeResponse.EMPTY_SWAP_TRADE) {
-<<<<<<< HEAD
-                        _showLoading.value = false
-=======
->>>>>>> 93efeeba
                         swapTradeFailureState.call()
                     } else {
                         result.value.apply {
