--- conflicted
+++ resolved
@@ -38,42 +38,26 @@
     @GET("v2/payment-methods")
     suspend fun getActivePaymentMethods(
         @Header(CB_VERSION_KEY) apiVersion: String = CB_VERSION_VALUE,
-<<<<<<< HEAD
-    ): Response<PaymentMethods>
-=======
     ): PaymentMethodsResponse?
->>>>>>> caaf6d9b
 
     @POST("v2/accounts/{account_id}/buys")
     suspend fun placeBuyOrder(
         @Header(CB_VERSION_KEY) apiVersion: String = CB_VERSION_VALUE,
         @Path("account_id") accountId: String,
         @Body placeBuyOrderParams: PlaceBuyOrderParams
-<<<<<<< HEAD
-    ): Response<PlaceBuyOrderResponse>
-=======
     ): BuyOrderResponse?
->>>>>>> caaf6d9b
 
     @POST("v2/accounts/{account_id}/buys/{buy_id}/commit")
     suspend fun commitBuyOrder(
         @Header(CB_VERSION_KEY) apiVersion: String = CB_VERSION_VALUE,
         @Path("account_id") accountId: String,
         @Path("buy_id") buyOrderId: String
-<<<<<<< HEAD
-    ): Response<PlaceBuyOrderResponse>
-=======
     ): BuyOrderResponse?
->>>>>>> caaf6d9b
 
     @POST("v2/accounts/{account_id}/transactions")
     suspend fun sendCoinsToWallet(
         @Header(CB_VERSION_KEY) apiVersion: String = CB_VERSION_VALUE,
         @Path("account_id") accountId: String,
         @Body sendTransactionToWalletParams: SendTransactionToWalletParams
-<<<<<<< HEAD
-        ): Response<SendTransactionToWalletResponse>
-=======
         ): SendTransactionToWalletResponse?
->>>>>>> caaf6d9b
 }