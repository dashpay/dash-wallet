/*
 * Copyright 2021 Dash Core Group.
 *
 * This program is free software: you can redistribute it and/or modify
 * it under the terms of the GNU General Public License as published by
 * the Free Software Foundation, either version 3 of the License, or
 * (at your option) any later version.
 *
 * This program is distributed in the hope that it will be useful,
 * but WITHOUT ANY WARRANTY; without even the implied warranty of
 * MERCHANTABILITY or FITNESS FOR A PARTICULAR PURPOSE.  See the
 * GNU General Public License for more details.
 *
 * You should have received a copy of the GNU General Public License
 * along with this program.  If not, see <http://www.gnu.org/licenses/>.
 */
package org.dash.wallet.integration.coinbase_integration.viewmodels

import androidx.lifecycle.*
import android.app.Application
import dagger.hilt.android.lifecycle.HiltViewModel
import kotlinx.coroutines.flow.launchIn
import kotlinx.coroutines.flow.onEach
import kotlinx.coroutines.Dispatchers
import kotlinx.coroutines.launch
import org.dash.wallet.common.Configuration
import org.dash.wallet.common.WalletDataProvider
import org.dash.wallet.common.data.ExchangeRate
import org.dash.wallet.common.services.ExchangeRatesProvider
import org.dash.wallet.integration.coinbase_integration.model.CoinBaseUserAccountData
<<<<<<< HEAD
import org.dash.wallet.integration.coinbase_integration.model.CoinbasePaymentMethod
=======
import org.dash.wallet.common.data.SingleLiveEvent
import org.dash.wallet.common.ui.payment_method_picker.PaymentMethod
import org.dash.wallet.common.ui.payment_method_picker.PaymentMethodType
import org.dash.wallet.integration.coinbase_integration.TRANSACTION_STATUS_COMPLETED
import org.dash.wallet.integration.coinbase_integration.model.*
>>>>>>> caaf6d9b
import org.dash.wallet.integration.coinbase_integration.network.ResponseResource
import org.dash.wallet.integration.coinbase_integration.repository.CoinBaseRepositoryInt
import java.util.*
import javax.inject.Inject

@HiltViewModel
class CoinbaseServicesViewModel @Inject constructor(
<<<<<<< HEAD
    application: Application,
    private val coinBaseRepository: CoinBaseRepository,
    private val exchangeRatesProvider: ExchangeRatesProvider,
    val config: Configuration
) : AndroidViewModel(application) {
=======
    private val coinBaseRepository: CoinBaseRepositoryInt,
    private val exchangeRatesProvider: ExchangeRatesProvider,
    val config: Configuration,
    private val walletDataProvider: WalletDataProvider
) : ViewModel() {
>>>>>>> caaf6d9b

    private val _user: MutableLiveData<CoinBaseUserAccountData> = MutableLiveData()
    val user: LiveData<CoinBaseUserAccountData>
        get() = _user

    private val _showLoading: MutableLiveData<Boolean> = MutableLiveData()
    val showLoading: LiveData<Boolean>
        get() = _showLoading

    private val _userAccountError: MutableLiveData<Boolean> = MutableLiveData()
    val userAccountError: LiveData<Boolean>
        get() = _userAccountError

    private val _userPaymentMethodsError: MutableLiveData<Boolean> = MutableLiveData()
    val userPaymentMethodsError: LiveData<Boolean>
        get() = _userPaymentMethodsError

    private val _userPaymentMethodsList: MutableLiveData<List<CoinbasePaymentMethod>> = MutableLiveData()
    val userPaymentMethodsList: LiveData<List<CoinbasePaymentMethod>>
        get() = _userPaymentMethodsList

    private val _exchangeRate: MutableLiveData<ExchangeRate> = MutableLiveData()
    val exchangeRate: LiveData<ExchangeRate>
        get() = _exchangeRate

    private val _activePaymentMethods: MutableLiveData<List<PaymentMethod>> = MutableLiveData()
    val activePaymentMethods: LiveData<List<PaymentMethod>>
        get() = _activePaymentMethods

    private val _placeBuyOrder: MutableLiveData<PlaceBuyOrderUIModel> = MutableLiveData()
    val placeBuyOrder: LiveData<PlaceBuyOrderUIModel>
        get() = _placeBuyOrder

    val activePaymentMethodsFailureCallback = SingleLiveEvent<Unit>()
    val placeBuyOrderFailedCallback = SingleLiveEvent<Unit>()
    val commitBuyOrderFailedCallback = SingleLiveEvent<Unit>()

    private val _transactionCompleted: MutableLiveData<Boolean> = MutableLiveData()
    val transactionCompleted: LiveData<Boolean>
        get() = _transactionCompleted

    private fun getUserAccountInfo() = viewModelScope.launch(Dispatchers.Main) {
        _showLoading.value = true
        when (val response = coinBaseRepository.getUserAccount()) {
            is ResponseResource.Success -> {
                _showLoading.value = false
                val userAccountData = response.value.body()?.data?.firstOrNull {
                    it.balance?.currency?.equals("DASH") ?: false
                }

                if (userAccountData == null) {
                    _userAccountError.value = true
                } else {
                    _user.value = userAccountData
                    coinBaseRepository.saveLastCoinbaseDashAccountBalance(userAccountData.balance?.amount)
                    coinBaseRepository.saveUserAccountId(userAccountData.id)
                }
            }
            is ResponseResource.Failure -> {
                _showLoading.value = false
            }
        }
    }

    fun disconnectCoinbaseAccount() {
        viewModelScope.launch {
            coinBaseRepository.disconnectCoinbaseAccount()
        }
    }

    fun getPaymentMethods(){
        viewModelScope.launch {

            when (val response = coinBaseRepository.getActivePaymentMethods()) {
                is ResponseResource.Success -> {
                    _showLoading.value = false
                    val userPaymentMethods = response.value.body()?.data?.map {
                        CoinbasePaymentMethod(
                            id = it.id,
                            type = it.type,
                            name = it.name,
                            currency= it.currency,
                            allowBuy = it.isBuyingAllowed,
                            allowSell = it.isSellingAllowed
                        )
                    }
                    if (userPaymentMethods == null||userPaymentMethods.isEmpty()) {
                        _userPaymentMethodsError.value = true
                    } else {
                        _userPaymentMethodsList.value = userPaymentMethods
                    }
                }
                is ResponseResource.Loading -> {
                    _showLoading.value = true
                }
                is ResponseResource.Failure -> {
                    _showLoading.value = false
                }
            }
        }
    }
    init {
        getUserAccountInfo()
        exchangeRatesProvider.observeExchangeRate(config.exchangeCurrencyCode)
            .onEach(_exchangeRate::postValue)
            .launchIn(viewModelScope)
    }

    fun getPaymentMethods() = viewModelScope.launch(Dispatchers.Main) {
        _showLoading.value = true
        when(val response = coinBaseRepository.getActivePaymentMethods()){
            is ResponseResource.Success -> {
                _showLoading.value = false
                if (response.value.isEmpty()){
                    activePaymentMethodsFailureCallback.call()
                } else {
                    _activePaymentMethods.value = response.value.filter { it.isBuyingAllowed == true }
                            .map {
                                val type = paymentMethodTypeFromCoinbaseType(it.type ?: "")
                                val nameAccountPair = splitNameAndAccount(it.name)
                                PaymentMethod(
                                    it.id?: "",
                                    nameAccountPair.first,
                                    nameAccountPair.second,
                                    "", // set "Checking" to get "****1234 • Checking" in subtitle
                                    paymentMethodType = type
                                )
                            }
                }
            }
            is ResponseResource.Failure -> {
                _showLoading.value = false
                activePaymentMethodsFailureCallback.call()
            }
        }
    }

    fun placeBuyOrder(params: PlaceBuyOrderParams) = viewModelScope.launch(Dispatchers.Main) {
        _showLoading.value = true
        when(val result = coinBaseRepository.placeBuyOrder(params)){
            is ResponseResource.Success -> {
                if (result.value == BuyOrderResponse.EMPTY_PLACE_BUY) {
                    _showLoading.value = false
                    placeBuyOrderFailedCallback.call()
                }
                else {
                    _showLoading.value = false
                    _placeBuyOrder.value = result.value
                }
            }
            is ResponseResource.Failure -> {
                _showLoading.value = false
                placeBuyOrderFailedCallback.call()
            }
        }
    }

    fun commitBuyOrder(params: String) = viewModelScope.launch(Dispatchers.Main) {
        _showLoading.value = true
        when(val result = coinBaseRepository.commitBuyOrder(params)){
            is ResponseResource.Success -> {
                if (result.value == BuyOrderResponse.EMPTY_COMMIT_BUY){
                    _showLoading.value = false
                    commitBuyOrderFailedCallback.call()
                } else {
                    val sendFundToWalletParams = SendTransactionToWalletParams(
                        amount = result.value.dashAmount,
                        currency = result.value.dashCurrency,
                        idem = UUID.randomUUID().toString(),
                        to = walletDataProvider.freshReceiveAddress().toBase58(),
                        type = result.value.transactionType
                    )
                    sendDashToWallet(sendFundToWalletParams)
                }
            }
            is ResponseResource.Failure -> {
                _showLoading.value = false
                commitBuyOrderFailedCallback.call()
            }
        }
    }

    fun sendDashToWallet(params: SendTransactionToWalletParams) = viewModelScope.launch(Dispatchers.Main){
        when(val result = coinBaseRepository.sendFundsToWallet(params)){
            is ResponseResource.Success -> {
                _showLoading.value = false
                when {
                    result.value == SendTransactionToWalletResponse.EMPTY -> {
                        _transactionCompleted.value = false
                    }
                    result.value.sendTransactionStatus == TRANSACTION_STATUS_COMPLETED -> {
                        _transactionCompleted.value = false
                    }
                    else -> {
                        _transactionCompleted.value = true
                    }
                }
            }
            is ResponseResource.Failure -> {
                _showLoading.value = false
                _transactionCompleted.value = false
            }
        }
    }

    private fun splitNameAndAccount(nameAccount: String?): Pair<String, String> {
        nameAccount?.let {
            val match = "(\\d+)?\\s?[a-z]?\\*+".toRegex().find(nameAccount)
            match?.range?.first?.let { index ->
                val name = nameAccount.substring(0, index).trim(' ', '-', ',', ':')
                val account = nameAccount.substring(index, nameAccount.length).trim()
                return Pair(name, account)
            }
        }

        return Pair("", "")
    }

    private fun paymentMethodTypeFromCoinbaseType(type: String): PaymentMethodType {
        return when (type) {
            "fiat_account" -> PaymentMethodType.Fiat
            "secure3d_card", "worldpay_card", "credit_card", "debit_card" -> PaymentMethodType.Card
            "ach_bank_account", "sepa_bank_account",
            "ideal_bank_account", "eft_bank_account", "interac" -> PaymentMethodType.BankAccount
            "bank_wire" -> PaymentMethodType.WireTransfer
            "paypal_account" -> PaymentMethodType.PayPal
            else -> PaymentMethodType.Unknown
        }
    }
}<|MERGE_RESOLUTION|>--- conflicted
+++ resolved
@@ -28,35 +28,25 @@
 import org.dash.wallet.common.data.ExchangeRate
 import org.dash.wallet.common.services.ExchangeRatesProvider
 import org.dash.wallet.integration.coinbase_integration.model.CoinBaseUserAccountData
-<<<<<<< HEAD
 import org.dash.wallet.integration.coinbase_integration.model.CoinbasePaymentMethod
-=======
 import org.dash.wallet.common.data.SingleLiveEvent
 import org.dash.wallet.common.ui.payment_method_picker.PaymentMethod
 import org.dash.wallet.common.ui.payment_method_picker.PaymentMethodType
 import org.dash.wallet.integration.coinbase_integration.TRANSACTION_STATUS_COMPLETED
 import org.dash.wallet.integration.coinbase_integration.model.*
->>>>>>> caaf6d9b
 import org.dash.wallet.integration.coinbase_integration.network.ResponseResource
 import org.dash.wallet.integration.coinbase_integration.repository.CoinBaseRepositoryInt
 import java.util.*
+import org.dash.wallet.integration.coinbase_integration.repository.CoinBaseRepository
 import javax.inject.Inject
 
 @HiltViewModel
 class CoinbaseServicesViewModel @Inject constructor(
-<<<<<<< HEAD
-    application: Application,
-    private val coinBaseRepository: CoinBaseRepository,
-    private val exchangeRatesProvider: ExchangeRatesProvider,
-    val config: Configuration
-) : AndroidViewModel(application) {
-=======
     private val coinBaseRepository: CoinBaseRepositoryInt,
     private val exchangeRatesProvider: ExchangeRatesProvider,
     val config: Configuration,
     private val walletDataProvider: WalletDataProvider
-) : ViewModel() {
->>>>>>> caaf6d9b
+) : AndroidViewModel(application) {
 
     private val _user: MutableLiveData<CoinBaseUserAccountData> = MutableLiveData()
     val user: LiveData<CoinBaseUserAccountData>
@@ -127,37 +117,6 @@
         }
     }
 
-    fun getPaymentMethods(){
-        viewModelScope.launch {
-
-            when (val response = coinBaseRepository.getActivePaymentMethods()) {
-                is ResponseResource.Success -> {
-                    _showLoading.value = false
-                    val userPaymentMethods = response.value.body()?.data?.map {
-                        CoinbasePaymentMethod(
-                            id = it.id,
-                            type = it.type,
-                            name = it.name,
-                            currency= it.currency,
-                            allowBuy = it.isBuyingAllowed,
-                            allowSell = it.isSellingAllowed
-                        )
-                    }
-                    if (userPaymentMethods == null||userPaymentMethods.isEmpty()) {
-                        _userPaymentMethodsError.value = true
-                    } else {
-                        _userPaymentMethodsList.value = userPaymentMethods
-                    }
-                }
-                is ResponseResource.Loading -> {
-                    _showLoading.value = true
-                }
-                is ResponseResource.Failure -> {
-                    _showLoading.value = false
-                }
-            }
-        }
-    }
     init {
         getUserAccountInfo()
         exchangeRatesProvider.observeExchangeRate(config.exchangeCurrencyCode)
