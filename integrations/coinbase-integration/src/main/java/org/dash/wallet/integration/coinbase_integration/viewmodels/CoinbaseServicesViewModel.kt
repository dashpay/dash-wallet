/*
 * Copyright 2021 Dash Core Group.
 *
 * This program is free software: you can redistribute it and/or modify
 * it under the terms of the GNU General Public License as published by
 * the Free Software Foundation, either version 3 of the License, or
 * (at your option) any later version.
 *
 * This program is distributed in the hope that it will be useful,
 * but WITHOUT ANY WARRANTY; without even the implied warranty of
 * MERCHANTABILITY or FITNESS FOR A PARTICULAR PURPOSE.  See the
 * GNU General Public License for more details.
 *
 * You should have received a copy of the GNU General Public License
 * along with this program.  If not, see <http://www.gnu.org/licenses/>.
 */
package org.dash.wallet.integration.coinbase_integration.viewmodels

import android.app.Application
import androidx.lifecycle.AndroidViewModel
import androidx.lifecycle.LiveData
import androidx.lifecycle.MutableLiveData
import androidx.lifecycle.viewModelScope
import dagger.hilt.android.lifecycle.HiltViewModel
import kotlinx.coroutines.launch
import org.dash.wallet.common.Configuration
import org.dash.wallet.integration.coinbase_integration.model.CoinBaseUserAccountData
import org.dash.wallet.integration.coinbase_integration.network.ResponseResource
import org.dash.wallet.integration.coinbase_integration.repository.CoinBaseRepositoryInt
import javax.inject.Inject

@HiltViewModel
class CoinbaseServicesViewModel @Inject constructor(
    application: Application,
<<<<<<< HEAD
    private val coinBaseRepository: CoinBaseRepositoryInt,
=======
    private val coinBaseRepository: CoinBaseRepository,
    val config: Configuration
>>>>>>> 8dcb72a6
) : AndroidViewModel(application) {

    private val _user: MutableLiveData<CoinBaseUserAccountData> = MutableLiveData()
    val user: LiveData<CoinBaseUserAccountData>
        get() = _user

    private val _showLoading: MutableLiveData<Boolean> = MutableLiveData()
    val showLoading: LiveData<Boolean>
        get() = _showLoading

    private val _userAccountError: MutableLiveData<Boolean> = MutableLiveData()
    val userAccountError: LiveData<Boolean>
        get() = _userAccountError

    private fun getUserAccountInfo() = viewModelScope.launch {

        when (val response = coinBaseRepository.getUserAccount()) {
            is ResponseResource.Success -> {
                _showLoading.value = false
                val userAccountData = response.value.body()?.data?.firstOrNull {
                    it.balance?.currency?.equals("DASH") ?: false
                }

                if (userAccountData == null) {
                    _userAccountError.value = true
                } else {
                    _user.value = userAccountData
                    coinBaseRepository.saveLastCoinbaseDashAccountBalance(userAccountData.balance?.amount)
                    coinBaseRepository.saveUserAccountId(userAccountData.id)
                }
            }
            is ResponseResource.Loading -> {
                _showLoading.value = true
            }
            is ResponseResource.Failure -> {
                _showLoading.value = false
            }
        }
    }

    fun disconnectCoinbaseAccount() {
        viewModelScope.launch {
            coinBaseRepository.disconnectCoinbaseAccount()
        }
    }

    init {
        getUserAccountInfo()
    }
}<|MERGE_RESOLUTION|>--- conflicted
+++ resolved
@@ -32,12 +32,8 @@
 @HiltViewModel
 class CoinbaseServicesViewModel @Inject constructor(
     application: Application,
-<<<<<<< HEAD
     private val coinBaseRepository: CoinBaseRepositoryInt,
-=======
-    private val coinBaseRepository: CoinBaseRepository,
     val config: Configuration
->>>>>>> 8dcb72a6
 ) : AndroidViewModel(application) {
 
     private val _user: MutableLiveData<CoinBaseUserAccountData> = MutableLiveData()
