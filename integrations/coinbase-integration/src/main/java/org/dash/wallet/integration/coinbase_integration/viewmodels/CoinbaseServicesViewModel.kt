/*
 * Copyright 2021 Dash Core Group.
 *
 * This program is free software: you can redistribute it and/or modify
 * it under the terms of the GNU General Public License as published by
 * the Free Software Foundation, either version 3 of the License, or
 * (at your option) any later version.
 *
 * This program is distributed in the hope that it will be useful,
 * but WITHOUT ANY WARRANTY; without even the implied warranty of
 * MERCHANTABILITY or FITNESS FOR A PARTICULAR PURPOSE.  See the
 * GNU General Public License for more details.
 *
 * You should have received a copy of the GNU General Public License
 * along with this program.  If not, see <http://www.gnu.org/licenses/>.
 */
package org.dash.wallet.integration.coinbase_integration.viewmodels

import androidx.core.os.bundleOf
import androidx.lifecycle.*
import dagger.hilt.android.lifecycle.HiltViewModel
import kotlinx.coroutines.Dispatchers
import kotlinx.coroutines.ExperimentalCoroutinesApi
import kotlinx.coroutines.flow.launchIn
import kotlinx.coroutines.flow.onEach
import kotlinx.coroutines.launch
import org.dash.wallet.common.Configuration
import org.dash.wallet.common.data.ExchangeRate
import org.dash.wallet.common.data.SingleLiveEvent
import org.dash.wallet.common.livedata.Event
import org.dash.wallet.common.livedata.NetworkStateInt
import org.dash.wallet.common.services.ExchangeRatesProvider
import org.dash.wallet.common.services.analytics.AnalyticsConstants
import org.dash.wallet.common.services.analytics.AnalyticsService
import org.dash.wallet.common.ui.ConnectivityViewModel
import org.dash.wallet.common.ui.payment_method_picker.PaymentMethod
import org.dash.wallet.common.ui.payment_method_picker.PaymentMethodType
import org.dash.wallet.integration.coinbase_integration.model.CoinBaseUserAccountData
import org.dash.wallet.integration.coinbase_integration.network.ResponseResource
import org.dash.wallet.integration.coinbase_integration.repository.CoinBaseRepositoryInt
import javax.inject.Inject

@ExperimentalCoroutinesApi
@HiltViewModel
class CoinbaseServicesViewModel @Inject constructor(
    private val coinBaseRepository: CoinBaseRepositoryInt,
    val exchangeRatesProvider: ExchangeRatesProvider,
    val config: Configuration,
    networkState: NetworkStateInt,
    private val analyticsService: AnalyticsService
) : ConnectivityViewModel(networkState) {

    private val _user: MutableLiveData<CoinBaseUserAccountData> = MutableLiveData()
    val user: LiveData<CoinBaseUserAccountData>
        get() = _user

    private val _showLoading: MutableLiveData<Boolean> = MutableLiveData()
    val showLoading: LiveData<Boolean>
        get() = _showLoading

    private val _userAccountError: MutableLiveData<Boolean> = MutableLiveData()
    val userAccountError: LiveData<Boolean>
        get() = _userAccountError

//    private val _activePaymentMethods: MutableLiveData<Event<List<PaymentMethod>>> = MutableLiveData()
//    val activePaymentMethods: LiveData<Event<List<PaymentMethod>>>
//        get() = _activePaymentMethods

    private val _exchangeRate: MutableLiveData<ExchangeRate> = MutableLiveData()
    val exchangeRate: LiveData<ExchangeRate>
        get() = _exchangeRate

    //val activePaymentMethodsFailureCallback = SingleLiveEvent<Unit>()
    val coinbaseLogOutCallback = SingleLiveEvent<Unit>()

<<<<<<< HEAD
    private val _latestUserBalance: MutableLiveData<String> = MutableLiveData()
    val latestUserBalance: LiveData<String>
        get() = _latestUserBalance
=======
    init {
        getUserAccountInfo()
        exchangeRatesProvider.observeExchangeRate(config.exchangeCurrencyCode!!)
            .onEach(_exchangeRate::postValue)
            .launchIn(viewModelScope)
    }
>>>>>>> 44819fb1

    private fun getUserAccountInfo() = viewModelScope.launch(Dispatchers.Main) {
        if(config.lastCoinbaseBalance.isNullOrEmpty()) {
            _showLoading.value = true
        }else{
            _latestUserBalance.value = config.lastCoinbaseBalance
        }
        when (val response = coinBaseRepository.getUserAccount()) {
            is ResponseResource.Success -> {
                _showLoading.value = false
                if (response.value == null) {
                    _userAccountError.value = true
                } else {
                    _user.value = response.value
                }
            }
            is ResponseResource.Failure -> {
                _showLoading.value = false
            }
        }
    }

    fun disconnectCoinbaseAccount() = viewModelScope.launch(Dispatchers.Main) {
        analyticsService.logEvent(AnalyticsConstants.Coinbase.DISCONNECT, bundleOf())

        _showLoading.value = true
        coinBaseRepository.disconnectCoinbaseAccount()
        _showLoading.value = false
        coinbaseLogOutCallback.call()
    }

<<<<<<< HEAD
    init {
        exchangeRatesProvider.observeExchangeRate(config.exchangeCurrencyCode!!)
            .onEach(_exchangeRate::postValue)
            .launchIn(viewModelScope)
        getUserAccountInfo()
=======
    fun getPaymentMethods() = viewModelScope.launch(Dispatchers.Main) {
        analyticsService.logEvent(AnalyticsConstants.Coinbase.BUY_DASH, bundleOf())

        _showLoading.value = true
        when (val response = coinBaseRepository.getActivePaymentMethods()) {
            is ResponseResource.Success -> {
                _showLoading.value = false
                if (response.value.isEmpty()) {
                    activePaymentMethodsFailureCallback.call()
                } else {
                    _activePaymentMethods.value = Event(
                        response.value.filter { it.isBuyingAllowed == true }
                            .map {
                                val type = paymentMethodTypeFromCoinbaseType(it.type ?: "")
                                val nameAccountPair = splitNameAndAccount(it.name, type)
                                PaymentMethod(
                                    it.id ?: "",
                                    nameAccountPair.first,
                                    nameAccountPair.second,
                                    "", // set "Checking" to get "****1234 • Checking" in subtitle
                                    paymentMethodType = type
                                )
                            })
                }
            }
            is ResponseResource.Failure -> {
                _showLoading.value = false
                activePaymentMethodsFailureCallback.call()
            }
        }
    }

    fun logEvent(eventName: String) {
        analyticsService.logEvent(eventName, bundleOf())
    }

    private fun splitNameAndAccount(nameAccount: String?, type: PaymentMethodType): Pair<String, String> {
        nameAccount?.let {
            val match = when(type) {
                PaymentMethodType.BankAccount, PaymentMethodType.Card, PaymentMethodType.PayPal -> {
                    "(\\d+)?\\s?[a-z]?\\*+".toRegex().find(nameAccount)
                }
                PaymentMethodType.Fiat -> {
                    "\\(.*\\)".toRegex().find(nameAccount)
                }
                else -> null
            }

            return match?.range?.first?.let { index ->
                val name = nameAccount.substring(0, index).trim(' ', '-', ',', ':')
                val account = nameAccount.substring(index, nameAccount.length).trim()
                return Pair(name, account)
            } ?: Pair(nameAccount, "")
        }

        return Pair("", "")
    }

    private fun paymentMethodTypeFromCoinbaseType(type: String): PaymentMethodType {
        return when (type) {
            "fiat_account" -> PaymentMethodType.Fiat
            "secure3d_card", "worldpay_card", "credit_card", "debit_card" -> PaymentMethodType.Card
            "ach_bank_account", "sepa_bank_account",
            "ideal_bank_account", "eft_bank_account", "interac" -> PaymentMethodType.BankAccount
            "bank_wire" -> PaymentMethodType.WireTransfer
            "paypal_account" -> PaymentMethodType.PayPal
            else -> PaymentMethodType.Unknown
        }
>>>>>>> 44819fb1
    }
}<|MERGE_RESOLUTION|>--- conflicted
+++ resolved
@@ -73,18 +73,16 @@
     //val activePaymentMethodsFailureCallback = SingleLiveEvent<Unit>()
     val coinbaseLogOutCallback = SingleLiveEvent<Unit>()
 
-<<<<<<< HEAD
     private val _latestUserBalance: MutableLiveData<String> = MutableLiveData()
     val latestUserBalance: LiveData<String>
         get() = _latestUserBalance
-=======
+
     init {
         getUserAccountInfo()
         exchangeRatesProvider.observeExchangeRate(config.exchangeCurrencyCode!!)
             .onEach(_exchangeRate::postValue)
             .launchIn(viewModelScope)
     }
->>>>>>> 44819fb1
 
     private fun getUserAccountInfo() = viewModelScope.launch(Dispatchers.Main) {
         if(config.lastCoinbaseBalance.isNullOrEmpty()) {
@@ -116,81 +114,4 @@
         coinbaseLogOutCallback.call()
     }
 
-<<<<<<< HEAD
-    init {
-        exchangeRatesProvider.observeExchangeRate(config.exchangeCurrencyCode!!)
-            .onEach(_exchangeRate::postValue)
-            .launchIn(viewModelScope)
-        getUserAccountInfo()
-=======
-    fun getPaymentMethods() = viewModelScope.launch(Dispatchers.Main) {
-        analyticsService.logEvent(AnalyticsConstants.Coinbase.BUY_DASH, bundleOf())
-
-        _showLoading.value = true
-        when (val response = coinBaseRepository.getActivePaymentMethods()) {
-            is ResponseResource.Success -> {
-                _showLoading.value = false
-                if (response.value.isEmpty()) {
-                    activePaymentMethodsFailureCallback.call()
-                } else {
-                    _activePaymentMethods.value = Event(
-                        response.value.filter { it.isBuyingAllowed == true }
-                            .map {
-                                val type = paymentMethodTypeFromCoinbaseType(it.type ?: "")
-                                val nameAccountPair = splitNameAndAccount(it.name, type)
-                                PaymentMethod(
-                                    it.id ?: "",
-                                    nameAccountPair.first,
-                                    nameAccountPair.second,
-                                    "", // set "Checking" to get "****1234 • Checking" in subtitle
-                                    paymentMethodType = type
-                                )
-                            })
-                }
-            }
-            is ResponseResource.Failure -> {
-                _showLoading.value = false
-                activePaymentMethodsFailureCallback.call()
-            }
-        }
-    }
-
-    fun logEvent(eventName: String) {
-        analyticsService.logEvent(eventName, bundleOf())
-    }
-
-    private fun splitNameAndAccount(nameAccount: String?, type: PaymentMethodType): Pair<String, String> {
-        nameAccount?.let {
-            val match = when(type) {
-                PaymentMethodType.BankAccount, PaymentMethodType.Card, PaymentMethodType.PayPal -> {
-                    "(\\d+)?\\s?[a-z]?\\*+".toRegex().find(nameAccount)
-                }
-                PaymentMethodType.Fiat -> {
-                    "\\(.*\\)".toRegex().find(nameAccount)
-                }
-                else -> null
-            }
-
-            return match?.range?.first?.let { index ->
-                val name = nameAccount.substring(0, index).trim(' ', '-', ',', ':')
-                val account = nameAccount.substring(index, nameAccount.length).trim()
-                return Pair(name, account)
-            } ?: Pair(nameAccount, "")
-        }
-
-        return Pair("", "")
-    }
-
-    private fun paymentMethodTypeFromCoinbaseType(type: String): PaymentMethodType {
-        return when (type) {
-            "fiat_account" -> PaymentMethodType.Fiat
-            "secure3d_card", "worldpay_card", "credit_card", "debit_card" -> PaymentMethodType.Card
-            "ach_bank_account", "sepa_bank_account",
-            "ideal_bank_account", "eft_bank_account", "interac" -> PaymentMethodType.BankAccount
-            "bank_wire" -> PaymentMethodType.WireTransfer
-            "paypal_account" -> PaymentMethodType.PayPal
-            else -> PaymentMethodType.Unknown
-        }
->>>>>>> 44819fb1
-    }
 }