--- conflicted
+++ resolved
@@ -56,11 +56,7 @@
     val showLoading: LiveData<Boolean>
         get() = _showLoading
 
-<<<<<<< HEAD
-   private val _baseIdForFaitModelCoinBase: MutableLiveData<List<BaseIdForUSDData>> = MutableLiveData()
-=======
     private val _baseIdForFaitModelCoinBase: MutableLiveData<List<BaseIdForUSDData>> = MutableLiveData()
->>>>>>> feb5289e
 
     private val _swapTradeOrder: MutableLiveData<Event<SwapTradeUIModel>> = MutableLiveData()
     val swapTradeOrder: LiveData<Event<SwapTradeUIModel>>
@@ -75,17 +71,8 @@
     lateinit var exchangeRate: ExchangeRate
 
     init {
-
         getWithdrawalLimit()
         setDashWalletBalance()
-<<<<<<< HEAD
-        getUserAccountInfo()
-    }
-
-    fun setBaseIdForFaitModelCoinBase(list:List<BaseIdForUSDData>){
-        _baseIdForFaitModelCoinBase.value = list
-=======
->>>>>>> feb5289e
     }
 
     fun setBaseIdForFaitModelCoinBase(list:List<BaseIdForUSDData>){
