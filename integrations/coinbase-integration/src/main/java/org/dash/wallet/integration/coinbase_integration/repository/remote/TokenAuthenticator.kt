--- conflicted
+++ resolved
@@ -52,21 +52,15 @@
     }
 
     private suspend fun getUpdatedToken(): ResponseResource<retrofit2.Response<TokenResponse>> {
-<<<<<<< HEAD
-=======
         /*
->>>>>>> 76c11201
         val refreshToken = if (userPreferences.hasTempTokenBeenUsed) {
             userPreferences.lastCoinbaseRefreshToken
         } else {
             userPreferences.hasTempTokenBeenUsed = true
             TEMP_REFRESH_TOKEN
         }
-<<<<<<< HEAD
-=======
         */
         val refreshToken = userPreferences.lastCoinbaseRefreshToken
->>>>>>> 76c11201
         return safeApiCall { tokenApi.refreshToken(refreshToken = refreshToken) }
     }
 }