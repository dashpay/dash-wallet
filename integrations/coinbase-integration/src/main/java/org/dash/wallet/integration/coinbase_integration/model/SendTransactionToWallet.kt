package org.dash.wallet.integration.coinbase_integration.model

import android.os.Parcelable
import com.google.gson.annotations.SerializedName
import kotlinx.parcelize.Parcelize

@Parcelize
data class SendTransactionToWalletResponse(
    val `data`: SendTransactionToWalletData?
): Parcelable {
    companion object {
        val EMPTY = SendTransactionToWalletUIModel("")
    }
}

@Parcelize
data class SendTransactionToWalletData(
    val amount: Amount? = null,
    val application: Application? = null,
    @SerializedName("created_at")
    val createdAt: String? = null,
    val description: String? = null,
    val details: Details? = null,
    @SerializedName("hide_native_amount")
    val hideNativeAmount: Boolean? = null,
    val id: String? = null,
    val idem: String? = null,
    @SerializedName("instant_exchange")
    val isInstantExchange: Boolean? = null,
    @SerializedName("native_amount")
    val nativeAmount: NativeAmount? = null,
    val network: Network? = null,
    val resource: String? = null,
    @SerializedName("resource_path")
    val resourcePath: String? = null,
    val status: String? = null,
    val to: To? = null,
    val type: String? = null,
    @SerializedName("updated_at")
    val updatedAt: String? = null
<<<<<<< HEAD
)
=======
) : Parcelable{
    fun mapToUIModel(): SendTransactionToWalletUIModel {
        return SendTransactionToWalletUIModel(this.status)
    }
}
>>>>>>> b4f0c704

@Parcelize
data class AddressInfo(
    val address: String? = null
): Parcelable

@Parcelize
data class To(
    val address: String? = null,
    @SerializedName("address_info")
    val addressInfo: AddressInfo? = null,
    @SerializedName("address_url")
    val addressUrl: String? = null,
    val currency: String? = null,
    val resource: String? = null
): Parcelable

@Parcelize
data class Application(
    val id: String? = null,
    val resource: String? = null,
    @SerializedName("resource_path")
    val resourcePath: String? = null
): Parcelable

@Parcelize
data class Details(
    val header: String? = null,
    val health: String? = null,
    val subtitle: String? = null,
    val title: String? = null
): Parcelable

@Parcelize
data class Network(
    val confirmations: Int? = null,
    val status: String? = null,
    @SerializedName("status_description")
    val statusDescription: String? = null,
    @SerializedName("transaction_amount")
    val transactionAmount: TransactionAmount? = null,
    @SerializedName("transaction_fee")
    val transactionFee: TransactionFee? = null
): Parcelable

@Parcelize
data class TransactionFee(
    val amount: String? = null,
    val currency: String? = null
): Parcelable

@Parcelize
data class TransactionAmount(
    val amount: String? = null,
    val currency: String? = null
): Parcelable

@Parcelize
data class NativeAmount(
    val amount: String? = null,
    val currency: String? = null
): Parcelable

@Parcelize
data class SendTransactionToWalletParams(
    val amount: String?,
    val currency: String?,
    val idem: String?,
    val to: String?,
    val type: String?
): Parcelable

@Parcelize
data class SendTransactionToWalletUIModel(
    val sendTransactionStatus: String? = "",
): Parcelable<|MERGE_RESOLUTION|>--- conflicted
+++ resolved
@@ -38,15 +38,7 @@
     val type: String? = null,
     @SerializedName("updated_at")
     val updatedAt: String? = null
-<<<<<<< HEAD
-)
-=======
-) : Parcelable{
-    fun mapToUIModel(): SendTransactionToWalletUIModel {
-        return SendTransactionToWalletUIModel(this.status)
-    }
-}
->>>>>>> b4f0c704
+) : Parcelable
 
 @Parcelize
 data class AddressInfo(
