--- conflicted
+++ resolved
@@ -76,20 +76,7 @@
         binding.keyboardView.onKeyboardActionListener = keyboardActionListener
         binding.continueBtn.isEnabled = false
         binding.continueBtn.setOnClickListener {
-<<<<<<< HEAD
             viewModel.continueSwap(binding.currencyOptions.pickedOption)
-=======
-            getFiatAmount(
-                viewModel.enteredConvertAmount,
-                binding.currencyOptions.pickedOption
-            )?.let {
-                viewModel.onContinueEvent.value = SwapRequest(
-                    viewModel.dashToCrypto.value ?: false,//dash -> coinbase,
-                    it.second,
-                    it.first
-                )
-            }
->>>>>>> 0e6d7175
         }
 
         viewModel.selectedLocalExchangeRate.observe(viewLifecycleOwner) {
