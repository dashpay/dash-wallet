/*
 * Copyright 2021 Dash Core Group.
 *
 * This program is free software: you can redistribute it and/or modify
 * it under the terms of the GNU General Public License as published by
 * the Free Software Foundation, either version 3 of the License, or
 * (at your option) any later version.
 *
 * This program is distributed in the hope that it will be useful,
 * but WITHOUT ANY WARRANTY; without even the implied warranty of
 * MERCHANTABILITY or FITNESS FOR A PARTICULAR PURPOSE.  See the
 * GNU General Public License for more details.
 *
 * You should have received a copy of the GNU General Public License
 * along with this program.  If not, see <http://www.gnu.org/licenses/>.
 */
package org.dash.wallet.integration.coinbase_integration.ui

import android.annotation.SuppressLint
import android.os.Bundle
import android.util.TypedValue
import android.view.View
import androidx.constraintlayout.widget.ConstraintLayout
import androidx.core.view.isGone
import androidx.core.view.isVisible
import androidx.fragment.app.Fragment
import androidx.fragment.app.activityViewModels
import androidx.fragment.app.commit
import androidx.fragment.app.viewModels
import androidx.lifecycle.lifecycleScope
import androidx.navigation.fragment.findNavController
import dagger.hilt.android.AndroidEntryPoint
import kotlinx.coroutines.ExperimentalCoroutinesApi
import org.bitcoinj.core.Coin
import org.bitcoinj.utils.ExchangeRate
import org.bitcoinj.utils.Fiat
import org.bitcoinj.utils.MonetaryFormat
import org.dash.wallet.common.livedata.EventObserver
import org.dash.wallet.common.ui.FancyAlertDialog
import org.dash.wallet.common.ui.dialogs.AdaptiveDialog
import org.dash.wallet.common.ui.dialogs.MinimumBalanceDialog
import org.dash.wallet.common.ui.viewBinding
import org.dash.wallet.common.util.GenericUtils
import org.dash.wallet.common.util.safeNavigate
import org.dash.wallet.integration.coinbase_integration.R
import org.dash.wallet.integration.coinbase_integration.databinding.FragmentCoinbaseConvertCryptoBinding
import org.dash.wallet.integration.coinbase_integration.model.CoinBaseUserAccountDataUIModel
import org.dash.wallet.integration.coinbase_integration.model.CoinbaseGenericErrorUIModel
import org.dash.wallet.integration.coinbase_integration.model.getCoinBaseExchangeRateConversion
import org.dash.wallet.integration.coinbase_integration.ui.convert_currency.ConvertViewFragment
import org.dash.wallet.integration.coinbase_integration.ui.convert_currency.model.SwapRequest
import org.dash.wallet.integration.coinbase_integration.ui.convert_currency.model.ServiceWallet
import org.dash.wallet.integration.coinbase_integration.ui.convert_currency.model.SwapValueErrorType
import org.dash.wallet.integration.coinbase_integration.ui.dialogs.crypto_wallets.CryptoWalletsDialog
import org.dash.wallet.integration.coinbase_integration.viewmodels.CoinbaseConvertCryptoViewModel
import org.dash.wallet.integration.coinbase_integration.viewmodels.ConvertViewViewModel


@ExperimentalCoroutinesApi
@AndroidEntryPoint
class CoinbaseConvertCryptoFragment : Fragment(R.layout.fragment_coinbase_convert_crypto) {
    private val binding by viewBinding(FragmentCoinbaseConvertCryptoBinding::bind)
    private val viewModel by viewModels<CoinbaseConvertCryptoViewModel>()
    private var loadingDialog: FancyAlertDialog? = null
    private val convertViewModel by activityViewModels<ConvertViewViewModel>()
    private var selectedCoinBaseAccount: CoinBaseUserAccountDataUIModel? = null
    private var cryptoWalletsDialog: CryptoWalletsDialog? = null
    private val dashFormat = MonetaryFormat().withLocale(GenericUtils.getDeviceLocale())
        .noCode().minDecimals(8).optionalDecimals()

    private lateinit var fragment: ConvertViewFragment
    override fun onViewCreated(view: View, savedInstanceState: Bundle?) {
        super.onViewCreated(view, savedInstanceState)

        binding.toolbar.setNavigationOnClickListener {
            findNavController().popBackStack()
        }

        if (savedInstanceState == null) {
            fragment = ConvertViewFragment.newInstance()
            fragment.setViewDetails(getString(R.string.get_quote), null)

            parentFragmentManager.commit {
                setReorderingAllowed(true)
                add(R.id.enter_amount_fragment_placeholder, fragment)
            }
        }

        viewModel.isDeviceConnectedToInternet.observe(viewLifecycleOwner) { hasInternet ->
            fragment.handleNetworkState(hasInternet)
            cryptoWalletsDialog?.handleNetworkState(hasInternet)
        }

        viewModel.showLoading.observe(
            viewLifecycleOwner
        ) {
            if (it) {
                showProgress(R.string.loading)
            } else
                dismissProgress()
        }

        convertViewModel.selectedLocalExchangeRate.observe(viewLifecycleOwner) { rate ->
            binding.toolbarSubtitle.text = getString(
                R.string.exchange_rate_template,
                Coin.COIN.toPlainString(),
                GenericUtils.fiatToString(rate.fiat)
            )
        }

        convertViewModel.dashToCrypto.value?.let {
            if (it) {
                viewModel.dashWalletBalance.value?.let { dashInput ->
                    binding.convertView.dashInput = dashInput
                }
                binding.convertView.dashToCrypto = it
            }
        }
        convertViewModel.selectedCryptoCurrencyAccount.observe(viewLifecycleOwner) { account ->
            selectedCoinBaseAccount = account
        }

<<<<<<< HEAD
        convertViewModel.onContinueEvent.observe(viewLifecycleOwner) { pair ->
            val swapValueErrorType = convertViewModel.checkEnteredAmountValue()
            if (swapValueErrorType == SwapValueErrorType.NOError) {
                if (!pair.first && convertViewModel.dashToCrypto.value == true) {
                    pair.second?.first?.let { fait ->
                        if ((viewModel.userPreference.lastCoinbaseBalance?.toDouble() ?: 0.0) <fait.toPlainString().toDouble()) {
                            val placeBuyOrderError = CoinbaseGenericErrorUIModel(
                                R.string.we_didnt_find_any_assets,
                                image = R.drawable.ic_info_red,
                                positiveButtonText = R.string.buy_crypto_on_coinbase,
                                negativeButtonText = R.string.close
                            )
                            safeNavigate(
                                CoinbaseServicesFragmentDirections.coinbaseServicesToError(
                                    placeBuyOrderError
                                )
                            )
                        }
                    }
                } else {
                    if (pair.second?.second != null && viewModel.isInputGreaterThanLimit(pair.second?.second!!)&& convertViewModel.dashToCrypto.value == false) {
                        showSwapValueErrorView(SwapValueErrorType.UnAuthorizedValue)
                    } else {
                        selectedCoinBaseAccount?.let {
                            pair.second?.first?.let { fait ->
                                viewModel.swapTrade(fait, it, pair.first)
                            }
                        }
                    }
                }
            } else {
                showSwapValueErrorView(swapValueErrorType)
            }
=======
        convertViewModel.onContinueEvent.observe(viewLifecycleOwner) { request ->
            proceedWithSwap(request)
>>>>>>> a047ec42
        }

        binding.authLimitBanner.warningLimitInfo.setOnClickListener {
            AdaptiveDialog.custom(
                R.layout.dialog_withdrawal_limit_info,
                null,
                getString(R.string.set_auth_limit),
                getString(R.string.change_withdrawal_limit),
                "",
                getString(R.string.got_it)
            ).show(requireActivity()) { }
        }

        viewModel.swapTradeOrder.observe(
            viewLifecycleOwner,
            EventObserver {
                safeNavigate(
                    CoinbaseConvertCryptoFragmentDirections
                        .coinbaseConvertCryptoFragmentTocoinbaseConversionPreviewFragment(it)
                )
            }
        )


        viewModel.swapTradeFailedCallback.observe(viewLifecycleOwner) {
            val message = if (it.isNullOrBlank())
                requireContext().getString(R.string.something_wrong_title)
            else
                it
            val placeBuyOrderError = CoinbaseGenericErrorUIModel(
                R.string.error,
                message,
                R.drawable.ic_info_red,
                negativeButtonText = R.string.close
            )
            safeNavigate(
                CoinbaseServicesFragmentDirections.coinbaseServicesToError(
                    placeBuyOrderError
                )
            )
        }

        viewModel.userAccountError.observe(viewLifecycleOwner) {
            val placeBuyOrderError = CoinbaseGenericErrorUIModel(
                R.string.we_didnt_find_any_assets,
                getString(R.string.you_dont_own_any_crypto),
                R.drawable.ic_info_red,
                R.string.buy_crypto_on_coinbase,
                negativeButtonText = R.string.close
            )
            safeNavigate(
                CoinbaseServicesFragmentDirections.coinbaseServicesToError(
                    placeBuyOrderError
                )
            )
        }

        convertViewModel.userDashAccountEmptyError.observe(viewLifecycleOwner) {
            val dashAccountEmptyError = CoinbaseGenericErrorUIModel(
                title = R.string.dont_have_any_dash,
                image = R.drawable.ic_info_red,
                negativeButtonText = R.string.close
            )
            safeNavigate(
                CoinbaseServicesFragmentDirections.coinbaseServicesToError(
                    dashAccountEmptyError
                )
            )
        }

        binding.convertView.setOnCurrencyChooserClicked {
            viewModel.getUserWalletAccounts(binding.convertView.dashToCrypto)
        }

        binding.convertView.setOnSwapClicked {
            convertViewModel.setOnSwapDashFromToCryptoClicked(it)
        }


        convertViewModel.selectedLocalExchangeRate.observe(viewLifecycleOwner) {
            binding.convertView.exchangeRate = ExchangeRate(Coin.COIN, it.fiat)
            setConvertViewInput()
        }

        viewModel.userAccountsWithBalance.observe(
            viewLifecycleOwner,
            EventObserver {
                it.sortedBy { item -> item.coinBaseUserAccountData.currency?.code }.let { list ->
                    parentFragmentManager.let { fragmentManager ->

                        cryptoWalletsDialog = CryptoWalletsDialog(
                            list,
                            convertViewModel.selectedLocalCurrencyCode
                        ) { index, dialog ->
                            convertViewModel.setSelectedCryptoCurrency(list[index])

                            setConvertViewInput()
                            dialog.dismiss()
                        }
                        if (this.cryptoWalletsDialog?.isVisible == false) {

                            viewModel.isDeviceConnectedToInternet.value?.let { hasInternet ->
                                cryptoWalletsDialog?.handleNetworkState(hasInternet)
                            }

                            cryptoWalletsDialog?.show(fragmentManager, "payment_method")
                        }
                    }
                }
            }
        )

        convertViewModel.enteredConvertDashAmount.observe(viewLifecycleOwner) { balance ->
            val hasBalance = !balance.isZero
            binding.youWillReceiveLabel.isVisible = hasBalance
            binding.youWillReceiveValue.isVisible = hasBalance
            if (hasBalance && !binding.convertView.dashToCrypto) {
                binding.youWillReceiveValue.text = context?.getString(
                    R.string.you_will_receive_dash,
                    dashFormat.format(balance).toString()
                )
            }
        }

        convertViewModel.enteredConvertCryptoAmount.observe(viewLifecycleOwner) { balance ->
            binding.youWillReceiveLabel.isVisible = balance.second.isNotEmpty()
            binding.youWillReceiveValue.isVisible = balance.second.isNotEmpty()
            if (binding.convertView.dashToCrypto) {
                binding.youWillReceiveValue.text = getString(
                    R.string.fiat_balance_with_currency,
                    balance.first,
                    GenericUtils.currencySymbol(balance.second)
                )
            }
        }

        viewModel.dashWalletBalance.observe(
            viewLifecycleOwner
        ) {
            binding.convertView.dashInput = it
        }

        convertViewModel.validSwapValue.observe(viewLifecycleOwner) {
            binding.limitDesc.isGone = true
            binding.authLimitBanner.root.isGone = true
            setGuidelinePercent(true)
        }

        monitorNetworkChanges()
    }

    private fun proceedWithSwap(request: SwapRequest, checkSendingConditions: Boolean = true) {
        val swapValueErrorType = convertViewModel.checkEnteredAmountValue(checkSendingConditions)
        if (swapValueErrorType == SwapValueErrorType.NOError) {
            if (!request.dashToCrypto && convertViewModel.dashToCrypto.value == true) {
                request.fiatAmount?.let { fait ->
                    if ((viewModel.userPreference.lastCoinbaseBalance?.toDouble() ?: 0.0) <fait.toPlainString().toDouble()) {
                        val placeBuyOrderError = CoinbaseGenericErrorUIModel(
                            R.string.we_didnt_find_any_assets,
                            image = R.drawable.ic_info_red,
                            positiveButtonText = R.string.buy_crypto_on_coinbase,
                            negativeButtonText = R.string.close
                        )
                        safeNavigate(
                            CoinbaseServicesFragmentDirections.coinbaseServicesToError(
                                placeBuyOrderError
                            )
                        )
                    }
                }
            } else {
                if (request.amount != null && viewModel.isInputGreaterThanLimit(request.amount)) {
                    showSwapValueErrorView(SwapValueErrorType.UnAuthorizedValue)
                } else {
                    selectedCoinBaseAccount?.let {
                        request.fiatAmount?.let { fait ->
                            viewModel.swapTrade(fait, it, request.dashToCrypto)
                        }
                    }
                }
            }
        } else {
            showSwapValueErrorView(swapValueErrorType)
        }
    }

    private fun setGuidelinePercent(isErrorHidden: Boolean) {
        val guideLine = binding.amountViewGuide
        val params = guideLine.layoutParams as ConstraintLayout.LayoutParams
        if (isErrorHidden) {
            params.guidePercent = 0.08f // 45% // range: 0 <-> 1
        } else {
            params.guidePercent = 0.15f
        }
        guideLine.layoutParams = params
    }

    private fun showSwapValueErrorView(swapValueErrorType: SwapValueErrorType) {
        binding.limitDesc.isGone = swapValueErrorType == SwapValueErrorType.NOError
        binding.authLimitBanner.root.isVisible = swapValueErrorType == SwapValueErrorType.UnAuthorizedValue
        setGuidelinePercent(binding.limitDesc.isGone && binding.authLimitBanner.root.isGone)
        when (swapValueErrorType) {
            SwapValueErrorType.LessThanMin -> setMinAmountErrorMessage()
            SwapValueErrorType.MoreThanMax -> setMaxAmountError()
            SwapValueErrorType.NotEnoughBalance -> setNoEnoughBalanceError()
            SwapValueErrorType.SendingConditionsUnmet -> showMinimumBalanceWarning()
        }
    }

    @SuppressLint("SetTextI18n")
    private fun setNoEnoughBalanceError() {
        binding.limitDesc.setText(R.string.you_dont_have_enough_balance)
    }

    private fun showMinimumBalanceWarning() {
        MinimumBalanceDialog().show(requireActivity()) { isOkToContinue ->
            val request = convertViewModel.onContinueEvent.value

            if (isOkToContinue == true && request != null) {
                proceedWithSwap(request, false)
            }
        }
    }

    @SuppressLint("SetTextI18n")
    private fun setMaxAmountError() {
        if (convertViewModel.dashToCrypto.value == true) {
            viewModel.dashWalletBalance.value?.let { dash ->
                convertViewModel.selectedLocalExchangeRate.value?.let { rate ->
                    val currencyRate = ExchangeRate(Coin.COIN, rate.fiat)
                    val fiatAmount = GenericUtils.fiatToString(currencyRate.coinToFiat(dash))

                    binding.limitDesc.text = "${
                    getString(
                        R.string.entered_amount_is_too_high
                    )
                    } $fiatAmount"
                }
            }
        } else {
            convertViewModel.selectedLocalExchangeRate.value?.let { rate ->
                selectedCoinBaseAccount?.getCoinBaseExchangeRateConversion(rate)?.first?.let {
                    binding.limitDesc.text = "${getString(R.string.entered_amount_is_too_high)} $it"
                }
            }
        }
    }

    @SuppressLint("SetTextI18n")
    private fun setMinAmountErrorMessage() {
        convertViewModel.selectedLocalExchangeRate.value?.let { rate ->
            selectedCoinBaseAccount?.currencyToDashExchangeRate?.let { currencyToDashExchangeRate ->
                val currencyRate = ExchangeRate(Coin.COIN, rate.fiat)
                val fiatAmount = Fiat.parseFiat(currencyRate.fiat.currencyCode, convertViewModel.minAllowedSwapAmount)
                binding.limitDesc.text = "${getString(
                    R.string.entered_amount_is_too_low
                )} ${GenericUtils.fiatToString(fiatAmount)}"
            }
        }
    }

    private fun setConvertViewInput() {
        convertViewModel.selectedCryptoCurrencyAccount.value?.let {
            val iconUrl =
                if (it.coinBaseUserAccountData.balance?.currency.isNullOrEmpty()
                    .not()
                ) {
                    GenericUtils.getCoinIcon(it.coinBaseUserAccountData.balance?.currency?.lowercase())
                } else {
                    null
                }

            convertViewModel.selectedLocalExchangeRate.value?.let { rate ->
                binding.convertView.input = ServiceWallet(
                    it.coinBaseUserAccountData.currency?.name ?: "",
                    getString(R.string.coinbase),
                    it.coinBaseUserAccountData.balance?.amount ?: "",
                    it.coinBaseUserAccountData.balance?.currency ?: "",
                    it.getCoinBaseExchangeRateConversion(rate).first,
                    iconUrl
                )
            }
            setConvertViewTopMargin(convertViewModel.selectedCryptoCurrencyAccount.value == null)
        }
    }

    private fun setConvertViewTopMargin(isInputEmpty: Boolean) {
        val topMargin = if (isInputEmpty) 18f else 106f
        val params = binding.convertView.layoutParams as ConstraintLayout.LayoutParams
        params.topMargin = TypedValue.applyDimension(
            TypedValue.COMPLEX_UNIT_DIP,
            topMargin,
            requireContext().resources.displayMetrics
        ).toInt()
        binding.convertView.layoutParams = params
    }


    private fun showProgress(messageResId: Int) {
        if (loadingDialog != null && loadingDialog?.isAdded == true) {
            loadingDialog?.dismissAllowingStateLoss()
        }
        loadingDialog = FancyAlertDialog.newProgress(messageResId, 0)
        loadingDialog?.show(parentFragmentManager, "progress")
    }

    private fun dismissProgress() {
        if (loadingDialog != null && loadingDialog?.isAdded == true) {
            loadingDialog?.dismissAllowingStateLoss()
        }
    }

    override fun onDestroy() {
        super.onDestroy()
        convertViewModel.clear()
    }

    private fun monitorNetworkChanges() {
        lifecycleScope.launchWhenResumed {
            viewModel.monitorNetworkStateChange()
        }
    }
}<|MERGE_RESOLUTION|>--- conflicted
+++ resolved
@@ -120,44 +120,8 @@
             selectedCoinBaseAccount = account
         }
 
-<<<<<<< HEAD
-        convertViewModel.onContinueEvent.observe(viewLifecycleOwner) { pair ->
-            val swapValueErrorType = convertViewModel.checkEnteredAmountValue()
-            if (swapValueErrorType == SwapValueErrorType.NOError) {
-                if (!pair.first && convertViewModel.dashToCrypto.value == true) {
-                    pair.second?.first?.let { fait ->
-                        if ((viewModel.userPreference.lastCoinbaseBalance?.toDouble() ?: 0.0) <fait.toPlainString().toDouble()) {
-                            val placeBuyOrderError = CoinbaseGenericErrorUIModel(
-                                R.string.we_didnt_find_any_assets,
-                                image = R.drawable.ic_info_red,
-                                positiveButtonText = R.string.buy_crypto_on_coinbase,
-                                negativeButtonText = R.string.close
-                            )
-                            safeNavigate(
-                                CoinbaseServicesFragmentDirections.coinbaseServicesToError(
-                                    placeBuyOrderError
-                                )
-                            )
-                        }
-                    }
-                } else {
-                    if (pair.second?.second != null && viewModel.isInputGreaterThanLimit(pair.second?.second!!)&& convertViewModel.dashToCrypto.value == false) {
-                        showSwapValueErrorView(SwapValueErrorType.UnAuthorizedValue)
-                    } else {
-                        selectedCoinBaseAccount?.let {
-                            pair.second?.first?.let { fait ->
-                                viewModel.swapTrade(fait, it, pair.first)
-                            }
-                        }
-                    }
-                }
-            } else {
-                showSwapValueErrorView(swapValueErrorType)
-            }
-=======
         convertViewModel.onContinueEvent.observe(viewLifecycleOwner) { request ->
             proceedWithSwap(request)
->>>>>>> a047ec42
         }
 
         binding.authLimitBanner.warningLimitInfo.setOnClickListener {
