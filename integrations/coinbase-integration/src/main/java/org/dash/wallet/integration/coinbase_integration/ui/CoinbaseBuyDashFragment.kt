/*
 * Copyright 2021 Dash Core Group.
 *
 * This program is free software: you can redistribute it and/or modify
 * it under the terms of the GNU General Public License as published by
 * the Free Software Foundation, either version 3 of the License, or
 * (at your option) any later version.
 *
 * This program is distributed in the hope that it will be useful,
 * but WITHOUT ANY WARRANTY; without even the implied warranty of
 * MERCHANTABILITY or FITNESS FOR A PARTICULAR PURPOSE.  See the
 * GNU General Public License for more details.
 *
 * You should have received a copy of the GNU General Public License
 * along with this program.  If not, see <http://www.gnu.org/licenses/>.
 */

package org.dash.wallet.integration.coinbase_integration.ui

import android.os.Bundle
import android.view.View
import androidx.fragment.app.Fragment
import androidx.fragment.app.activityViewModels
import androidx.fragment.app.commit
import androidx.fragment.app.viewModels
import androidx.navigation.fragment.findNavController
import dagger.hilt.android.AndroidEntryPoint
import kotlinx.coroutines.ExperimentalCoroutinesApi
import org.bitcoinj.core.Coin
<<<<<<< HEAD
import org.dash.wallet.common.livedata.EventObserver
=======
>>>>>>> b98f9d0d
import org.dash.wallet.common.ui.FancyAlertDialog
import org.dash.wallet.common.ui.enter_amount.EnterAmountFragment
import org.dash.wallet.common.ui.enter_amount.EnterAmountViewModel
import org.dash.wallet.common.ui.viewBinding
import org.dash.wallet.common.util.GenericUtils
import org.dash.wallet.common.util.safeNavigate
import org.dash.wallet.integration.coinbase_integration.R
import org.dash.wallet.integration.coinbase_integration.databinding.FragmentCoinbaseBuyDashBinding
import org.dash.wallet.integration.coinbase_integration.databinding.KeyboardHeaderViewBinding
import org.dash.wallet.integration.coinbase_integration.model.CoinbaseGenericErrorUIModel
import org.dash.wallet.integration.coinbase_integration.viewmodels.CoinbaseBuyDashViewModel

@AndroidEntryPoint
@ExperimentalCoroutinesApi
class CoinbaseBuyDashFragment: Fragment(R.layout.fragment_coinbase_buy_dash) {
    private val binding by viewBinding(FragmentCoinbaseBuyDashBinding::bind)
        private val viewModel by viewModels<CoinbaseBuyDashViewModel>()
    private val amountViewModel by activityViewModels<EnterAmountViewModel>()
    private var loadingDialog: FancyAlertDialog? = null

    override fun onViewCreated(view: View, savedInstanceState: Bundle?) {
        super.onViewCreated(view, savedInstanceState)

        if (savedInstanceState == null) {
            val fragment = EnterAmountFragment.newInstance(
                isMaxButtonVisible = false,
                showCurrencySelector = false
            )
            val headerBinding = KeyboardHeaderViewBinding.inflate(layoutInflater, null, false)
            fragment.setViewDetails(getString(R.string.button_continue), headerBinding.root)

            parentFragmentManager.commit {
                setReorderingAllowed(true)
                add(R.id.enter_amount_fragment_placeholder, fragment)
            }
        }

        setupPaymentMethodPayment()
        binding.toolbar.setNavigationOnClickListener {
            findNavController().popBackStack()
        }

        amountViewModel.selectedExchangeRate.observe(viewLifecycleOwner) { rate ->
            binding.toolbarSubtitle.text = getString(
                R.string.exchange_rate_template,
                Coin.COIN.toPlainString(),
                GenericUtils.fiatToString(rate.fiat)
            )
        }

        amountViewModel.onContinueEvent.observe(viewLifecycleOwner) { pair ->
            viewModel.onContinueClicked(pair.second,binding.paymentMethodPicker.selectedMethodIndex)
        }

<<<<<<< HEAD
        viewModel.placeBuyOrder.observe(
            viewLifecycleOwner, EventObserver {
                    safeNavigate(CoinbaseBuyDashFragmentDirections.buyDashToOrderReview(
                        binding.paymentMethodPicker.paymentMethods[binding.paymentMethodPicker.selectedMethodIndex],
                        it))
            }
        )
=======
        viewModel.placeBuyOrder.observe(viewLifecycleOwner) {
            safeNavigate(CoinbaseBuyDashFragmentDirections.buyDashToOrderReview(
                binding.paymentMethodPicker.paymentMethods[binding.paymentMethodPicker.selectedMethodIndex], it))
        }
>>>>>>> b98f9d0d


        viewModel.showLoading.observe(
            viewLifecycleOwner,
            {
                if (it) {
                    showProgress(R.string.loading)
                } else
                    dismissProgress()
            }
        )

        viewModel.placeBuyOrderFailedCallback.observe(viewLifecycleOwner){
            val placeBuyOrderError = CoinbaseGenericErrorUIModel(
                R.string.error,
                it,
                R.drawable.ic_info_red,
                negativeButtonText= R.string.close
            )
            CoinbaseServicesFragmentDirections.coinbaseServicesToError(placeBuyOrderError)
        }
    }

    private fun setupPaymentMethodPayment() {
        viewModel.activePaymentMethods.observe(viewLifecycleOwner){
            binding.paymentMethodPicker.paymentMethods = it
        }

        arguments?.let {
            viewModel.getActivePaymentMethods(CoinbaseBuyDashFragmentArgs.fromBundle(it).paymentMethods)
        }
    }

    private fun showProgress(messageResId: Int) {
        if (loadingDialog != null && loadingDialog?.isAdded == true) {
            loadingDialog?.dismissAllowingStateLoss()
        }
        loadingDialog = FancyAlertDialog.newProgress(messageResId, 0)
        loadingDialog?.show(parentFragmentManager, "progress")
    }

    private fun dismissProgress() {
        if (loadingDialog != null && loadingDialog?.isAdded == true) {
            loadingDialog?.dismissAllowingStateLoss()
        }
    }

}<|MERGE_RESOLUTION|>--- conflicted
+++ resolved
@@ -27,10 +27,6 @@
 import dagger.hilt.android.AndroidEntryPoint
 import kotlinx.coroutines.ExperimentalCoroutinesApi
 import org.bitcoinj.core.Coin
-<<<<<<< HEAD
-import org.dash.wallet.common.livedata.EventObserver
-=======
->>>>>>> b98f9d0d
 import org.dash.wallet.common.ui.FancyAlertDialog
 import org.dash.wallet.common.ui.enter_amount.EnterAmountFragment
 import org.dash.wallet.common.ui.enter_amount.EnterAmountViewModel
@@ -85,20 +81,10 @@
             viewModel.onContinueClicked(pair.second,binding.paymentMethodPicker.selectedMethodIndex)
         }
 
-<<<<<<< HEAD
-        viewModel.placeBuyOrder.observe(
-            viewLifecycleOwner, EventObserver {
-                    safeNavigate(CoinbaseBuyDashFragmentDirections.buyDashToOrderReview(
-                        binding.paymentMethodPicker.paymentMethods[binding.paymentMethodPicker.selectedMethodIndex],
-                        it))
-            }
-        )
-=======
         viewModel.placeBuyOrder.observe(viewLifecycleOwner) {
             safeNavigate(CoinbaseBuyDashFragmentDirections.buyDashToOrderReview(
                 binding.paymentMethodPicker.paymentMethods[binding.paymentMethodPicker.selectedMethodIndex], it))
         }
->>>>>>> b98f9d0d
 
 
         viewModel.showLoading.observe(
