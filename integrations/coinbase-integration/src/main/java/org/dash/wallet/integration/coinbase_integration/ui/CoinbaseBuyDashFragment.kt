/*
 * Copyright 2021 Dash Core Group.
 *
 * This program is free software: you can redistribute it and/or modify
 * it under the terms of the GNU General Public License as published by
 * the Free Software Foundation, either version 3 of the License, or
 * (at your option) any later version.
 *
 * This program is distributed in the hope that it will be useful,
 * but WITHOUT ANY WARRANTY; without even the implied warranty of
 * MERCHANTABILITY or FITNESS FOR A PARTICULAR PURPOSE.  See the
 * GNU General Public License for more details.
 *
 * You should have received a copy of the GNU General Public License
 * along with this program.  If not, see <http://www.gnu.org/licenses/>.
 */

package org.dash.wallet.integration.coinbase_integration.ui

import android.os.Bundle
import android.util.Log
import android.view.View
import androidx.annotation.DrawableRes
import androidx.annotation.StringRes
import androidx.fragment.app.Fragment
import androidx.fragment.app.activityViewModels
import androidx.fragment.app.commit
import androidx.fragment.app.viewModels
import androidx.navigation.fragment.findNavController
import dagger.hilt.android.AndroidEntryPoint
import kotlinx.coroutines.ExperimentalCoroutinesApi
import org.bitcoinj.core.Coin
import org.dash.wallet.common.livedata.EventObserver
import org.dash.wallet.common.ui.FancyAlertDialog
import org.dash.wallet.common.ui.enter_amount.EnterAmountFragment
import org.dash.wallet.common.ui.enter_amount.EnterAmountViewModel
import org.dash.wallet.common.ui.viewBinding
import org.dash.wallet.common.util.GenericUtils
import org.dash.wallet.common.util.safeNavigate
import org.dash.wallet.integration.coinbase_integration.R
import org.dash.wallet.integration.coinbase_integration.databinding.FragmentCoinbaseBuyDashBinding
import org.dash.wallet.integration.coinbase_integration.databinding.KeyboardHeaderViewBinding
import org.dash.wallet.integration.coinbase_integration.viewmodels.CoinbaseBuyDashViewModel

@AndroidEntryPoint
@ExperimentalCoroutinesApi
class CoinbaseBuyDashFragment: Fragment(R.layout.fragment_coinbase_buy_dash) {
    private val binding by viewBinding(FragmentCoinbaseBuyDashBinding::bind)
        private val viewModel by viewModels<CoinbaseBuyDashViewModel>()
    private val amountViewModel by activityViewModels<EnterAmountViewModel>()
    private var loadingDialog: FancyAlertDialog? = null

    override fun onViewCreated(view: View, savedInstanceState: Bundle?) {
        super.onViewCreated(view, savedInstanceState)

        if (savedInstanceState == null) {
            val fragment = EnterAmountFragment.newInstance(
                isMaxButtonVisible = false
            )
            val headerBinding = KeyboardHeaderViewBinding.inflate(layoutInflater, null, false)
            fragment.setViewDetails(getString(R.string.button_continue), headerBinding.root)

            parentFragmentManager.commit {
                setReorderingAllowed(true)
                add(R.id.enter_amount_fragment_placeholder, fragment)
            }
        }

        setupPaymentMethodPayment()
        binding.toolbar.setNavigationOnClickListener {
            findNavController().popBackStack()
        }

        amountViewModel.selectedExchangeRate.observe(viewLifecycleOwner) { rate ->
            binding.toolbarSubtitle.text = getString(
                R.string.exchange_rate_template,
                Coin.COIN.toPlainString(),
                GenericUtils.fiatToString(rate.fiat)
            )
        }

        amountViewModel.onContinueEvent.observe(viewLifecycleOwner) { pair ->
            viewModel.onContinueClicked(pair.second,binding.paymentMethodPicker.selectedMethodIndex)
        }

        viewModel.placeBuyOrder.observe(
            viewLifecycleOwner, EventObserver {
                    safeNavigate(CoinbaseBuyDashFragmentDirections.buyDashToOrderReview(
                        binding.paymentMethodPicker.paymentMethods[binding.paymentMethodPicker.selectedMethodIndex],
                        it))
            }
        )


        viewModel.showLoading.observe(
            viewLifecycleOwner,
            {
                if (it) {
                    showProgress(R.string.loading)
                } else
                    dismissProgress()
            }
<<<<<<< HEAD
        )

        viewModel.placeBuyOrderFailedCallback.observe(viewLifecycleOwner){
            showErrorDialog(
                R.string.error,
                it,
                R.drawable.ic_info_red,
                negativeButtonText= R.string.close
            )
        }
=======
//        binding.paymentMethodPicker.paymentMethods = paymentMethods // TODO: change to this to see the picker
        binding.paymentMethodPicker.paymentMethods = listOf(paymentMethods[1])
>>>>>>> f998cfb5
    }


    private fun setupPaymentMethodPayment() {
        viewModel.activePaymentMethods.observe(viewLifecycleOwner){
            binding.paymentMethodPicker.paymentMethods = it
        }

        arguments?.let {
            viewModel.getActivePaymentMethods(CoinbaseBuyDashFragmentArgs.fromBundle(it).paymentMethods)
        }
    }

    private fun showProgress(messageResId: Int) {
        if (loadingDialog != null && loadingDialog?.isAdded == true) {
            loadingDialog?.dismissAllowingStateLoss()
        }
        loadingDialog = FancyAlertDialog.newProgress(messageResId, 0)
        loadingDialog?.show(parentFragmentManager, "progress")
    }

    private fun dismissProgress() {
        if (loadingDialog != null && loadingDialog?.isAdded == true) {
            loadingDialog?.dismissAllowingStateLoss()
        }
    }

    private fun showErrorDialog(
        @StringRes title: Int,
        message: String,
        @DrawableRes image: Int,
        @StringRes positiveButtonText: Int?= null,
        @StringRes negativeButtonText: Int
    ) {
        val dialog = CoinBaseErrorDialog.newInstance(title, message, image, positiveButtonText, negativeButtonText)
        dialog.showNow(parentFragmentManager, "error")
    }

}<|MERGE_RESOLUTION|>--- conflicted
+++ resolved
@@ -100,7 +100,6 @@
                 } else
                     dismissProgress()
             }
-<<<<<<< HEAD
         )
 
         viewModel.placeBuyOrderFailedCallback.observe(viewLifecycleOwner){
@@ -111,12 +110,7 @@
                 negativeButtonText= R.string.close
             )
         }
-=======
-//        binding.paymentMethodPicker.paymentMethods = paymentMethods // TODO: change to this to see the picker
-        binding.paymentMethodPicker.paymentMethods = listOf(paymentMethods[1])
->>>>>>> f998cfb5
     }
-
 
     private fun setupPaymentMethodPayment() {
         viewModel.activePaymentMethods.observe(viewLifecycleOwner){
