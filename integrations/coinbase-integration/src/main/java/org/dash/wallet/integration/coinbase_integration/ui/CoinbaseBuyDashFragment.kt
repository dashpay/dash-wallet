/*
 * Copyright 2021 Dash Core Group.
 *
 * This program is free software: you can redistribute it and/or modify
 * it under the terms of the GNU General Public License as published by
 * the Free Software Foundation, either version 3 of the License, or
 * (at your option) any later version.
 *
 * This program is distributed in the hope that it will be useful,
 * but WITHOUT ANY WARRANTY; without even the implied warranty of
 * MERCHANTABILITY or FITNESS FOR A PARTICULAR PURPOSE.  See the
 * GNU General Public License for more details.
 *
 * You should have received a copy of the GNU General Public License
 * along with this program.  If not, see <http://www.gnu.org/licenses/>.
 */

package org.dash.wallet.integration.coinbase_integration.ui

import android.os.Bundle
import android.view.View
import androidx.activity.addCallback
import androidx.core.os.bundleOf
import androidx.fragment.app.Fragment
import androidx.fragment.app.activityViewModels
import androidx.fragment.app.commit
import androidx.fragment.app.viewModels
import androidx.navigation.fragment.findNavController
import dagger.hilt.android.AndroidEntryPoint
import kotlinx.coroutines.ExperimentalCoroutinesApi
import org.bitcoinj.core.Coin
import org.dash.wallet.common.services.analytics.AnalyticsConstants
import org.dash.wallet.common.services.analytics.AnalyticsService
import org.dash.wallet.common.ui.FancyAlertDialog
import org.dash.wallet.common.ui.enter_amount.EnterAmountFragment
import org.dash.wallet.common.ui.enter_amount.EnterAmountViewModel
import org.dash.wallet.common.ui.viewBinding
import org.dash.wallet.common.util.GenericUtils
import org.dash.wallet.common.util.safeNavigate
import org.dash.wallet.integration.coinbase_integration.R
import org.dash.wallet.integration.coinbase_integration.databinding.FragmentCoinbaseBuyDashBinding
import org.dash.wallet.integration.coinbase_integration.databinding.KeyboardHeaderViewBinding
import org.dash.wallet.integration.coinbase_integration.model.CoinbaseGenericErrorUIModel
import org.dash.wallet.integration.coinbase_integration.viewmodels.CoinbaseBuyDashViewModel
import javax.inject.Inject

@AndroidEntryPoint
@ExperimentalCoroutinesApi
class CoinbaseBuyDashFragment : Fragment(R.layout.fragment_coinbase_buy_dash) {
    private val binding by viewBinding(FragmentCoinbaseBuyDashBinding::bind)
    private val viewModel by viewModels<CoinbaseBuyDashViewModel>()
    private val amountViewModel by activityViewModels<EnterAmountViewModel>()
    private var loadingDialog: FancyAlertDialog? = null
    @Inject
    lateinit var analyticsService: AnalyticsService

    override fun onViewCreated(view: View, savedInstanceState: Bundle?) {
        super.onViewCreated(view, savedInstanceState)

        if (savedInstanceState == null) {
            val fragment = EnterAmountFragment.newInstance(
                isMaxButtonVisible = false,
                showCurrencySelector = false
            )
            val headerBinding = KeyboardHeaderViewBinding.inflate(layoutInflater, null, false)
            fragment.setViewDetails(getString(R.string.button_continue), headerBinding.root)

            parentFragmentManager.commit {
                setReorderingAllowed(true)
                add(R.id.enter_amount_fragment_placeholder, fragment)
            }
        }

        setupPaymentMethodPayment()
        binding.toolbar.setNavigationOnClickListener {
            findNavController().popBackStack()
        }

        requireActivity().onBackPressedDispatcher.addCallback(viewLifecycleOwner){
            findNavController().popBackStack()
        }

        amountViewModel.selectedExchangeRate.observe(viewLifecycleOwner) { rate ->
            binding.toolbarSubtitle.text = getString(
                R.string.exchange_rate_template,
                Coin.COIN.toPlainString(),
                GenericUtils.fiatToString(rate.fiat)
            )
        }

        amountViewModel.onContinueEvent.observe(viewLifecycleOwner) { pair ->
            viewModel.onContinueClicked(pair.second, binding.paymentMethodPicker.selectedMethodIndex)
        }

<<<<<<< HEAD
        viewModel.placeBuyOrder.observe(viewLifecycleOwner) {
            safeNavigate(
                CoinbaseBuyDashFragmentDirections.buyDashToOrderReview(
                    binding.paymentMethodPicker.paymentMethods[binding.paymentMethodPicker.selectedMethodIndex], it
                )
            )
        }


        viewModel.showLoading.observe(
            viewLifecycleOwner
        ) {
=======
        viewModel.placeBuyOrder.observe(viewLifecycleOwner) { placeBuyOrderEvent ->
            placeBuyOrderEvent.getContentIfNotHandled()?.let {
                safeNavigate(CoinbaseBuyDashFragmentDirections.buyDashToOrderReview(
                    binding.paymentMethodPicker.paymentMethods[binding.paymentMethodPicker.selectedMethodIndex], it))
            }
        }


        viewModel.showLoading.observe(viewLifecycleOwner){
>>>>>>> 9d7dec6a
            if (it) {
                showProgress(R.string.loading)
            } else
                dismissProgress()
        }

        viewModel.placeBuyOrderFailedCallback.observe(viewLifecycleOwner) {
            val placeBuyOrderError = CoinbaseGenericErrorUIModel(
                R.string.error,
                it,
                R.drawable.ic_info_red,
                negativeButtonText = R.string.close
            )
            safeNavigate(CoinbaseServicesFragmentDirections.coinbaseServicesToError(placeBuyOrderError))
        }

        amountViewModel.continueCallback.observe(viewLifecycleOwner){
            analyticsService.logEvent(AnalyticsConstants.Coinbase.CONTINUE_DASH_PURCHASE, bundleOf())
        }

        amountViewModel.convertDirectionCallback.observe(viewLifecycleOwner){ dashToFiat ->
            analyticsService.logEvent(if (dashToFiat) AnalyticsConstants.Coinbase.ENTER_AMOUNT_DASH
            else AnalyticsConstants.Coinbase.ENTER_AMOUNT_FIAT,
                bundleOf()
            )
        }
        binding.paymentMethodPicker.setOnPaymentMethodSelected {
            analyticsService.logEvent(AnalyticsConstants.Coinbase.CHANGE_PAYMENT_METHOD, bundleOf())
        }
    }

    private fun setupPaymentMethodPayment() {
        viewModel.activePaymentMethods.observe(viewLifecycleOwner) {
            binding.paymentMethodPicker.paymentMethods = it
        }

        arguments?.let {
            viewModel.getActivePaymentMethods(CoinbaseBuyDashFragmentArgs.fromBundle(it).paymentMethods)
        }
    }

    private fun showProgress(messageResId: Int) {
        if (loadingDialog != null && loadingDialog?.isAdded == true) {
            loadingDialog?.dismissAllowingStateLoss()
        }
        loadingDialog = FancyAlertDialog.newProgress(messageResId, 0)
        loadingDialog?.show(parentFragmentManager, "progress")
    }

    private fun dismissProgress() {
        if (loadingDialog != null && loadingDialog?.isAdded == true) {
            loadingDialog?.dismissAllowingStateLoss()
        }
    }
}<|MERGE_RESOLUTION|>--- conflicted
+++ resolved
@@ -48,7 +48,7 @@
 @ExperimentalCoroutinesApi
 class CoinbaseBuyDashFragment : Fragment(R.layout.fragment_coinbase_buy_dash) {
     private val binding by viewBinding(FragmentCoinbaseBuyDashBinding::bind)
-    private val viewModel by viewModels<CoinbaseBuyDashViewModel>()
+        private val viewModel by viewModels<CoinbaseBuyDashViewModel>()
     private val amountViewModel by activityViewModels<EnterAmountViewModel>()
     private var loadingDialog: FancyAlertDialog? = null
     @Inject
@@ -92,20 +92,6 @@
             viewModel.onContinueClicked(pair.second, binding.paymentMethodPicker.selectedMethodIndex)
         }
 
-<<<<<<< HEAD
-        viewModel.placeBuyOrder.observe(viewLifecycleOwner) {
-            safeNavigate(
-                CoinbaseBuyDashFragmentDirections.buyDashToOrderReview(
-                    binding.paymentMethodPicker.paymentMethods[binding.paymentMethodPicker.selectedMethodIndex], it
-                )
-            )
-        }
-
-
-        viewModel.showLoading.observe(
-            viewLifecycleOwner
-        ) {
-=======
         viewModel.placeBuyOrder.observe(viewLifecycleOwner) { placeBuyOrderEvent ->
             placeBuyOrderEvent.getContentIfNotHandled()?.let {
                 safeNavigate(CoinbaseBuyDashFragmentDirections.buyDashToOrderReview(
@@ -115,7 +101,6 @@
 
 
         viewModel.showLoading.observe(viewLifecycleOwner){
->>>>>>> 9d7dec6a
             if (it) {
                 showProgress(R.string.loading)
             } else
