/*
 * Copyright 2021 Dash Core Group.
 *
 * This program is free software: you can redistribute it and/or modify
 * it under the terms of the GNU General Public License as published by
 * the Free Software Foundation, either version 3 of the License, or
 * (at your option) any later version.
 *
 * This program is distributed in the hope that it will be useful,
 * but WITHOUT ANY WARRANTY; without even the implied warranty of
 * MERCHANTABILITY or FITNESS FOR A PARTICULAR PURPOSE.  See the
 * GNU General Public License for more details.
 *
 * You should have received a copy of the GNU General Public License
 * along with this program.  If not, see <http://www.gnu.org/licenses/>.
 */

package org.dash.wallet.integration.coinbase_integration.ui

import android.os.Bundle
import android.util.Log
import android.view.View
import androidx.fragment.app.Fragment
import androidx.fragment.app.activityViewModels
import androidx.fragment.app.commit
import androidx.fragment.app.viewModels
import androidx.navigation.fragment.findNavController
import dagger.hilt.android.AndroidEntryPoint
import kotlinx.coroutines.ExperimentalCoroutinesApi
import org.bitcoinj.core.Coin
import org.dash.wallet.common.ui.enter_amount.EnterAmountFragment
import org.dash.wallet.common.ui.enter_amount.EnterAmountViewModel
import org.dash.wallet.common.ui.viewBinding
import org.dash.wallet.common.util.GenericUtils
import org.dash.wallet.common.util.safeNavigate
import org.dash.wallet.integration.coinbase_integration.R
import org.dash.wallet.integration.coinbase_integration.databinding.FragmentCoinbaseBuyDashBinding
import org.dash.wallet.integration.coinbase_integration.databinding.KeyboardHeaderViewBinding
<<<<<<< HEAD
import org.dash.wallet.integration.coinbase_integration.model.CoinbasePaymentMethod
import org.dash.wallet.integration.coinbase_integration.model.ReviewBuyOrderModel
import org.dash.wallet.integration.coinbase_integration.viewmodels.CoinbaseBuyDashViewModel
=======
>>>>>>> caaf6d9b
import org.dash.wallet.integration.coinbase_integration.viewmodels.CoinbaseServicesViewModel

@AndroidEntryPoint
@ExperimentalCoroutinesApi
class CoinbaseBuyDashFragment: Fragment(R.layout.fragment_coinbase_buy_dash) {
    private val binding by viewBinding(FragmentCoinbaseBuyDashBinding::bind)
        private val viewModel by viewModels<CoinbaseBuyDashViewModel>()
    private val amountViewModel by activityViewModels<EnterAmountViewModel>()

    override fun onViewCreated(view: View, savedInstanceState: Bundle?) {
        super.onViewCreated(view, savedInstanceState)

        if (savedInstanceState == null) {
            val fragment = EnterAmountFragment.newInstance(
                isMaxButtonVisible = false
            )
            val headerBinding = KeyboardHeaderViewBinding.inflate(layoutInflater, null, false)
            fragment.setViewDetails(getString(R.string.button_continue), headerBinding.root)

            parentFragmentManager.commit {
                setReorderingAllowed(true)
                add(R.id.enter_amount_fragment_placeholder, fragment)
            }
        }

        setupPaymentMethodPayment()
        binding.toolbar.setNavigationOnClickListener {
            findNavController().popBackStack()
        }

        amountViewModel.selectedExchangeRate.observe(viewLifecycleOwner) { rate ->
            binding.toolbarSubtitle.text = getString(
                R.string.exchange_rate_template,
                Coin.COIN.toPlainString(),
                GenericUtils.fiatToString(rate.fiat)
            )
        }
        amountViewModel.onContinueEvent.observe(viewLifecycleOwner) { pair ->

            //viewModel.onContinueClicked(pair.first,pair.second)
            Log.i("COINBASELOG", "fiat: ${pair.second}, coin: ${pair.first} ${ binding.paymentMethodPicker.paymentMethods[binding.paymentMethodPicker.selectedMethodIndex]}")
           // safeNavigate(CoinbaseBuyDashFragmentDirections.buyDashToOrderReview(ReviewBuyOrderModel()))
        }
    }

    private fun setupPaymentMethodPayment() {
<<<<<<< HEAD
        arguments?.let {
            val coinbasePaymentMethods = CoinbaseBuyDashFragmentArgs.fromBundle(it).paymentMethods
            val paymentMethods = coinbasePaymentMethods
                .filter { it.allowBuy }
                .map {
                    val type = paymentMethodTypeFromCoinbaseType(it.type)
                    val nameAccountPair = splitNameAndAccount(it.name)
                    PaymentMethod(
                        nameAccountPair.first,
                        nameAccountPair.second,
                        "", // set "Checking" to get "****1234 • Checking" in subtitle
                        paymentMethodType = type
                    )
                }
            binding.paymentMethodPicker.paymentMethods = paymentMethods
        }

    }

    private fun splitNameAndAccount(nameAccount: String?): Pair<String, String> {
        nameAccount?.let {
            val match = "(\\d+)?\\s?[a-z]?\\*+".toRegex().find(nameAccount)
            match?.range?.first?.let { index ->
                val name = nameAccount.substring(0, index).trim(' ', '-', ',', ':')
                val account = nameAccount.substring(index, nameAccount.length).trim()
                return Pair(name, account)
            }
        }

        return Pair("", "")
    }

    private fun paymentMethodTypeFromCoinbaseType(type: String): PaymentMethodType {
        return when (type) {
            "fiat_account" -> PaymentMethodType.Fiat
            "secure3d_card", "worldpay_card", "credit_card", "debit_card" -> PaymentMethodType.Card
            "ach_bank_account", "sepa_bank_account",
            "ideal_bank_account", "eft_bank_account", "interac" -> PaymentMethodType.BankAccount
            "bank_wire" -> PaymentMethodType.WireTransfer
            "paypal_account" -> PaymentMethodType.PayPal
            else -> PaymentMethodType.Unknown
=======
        viewModel.getPaymentMethods()
        viewModel.activePaymentMethods.observe(viewLifecycleOwner){
            binding.paymentMethodPicker.paymentMethods = it
>>>>>>> caaf6d9b
        }
    }
}<|MERGE_RESOLUTION|>--- conflicted
+++ resolved
@@ -36,12 +36,9 @@
 import org.dash.wallet.integration.coinbase_integration.R
 import org.dash.wallet.integration.coinbase_integration.databinding.FragmentCoinbaseBuyDashBinding
 import org.dash.wallet.integration.coinbase_integration.databinding.KeyboardHeaderViewBinding
-<<<<<<< HEAD
 import org.dash.wallet.integration.coinbase_integration.model.CoinbasePaymentMethod
 import org.dash.wallet.integration.coinbase_integration.model.ReviewBuyOrderModel
 import org.dash.wallet.integration.coinbase_integration.viewmodels.CoinbaseBuyDashViewModel
-=======
->>>>>>> caaf6d9b
 import org.dash.wallet.integration.coinbase_integration.viewmodels.CoinbaseServicesViewModel
 
 @AndroidEntryPoint
@@ -88,7 +85,6 @@
     }
 
     private fun setupPaymentMethodPayment() {
-<<<<<<< HEAD
         arguments?.let {
             val coinbasePaymentMethods = CoinbaseBuyDashFragmentArgs.fromBundle(it).paymentMethods
             val paymentMethods = coinbasePaymentMethods
@@ -130,11 +126,9 @@
             "bank_wire" -> PaymentMethodType.WireTransfer
             "paypal_account" -> PaymentMethodType.PayPal
             else -> PaymentMethodType.Unknown
-=======
         viewModel.getPaymentMethods()
         viewModel.activePaymentMethods.observe(viewLifecycleOwner){
             binding.paymentMethodPicker.paymentMethods = it
->>>>>>> caaf6d9b
         }
     }
 }