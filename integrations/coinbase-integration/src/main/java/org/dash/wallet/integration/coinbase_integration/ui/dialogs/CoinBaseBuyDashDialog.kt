/*
 * Copyright 2021 Dash Core Group.
 *
 * This program is free software: you can redistribute it and/or modify
 * it under the terms of the GNU General Public License as published by
 * the Free Software Foundation, either version 3 of the License, or
 * (at your option) any later version.
 *
 * This program is distributed in the hope that it will be useful,
 * but WITHOUT ANY WARRANTY; without even the implied warranty of
 * MERCHANTABILITY or FITNESS FOR A PARTICULAR PURPOSE.  See the
 * GNU General Public License for more details.
 *
 * You should have received a copy of the GNU General Public License
 * along with this program.  If not, see <http://www.gnu.org/licenses/>.
 */
package org.dash.wallet.integration.coinbase_integration.ui.dialogs

import android.content.ActivityNotFoundException
import android.content.Intent
import android.graphics.Color
import android.graphics.drawable.ColorDrawable
import android.net.Uri
import android.os.Bundle
import android.view.LayoutInflater
import android.view.View
import android.view.ViewGroup
import android.view.Window
import android.widget.Toast
import androidx.core.view.isGone
import androidx.core.view.isVisible
import androidx.fragment.app.DialogFragment
import androidx.navigation.fragment.findNavController
import org.dash.wallet.common.ui.viewBinding
import org.dash.wallet.integration.coinbase_integration.R
import org.dash.wallet.integration.coinbase_integration.databinding.DialogCoinbaseBuyDashBinding

class CoinBaseBuyDashDialog : DialogFragment() {
    private val binding by viewBinding(DialogCoinbaseBuyDashBinding::bind)
    var onCoinBaseBuyDashDialogButtonsClickListener: CoinBaseBuyDashDialogButtonsClickListener? = null

    override fun onCreate(savedInstanceState: Bundle?) {
        super.onCreate(savedInstanceState)

        setStyle(STYLE_NO_FRAME, R.style.FullScreenDialog)
    }

    override fun onCreateView(
        inflater: LayoutInflater,
        container: ViewGroup?,
        savedInstanceState: Bundle?
    ): View? {
        dialog?.window?.apply {
            setBackgroundDrawable(ColorDrawable(Color.TRANSPARENT))
            requestFeature(Window.FEATURE_NO_TITLE)
        }
        return inflater.inflate(R.layout.dialog_coinbase_buy_dash, container, false)
    }

    override fun onViewCreated(view: View, savedInstanceState: Bundle?) {
        super.onViewCreated(view, savedInstanceState)

        arguments?. getInt("Type")?.let { type ->
            when (type) {
                Type.PURCHASE_ERROR.ordinal -> setPurchaseError()
                Type.DEPOSIT_ERROR.ordinal -> setDepositError()
                Type.DEPOSIT_SUCCESS.ordinal -> setDepositSuccess()
                Type.CONVERSION_SUCCESS.ordinal -> setConversionSuccess()
                Type.CONVERSION_ERROR.ordinal -> setConversionError()
<<<<<<< HEAD
                Type.TRANSFER_DASH_SUCCESS.ordinal -> setTransferDashSuccess()
                Type.TRANSFER_DASH_ERROR.ordinal -> setTransferDashFailure()
=======
                Type.SWAP_ERROR.ordinal -> setSwapError()
>>>>>>> 25284acc
            }

            binding.coinbaseBuyDialogPositiveButton.setOnClickListener {
                onCoinBaseBuyDashDialogButtonsClickListener?.onPositiveButtonClick(Type.values().first { it.ordinal == type })
            }
        }

        binding.coinbaseBuyDialogNegativeButton.setOnClickListener {
            dismiss()
            findNavController().popBackStack()
            findNavController().popBackStack()
        }

        binding.buyDialogContactCoinbaseSupport.setOnClickListener {
            openCoinbaseHelp()
        }
    }

    private fun setPurchaseError() {
        binding.coinbaseBuyDialogIcon.setImageResource(R.drawable.ic_error_red)
        binding.coinbaseBuyDialogTitle.setText(R.string.purchase_failed)
        binding.coinbaseBuyDialogTitle.setTextAppearance(R.style.Headline5_Bold_Red300)
        val errorMessage = arguments?.getString(ARG_MESSAGE)
        if (errorMessage.isNullOrEmpty()) {
            binding.coinbaseBuyDialogMessage.setText(R.string.purchase_failed_msg)
        } else {
            binding.coinbaseBuyDialogMessage.text = errorMessage
        }
        binding.buyDialogContactCoinbaseSupport.isGone = true
        binding.coinbaseBuyDialogNegativeButton.isGone = true
        binding.coinbaseBuyDialogPositiveButton.setText(R.string.close)
    }
    private fun setDepositError() {
        binding.coinbaseBuyDialogIcon.setImageResource(R.drawable.ic_error_red)
        binding.coinbaseBuyDialogTitle.setText(R.string.transfer_failed)
        val errorMessage = arguments?.getString(ARG_MESSAGE)
        when {
            errorMessage.isNullOrEmpty() -> {
                binding.coinbaseBuyDialogMessage.setText(R.string.transfer_failed_msg)
            }
            errorMessage.contains(getString(R.string.send_to_wallet_error)) -> {
                binding.coinbaseBuyDialogMessage.text = errorMessage
            }
            else -> binding.coinbaseBuyDialogMessage.setText(R.string.transfer_failed_msg)
        }

        binding.coinbaseBuyDialogTitle.setTextAppearance(R.style.Headline5_Bold_Red300)
        binding.buyDialogContactCoinbaseSupport.isVisible = true
        binding.coinbaseBuyDialogNegativeButton.isVisible = true
        binding.coinbaseBuyDialogNegativeButton.setText(R.string.close)
        binding.coinbaseBuyDialogPositiveButton.setText(R.string.retry)
    }
    private fun setDepositSuccess() {
        binding.coinbaseBuyDialogIcon.setImageResource(R.drawable.ic_success_green)
        binding.coinbaseBuyDialogTitle.setText(R.string.purchase_successful)
        binding.coinbaseBuyDialogTitle.setTextAppearance(R.style.Headline5_Bold_Green)
        binding.coinbaseBuyDialogMessage.setText(R.string.it_could_take_up_to_2_3_minutes)
        binding.buyDialogContactCoinbaseSupport.isGone = true
        binding.coinbaseBuyDialogNegativeButton.isGone = true
        binding.coinbaseBuyDialogPositiveButton.setText(R.string.close)
    }

    private fun setConversionError() {
        binding.coinbaseBuyDialogIcon.setImageResource(R.drawable.ic_error_red)
        binding.coinbaseBuyDialogTitle.setText(R.string.conversion_failed)
        binding.coinbaseBuyDialogMessage.setText(R.string.purchase_failed_msg)
        binding.coinbaseBuyDialogTitle.setTextAppearance(R.style.Headline5_Bold_Red300)
        binding.buyDialogContactCoinbaseSupport.isVisible = true
        binding.coinbaseBuyDialogNegativeButton.isVisible = true
        binding.coinbaseBuyDialogNegativeButton.setText(R.string.close)
        binding.coinbaseBuyDialogPositiveButton.setText(R.string.retry)
    }

    private fun setSwapError() {
        binding.coinbaseBuyDialogIcon.setImageResource(R.drawable.ic_error_red)
        binding.coinbaseBuyDialogTitle.setText(R.string.conversion_failed)
        binding.coinbaseBuyDialogMessage.setText(R.string.purchase_failed_msg)
        binding.coinbaseBuyDialogTitle.setTextAppearance(R.style.Headline5_Bold_Red300)
        binding.buyDialogContactCoinbaseSupport.isVisible = true
        binding.coinbaseBuyDialogNegativeButton.isVisible = true
        binding.coinbaseBuyDialogNegativeButton.setText(R.string.close)
        binding.coinbaseBuyDialogPositiveButton.isVisible = false
    }
    private fun setConversionSuccess() {
        binding.coinbaseBuyDialogIcon.setImageResource(R.drawable.ic_success_green)
        binding.coinbaseBuyDialogTitle.setText(R.string.conversion_successful)
        binding.coinbaseBuyDialogTitle.setTextAppearance(R.style.Headline5_Bold_Green)
        binding.coinbaseBuyDialogMessage.setText(R.string.it_could_take_up_to_5_minutes)
        binding.buyDialogContactCoinbaseSupport.isGone = true
        binding.coinbaseBuyDialogNegativeButton.isGone = true
        binding.coinbaseBuyDialogPositiveButton.setText(R.string.close)
    }

    private fun setTransferDashSuccess() {
        binding.coinbaseBuyDialogIcon.setImageResource(R.drawable.ic_success_green)
        binding.coinbaseBuyDialogTitle.setText(R.string.transfer_dash_successful)
        binding.coinbaseBuyDialogTitle.setTextAppearance(R.style.Headline5_Bold_Green)
        binding.coinbaseBuyDialogMessage.setText(R.string.it_could_take_up_to_10_minutes)
        binding.buyDialogContactCoinbaseSupport.isGone = true
        binding.coinbaseBuyDialogNegativeButton.isGone = true
        binding.coinbaseBuyDialogPositiveButton.setText(R.string.close)
    }

    private fun setTransferDashFailure() {
        binding.coinbaseBuyDialogIcon.setImageResource(R.drawable.ic_error_red)
        binding.coinbaseBuyDialogTitle.setText(R.string.transfer_failed)
        val errorMessage = arguments?.getString(ARG_MESSAGE)
        when {
            errorMessage.isNullOrEmpty() -> {
                binding.coinbaseBuyDialogMessage.setText(R.string.transfer_dash_failed_msg)
            }
            else -> binding.coinbaseBuyDialogMessage.text = errorMessage
        }

        binding.coinbaseBuyDialogTitle.setTextAppearance(R.style.Headline5_Bold_Red300)
        binding.buyDialogContactCoinbaseSupport.isVisible = true
        binding.coinbaseBuyDialogNegativeButton.isVisible = true
        binding.coinbaseBuyDialogNegativeButton.setText(R.string.close)
        binding.coinbaseBuyDialogPositiveButton.setText(R.string.retry)
    }

    companion object {
        const val ARG_MESSAGE: String = "ARG_RESPONSE_MESSAGE"
        fun newInstance(
            type: Type,
            responseMessage: String?
        ): CoinBaseBuyDashDialog {
            val args = Bundle().apply {
                putInt("Type", type.ordinal)
                putString(ARG_MESSAGE, responseMessage)
            }
            return CoinBaseBuyDashDialog().apply {
                arguments = args
            }
        }
    }

    enum class Type {
        DEPOSIT_SUCCESS,
        DEPOSIT_ERROR,
        PURCHASE_ERROR,
        CONVERSION_SUCCESS,
        CONVERSION_ERROR,
<<<<<<< HEAD
        TRANSFER_DASH_SUCCESS,
        TRANSFER_DASH_ERROR
=======
        SWAP_ERROR
>>>>>>> 25284acc
    }

    interface CoinBaseBuyDashDialogButtonsClickListener {
        fun onPositiveButtonClick(type: Type)
    }

    private fun openCoinbaseHelp() {
        val helpUrl = "https://help.coinbase.com/en/contact-us"
        try {
            val intent = Intent(Intent.ACTION_VIEW)
            intent.data = Uri.parse(helpUrl)
            startActivity(intent)
        } catch (e: ActivityNotFoundException) {
            Toast.makeText(requireActivity(), helpUrl, Toast.LENGTH_SHORT).show()
        }
    }
}<|MERGE_RESOLUTION|>--- conflicted
+++ resolved
@@ -67,12 +67,9 @@
                 Type.DEPOSIT_SUCCESS.ordinal -> setDepositSuccess()
                 Type.CONVERSION_SUCCESS.ordinal -> setConversionSuccess()
                 Type.CONVERSION_ERROR.ordinal -> setConversionError()
-<<<<<<< HEAD
+                Type.SWAP_ERROR.ordinal -> setSwapError()
                 Type.TRANSFER_DASH_SUCCESS.ordinal -> setTransferDashSuccess()
                 Type.TRANSFER_DASH_ERROR.ordinal -> setTransferDashFailure()
-=======
-                Type.SWAP_ERROR.ordinal -> setSwapError()
->>>>>>> 25284acc
             }
 
             binding.coinbaseBuyDialogPositiveButton.setOnClickListener {
@@ -96,7 +93,7 @@
         binding.coinbaseBuyDialogTitle.setText(R.string.purchase_failed)
         binding.coinbaseBuyDialogTitle.setTextAppearance(R.style.Headline5_Bold_Red300)
         val errorMessage = arguments?.getString(ARG_MESSAGE)
-        if (errorMessage.isNullOrEmpty()) {
+        if (errorMessage.isNullOrEmpty()){
             binding.coinbaseBuyDialogMessage.setText(R.string.purchase_failed_msg)
         } else {
             binding.coinbaseBuyDialogMessage.text = errorMessage
@@ -216,12 +213,9 @@
         PURCHASE_ERROR,
         CONVERSION_SUCCESS,
         CONVERSION_ERROR,
-<<<<<<< HEAD
+        SWAP_ERROR,
         TRANSFER_DASH_SUCCESS,
         TRANSFER_DASH_ERROR
-=======
-        SWAP_ERROR
->>>>>>> 25284acc
     }
 
     interface CoinBaseBuyDashDialogButtonsClickListener {
@@ -234,7 +228,7 @@
             val intent = Intent(Intent.ACTION_VIEW)
             intent.data = Uri.parse(helpUrl)
             startActivity(intent)
-        } catch (e: ActivityNotFoundException) {
+        }catch (e: ActivityNotFoundException){
             Toast.makeText(requireActivity(), helpUrl, Toast.LENGTH_SHORT).show()
         }
     }
