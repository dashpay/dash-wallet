/*
 * Copyright 2021 Dash Core Group.
 *
 * This program is free software: you can redistribute it and/or modify
 * it under the terms of the GNU General Public License as published by
 * the Free Software Foundation, either version 3 of the License, or
 * (at your option) any later version.
 *
 * This program is distributed in the hope that it will be useful,
 * but WITHOUT ANY WARRANTY; without even the implied warranty of
 * MERCHANTABILITY or FITNESS FOR A PARTICULAR PURPOSE.  See the
 * GNU General Public License for more details.
 *
 * You should have received a copy of the GNU General Public License
 * along with this program.  If not, see <http://www.gnu.org/licenses/>.
 */
package org.dash.wallet.integration.coinbase_integration.repository

import org.dash.wallet.common.Configuration
<<<<<<< HEAD
=======
import org.dash.wallet.common.ui.payment_method_picker.PaymentMethod
import org.dash.wallet.integration.coinbase_integration.CommitBuyOrderMapper
import org.dash.wallet.integration.coinbase_integration.PlaceBuyOrderMapper
import org.dash.wallet.integration.coinbase_integration.SendFundsToWalletMapper
>>>>>>> caaf6d9b
import org.dash.wallet.integration.coinbase_integration.model.*
import org.dash.wallet.integration.coinbase_integration.network.ResponseResource
import org.dash.wallet.integration.coinbase_integration.network.safeApiCall
import org.dash.wallet.integration.coinbase_integration.service.CoinBaseAuthApi
import org.dash.wallet.integration.coinbase_integration.service.CoinBaseServicesApi
import retrofit2.Response
import javax.inject.Inject

class CoinBaseRepository @Inject constructor(
    private val api: CoinBaseServicesApi,
    private val authApi: CoinBaseAuthApi,
<<<<<<< HEAD
    private val userPreferences: Configuration
=======
    private val userPreferences: Configuration,
    private val placeBuyOrderMapper: PlaceBuyOrderMapper,
    private val commitBuyOrderMapper: CommitBuyOrderMapper,
    private val sendFundsToWalletMapper: SendFundsToWalletMapper
>>>>>>> caaf6d9b
): CoinBaseRepositoryInt {
    override suspend fun getUserAccount() = safeApiCall { api.getUserAccount() }

    override suspend fun getExchangeRates() = safeApiCall { api.getExchangeRates() }

    override suspend fun disconnectCoinbaseAccount() {
        userPreferences.setLastCoinBaseAccessToken(null)
        userPreferences.setLastCoinBaseRefreshToken(null)
        safeApiCall { authApi.revokeToken() }
    }

    override fun saveLastCoinbaseDashAccountBalance(amount: String?) {
        amount?.let {
            userPreferences.setLastCoinBaseBalance(it)
        }
    }

    override fun saveUserAccountId(accountId: String?) {
        accountId?.let { userPreferences.setCoinBaseUserAccountId(it) }
    }

    override suspend fun getActivePaymentMethods() = safeApiCall {
<<<<<<< HEAD
        api.getActivePaymentMethods()
    }

    override suspend fun placeBuyOrder(placeBuyOrderParams: PlaceBuyOrderParams) = safeApiCall {
        api.placeBuyOrder(accountId = userPreferences.coinbaseUserAccountId, placeBuyOrderParams = placeBuyOrderParams)
    }

    override suspend fun commitBuyOrder(buyOrderId: String) = safeApiCall {
        api.commitBuyOrder(accountId = userPreferences.coinbaseUserAccountId, buyOrderId = buyOrderId)
    }

    override suspend fun sendFundsToWallet(sendTransactionToWalletParams: SendTransactionToWalletParams) = safeApiCall {
        api.sendCoinsToWallet(accountId = userPreferences.coinbaseUserAccountId, sendTransactionToWalletParams = sendTransactionToWalletParams)
=======
        val apiResult = api.getActivePaymentMethods()
        apiResult?.data ?: emptyList()
    }

    override suspend fun placeBuyOrder(placeBuyOrderParams: PlaceBuyOrderParams) = safeApiCall {
        val apiResult = api.placeBuyOrder(accountId = userPreferences.coinbaseUserAccountId, placeBuyOrderParams = placeBuyOrderParams)
        placeBuyOrderMapper.map(apiResult?.data)
    }

    override suspend fun commitBuyOrder(buyOrderId: String) = safeApiCall {
        val commitBuyResult = api.commitBuyOrder(accountId = userPreferences.coinbaseUserAccountId, buyOrderId = buyOrderId)
        commitBuyOrderMapper.map(commitBuyResult?.data)
    }

    override suspend fun sendFundsToWallet(sendTransactionToWalletParams: SendTransactionToWalletParams) = safeApiCall {
        val apiResult = api.sendCoinsToWallet(accountId = userPreferences.coinbaseUserAccountId, sendTransactionToWalletParams = sendTransactionToWalletParams)
        sendFundsToWalletMapper.map(apiResult?.data)
>>>>>>> caaf6d9b
    }
}

interface CoinBaseRepositoryInt {
    suspend fun getUserAccount(): ResponseResource<Response<CoinBaseUserAccountInfo>>
    suspend fun getExchangeRates(): ResponseResource<Response<CoinBaseUserAccountInfo>>
    suspend fun disconnectCoinbaseAccount()
    fun saveLastCoinbaseDashAccountBalance(amount: String?)
    fun saveUserAccountId(accountId: String?)
<<<<<<< HEAD
    suspend fun getActivePaymentMethods(): ResponseResource<Response<PaymentMethods>>
    suspend fun placeBuyOrder(placeBuyOrderParams: PlaceBuyOrderParams): ResponseResource<Response<PlaceBuyOrderResponse>>
    suspend fun commitBuyOrder(buyOrderId: String): ResponseResource<Response<PlaceBuyOrderResponse>>
    suspend fun sendFundsToWallet(sendTransactionToWalletParams: SendTransactionToWalletParams)
    : ResponseResource<Response<SendTransactionToWalletResponse>>
=======
    suspend fun getActivePaymentMethods(): ResponseResource<List<PaymentMethodsData>>
    suspend fun placeBuyOrder(placeBuyOrderParams: PlaceBuyOrderParams): ResponseResource<PlaceBuyOrderUIModel>
    suspend fun commitBuyOrder(buyOrderId: String): ResponseResource<CommitBuyOrderUIModel>
    suspend fun sendFundsToWallet(sendTransactionToWalletParams: SendTransactionToWalletParams): ResponseResource<SendTransactionToWalletUIModel>
>>>>>>> caaf6d9b
}<|MERGE_RESOLUTION|>--- conflicted
+++ resolved
@@ -17,13 +17,10 @@
 package org.dash.wallet.integration.coinbase_integration.repository
 
 import org.dash.wallet.common.Configuration
-<<<<<<< HEAD
-=======
 import org.dash.wallet.common.ui.payment_method_picker.PaymentMethod
 import org.dash.wallet.integration.coinbase_integration.CommitBuyOrderMapper
 import org.dash.wallet.integration.coinbase_integration.PlaceBuyOrderMapper
 import org.dash.wallet.integration.coinbase_integration.SendFundsToWalletMapper
->>>>>>> caaf6d9b
 import org.dash.wallet.integration.coinbase_integration.model.*
 import org.dash.wallet.integration.coinbase_integration.network.ResponseResource
 import org.dash.wallet.integration.coinbase_integration.network.safeApiCall
@@ -35,14 +32,10 @@
 class CoinBaseRepository @Inject constructor(
     private val api: CoinBaseServicesApi,
     private val authApi: CoinBaseAuthApi,
-<<<<<<< HEAD
-    private val userPreferences: Configuration
-=======
     private val userPreferences: Configuration,
     private val placeBuyOrderMapper: PlaceBuyOrderMapper,
     private val commitBuyOrderMapper: CommitBuyOrderMapper,
     private val sendFundsToWalletMapper: SendFundsToWalletMapper
->>>>>>> caaf6d9b
 ): CoinBaseRepositoryInt {
     override suspend fun getUserAccount() = safeApiCall { api.getUserAccount() }
 
@@ -65,21 +58,6 @@
     }
 
     override suspend fun getActivePaymentMethods() = safeApiCall {
-<<<<<<< HEAD
-        api.getActivePaymentMethods()
-    }
-
-    override suspend fun placeBuyOrder(placeBuyOrderParams: PlaceBuyOrderParams) = safeApiCall {
-        api.placeBuyOrder(accountId = userPreferences.coinbaseUserAccountId, placeBuyOrderParams = placeBuyOrderParams)
-    }
-
-    override suspend fun commitBuyOrder(buyOrderId: String) = safeApiCall {
-        api.commitBuyOrder(accountId = userPreferences.coinbaseUserAccountId, buyOrderId = buyOrderId)
-    }
-
-    override suspend fun sendFundsToWallet(sendTransactionToWalletParams: SendTransactionToWalletParams) = safeApiCall {
-        api.sendCoinsToWallet(accountId = userPreferences.coinbaseUserAccountId, sendTransactionToWalletParams = sendTransactionToWalletParams)
-=======
         val apiResult = api.getActivePaymentMethods()
         apiResult?.data ?: emptyList()
     }
@@ -97,7 +75,6 @@
     override suspend fun sendFundsToWallet(sendTransactionToWalletParams: SendTransactionToWalletParams) = safeApiCall {
         val apiResult = api.sendCoinsToWallet(accountId = userPreferences.coinbaseUserAccountId, sendTransactionToWalletParams = sendTransactionToWalletParams)
         sendFundsToWalletMapper.map(apiResult?.data)
->>>>>>> caaf6d9b
     }
 }
 
@@ -107,16 +84,8 @@
     suspend fun disconnectCoinbaseAccount()
     fun saveLastCoinbaseDashAccountBalance(amount: String?)
     fun saveUserAccountId(accountId: String?)
-<<<<<<< HEAD
-    suspend fun getActivePaymentMethods(): ResponseResource<Response<PaymentMethods>>
-    suspend fun placeBuyOrder(placeBuyOrderParams: PlaceBuyOrderParams): ResponseResource<Response<PlaceBuyOrderResponse>>
-    suspend fun commitBuyOrder(buyOrderId: String): ResponseResource<Response<PlaceBuyOrderResponse>>
-    suspend fun sendFundsToWallet(sendTransactionToWalletParams: SendTransactionToWalletParams)
-    : ResponseResource<Response<SendTransactionToWalletResponse>>
-=======
     suspend fun getActivePaymentMethods(): ResponseResource<List<PaymentMethodsData>>
     suspend fun placeBuyOrder(placeBuyOrderParams: PlaceBuyOrderParams): ResponseResource<PlaceBuyOrderUIModel>
     suspend fun commitBuyOrder(buyOrderId: String): ResponseResource<CommitBuyOrderUIModel>
     suspend fun sendFundsToWallet(sendTransactionToWalletParams: SendTransactionToWalletParams): ResponseResource<SendTransactionToWalletUIModel>
->>>>>>> caaf6d9b
 }