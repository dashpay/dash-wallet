--- conflicted
+++ resolved
@@ -18,10 +18,7 @@
 
 import org.dash.wallet.common.Configuration
 import org.dash.wallet.integration.coinbase_integration.CommitBuyOrderMapper
-<<<<<<< HEAD
-=======
 import org.dash.wallet.integration.coinbase_integration.DASH_CURRENCY
->>>>>>> b98f9d0d
 import org.dash.wallet.integration.coinbase_integration.PlaceBuyOrderMapper
 import org.dash.wallet.integration.coinbase_integration.model.*
 import org.dash.wallet.integration.coinbase_integration.network.ResponseResource
@@ -38,11 +35,6 @@
     private val placeBuyOrderMapper: PlaceBuyOrderMapper,
     private val commitBuyOrderMapper: CommitBuyOrderMapper
 ): CoinBaseRepositoryInt {
-<<<<<<< HEAD
-    override suspend fun getUserAccount() = safeApiCall { api.getUserAccount() }
-
-    override suspend fun getExchangeRates() = safeApiCall { api.getExchangeRates() }
-=======
     override suspend fun getUserAccount() = safeApiCall {
         val apiResponse = servicesApi.getUserAccount()
         val userAccountData = apiResponse.body()?.data?.firstOrNull {
@@ -55,7 +47,6 @@
     }
 
     override suspend fun getExchangeRates() = safeApiCall { servicesApi.getExchangeRates() }
->>>>>>> b98f9d0d
 
     override suspend fun disconnectCoinbaseAccount() {
         userPreferences.setLastCoinBaseAccessToken(null)
@@ -74,42 +65,21 @@
     }
 
     override suspend fun getActivePaymentMethods() = safeApiCall {
-<<<<<<< HEAD
-        val apiResult = api.getActivePaymentMethods()
-=======
         val apiResult = servicesApi.getActivePaymentMethods()
->>>>>>> b98f9d0d
         apiResult?.data ?: emptyList()
     }
 
     override suspend fun placeBuyOrder(placeBuyOrderParams: PlaceBuyOrderParams) = safeApiCall {
-<<<<<<< HEAD
-        val apiResult = api.placeBuyOrder(accountId = userPreferences.coinbaseUserAccountId, placeBuyOrderParams = placeBuyOrderParams)
-=======
         val apiResult = servicesApi.placeBuyOrder(accountId = userPreferences.coinbaseUserAccountId, placeBuyOrderParams = placeBuyOrderParams)
->>>>>>> b98f9d0d
         placeBuyOrderMapper.map(apiResult?.data)
     }
 
     override suspend fun commitBuyOrder(buyOrderId: String) = safeApiCall {
-<<<<<<< HEAD
-        val commitBuyResult = api.commitBuyOrder(accountId = userPreferences.coinbaseUserAccountId, buyOrderId = buyOrderId)
-=======
         val commitBuyResult = servicesApi.commitBuyOrder(accountId = userPreferences.coinbaseUserAccountId, buyOrderId = buyOrderId)
->>>>>>> b98f9d0d
         commitBuyOrderMapper.map(commitBuyResult?.data)
     }
 
     override suspend fun sendFundsToWallet(sendTransactionToWalletParams: SendTransactionToWalletParams) = safeApiCall {
-<<<<<<< HEAD
-        val apiResult = api.sendCoinsToWallet(accountId = userPreferences.coinbaseUserAccountId, sendTransactionToWalletParams = sendTransactionToWalletParams)
-        apiResult.code()
-    }
-}
-
-interface CoinBaseRepositoryInt {
-    suspend fun getUserAccount(): ResponseResource<Response<CoinBaseUserAccountInfo>>
-=======
         val apiResult = servicesApi.sendCoinsToWallet(accountId = userPreferences.coinbaseUserAccountId, sendTransactionToWalletParams = sendTransactionToWalletParams)
         apiResult.code()
     }
@@ -120,7 +90,6 @@
 
 interface CoinBaseRepositoryInt {
     suspend fun getUserAccount(): ResponseResource<CoinBaseUserAccountData?>
->>>>>>> b98f9d0d
     suspend fun getExchangeRates(): ResponseResource<Response<CoinBaseUserAccountInfo>>
     suspend fun disconnectCoinbaseAccount()
     fun saveLastCoinbaseDashAccountBalance(amount: String?)
@@ -129,9 +98,6 @@
     suspend fun placeBuyOrder(placeBuyOrderParams: PlaceBuyOrderParams): ResponseResource<PlaceBuyOrderUIModel>
     suspend fun commitBuyOrder(buyOrderId: String): ResponseResource<CommitBuyOrderUIModel>
     suspend fun sendFundsToWallet(sendTransactionToWalletParams: SendTransactionToWalletParams): ResponseResource<Int>
-<<<<<<< HEAD
-=======
     fun getUserLastCoinbaseBalance(): String
     fun isUserConnected(): Boolean
->>>>>>> b98f9d0d
 }