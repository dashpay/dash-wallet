/*
 * Copyright 2021 Dash Core Group.
 *
 * This program is free software: you can redistribute it and/or modify
 * it under the terms of the GNU General Public License as published by
 * the Free Software Foundation, either version 3 of the License, or
 * (at your option) any later version.
 *
 * This program is distributed in the hope that it will be useful,
 * but WITHOUT ANY WARRANTY; without even the implied warranty of
 * MERCHANTABILITY or FITNESS FOR A PARTICULAR PURPOSE.  See the
 * GNU General Public License for more details.
 *
 * You should have received a copy of the GNU General Public License
 * along with this program.  If not, see <http://www.gnu.org/licenses/>.
 */
package org.dash.wallet.integration.coinbase_integration.ui

import android.os.Bundle
import android.view.View
import androidx.fragment.app.Fragment
import androidx.fragment.app.viewModels
import dagger.hilt.android.AndroidEntryPoint
import org.bitcoinj.core.Coin
import org.bitcoinj.utils.ExchangeRate
import org.dash.wallet.common.livedata.EventObserver
import org.dash.wallet.common.ui.FancyAlertDialog
import org.dash.wallet.common.ui.FancyAlertDialog.Companion.newProgress
import org.dash.wallet.common.ui.viewBinding
import org.dash.wallet.common.util.GenericUtils
import org.dash.wallet.integration.coinbase_integration.R
import org.dash.wallet.integration.coinbase_integration.databinding.FragmentCoinbaseServicesBinding
import org.dash.wallet.integration.coinbase_integration.viewmodels.CoinbaseServicesViewModel
import org.dash.wallet.common.util.safeNavigate
import org.dash.wallet.integration.coinbase_integration.model.CoinbaseGenericErrorUIModel
<<<<<<< HEAD
import java.util.*
import kotlin.concurrent.schedule
=======
>>>>>>> b98f9d0d

@AndroidEntryPoint
class CoinbaseServicesFragment : Fragment(R.layout.fragment_coinbase_services) {
    private val binding by viewBinding(FragmentCoinbaseServicesBinding::bind)
    private val viewModel by viewModels<CoinbaseServicesViewModel>()
    private var loadingDialog: FancyAlertDialog? = null
    private var currentExchangeRate: org.dash.wallet.common.data.ExchangeRate? = null


    override fun onViewCreated(view: View, savedInstanceState: Bundle?) {
        super.onViewCreated(view, savedInstanceState)

        binding.titleBar.connected.setText(R.string.connected)
        binding.titleBar.toolbarTitle.setText(R.string.coinbase)
        binding.titleBar.toolbar.setNavigationOnClickListener {
            requireActivity().finish()
        }

        binding.disconnectLayout.setOnClickListener {
            viewModel.disconnectCoinbaseAccount()
        }

        binding.buyDashBtn.setOnClickListener {
            viewModel.getPaymentMethods()

<<<<<<< HEAD
=======
        }
        viewModel.activePaymentMethods.observe(viewLifecycleOwner){
            safeNavigate(CoinbaseServicesFragmentDirections.servicesToBuyDash(it.toTypedArray()))
>>>>>>> b98f9d0d
        }
        viewModel.activePaymentMethods.observe(
            viewLifecycleOwner,
            EventObserver {
                safeNavigate(CoinbaseServicesFragmentDirections.servicesToBuyDash(it.toTypedArray()))
            }
        )

        binding.walletBalanceDash.setFormat(viewModel.config.format.noCode())
        binding.walletBalanceDash.setApplyMarkup(false)
        binding.walletBalanceDash.setAmount(Coin.ZERO)


        viewModel.exchangeRate.observe(viewLifecycleOwner,
            { rate ->
                if (rate != null) {
                    currentExchangeRate = rate
                    if (currentExchangeRate != null) {
                        setLocalFaitAmount(viewModel.user.value?.balance?.amount ?: "0")
                    }
                }
            })

        viewModel.user.observe(
            viewLifecycleOwner,
            {
                binding.walletBalanceDash.setAmount(Coin.parseCoin(it.balance?.amount))
                if (currentExchangeRate != null) {
                    setLocalFaitAmount(it.balance?.amount ?:"0")
                }

            }
        )

        viewModel.showLoading.observe(
            viewLifecycleOwner,
            {
                if (it) {
                    showProgress(R.string.loading)
                } else
                    dismissProgress()
            }
        )

        viewModel.userAccountError.observe(
            viewLifecycleOwner,
            {
                val error = CoinbaseGenericErrorUIModel(
                    R.string.coinbase_dash_wallet_error_title,
                    getString(R.string.coinbase_dash_wallet_error_message),
                    R.drawable.ic_info_red,
                    R.string.CreateـDashـAccount,
                    R.string.close
                )
<<<<<<< HEAD
                CoinbaseServicesFragmentDirections.coinbaseServicesToError(error)
=======
                safeNavigate(CoinbaseServicesFragmentDirections.coinbaseServicesToError(error))
>>>>>>> b98f9d0d
            }
        )

        viewModel.activePaymentMethodsFailureCallback.observe(
            viewLifecycleOwner,
            {
                val activePaymentMethodsError = CoinbaseGenericErrorUIModel(
                    R.string.coinbase_dash_wallet_no_payment_methods_error_title,
                    getString(R.string.coinbase_dash_wallet_no_payment_methods_error_message),
                    R.drawable.ic_info_red,
                    R.string.add_payment_method,
                    R.string.close
                )
<<<<<<< HEAD
                CoinbaseServicesFragmentDirections.coinbaseServicesToError(activePaymentMethodsError)
=======
                safeNavigate(CoinbaseServicesFragmentDirections.coinbaseServicesToError(activePaymentMethodsError))
>>>>>>> b98f9d0d
            }
        )

        viewModel.coinbaseLogOutCallback.observe(viewLifecycleOwner){
            requireActivity().finish()
        }
    }

    private fun setLocalFaitAmount(balance:String) {
        val exchangeRate = ExchangeRate(Coin.COIN, currentExchangeRate?.fiat)
        val localValue =
            exchangeRate.coinToFiat(Coin.parseCoin(balance))
        binding.walletBalanceLocal.text = GenericUtils.fiatToString(localValue)
    }

    private fun showProgress(messageResId: Int) {
        if (loadingDialog != null && loadingDialog?.isAdded == true) {
            loadingDialog?.dismissAllowingStateLoss()
        }
        loadingDialog = newProgress(messageResId, 0)
        loadingDialog?.show(parentFragmentManager, "progress")
    }

    private fun dismissProgress() {
        if (loadingDialog != null && loadingDialog?.isAdded == true) {
            loadingDialog?.dismissAllowingStateLoss()
        }
    }
<<<<<<< HEAD
=======

    override fun onStop() {
        dismissProgress()
        super.onStop()
    }
>>>>>>> b98f9d0d
}<|MERGE_RESOLUTION|>--- conflicted
+++ resolved
@@ -23,7 +23,6 @@
 import dagger.hilt.android.AndroidEntryPoint
 import org.bitcoinj.core.Coin
 import org.bitcoinj.utils.ExchangeRate
-import org.dash.wallet.common.livedata.EventObserver
 import org.dash.wallet.common.ui.FancyAlertDialog
 import org.dash.wallet.common.ui.FancyAlertDialog.Companion.newProgress
 import org.dash.wallet.common.ui.viewBinding
@@ -33,11 +32,6 @@
 import org.dash.wallet.integration.coinbase_integration.viewmodels.CoinbaseServicesViewModel
 import org.dash.wallet.common.util.safeNavigate
 import org.dash.wallet.integration.coinbase_integration.model.CoinbaseGenericErrorUIModel
-<<<<<<< HEAD
-import java.util.*
-import kotlin.concurrent.schedule
-=======
->>>>>>> b98f9d0d
 
 @AndroidEntryPoint
 class CoinbaseServicesFragment : Fragment(R.layout.fragment_coinbase_services) {
@@ -63,19 +57,10 @@
         binding.buyDashBtn.setOnClickListener {
             viewModel.getPaymentMethods()
 
-<<<<<<< HEAD
-=======
         }
         viewModel.activePaymentMethods.observe(viewLifecycleOwner){
             safeNavigate(CoinbaseServicesFragmentDirections.servicesToBuyDash(it.toTypedArray()))
->>>>>>> b98f9d0d
         }
-        viewModel.activePaymentMethods.observe(
-            viewLifecycleOwner,
-            EventObserver {
-                safeNavigate(CoinbaseServicesFragmentDirections.servicesToBuyDash(it.toTypedArray()))
-            }
-        )
 
         binding.walletBalanceDash.setFormat(viewModel.config.format.noCode())
         binding.walletBalanceDash.setApplyMarkup(false)
@@ -123,11 +108,7 @@
                     R.string.CreateـDashـAccount,
                     R.string.close
                 )
-<<<<<<< HEAD
-                CoinbaseServicesFragmentDirections.coinbaseServicesToError(error)
-=======
                 safeNavigate(CoinbaseServicesFragmentDirections.coinbaseServicesToError(error))
->>>>>>> b98f9d0d
             }
         )
 
@@ -141,11 +122,7 @@
                     R.string.add_payment_method,
                     R.string.close
                 )
-<<<<<<< HEAD
-                CoinbaseServicesFragmentDirections.coinbaseServicesToError(activePaymentMethodsError)
-=======
                 safeNavigate(CoinbaseServicesFragmentDirections.coinbaseServicesToError(activePaymentMethodsError))
->>>>>>> b98f9d0d
             }
         )
 
@@ -174,12 +151,9 @@
             loadingDialog?.dismissAllowingStateLoss()
         }
     }
-<<<<<<< HEAD
-=======
 
     override fun onStop() {
         dismissProgress()
         super.onStop()
     }
->>>>>>> b98f9d0d
 }