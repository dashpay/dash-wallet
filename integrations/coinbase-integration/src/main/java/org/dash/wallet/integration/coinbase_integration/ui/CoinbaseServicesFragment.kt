--- conflicted
+++ resolved
@@ -26,6 +26,8 @@
 import org.bitcoinj.core.Coin
 import org.bitcoinj.utils.ExchangeRate
 import org.bitcoinj.utils.MonetaryFormat
+import org.dash.wallet.common.Configuration
+import org.dash.wallet.common.Constants
 import org.dash.wallet.common.WalletDataProvider
 import org.dash.wallet.common.ui.FancyAlertDialog
 import org.dash.wallet.common.ui.FancyAlertDialog.Companion.newProgress
@@ -70,40 +72,14 @@
         binding.walletBalanceDash.setFormat(viewModel.config.format.noCode())
         binding.walletBalanceDash.setApplyMarkup(false)
         binding.walletBalanceDash.setAmount(Coin.ZERO)
-<<<<<<< HEAD
 
-        val currencySymbol = (NumberFormat.getCurrencyInstance() as DecimalFormat).apply {
-            currency = Currency.getInstance(viewModel.config.exchangeCurrencyCode)
-        }.decimalFormatSymbols.currencySymbol
-
-        binding.walletBalanceLocal.setFormat(
-            MonetaryFormat().noCode().minDecimals(2).optionalDecimals().code(
-                0,
-                currencySymbol
-            )
-        )
-=======
-    
->>>>>>> 3077cd7e
 
         walletDataProvider.getExchangeRate(defaultCurrency).observe(viewLifecycleOwner,
             { exchangeRate ->
                 if (exchangeRate != null) {
                     currentExchangeRate = exchangeRate
                     if (currentExchangeRate != null) {
-<<<<<<< HEAD
-                        val exchangeRate = ExchangeRate(Coin.COIN, currentExchangeRate?.fiat)
-                        val localValue = Coin.parseCoin(viewModel.user.value?.balance?.amount?:"0")
-
-                        binding.walletBalanceLocal.setFiatAmount(
-                            localValue,
-                            exchangeRate,
-                            MonetaryFormat().noCode().minDecimals(2).optionalDecimals(),
-                            currencySymbol
-                        )
-=======
                         setLocalFaitAmount(viewModel.user.value?.balance?.amount ?: "0")
->>>>>>> 3077cd7e
                     }
                 }
             })
