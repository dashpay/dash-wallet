--- conflicted
+++ resolved
@@ -35,11 +35,8 @@
 import org.dash.wallet.integration.coinbase_integration.R
 import org.dash.wallet.integration.coinbase_integration.databinding.FragmentCoinbaseServicesBinding
 import org.dash.wallet.integration.coinbase_integration.model.CoinbaseGenericErrorUIModel
-<<<<<<< HEAD
 import org.dash.wallet.integration.coinbase_integration.viewmodels.CoinbaseServicesViewModel
-=======
 import javax.inject.Inject
->>>>>>> 9d7dec6a
 
 @AndroidEntryPoint
 class CoinbaseServicesFragment : Fragment(R.layout.fragment_coinbase_services) {
@@ -47,10 +44,7 @@
     private val viewModel by viewModels<CoinbaseServicesViewModel>()
     private var loadingDialog: FancyAlertDialog? = null
     private var currentExchangeRate: org.dash.wallet.common.data.ExchangeRate? = null
-<<<<<<< HEAD
-=======
     @Inject lateinit var analyticsService: AnalyticsService
->>>>>>> 9d7dec6a
 
     override fun onViewCreated(view: View, savedInstanceState: Bundle?) {
         super.onViewCreated(view, savedInstanceState)
@@ -77,15 +71,10 @@
         binding.convertDashBtn.setOnClickListener {
             safeNavigate(CoinbaseServicesFragmentDirections.servicesToConvertCrypto(true))
         }
-<<<<<<< HEAD
-        viewModel.activePaymentMethods.observe(viewLifecycleOwner) {
-            safeNavigate(CoinbaseServicesFragmentDirections.servicesToBuyDash(it.toTypedArray()))
-=======
         viewModel.activePaymentMethods.observe(viewLifecycleOwner){ event ->
             event.getContentIfNotHandled()?.toTypedArray()?.let { paymentMethodsArray ->
                 CoinbaseServicesFragmentDirections.servicesToBuyDash(paymentMethodsArray)
             }?.let { navDirection -> safeNavigate(navDirection) }
->>>>>>> 9d7dec6a
         }
 
         binding.walletBalanceDash.setFormat(viewModel.config.format.noCode())
@@ -121,13 +110,7 @@
                 dismissProgress()
         }
 
-<<<<<<< HEAD
-        viewModel.userAccountError.observe(
-            viewLifecycleOwner
-        ) {
-=======
         viewModel.userAccountError.observe(viewLifecycleOwner){
->>>>>>> 9d7dec6a
             val error = CoinbaseGenericErrorUIModel(
                 R.string.coinbase_dash_wallet_error_title,
                 getString(R.string.coinbase_dash_wallet_error_message),
@@ -135,27 +118,6 @@
                 R.string.CreateـDashـAccount,
                 R.string.close
             )
-<<<<<<< HEAD
-            safeNavigate(CoinbaseServicesFragmentDirections.coinbaseServicesToError(error))
-        }
-
-        viewModel.activePaymentMethodsFailureCallback.observe(
-            viewLifecycleOwner
-        ) {
-            val activePaymentMethodsError = CoinbaseGenericErrorUIModel(
-                R.string.coinbase_dash_wallet_no_payment_methods_error_title,
-                getString(R.string.coinbase_dash_wallet_no_payment_methods_error_message),
-                R.drawable.ic_info_red,
-                R.string.add_payment_method,
-                R.string.close
-            )
-            safeNavigate(
-                CoinbaseServicesFragmentDirections.coinbaseServicesToError(
-                    activePaymentMethodsError
-                )
-            )
-        }
-=======
             analyticsService.logEvent(AnalyticsConstants.Coinbase.NO_DASH_WALLET, bundleOf())
             safeNavigate(CoinbaseServicesFragmentDirections.coinbaseServicesToError(error))
         }
@@ -173,7 +135,6 @@
             safeNavigate(CoinbaseServicesFragmentDirections.coinbaseServicesToError(activePaymentMethodsError))
         }
 
->>>>>>> 9d7dec6a
 
         viewModel.coinbaseLogOutCallback.observe(viewLifecycleOwner) {
             requireActivity().finish()
