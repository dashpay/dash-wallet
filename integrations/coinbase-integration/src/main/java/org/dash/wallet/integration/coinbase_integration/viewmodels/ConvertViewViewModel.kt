/*
 * Copyright 2021 Dash Core Group.
 *
 * This program is free software: you can redistribute it and/or modify
 * it under the terms of the GNU General Public License as published by
 * the Free Software Foundation, either version 3 of the License, or
 * (at your option) any later version.
 *
 * This program is distributed in the hope that it will be useful,
 * but WITHOUT ANY WARRANTY; without even the implied warranty of
 * MERCHANTABILITY or FITNESS FOR A PARTICULAR PURPOSE.  See the
 * GNU General Public License for more details.
 *
 * You should have received a copy of the GNU General Public License
 * along with this program.  If not, see <http://www.gnu.org/licenses/>.
 */

package org.dash.wallet.integration.coinbase_integration.viewmodels

import androidx.lifecycle.*
import dagger.hilt.android.lifecycle.HiltViewModel
import kotlinx.coroutines.ExperimentalCoroutinesApi
import kotlinx.coroutines.flow.MutableStateFlow
import kotlinx.coroutines.flow.flatMapLatest
import kotlinx.coroutines.flow.launchIn
import kotlinx.coroutines.flow.onEach
import org.bitcoinj.core.Coin
import org.bitcoinj.utils.Fiat
import org.bitcoinj.utils.MonetaryFormat
import org.dash.wallet.common.Configuration
import org.dash.wallet.common.WalletDataProvider
import org.dash.wallet.common.data.ExchangeRate
import org.dash.wallet.common.data.SingleLiveEvent
import org.dash.wallet.common.livedata.Event
import org.dash.wallet.common.services.ExchangeRatesProvider
import org.dash.wallet.common.util.GenericUtils
import org.dash.wallet.integration.coinbase_integration.model.CoinBaseUserAccountDataUIModel
import org.dash.wallet.integration.coinbase_integration.ui.convert_currency.model.SwapValueErrorType
import java.math.BigDecimal
import java.math.RoundingMode
import javax.inject.Inject

@ExperimentalCoroutinesApi
@HiltViewModel
class ConvertViewViewModel @Inject constructor(
    var exchangeRates: ExchangeRatesProvider,
    var configuration: Configuration,
    private val walletDataProvider: WalletDataProvider
) : ViewModel() {

    private val dashFormat = MonetaryFormat().withLocale(GenericUtils.getDeviceLocale())
        .noCode().minDecimals(6).optionalDecimals()

    private val _dashToCrypto = MutableLiveData<Boolean>()
    val dashToCrypto: LiveData<Boolean>
        get() = this._dashToCrypto

    var enteredConvertAmount = "0"
    var maxCoinBaseAccountAmount: String = "0"

    var minAllowedSwapAmount: String = "2"

    var maxForDashWalletAmount: String = "0"
    val onContinueEvent = SingleLiveEvent<Pair<Boolean, Pair<Fiat?, Coin?>?>>()

    var minAllowedSwapDashCoin: Coin = Coin.ZERO
    private var maxForDashCoinBaseAccount: Coin = Coin.ZERO

    private val _selectedCryptoCurrencyAccount = MutableLiveData<CoinBaseUserAccountDataUIModel?>()
    val selectedCryptoCurrencyAccount: LiveData<CoinBaseUserAccountDataUIModel?>
        get() = this._selectedCryptoCurrencyAccount

    private val _selectedLocalCurrencyCode = MutableStateFlow(configuration.exchangeCurrencyCode)
    var selectedLocalCurrencyCode: String
        get() = _selectedLocalCurrencyCode.value
        set(value) {
            _selectedLocalCurrencyCode.value = value
        }

    private val _selectedPickerCurrencyCode = MutableStateFlow(configuration.exchangeCurrencyCode)
    var selectedPickerCurrencyCode: String
        get() = _selectedPickerCurrencyCode.value
        set(value) {
            _selectedPickerCurrencyCode.value = value
        }

    private val _enteredConvertDashAmount = MutableLiveData<Coin>()
    val enteredConvertDashAmount: LiveData<Coin>
        get() = _enteredConvertDashAmount

    private val _selectedLocalExchangeRate = MutableLiveData<ExchangeRate>()
    val selectedLocalExchangeRate: LiveData<ExchangeRate>
        get() = _selectedLocalExchangeRate

<<<<<<< HEAD
    val userDashAccountEmptyError: SingleLiveEvent<Unit> = SingleLiveEvent()
=======
    private val _dashWalletBalance = MutableLiveData<Event<Coin>>()
    val dashWalletBalance: LiveData<Event<Coin>>
        get() = this._dashWalletBalance

    val userDashAccountEmptyError = SingleLiveEvent<Unit>()
>>>>>>> 139e356d

    val validSwapValue = SingleLiveEvent<String>()

    init {
        setDashWalletBalance()
        _selectedLocalCurrencyCode.flatMapLatest { code ->
            exchangeRates.observeExchangeRate(code)
        }.onEach(_selectedLocalExchangeRate::postValue)
            .launchIn(viewModelScope)
    }


    fun setSelectedCryptoCurrency(account: CoinBaseUserAccountDataUIModel) {
        maxCoinBaseAccountAmount = account.coinBaseUserAccountData.balance?.amount ?: "0"

        this._selectedLocalExchangeRate.value = selectedLocalExchangeRate.value?.currencyCode?.let {
            val cleanedValue =
                1.toBigDecimal() /
                    account.currencyToDashExchangeRate.toBigDecimal()
            val bd = cleanedValue.setScale(8, RoundingMode.HALF_UP)
            ExchangeRate(
                it,
                bd.toString()
            )
        }
        this._selectedCryptoCurrencyAccount.value = account

        val cleanedValue: BigDecimal =
            minAllowedSwapAmount.toBigDecimal() * account.currencyToDashExchangeRate.toBigDecimal()
        val bd = cleanedValue.setScale(8, RoundingMode.HALF_UP)

        val coin = try {
            Coin.parseCoin(bd.toString())
        } catch (x: Exception) {
            Coin.ZERO
        }

        minAllowedSwapDashCoin = coin

        val value =
            (maxCoinBaseAccountAmount.toBigDecimal() * account.currencyToDashExchangeRate.toBigDecimal())
                .setScale(8, RoundingMode.HALF_UP)

        val maxCoinValue = try {
            Coin.parseCoin(value.toString())
        } catch (x: Exception) {
            Coin.ZERO
        }

        maxForDashCoinBaseAccount = maxCoinValue
    }

    fun setEnteredConvertDashAmount(value: Coin) {
        _enteredConvertDashAmount.value = value
        if (value.isZero)
            resetSwapValueError()
    }

    fun resetSwapValueError() {
        validSwapValue.call()
    }


    fun checkEnteredAmountValue(): SwapValueErrorType {
        val coin = try {
            if (dashToCrypto.value == true) {
                Coin.parseCoin(maxForDashWalletAmount)
            } else {
                maxForDashCoinBaseAccount
            }
        } catch (x: Exception) {
            Coin.ZERO
        }

        _enteredConvertDashAmount.value?.let {
            return when {
                it.isZero -> SwapValueErrorType.NOError
                it.isLessThan(minAllowedSwapDashCoin) -> SwapValueErrorType.LessThanMin
                it.isGreaterThan(coin) -> SwapValueErrorType.MoreThanMax
                else -> SwapValueErrorType.NOError
            }
        }
        return SwapValueErrorType.NOError
    }

    fun setOnSwapDashFromToCryptoClicked(dashToCrypto: Boolean) {
        if (dashToCrypto) {
            if (walletDataProvider.getWalletBalance().isZero) {
                userDashAccountEmptyError.call()
                return
            }
        }
        _dashToCrypto.value = dashToCrypto
    }


    private fun setDashWalletBalance() {
        val balance = walletDataProvider.getWalletBalance()

        maxForDashWalletAmount = dashFormat.minDecimals(0)
            .optionalDecimals(0, 8).format(balance).toString()
    }

    override fun onCleared() {
        super.onCleared()
        _selectedCryptoCurrencyAccount.value = null
    }
}
<|MERGE_RESOLUTION|>--- conflicted
+++ resolved
@@ -92,15 +92,11 @@
     val selectedLocalExchangeRate: LiveData<ExchangeRate>
         get() = _selectedLocalExchangeRate
 
-<<<<<<< HEAD
-    val userDashAccountEmptyError: SingleLiveEvent<Unit> = SingleLiveEvent()
-=======
     private val _dashWalletBalance = MutableLiveData<Event<Coin>>()
     val dashWalletBalance: LiveData<Event<Coin>>
         get() = this._dashWalletBalance
 
     val userDashAccountEmptyError = SingleLiveEvent<Unit>()
->>>>>>> 139e356d
 
     val validSwapValue = SingleLiveEvent<String>()
 
@@ -199,6 +195,7 @@
 
     private fun setDashWalletBalance() {
         val balance = walletDataProvider.getWalletBalance()
+        _dashWalletBalance.value = Event(balance)
 
         maxForDashWalletAmount = dashFormat.minDecimals(0)
             .optionalDecimals(0, 8).format(balance).toString()
