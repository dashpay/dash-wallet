/*
 * Copyright 2021 Dash Core Group.
 *
 * This program is free software: you can redistribute it and/or modify
 * it under the terms of the GNU General Public License as published by
 * the Free Software Foundation, either version 3 of the License, or
 * (at your option) any later version.
 *
 * This program is distributed in the hope that it will be useful,
 * but WITHOUT ANY WARRANTY; without even the implied warranty of
 * MERCHANTABILITY or FITNESS FOR A PARTICULAR PURPOSE.  See the
 * GNU General Public License for more details.
 *
 * You should have received a copy of the GNU General Public License
 * along with this program.  If not, see <http://www.gnu.org/licenses/>.
 */

package org.dash.wallet.integration.coinbase_integration.viewmodels

import androidx.lifecycle.*
import dagger.hilt.android.lifecycle.HiltViewModel
import kotlinx.coroutines.ExperimentalCoroutinesApi
import kotlinx.coroutines.flow.MutableStateFlow
import kotlinx.coroutines.flow.flatMapLatest
import kotlinx.coroutines.flow.launchIn
import kotlinx.coroutines.flow.onEach
import org.bitcoinj.core.Coin
import org.bitcoinj.utils.Fiat
import org.bitcoinj.utils.MonetaryFormat
import org.dash.wallet.common.Configuration
import org.dash.wallet.common.WalletDataProvider
import org.dash.wallet.common.data.ExchangeRate
import org.dash.wallet.common.data.SingleLiveEvent
import org.dash.wallet.common.livedata.Event
import org.dash.wallet.common.services.ExchangeRatesProvider
import org.dash.wallet.common.util.GenericUtils
import org.dash.wallet.integration.coinbase_integration.model.CoinBaseUserAccountDataUIModel
import org.dash.wallet.integration.coinbase_integration.ui.convert_currency.model.SwapValueErrorType
import java.math.BigDecimal
import java.math.RoundingMode
import javax.inject.Inject

@ExperimentalCoroutinesApi
@HiltViewModel
class ConvertViewViewModel @Inject constructor(
    var exchangeRates: ExchangeRatesProvider,
    var userPreference: Configuration,
    private val walletDataProvider: WalletDataProvider
) : ViewModel() {

    private val dashFormat = MonetaryFormat().withLocale(GenericUtils.getDeviceLocale())
        .noCode().minDecimals(6).optionalDecimals()

    private val _dashToCrypto = MutableLiveData<Boolean>()
    val dashToCrypto: LiveData<Boolean>
        get() = this._dashToCrypto

    var enteredConvertAmount = "0"
    var maxCoinBaseAccountAmount: String = "0"

    var minAllowedSwapAmount: String = "2"

    var maxForDashWalletAmount: String = "0"
    val onContinueEvent = SingleLiveEvent<Pair<Boolean, Pair<Fiat?, Coin?>?>>()

    var minAllowedSwapDashCoin: Coin = Coin.ZERO
    private var maxForDashCoinBaseAccount: Coin = Coin.ZERO


    private val _selectedCryptoCurrencyAccount = MutableLiveData<CoinBaseUserAccountDataUIModel?>()
    val selectedCryptoCurrencyAccount: LiveData<CoinBaseUserAccountDataUIModel?>
        get() = this._selectedCryptoCurrencyAccount

    private val _selectedLocalCurrencyCode = MutableStateFlow(userPreference.exchangeCurrencyCode)
    var selectedLocalCurrencyCode: String
        get() = _selectedLocalCurrencyCode.value
        set(value) {
            _selectedLocalCurrencyCode.value = value
        }

    private val _selectedPickerCurrencyCode = MutableStateFlow(userPreference.exchangeCurrencyCode)
    var selectedPickerCurrencyCode: String
        get() = _selectedPickerCurrencyCode.value
        set(value) {
            _selectedPickerCurrencyCode.value = value
        }

    private val _enteredConvertDashAmount = MutableLiveData<Coin>()
    val enteredConvertDashAmount: LiveData<Coin>
        get() = _enteredConvertDashAmount

    private val _selectedLocalExchangeRate = MutableLiveData<ExchangeRate>()
    val selectedLocalExchangeRate: LiveData<ExchangeRate>
        get() = _selectedLocalExchangeRate

    private val _dashWalletBalance = MutableLiveData<Event<Coin>>()
    val dashWalletBalance: LiveData<Event<Coin>>
        get() = this._dashWalletBalance

    val userDashAccountEmptyError = SingleLiveEvent<Unit>()

    val validSwapValue = SingleLiveEvent<String>()

    init {
        setDashWalletBalance()
        _selectedLocalCurrencyCode.flatMapLatest { code ->
            exchangeRates.observeExchangeRate(code)
        }.onEach(_selectedLocalExchangeRate::postValue)
            .launchIn(viewModelScope)
    }


    fun setSelectedCryptoCurrency(account: CoinBaseUserAccountDataUIModel) {
        maxCoinBaseAccountAmount = account.coinBaseUserAccountData.balance?.amount ?: "0"

        this._selectedLocalExchangeRate.value = selectedLocalExchangeRate.value?.currencyCode?.let {
            val cleanedValue =
                1.toBigDecimal() /
                    account.currencyToDashExchangeRate.toBigDecimal()
            val bd = cleanedValue.setScale(8, RoundingMode.HALF_UP)
            ExchangeRate(
                it,
                bd.toString()
            )
        }
        this._selectedCryptoCurrencyAccount.value = account

        val cleanedValue: BigDecimal =
            minAllowedSwapAmount.toBigDecimal() * account.currencyToDashExchangeRate.toBigDecimal()
        val bd = cleanedValue.setScale(8, RoundingMode.HALF_UP)

        val coin = try {
            Coin.parseCoin(bd.toString())
        } catch (x: Exception) {
            Coin.ZERO
        }

        minAllowedSwapDashCoin = coin

        val value =
            (maxCoinBaseAccountAmount.toBigDecimal() * account.currencyToDashExchangeRate.toBigDecimal())
                .setScale(8, RoundingMode.HALF_UP)

        val maxCoinValue = try {
            Coin.parseCoin(value.toString())
        } catch (x: Exception) {
            Coin.ZERO
        }

        maxForDashCoinBaseAccount = maxCoinValue
    }

    fun setEnteredConvertDashAmount(value: Coin) {
        _enteredConvertDashAmount.value = value
        if (value.isZero)
            resetSwapValueError()
    }

    fun resetSwapValueError() {
        validSwapValue.call()
    }


    fun checkEnteredAmountValue(): SwapValueErrorType {
        val coin = try {
            if (dashToCrypto.value == true) {
                Coin.parseCoin(maxForDashWalletAmount)
            } else {
                maxForDashCoinBaseAccount
            }
        } catch (x: Exception) {
            Coin.ZERO
        }

        _enteredConvertDashAmount.value?.let {
            return when {
                it.isZero -> SwapValueErrorType.NOError
                it.isLessThan(minAllowedSwapDashCoin) -> SwapValueErrorType.LessThanMin
                it.isGreaterThan(coin) -> SwapValueErrorType.MoreThanMax.apply {
                    amount = maxCoinBaseAccountAmount
                }
                else -> SwapValueErrorType.NOError
            }
        }
        return SwapValueErrorType.NOError
    }

    fun setOnSwapDashFromToCryptoClicked(dashToCrypto: Boolean) {
        if (dashToCrypto) {
            if (walletDataProvider.getWalletBalance().isZero) {
                userDashAccountEmptyError.call()
                return
            }
        }
        _dashToCrypto.value = dashToCrypto
    }

<<<<<<< HEAD
=======
    fun clear() {
        _selectedCryptoCurrencyAccount.value = null
        _dashToCrypto.value = false
    }
>>>>>>> 93efeeba

    private fun setDashWalletBalance() {
        val balance = walletDataProvider.getWalletBalance()
        _dashWalletBalance.value = Event(balance)

        maxForDashWalletAmount = dashFormat.minDecimals(0)
            .optionalDecimals(0, 8).format(balance).toString()
    }

    override fun onCleared() {
        super.onCleared()
        _selectedCryptoCurrencyAccount.value = null
    }
}
<|MERGE_RESOLUTION|>--- conflicted
+++ resolved
@@ -195,13 +195,10 @@
         _dashToCrypto.value = dashToCrypto
     }
 
-<<<<<<< HEAD
-=======
     fun clear() {
         _selectedCryptoCurrencyAccount.value = null
         _dashToCrypto.value = false
     }
->>>>>>> 93efeeba
 
     private fun setDashWalletBalance() {
         val balance = walletDataProvider.getWalletBalance()
