<!--
  ~ Copyright 2021 Dash Core Group.
  ~
  ~ This program is free software: you can redistribute it and/or modify
  ~ it under the terms of the GNU General Public License as published by
  ~ the Free Software Foundation, either version 3 of the License, or
  ~ (at your option) any later version.
  ~
  ~ This program is distributed in the hope that it will be useful,
  ~ but WITHOUT ANY WARRANTY; without even the implied warranty of
  ~ MERCHANTABILITY or FITNESS FOR A PARTICULAR PURPOSE.  See the
  ~ GNU General Public License for more details.
  ~
  ~ You should have received a copy of the GNU General Public License
  ~ along with this program.  If not, see <http://www.gnu.org/licenses/>.
  -->
<resources>
    <string name="coinbase">Coinbase</string>
    <string name="last_known_balance" >Last known balance</string>
    <string name="coinbase_dash_wallet_error_title">We didn\'t find a Dash Wallet on your Coinbase account.</string>
    <string name="coinbase_dash_wallet_error_message"> Please create a Dash Wallet on Coinbase to proceed.</string>
    <string name="CreateـDashـAccount">Create Dash Account</string>
    <string name="close">Close</string>
    <string name="retry">Retry</string>
    <string name="connected">Connected</string>
    <string name="disconnect_coinbase_account">Disconnect Coinbase Account</string>
    <string name="receive_directly_into_dash_wallet">Receive directly into Dash Wallet.</string>
    <string name="buy_dash">Buy Dash</string>
    <string name="balance">Balance:</string>
    <string name="balance_on_coinbase">Balance on Coinbase</string>
    <string name="sending_to">Sending to</string>
    <string name="dash_wallet_device">Dash Wallet on this device</string>
    <string name="exchange_rate_template">%1$s DASH = %2$s</string>
    <string name="payment_method">Payment method</string>
    <string name="purchase">Purchase</string>
    <string name="coinbase_fee">Coinbase Fee</string>
    <string name="total">Total</string>
    <string name="order_preview">Order Preview</string>
    <string name="you_will_receive_dash_on_your_dash_wallet">You will receive %s Dash on your Dash Wallet on this device. Please note that it can take up to 2-3 minutes to complete a transfer.</string>
    <string name="amount_in_dash">Amount in Dash</string>
    <string name="cancel">Cancel</string>
    <string name="confirm_sec">Confirm (%ss)</string>
    <string name="confirm">Confirm</string>
    <string name="coinbase_dash_wallet_no_payment_methods_error_title">We didn’t find any payment methods.</string>
    <string name="coinbase_dash_wallet_no_payment_methods_error_message"> Please update your Coinbase account to proceed.</string>
    <string name="add_payment_method">Add Payment Method</string>
    <string name="error">Error</string>
    <string name="cancel_transaction">Cancel transaction?</string>
    <string name="yes_cancel">Yes, cancel</string>
    <string name="no_keep_it">No, keep it</string>
    <string name="purchase_successful">Purchase successful</string>
    <string name="conversion_successful">Conversion successful</string>
    <string name="purchase_failed">Purchase Failed</string>
    <string name="transfer_failed">Transfer Failed</string>
    <string name="conversion_failed">Conversion Failed</string>
    <string name="transfer_failed_msg"> The Dash was successfully deposited to your Coinbase account. But there was a problem transferring it to Dash Wallet on this device.</string>
    <string name="purchase_failed_msg"> Something went wrong</string>
    <string name="it_could_take_up_to_2_3_minutes">It could take up to 2-3 minutes for the Dash to be transferred to your Dash Wallet on this device.</string>
    <string name="it_could_take_up_to_5_minutes">It could take up to 5 minutes to convert DASH from Dash Wallet on this device to Y in your Coinbase account..</string>
    <string name="contact_coinbase_support">Contact Coinbase Support</string>
    <string name="fees_in_crypto_purchase">Fees in crypto purchases</string>
    <string name="coinbase_fee_info_msg_content">In addition to the displayed Coinbase fee, we include a spread in the price. Cryptocurrency markets are volatile, and this allows us to temporary lock in a price for trade execution.</string>
    <string name="learn_more">Learn More</string>
    <string name="something_wrong_title">Something went wrong!</string>
    <string name="retry_later_message">Please retry a little bit later or contact our support center to get help</string>
    <string name="convert_crypto">Convert Crypto</string>
    <string name="between_dash_wallet_and_coinbase">Between Dash Wallet and Coinbase.</string>
    <string name="conversion_preview">Conversion Preview</string>
    <string name="you_send">you send</string>
    <string name="from_your_coinbase_account">From your Coinbase account</string>
    <string name="you_receive">you receive</string>
    <string name="to_dash_wallet_on_this_device">To Dash wallet on this device</string>
    <string name="to_your_coinbase_account">to your Coinbase account</string>
    <string name="from_dash_wallet_on_this_device">From Dash wallet on this device</string>
    <string name="you_will_receive">You will receive</string>
    <string name="you_will_receive_dash" translatable="false">%s DASH</string>
    <string name="we_didnt_find_any_assets" > We didn’t find any assets on your Coinbase account.</string>
    <string name="you_dont_own_any_crypto" > You don’t own any crypto. Buy some crypto to get started..</string>
    <string name="buy_crypto_on_coinbase" >Buy Crypto on Coinbase</string>
    <string name="auth_limit_description">You exceeded the authorization limit on Coinbase.</string>
    <string name="debit_money">Debit money from your account</string>
    <string name="change_limit">Change this limit</string>
    <string name="set_auth_limit">Make sure you set up the right authorization limit on Coinbase</string>
    <string name="change_withdrawal_limit">You can change it anytime by logging out of your Coinbase account in Dash Wallet and logging back in.</string>
    <string name="got_it">I got it</string>
    <string name="send_to_wallet_error">Cannot send this amount without going over application limit</string>
    <string name="dont_have_any_dash"> You don\'t have any Dash in your Dash Wallet.</string>
    <string name="disconnected">Disconnected</string>

    <string name="insufficient_money_title">Not enough coins</string>
    <string name="insufficient_money_msg">The amount of coins in the wallet is too small for sweeping.</string>
    <string name="send_coins_error_msg">Problem sending coins!</string>
    <string name="entered_amount_is_too_low">The minimum transaction amount is</string>
    <string name="entered_amount_is_too_high">The maximum transaction amount is</string>
    <string name="verify_continue">Verify</string>
    <string name="enter_auth_code">Enter Coinbase 2FA code</string>
    <string name="extra_steps_label">This extra step shows it’s really you trying to make a transaction.</string>
    <string name="need_help">Need help ?</string>
    <string name="coinbase_fa_code_hint">Coinbase 2FA code</string>
    <string name="enter_code_details">It could be the code from the SMS on your phone. If not, enter the code from the authentication app.</string>
    <string name="two_fa_code_incorrect">The code is incorrect. Please check and try again!</string>
    <string name="invalid_code">That code was invalid. Please try again</string>
    <string name="verify_code">Verify</string>
<<<<<<< HEAD
    <string name="transfer_dash">Transfer Dash</string>
    <string name="transfer_amount">Transfer</string>
    <string name="dash_wallet_limit_description">The amount is higher than your balance</string>
    <string name="address_creation_failed">We could not create an address for your account to complete your transaction. Please try later.</string>
    <string name="transaction_row_rate_not_available">Not available</string>
    <string name="transfer_dash_successful">Transfer successful</string>
    <string name="it_could_take_up_to_10_minutes">It could take up to 10 minutes to transfer Dash from Coinbase to the Dash wallet of this device.</string>
    <string name="transfer_dash_failed_msg"> There was a problem transferring it to Dash Wallet on this device.</string>
    <string name="insufficient_money_to_transfer">The amount of coins in the wallet is too small to transfer.</string>
    <string name="amount_to_transfer">You will receive %s %s %s</string>
=======
    <string name="you_dont_have_enough_balance">You don’t have enough balance</string>

>>>>>>> 25284acc
</resources><|MERGE_RESOLUTION|>--- conflicted
+++ resolved
@@ -101,7 +101,7 @@
     <string name="two_fa_code_incorrect">The code is incorrect. Please check and try again!</string>
     <string name="invalid_code">That code was invalid. Please try again</string>
     <string name="verify_code">Verify</string>
-<<<<<<< HEAD
+    <string name="you_dont_have_enough_balance">You don’t have enough balance</string>
     <string name="transfer_dash">Transfer Dash</string>
     <string name="transfer_amount">Transfer</string>
     <string name="dash_wallet_limit_description">The amount is higher than your balance</string>
@@ -112,8 +112,4 @@
     <string name="transfer_dash_failed_msg"> There was a problem transferring it to Dash Wallet on this device.</string>
     <string name="insufficient_money_to_transfer">The amount of coins in the wallet is too small to transfer.</string>
     <string name="amount_to_transfer">You will receive %s %s %s</string>
-=======
-    <string name="you_dont_have_enough_balance">You don’t have enough balance</string>
-
->>>>>>> 25284acc
 </resources>