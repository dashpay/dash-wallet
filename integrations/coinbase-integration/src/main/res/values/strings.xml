<!--
  ~ Copyright 2021 Dash Core Group.
  ~
  ~ This program is free software: you can redistribute it and/or modify
  ~ it under the terms of the GNU General Public License as published by
  ~ the Free Software Foundation, either version 3 of the License, or
  ~ (at your option) any later version.
  ~
  ~ This program is distributed in the hope that it will be useful,
  ~ but WITHOUT ANY WARRANTY; without even the implied warranty of
  ~ MERCHANTABILITY or FITNESS FOR A PARTICULAR PURPOSE.  See the
  ~ GNU General Public License for more details.
  ~
  ~ You should have received a copy of the GNU General Public License
  ~ along with this program.  If not, see <http://www.gnu.org/licenses/>.
  -->
<resources>
    <string name="coinbase">Coinbase</string>
    <string name="last_known_balance" >Last known balance</string>
    <string name="coinbase_dash_wallet_error_title">We didn\'t find a Dash Wallet on your Coinbase account.</string>
    <string name="coinbase_dash_wallet_error_message"> Please create a Dash Wallet on Coinbase to proceed.</string>
    <string name="CreateـDashـAccount">Create Dash Account</string>
    <string name="close">Close</string>
    <string name="retry">Retry</string>
    <string name="connected">Connected</string>
    <string name="disconnect_coinbase_account">Disconnect Coinbase Account</string>
    <string name="receive_directly_into_dash_wallet">Receive directly into Dash Wallet.</string>
    <string name="buy_dash">Buy Dash</string>
    <string name="balance">Balance:</string>
    <string name="balance_on_coinbase">Balance on Coinbase</string>
    <string name="sending_to">Sending to</string>
    <string name="dash_wallet_device">Dash Wallet on this device</string>
    <string name="exchange_rate_template">%1$s DASH = %2$s</string>
    <string name="payment_method">Payment method</string>
    <string name="purchase">Purchase</string>
    <string name="coinbase_fee">Coinbase Fee</string>
    <string name="total">Total</string>
    <string name="order_preview">Order Preview</string>
    <string name="you_will_receive_dash_on_your_dash_wallet">You will receive %s Dash on your Dash Wallet on this device. Please note that it can take up to 2-3 minutes to complete a transfer.</string>
    <string name="amount_in_dash">Amount in Dash</string>
    <string name="cancel">Cancel</string>
    <string name="confirm_sec">Confirm (%ss)</string>
    <string name="confirm">Confirm</string>
    <string name="coinbase_dash_wallet_no_payment_methods_error_title">We didn’t find any payment methods.</string>
    <string name="coinbase_dash_wallet_no_payment_methods_error_message"> Please update your Coinbase account to proceed.</string>
    <string name="add_payment_method">Add Payment Method</string>
    <string name="error">Error</string>
    <string name="cancel_transaction">Cancel transaction?</string>
    <string name="yes_cancel">Yes, cancel</string>
    <string name="no_keep_it">No, keep it</string>
    <string name="purchase_successful">Purchase successful</string>
    <string name="conversion_successful">Conversion successful</string>
    <string name="purchase_failed">Purchase Failed</string>
    <string name="transfer_failed">Transfer Failed</string>
    <string name="conversion_failed">Conversion Failed</string>
    <string name="transfer_failed_msg"> The Dash was successfully deposited to your Coinbase account. But there was a problem transferring it to Dash Wallet on this device.</string>
    <string name="purchase_failed_msg"> Something went wrong</string>
    <string name="it_could_take_up_to_2_3_minutes">It could take up to 2-3 minutes for the Dash to be transferred to your Dash Wallet on this device.</string>
    <string name="it_could_take_up_to_5_minutes">It could take up to 5 minutes to convert DASH from Dash Wallet on this device to Y in your Coinbase account..</string>
    <string name="contact_coinbase_support">Contact Coinbase Support</string>
    <string name="fees_in_crypto_purchase">Fees in crypto purchases</string>
    <string name="coinbase_fee_info_msg_content">In addition to the displayed Coinbase fee, we include a spread in the price. Cryptocurrency markets are volatile, and this allows us to temporary lock in a price for trade execution.</string>
    <string name="learn_more">Learn More</string>
    <string name="something_wrong_title">Something went wrong!</string>
    <string name="retry_later_message">Please retry a little bit later or contact our support center to get help</string>
    <string name="convert_crypto">Convert Crypto</string>
    <string name="between_dash_wallet_and_coinbase">Between Dash Wallet and Coinbase.</string>
    <string name="conversion_preview">Conversion Preview</string>
    <string name="you_send">you send</string>
    <string name="from_your_coinbase_account">From your Coinbase account</string>
    <string name="you_receive">you receive</string>
    <string name="to_dash_wallet_on_this_device">To Dash wallet on this device</string>
    <string name="to_your_coinbase_account">to your Coinbase account</string>
    <string name="from_dash_wallet_on_this_device">From Dash wallet on this device</string>
    <string name="you_will_receive">You will receive</string>
    <string name="you_will_receive_dash" translatable="false">%s DASH</string>
    <string name="we_didnt_find_any_assets" > We didn’t find any assets on your Coinbase account.</string>
    <string name="you_dont_own_any_crypto" > You don’t own any crypto. Buy some crypto to get started..</string>
    <string name="buy_crypto_on_coinbase" >Buy Crypto on Coinbase</string>
    <string name="auth_limit_description">You exceeded the authorization limit on Coinbase.</string>
    <string name="debit_money">Debit money from your account</string>
    <string name="change_limit">Change this limit</string>
    <string name="set_auth_limit">Make sure you set up the right authorization limit on Coinbase</string>
    <string name="change_withdrawal_limit">You can change it anytime by logging out of your Coinbase account in Dash Wallet and logging back in.</string>
    <string name="got_it">I got it</string>
    <string name="send_to_wallet_error">Cannot send this amount without going over application limit</string>
    <string name="dont_have_any_dash"> You don\'t have any Dash in your Dash Wallet.</string>
    <string name="disconnected">Disconnected</string>

    <string name="insufficient_money_title">Not enough coins</string>
    <string name="insufficient_money_msg">The amount of coins in the wallet is too small for sweeping.</string>
    <string name="send_coins_error_msg">Problem sending coins!</string>
<<<<<<< HEAD
    <string name="entered_amount_is_too_low">Entered amount is too low</string>
    <string name="entered_amount_is_too_high">Entered amount is too high</string>
=======
    <string name="entered_amount_is_too_low">The minimum transaction amount is</string>
    <string name="entered_amount_is_too_high">The maximum transaction amount is</string>
>>>>>>> 93efeeba
    <string name="verify_continue">Verify</string>
    <string name="enter_auth_code">Enter Coinbase 2FA code</string>
    <string name="extra_steps_label">This extra step shows it’s really you trying to make a transaction.</string>
    <string name="need_help">Need help ?</string>
    <string name="coinbase_fa_code_hint">Coinbase 2FA code</string>
    <string name="enter_code_details">It could be the code from the SMS on your phone. If not, enter the code from the authentication app.</string>
    <string name="two_fa_code_incorrect">The code is incorrect. Please check and try again!</string>
    <string name="invalid_code">That code was invalid. Please try again</string>
    <string name="verify_code">Verify</string>
<<<<<<< HEAD
    <string name="transfer_dash">Transfer Dash</string>
    <string name="transfer_amount">Transfer</string>
    <string name="dash_wallet_limit_description">The amount is higher than your balance</string>
    <string name="address_creation_failed">We could not create an address for your account to complete your transaction. Please try later.</string>
    <string name="transaction_row_rate_not_available">Not available</string>
    <string name="transfer_dash_successful">Transfer successful</string>
    <string name="it_could_take_up_to_10_minutes">It could take up to 10 minutes to transfer Dash from Coinbase to the Dash wallet of this device.</string>
    <string name="transfer_dash_failed_msg"> There was a problem transferring it to Dash Wallet on this device.</string>
    <string name="insufficient_money_to_transfer">The amount of coins in the wallet is too small to transfer.</string>
    <string name="amount_to_transfer">You will receive %s %s %s</string>
=======
>>>>>>> 93efeeba
</resources><|MERGE_RESOLUTION|>--- conflicted
+++ resolved
@@ -90,13 +90,8 @@
     <string name="insufficient_money_title">Not enough coins</string>
     <string name="insufficient_money_msg">The amount of coins in the wallet is too small for sweeping.</string>
     <string name="send_coins_error_msg">Problem sending coins!</string>
-<<<<<<< HEAD
-    <string name="entered_amount_is_too_low">Entered amount is too low</string>
-    <string name="entered_amount_is_too_high">Entered amount is too high</string>
-=======
     <string name="entered_amount_is_too_low">The minimum transaction amount is</string>
     <string name="entered_amount_is_too_high">The maximum transaction amount is</string>
->>>>>>> 93efeeba
     <string name="verify_continue">Verify</string>
     <string name="enter_auth_code">Enter Coinbase 2FA code</string>
     <string name="extra_steps_label">This extra step shows it’s really you trying to make a transaction.</string>
@@ -106,7 +101,6 @@
     <string name="two_fa_code_incorrect">The code is incorrect. Please check and try again!</string>
     <string name="invalid_code">That code was invalid. Please try again</string>
     <string name="verify_code">Verify</string>
-<<<<<<< HEAD
     <string name="transfer_dash">Transfer Dash</string>
     <string name="transfer_amount">Transfer</string>
     <string name="dash_wallet_limit_description">The amount is higher than your balance</string>
@@ -117,6 +111,4 @@
     <string name="transfer_dash_failed_msg"> There was a problem transferring it to Dash Wallet on this device.</string>
     <string name="insufficient_money_to_transfer">The amount of coins in the wallet is too small to transfer.</string>
     <string name="amount_to_transfer">You will receive %s %s %s</string>
-=======
->>>>>>> 93efeeba
 </resources>