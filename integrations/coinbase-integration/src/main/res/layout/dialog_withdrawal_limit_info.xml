--- conflicted
+++ resolved
@@ -39,11 +39,7 @@
 
         <TextView
             android:id="@+id/coinbase_header_label"
-<<<<<<< HEAD
             style="@style/Subtitle1"
-=======
-            style="@style/Caption.SemiBold"
->>>>>>> 861f7031
             android:layout_width="wrap_content"
             android:layout_height="wrap_content"
             android:text="@string/coinbase"
@@ -101,11 +97,7 @@
 
         <TextView
             android:id="@+id/debit_money_label"
-<<<<<<< HEAD
             style="@style/Overline"
-=======
-            style="@style/Caption.SemiBold"
->>>>>>> 861f7031
             android:layout_width="wrap_content"
             android:layout_height="16dp"
             android:layout_marginTop="16dp"
