--- conflicted
+++ resolved
@@ -48,17 +48,10 @@
             android:layout_height="wrap_content"
             android:layout_marginVertical="7dp"
             android:src="@drawable/ic_swap_blue"
-<<<<<<< HEAD
             app:layout_constraintBottom_toTopOf="@+id/to_label"
             app:layout_constraintStart_toStartOf="@id/from_label"
             app:layout_constraintEnd_toEndOf="@id/from_label"
             app:layout_constraintTop_toBottomOf="@+id/from_label" />
-=======
-            app:layout_constraintBottom_toBottomOf="@+id/convert_dash_divider"
-            app:layout_constraintStart_toStartOf="parent"
-            app:layout_constraintTop_toBottomOf="@+id/convert_dash_divider"
-            tools:visibility="gone" />
->>>>>>> ea428336
 
         <ImageView
             android:id="@+id/buy_swap_btn"
@@ -82,14 +75,9 @@
             android:background="@color/divider_color"
             app:layout_constraintBottom_toTopOf="@id/convert_to_btn"
             app:layout_constraintEnd_toEndOf="parent"
-<<<<<<< HEAD
             app:layout_constraintStart_toEndOf="@id/swap_btn"
             app:layout_constraintTop_toBottomOf="@+id/wallet_balance_container" /-->
 
-=======
-            app:layout_constraintStart_toEndOf="@id/from_label"
-            app:layout_constraintTop_toBottomOf="@+id/convert_from_dash_balance" />
->>>>>>> ea428336
 
         <org.dash.wallet.integration.coinbase_integration.ui.convert_currency.CryptoConvertItem
             android:id="@+id/convert_from_btn"
