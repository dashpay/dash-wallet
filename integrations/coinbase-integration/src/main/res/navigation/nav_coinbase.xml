<?xml version="1.0" encoding="utf-8"?><!--
  ~ Copyright 2021 Dash Core Group.
  ~
  ~ This program is free software: you can redistribute it and/or modify
  ~ it under the terms of the GNU General Public License as published by
  ~ the Free Software Foundation, either version 3 of the License, or
  ~ (at your option) any later version.
  ~
  ~ This program is distributed in the hope that it will be useful,
  ~ but WITHOUT ANY WARRANTY; without even the implied warranty of
  ~ MERCHANTABILITY or FITNESS FOR A PARTICULAR PURPOSE.  See the
  ~ GNU General Public License for more details.
  ~
  ~ You should have received a copy of the GNU General Public License
  ~ along with this program.  If not, see <http://www.gnu.org/licenses/>.
  -->
<navigation xmlns:android="http://schemas.android.com/apk/res/android"
    xmlns:app="http://schemas.android.com/apk/res-auto"
    xmlns:tools="http://schemas.android.com/tools"
    android:id="@+id/nav_coinbase"
    app:startDestination="@id/coinbaseServicesFragment">


    <fragment
        android:id="@+id/coinbaseServicesFragment"
        android:name="org.dash.wallet.integration.coinbase_integration.ui.CoinbaseServicesFragment"
        android:label="CoinbaseServicesFragment">

        <action
            android:id="@+id/services_to_buy_dash"
            app:destination="@id/coinbaseBuyDashFragment"
            app:enterAnim="@anim/slide_in_right"
            app:exitAnim="@anim/activity_stay"
            app:popExitAnim="@anim/slide_out_left" />
        <action
            android:id="@+id/services_to_convert_crypto"
            app:destination="@id/coinbaseConvertCryptoFragment"
            app:enterAnim="@anim/slide_in_right"
            app:exitAnim="@anim/activity_stay"
            app:popExitAnim="@anim/slide_out_left" />
        <action
            android:id="@+id/services_to_transfer_dash"
            app:destination="@id/transferDashFragment"
            app:enterAnim="@anim/slide_in_right"
            app:exitAnim="@anim/activity_stay"
            app:popExitAnim="@anim/slide_out_left" />
    </fragment>

    <action
        android:id="@+id/coinbaseServicesToError"
        app:destination="@id/coinbaseErrorDialog" />

    <fragment
        android:id="@+id/coinbaseBuyDashFragment"
        android:name="org.dash.wallet.integration.coinbase_integration.ui.CoinbaseBuyDashFragment"
        android:label="CoinbaseBuyDashFragment"
        tools:layout="@layout/fragment_coinbase_buy_dash">
        <action
            android:id="@+id/buy_dash_to_order_review"
            app:destination="@id/coinbaseBuyDashOrderReviewFragment"
            app:enterAnim="@anim/slide_in_right"
            app:exitAnim="@anim/activity_stay"
            app:popExitAnim="@anim/slide_out_left" />
        <argument
            android:name="paymentMethods"
            app:argType="org.dash.wallet.common.ui.payment_method_picker.PaymentMethod[]" />

        <action
            android:id="@+id/coinbaseBuyDashToError"
            app:destination="@id/coinbaseErrorDialog"
            />
    </fragment>

    <fragment
        android:id="@+id/coinbaseBuyDashOrderReviewFragment"
        android:name="org.dash.wallet.integration.coinbase_integration.ui.CoinbaseBuyDashOrderReviewFragment"
        android:label="CoinbaseBuyDashOrderReviewFragment"
        tools:layout="@layout/fragment_coinbase_buy_dash_order_review">
        <argument
            android:name="paymentMethod"
            app:argType="org.dash.wallet.common.ui.payment_method_picker.PaymentMethod" />
        <argument
            android:name="placeBuyOrderUIModel"
            app:argType="org.dash.wallet.integration.coinbase_integration.model.PlaceBuyOrderUIModel" />
        <action
            android:id="@+id/orderReviewToFeeInfo"
            app:destination="@id/coinbaseFeeInfoDialog" />
        <action
            android:id="@+id/confirmCancelBuyDashTransaction"
            app:destination="@id/cancelTransactionDialog" />
        <action
            android:id="@+id/coinbaseBuyDashOrderReviewToError"
            app:destination="@id/coinbaseErrorDialog" />
        <action
            android:id="@+id/coinbaseBuyDashOrderReviewToTwoFaCode"
            app:destination="@id/enterTwoFaCodeFragment"
            app:enterAnim="@anim/slide_in_right"
            app:exitAnim="@anim/activity_stay"
            app:popExitAnim="@anim/slide_out_left"
            />
    </fragment>

    <fragment
        android:id="@+id/coinbaseConvertCryptoFragment"
        android:name="org.dash.wallet.integration.coinbase_integration.ui.CoinbaseConvertCryptoFragment"
        android:label="CoinbaseConvertCryptoFragment"
        tools:layout="@layout/fragment_coinbase_convert_crypto">
        <argument
            android:name="hasCoinbaseCryptoBalance"
            android:defaultValue="false"
            app:argType="boolean" />

        <action
            android:id="@+id/coinbaseConvertCryptoFragmentTocoinbaseConversionPreviewFragment"
            app:destination="@id/coinbaseConversionPreviewFragment" />
    </fragment>

    <dialog
        android:id="@+id/coinbaseFeeInfoDialog"
        android:name="org.dash.wallet.integration.coinbase_integration.ui.dialogs.CoinbaseFeeInfoDialog"
        android:label="coinbase_info_fee"
        tools:layout="@layout/dialog_coinbase_fee_info"
        />
    <dialog
        android:id="@+id/cancelTransactionDialog"
        android:name="org.dash.wallet.integration.coinbase_integration.ui.dialogs.CancelTransactionDialog"
        android:label="cancel_pending_transaction"
        tools:layout="@layout/dialog_cancel_transaction" />
    <dialog
        android:id="@+id/coinbaseErrorDialog"
        android:name="org.dash.wallet.integration.coinbase_integration.ui.dialogs.CoinBaseErrorDialog"
        android:label="coinbase_generic_error_dialog"
        tools:layout="@layout/dialog_coinbase_error">
        <argument
            android:name="error_ui_model"
            app:argType="org.dash.wallet.integration.coinbase_integration.model.CoinbaseGenericErrorUIModel" />
    </dialog>

    <fragment
        android:id="@+id/coinbaseConversionPreviewFragment"
        android:name="org.dash.wallet.integration.coinbase_integration.ui.CoinbaseConversionPreviewFragment"
        android:label="CoinbaseConversionPreviewFragment"
        tools:layout="@layout/fragment_coinbase_conversion_preview">

        <action
            android:id="@+id/orderReviewToFeeInfo"
            app:destination="@id/coinbaseFeeInfoDialog" />
        <action
            android:id="@+id/confirmCancelBuyDashTransaction"
            app:destination="@id/cancelTransactionDialog" />
        <action
            android:id="@+id/coinbaseBuyDashOrderReviewToError"
            app:destination="@id/coinbaseErrorDialog" />
        <argument
            android:name="swapModel"
            app:argType="org.dash.wallet.integration.coinbase_integration.model.SwapTradeUIModel" />
        <action
            android:id="@+id/conversionPreviewToTwoFaCode"
            app:destination="@id/enterTwoFaCodeFragment"
            />
    </fragment>
    <fragment
        android:id="@+id/enterTwoFaCodeFragment"
        android:name="org.dash.wallet.integration.coinbase_integration.ui.EnterTwoFaCodeFragment"
        android:label="TwoFACodeFragment"
        tools:layout="@layout/enter_two_fa_code_fragment">
        <argument
            android:name="transactionParams"
            app:argType="org.dash.wallet.integration.coinbase_integration.model.CoinbaseTransactionParams"
            />
<<<<<<< HEAD
    </fragment>
    <fragment
        android:id="@+id/transferDashFragment"
        android:name="org.dash.wallet.integration.coinbase_integration.ui.TransferDashFragment"
        tools:layout="@layout/transfer_dash_fragment"
        android:label="TransferDash">

        <action
            android:id="@+id/transferDashToTwoFaCode"
            app:destination="@id/enterTwoFaCodeFragment"
            />
=======
>>>>>>> 93efeeba
    </fragment>
</navigation><|MERGE_RESOLUTION|>--- conflicted
+++ resolved
@@ -168,7 +168,10 @@
             android:name="transactionParams"
             app:argType="org.dash.wallet.integration.coinbase_integration.model.CoinbaseTransactionParams"
             />
-<<<<<<< HEAD
+        <action
+            android:id="@+id/conversionPreviewToTwoFaCode"
+            app:destination="@id/enterTwoFaCodeFragment"
+            />
     </fragment>
     <fragment
         android:id="@+id/transferDashFragment"
@@ -180,7 +183,5 @@
             android:id="@+id/transferDashToTwoFaCode"
             app:destination="@id/enterTwoFaCodeFragment"
             />
-=======
->>>>>>> 93efeeba
     </fragment>
 </navigation>