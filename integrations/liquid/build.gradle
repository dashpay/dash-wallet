--- conflicted
+++ resolved
@@ -69,13 +69,11 @@
     implementation "com.google.dagger:hilt-android:$hiltVersion"
     kapt "com.google.dagger:hilt-compiler:$hiltVersion"
 
-<<<<<<< HEAD
-    // Logging
-    implementation 'org.slf4j:slf4j-api:1.7.30'
-=======
     // Tests
     testImplementation "junit:junit:$junitVersion"
     androidTestImplementation "androidx.test.ext:junit:$junitExtVersion"
     androidTestImplementation 'androidx.test.espresso:espresso-core:3.3.0'
->>>>>>> fce2d7ec
+
+    // Logging
+    implementation "org.slf4j:slf4j-api:$slf4jVersion"
 }