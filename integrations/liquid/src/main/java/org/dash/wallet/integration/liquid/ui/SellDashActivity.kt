--- conflicted
+++ resolved
@@ -30,14 +30,11 @@
 import org.slf4j.LoggerFactory
 import javax.inject.Inject
 
-<<<<<<< HEAD
 @AndroidEntryPoint
-=======
 // TODO: update this class to be similar to BuyDashWithCreditCardActivity
 //   * network connectivity
 //   * mark walletAddress address as TransferIn with successful transfer
 
->>>>>>> b1ec0c35
 class SellDashActivity : InteractionAwareActivity() {
     @Inject
     lateinit var analytics: AnalyticsService
