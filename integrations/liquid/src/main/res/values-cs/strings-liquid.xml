<?xml version="1.0" encoding="utf-8"?>
<resources>
    <string name="link_liquid_account">Připojit účet Liquid</string>
    <string name="buy_dash_with_liquid_account">Zakoupit Dash kreditní kartou</string>
    <string name="liquid_logout">Odhlásit se</string>
    <string name="liquid_logout_title">Odhlásit z účtu Liquid</string>
    <string name="liquid_forced_logout">Propojení vášeho účtu Liquid bylo přerušeno. Na další obrazovce prosím vyberte Připojit účet Liquid.</string>
    <string name="transfer_dash_from_your_liquid_account_to_this_wallet">Vyměnit Dash za jiné kryptoměny</string>
    <string name="transfer_dash_to_and_from_account">Převeďte Dash na účet Liquid a nebo z něj.</string>

    <string name="cryptocurrency">Kryptoměna</string>
    <string name="credit_card">Kreditní karta</string>

<<<<<<< HEAD
    <string name="buy">Nákup</string>
    <string name="sell_dash">Prodej Dash</string>
=======
    <string name="buy">Koupit</string>
    <string name="sell_dash">Prodat Dash</string>
>>>>>>> 9c34b81f
    <string name="buy_sell_dash_">Nákup a Prodej Dash</string>
    <string name="button_cancel">Zrušit</string>
    <string name="choose_your_payment_method">Zvolte platební metodu</string>
    <string name="crypto_support">Podpora kryptoměn</string>
    <string name="credit_card_support">Podpora kreditní karty</string>
    <string name="okay">Dobře</string>
    <string name="list_of_countries">Zobrazit seznam nepodporovaných zemí</string>
    <string name="buying_dash_not_supported_credit_cards">Nákup Dash kreditní kartou není v některých zemích podporován.</string>
    <string name="buying_dash_not_supported_crypto">Nákup Dash kryptoměnou není v některých zemích podporován.</string>
    <string name="buying_dash_success_message">Tuto obrazovku můžete zavřít, Dash bude zaslán do vaší peněženky.</string>

    <string name="confirm">Potvrdit</string>
    <string name="card_fees">Platební poplatky</string>
    <string name="conversion_rate">Konverzní poměr</string>
    <string name="network_fee">Poplatek síti</string>
    <string name="total">Celkem</string>
    <string name="connect">Připojit</string>
    <string name="connected">Připojeno</string>
    <string name="disconnected">Odpojeno</string>
    <string name="buy_sell_dash">Koupit &amp; prodat Dash nebo vytvořit nový účet</string>


    <string name="transfer_to_liquid">Převést na Liquid</string>
    <string name="transfer_from_liquid">Převést z Liquid</string>
    <string name="disconnect">Odpojit</string>
    <string name="select_crypto_currency">Vybrat kryptoměnu</string>
    <string name="select_sell_currency">Vyberte měnu k prodeji</string>
    <string name="select_buy_currency">Vyberte měnu k nákupu</string>
    <string name="select_fiat_currency">Vybrat měnu fiat</string>
    <string name="show_payment_qr_code">Zobrazit QR kód platby</string>
    <string name="pay_with_btc_from_liquid">Zaplatit BTC z Liquid</string>
    <string name="or">nebo</string>

    <string name="internet_connected">Připojte se prosím k internetu</string>
    <string name="please_enter_amount">Zadejte prosím částku</string>

    <string name="choose_what_you_receive">Zvolte si co dostanete</string>
    <string name="fiat_currency">Měna fiat</string>

    <string name="liquid">Liquid</string>
    <string name="transfer">Transakce</string>
    <string name="filter_by">Filtrováno</string>
</resources><|MERGE_RESOLUTION|>--- conflicted
+++ resolved
@@ -11,13 +11,8 @@
     <string name="cryptocurrency">Kryptoměna</string>
     <string name="credit_card">Kreditní karta</string>
 
-<<<<<<< HEAD
-    <string name="buy">Nákup</string>
-    <string name="sell_dash">Prodej Dash</string>
-=======
     <string name="buy">Koupit</string>
     <string name="sell_dash">Prodat Dash</string>
->>>>>>> 9c34b81f
     <string name="buy_sell_dash_">Nákup a Prodej Dash</string>
     <string name="button_cancel">Zrušit</string>
     <string name="choose_your_payment_method">Zvolte platební metodu</string>
