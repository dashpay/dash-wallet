--- conflicted
+++ resolved
@@ -20,13 +20,7 @@
 import android.content.Context
 import androidx.datastore.preferences.SharedPreferencesMigration
 import androidx.datastore.preferences.core.*
-import com.google.gson.Gson
-import com.google.gson.reflect.TypeToken
 import org.dash.wallet.common.WalletDataProvider
-<<<<<<< HEAD
-import org.dash.wallet.common.data.BaseConfig
-=======
->>>>>>> af50cf76
 import org.dash.wallet.common.data.ExchangeConfig
 import javax.inject.Inject
 import javax.inject.Singleton
@@ -64,29 +58,6 @@
         val AUTH_INFO_SHOWN = booleanPreferencesKey("coinbase_auth_info_shown")
         val USER_WITHDRAWAL_LIMIT = stringPreferencesKey("withdrawal_limit")
         val SEND_LIMIT_CURRENCY = stringPreferencesKey("send_limit_currency")
-        //val ACCOUNT_LIST = stringPreferencesKey("crypto_currency_account_list")
-        //val ACCOUNT_ADDRESS_MAP = stringPreferencesKey("account_address_list")
+
     }
-
-//    suspend fun getAccounts(): Map<String, String> {
-//        val hashMapString = get(ACCOUNT_LIST) ?: ""
-//        return Gson().fromJson(hashMapString, object : TypeToken<HashMap<String, String>>() {}.type)
-//    }
-//
-//    suspend fun setAccounts(accountMap: Map<String, String>) {
-//        set(ACCOUNT_LIST, Gson().toJson(accountMap))
-//    }
-//
-//    suspend fun getAddressMap(): Map<String, String> {
-//        val hashMapString = get(ACCOUNT_ADDRESS_MAP)
-//        return if (hashMapString == null) {
-//            mapOf()
-//        } else {
-//            Gson().fromJson(hashMapString, object : TypeToken<HashMap<String, String>>() {}.type)
-//        }
-//    }
-//
-//    suspend fun setAddressMap(accountMap: Map<String, String>) {
-//        set(ACCOUNT_ADDRESS_MAP, Gson().toJson(accountMap))
-//    }
 }