--- conflicted
+++ resolved
@@ -19,7 +19,6 @@
 
 import android.content.Context
 import android.content.Intent
-import android.util.Log
 import androidx.work.ExistingWorkPolicy
 import androidx.work.OneTimeWorkRequestBuilder
 import androidx.work.WorkManager
@@ -128,13 +127,8 @@
                 val initialDelay = if (isOnlineStatusRestored) 0.seconds else 10.seconds
                 when(status) {
                     OnlineAccountStatus.Linking -> startTrackingLinked(linkingApiAddress!!)
-<<<<<<< HEAD
                     OnlineAccountStatus.Validating -> startTrackingValidated(accountAddress!!, initialDelay)
                     OnlineAccountStatus.Confirming -> startTrackingConfirmed(accountAddress!!, initialDelay)
-=======
-                    OnlineAccountStatus.Validating -> startTrackingValidated(accountAddress!!)
-                    OnlineAccountStatus.Confirming -> startTrackingConfirmed(accountAddress!!)
->>>>>>> 463ebda6
                     else -> { }
                 }
             }
@@ -301,10 +295,6 @@
     }
 
     override fun trackLinkingAccount(address: Address) {
-<<<<<<< HEAD
-=======
-        iii = 0
->>>>>>> 463ebda6
         linkingApiAddress = address
         changeOnlineStatus(OnlineAccountStatus.Linking)
     }
@@ -316,13 +306,8 @@
             .launchIn(responseScope)
     }
 
-<<<<<<< HEAD
     private suspend fun startTrackingValidated(accountAddress: Address, initialDelay: Duration) {
         tickerJob = TickerFlow(period = 30.seconds, initialDelay = initialDelay)
-=======
-    private suspend fun startTrackingValidated(accountAddress: Address) {
-        tickerJob = TickerFlow(period = 5.seconds, initialDelay = 5.seconds) // TODO: 30 10
->>>>>>> 463ebda6
             .cancellable()
             .onEach { checkIsAddressValidated(accountAddress) }
             .launchIn(statusScope)
@@ -331,7 +316,6 @@
     private suspend fun startTrackingConfirmed(accountAddress: Address, initialDelay: Duration) {
         // First check or wait for the confirmation tx.
         // No need to make web requests if it isn't found.
-        Log.i("CROWDNODE", "startTrackingConfirmed")
         val confirmationTx = blockchainApi.waitForApiAddressConfirmation(accountAddress)
         log.info("Confirmation tx found: ${confirmationTx.txId}")
 
@@ -342,12 +326,7 @@
             return
         }
 
-<<<<<<< HEAD
         tickerJob = TickerFlow(period = 20.seconds, initialDelay = initialDelay)
-=======
-        // TODO check confirmationTx if wrong address
-        tickerJob = TickerFlow(period = 5.seconds, initialDelay = 5.seconds) // TODO 20 5
->>>>>>> 463ebda6
             .cancellable()
             .onEach { checkIsAddressConfirmed(accountAddress) }
             .launchIn(statusScope)
@@ -491,65 +470,34 @@
 
     private suspend fun checkIfAddressIsInUse(address: Address) {
         val isInUse = resolveIsAddressInUse(address)
-        Log.i("CROWDNODE", "isInUse: ${isInUse}")
 
         if (isInUse && onlineAccountStatus.value.ordinal <= OnlineAccountStatus.Linking.ordinal) {
             accountAddress = address
             globalConfig.crowdNodeAccountAddress = address.toBase58()
             primaryAddress?.toBase58()?.let {
-                Log.i("CROWDNODE", "Address in use, saving primary address: ${primaryAddress?.toBase58() ?: "null"}")
                 globalConfig.crowdNodePrimaryAddress = it
             }
             changeOnlineStatus(OnlineAccountStatus.Validating)
         }
     }
 
-    private var jjj = 0
     private suspend fun checkIsAddressValidated(address: Address) {
-        if (jjj >= 3) {
-            Log.i("CROWDNODE", "Validated: True")
+        val status = resolveAddressStatus(address)
+
+        if (status?.lowercase() == VALID_STATUS) {
             changeOnlineStatus(OnlineAccountStatus.Confirming)
             notifyIfNeeded(appContext.getString(R.string.crowdnode_address_validated), "crowdnode_validated")
-<<<<<<< HEAD
-=======
-        } else {
-            Log.i("CROWDNODE", "Validated: False")
-            jjj++
->>>>>>> 463ebda6
-        }
-
-//        val status = resolveAddressStatus(address)
-//        Log.i("CROWDNODE", "is validated, address status: ${status}")
-//
-//        if (status?.lowercase() == VALID_STATUS) {
-//            changeOnlineStatus(OnlineAccountStatus.Confirming)
-//        notifyIfNeeded(appContext.getString(R.string.crowdnode_address_validated), "crowdnode_validated")
-//        }
-    }
-
-    private var kkk = 0
+        }
+    }
+
     private suspend fun checkIsAddressConfirmed(address: Address) {
-        if (kkk >= 3) {
+        val status = resolveAddressStatus(address)
+
+        if (status?.lowercase() == CONFIRMED_STATUS) {
             changeOnlineStatus(OnlineAccountStatus.Done)
-<<<<<<< HEAD
             notifyIfNeeded(appContext.getString(R.string.crowdnode_address_confirmed), "crowdnode_confirmed")
             refreshBalance(3)
-=======
-            Log.i("CROWDNODE", "Confirmed: True")
-            notifyIfNeeded(appContext.getString(R.string.crowdnode_address_confirmed), "crowdnode_confirmed")
-        } else {
-            kkk++
-            Log.i("CROWDNODE", "Confirmed: False")
->>>>>>> 463ebda6
-        }
-
-//        val status = resolveAddressStatus(address)
-//        Log.i("CROWDNODE", "is confirmed, address status: ${status}")
-//
-//        if (status?.lowercase() == CONFIRMED_STATUS) {
-//            changeOnlineStatus(OnlineAccountStatus.Done)
-//        notifyIfNeeded(appContext.getString(R.string.crowdnode_address_confirmed), "crowdnode_confirmed")
-//        }
+        }
     }
 
     private suspend fun resolveIsAddressInUse(address: Address): Boolean {
@@ -578,7 +526,6 @@
     private suspend fun resolveAddressStatus(address: Address): String? {
         return try {
             val result = webApi.addressStatus(address.toString())
-            Log.i("CROWDNODE", "status: ${result.body()?.status ?: "null"}")
             result.body()?.status
         } catch (ex: Exception) {
             log.error("Error in resolveAddressStatus: $ex")
@@ -592,7 +539,6 @@
     }
 
     private fun cancelTrackingJob() {
-        Log.i("CROWDNODE", "cancelTrackingJob")
         tickerJob?.cancel()
         tickerJob = null
     }
