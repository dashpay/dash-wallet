--- conflicted
+++ resolved
@@ -62,11 +62,7 @@
     private var balanceAnimator: ObjectAnimator? = null
 
     @Inject
-<<<<<<< HEAD
-    lateinit var ISecurityFunctions: ISecurityFunctions
-=======
     lateinit var securityFunctions: ISecurityFunctions
->>>>>>> a7f5073e
 
     override fun onViewCreated(view: View, savedInstanceState: Bundle?) {
         super.onViewCreated(view, savedInstanceState)
@@ -215,11 +211,7 @@
                 return
             }
 
-<<<<<<< HEAD
-            ISecurityFunctions.requestPinCode(requireActivity()) ?: return
-=======
             securityFunctions.requestPinCode(requireActivity()) ?: return
->>>>>>> a7f5073e
         }
 
         val isSuccess = AdaptiveDialog.withProgress(getString(R.string.please_wait_title), requireActivity()) {
