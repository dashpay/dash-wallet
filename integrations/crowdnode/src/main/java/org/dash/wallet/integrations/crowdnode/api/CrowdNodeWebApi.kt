/*
 * Copyright 2022 Dash Core Group.
 *
 * This program is free software: you can redistribute it and/or modify
 * it under the terms of the GNU General Public License as published by
 * the Free Software Foundation, either version 3 of the License, or
 * (at your option) any later version.
 *
 * This program is distributed in the hope that it will be useful,
 * but WITHOUT ANY WARRANTY; without even the implied warranty of
 * MERCHANTABILITY or FITNESS FOR A PARTICULAR PURPOSE.  See the
 * GNU General Public License for more details.
 *
 * You should have received a copy of the GNU General Public License
 * along with this program.  If not, see <http://www.gnu.org/licenses/>.
 */

package org.dash.wallet.integrations.crowdnode.api

import org.dash.wallet.integrations.crowdnode.model.*
import retrofit2.Response
import retrofit2.http.*

interface CrowdNodeWebApi {
    @GET("odata/apifundings/GetFunds(address='{address}')")
    suspend fun getTransactions(
        @Path("address") address: String
    ): Response<List<CrowdNodeTx>>

    @GET("odata/apifundings/GetBalance(address='{address}')")
    suspend fun getBalance(
        @Path("address") address: String
    ): Response<CrowdNodeBalance>

    @GET("odata/apiaddresses/IsApiAddressInUse(address='{address}')")
    suspend fun isAddressInUse(
        @Path("address") address: String
    ): Response<IsAddressInUse>

    @GET("odata/apiaddresses/AddressStatus(address='{address}')")
    suspend fun addressStatus(
        @Path("address") address: String
    ): Response<AddressStatus>

    @GET("odata/apimessages/SendMessage(address='{address}',message='{message}',signature='{signature}',messagetype=1)")
    suspend fun sendSignedMessage(
        @Path("address") address: String,
        @Path("message") message: String,
        @Path("signature") signature: String,
<<<<<<< HEAD
    ): Response<SendMessageResult>
=======
    ): Response<MessageStatus>
>>>>>>> a7f5073e

    @GET("odata/apiaddresses/UsingDefaultApiEmail(address='{address}')")
    suspend fun hasDefaultEmail(
        @Path("address") address: String
    ): Response<IsDefaultEmail>
<<<<<<< HEAD
=======

    @GET("odata/apimessages/GetMessages(address='{address}')")
    suspend fun getMessages(
        @Path("address") address: String
    ): Response<List<MessageStatus>>
>>>>>>> a7f5073e
}<|MERGE_RESOLUTION|>--- conflicted
+++ resolved
@@ -47,22 +47,15 @@
         @Path("address") address: String,
         @Path("message") message: String,
         @Path("signature") signature: String,
-<<<<<<< HEAD
-    ): Response<SendMessageResult>
-=======
     ): Response<MessageStatus>
->>>>>>> a7f5073e
 
     @GET("odata/apiaddresses/UsingDefaultApiEmail(address='{address}')")
     suspend fun hasDefaultEmail(
         @Path("address") address: String
     ): Response<IsDefaultEmail>
-<<<<<<< HEAD
-=======
 
     @GET("odata/apimessages/GetMessages(address='{address}')")
     suspend fun getMessages(
         @Path("address") address: String
     ): Response<List<MessageStatus>>
->>>>>>> a7f5073e
 }