--- conflicted
+++ resolved
@@ -44,7 +44,6 @@
     suspend fun addressStatus(
         @Path("address") address: String
     ): Response<AddressStatus>
-<<<<<<< HEAD
 
     @GET("odata/apimessages/SendMessage(address='{address}',message='{message}',signature='{signature}',messagetype=1)")
     suspend fun sendSignedMessage(
@@ -52,6 +51,4 @@
         @Path("message") message: String,
         @Path("signature") signature: String,
     )
-=======
->>>>>>> b45772c2
 }