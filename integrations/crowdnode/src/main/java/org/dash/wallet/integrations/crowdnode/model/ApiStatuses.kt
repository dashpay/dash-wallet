--- conflicted
+++ resolved
@@ -42,9 +42,6 @@
         const val DEPOSIT_ERROR = "deposit_error"
         const val CONFIRMATION_ERROR = "confirmation_error"
         const val WITHDRAWAL_ERROR = "withdrawal_error"
-<<<<<<< HEAD
-=======
         const val MISSING_PRIMARY = "primary_not_specified"
->>>>>>> b45772c2
     }
 }