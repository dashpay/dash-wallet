/*
 * Copyright 2022 Dash Core Group.
 *
 * This program is free software: you can redistribute it and/or modify
 * it under the terms of the GNU General Public License as published by
 * the Free Software Foundation, either version 3 of the License, or
 * (at your option) any later version.
 *
 * This program is distributed in the hope that it will be useful,
 * but WITHOUT ANY WARRANTY; without even the implied warranty of
 * MERCHANTABILITY or FITNESS FOR A PARTICULAR PURPOSE.  See the
 * GNU General Public License for more details.
 *
 * You should have received a copy of the GNU General Public License
 * along with this program.  If not, see <http://www.gnu.org/licenses/>.
 */

package org.dash.wallet.integrations.crowdnode.ui.dialogs

import android.content.Intent
import android.net.Uri
import android.os.Bundle
import android.view.LayoutInflater
import android.view.View
import android.view.ViewGroup
import android.widget.Toast
import androidx.fragment.app.DialogFragment
import androidx.fragment.app.activityViewModels
import org.bitcoinj.uri.BitcoinURI
import org.dash.wallet.common.services.analytics.AnalyticsConstants
import org.dash.wallet.common.ui.dialogs.OffsetDialogFragment
import org.dash.wallet.common.ui.viewBinding
import org.dash.wallet.common.util.shareText
import org.dash.wallet.integrations.crowdnode.R
import org.dash.wallet.integrations.crowdnode.databinding.FragmentConfirmationBinding
import org.dash.wallet.integrations.crowdnode.model.OnlineAccountStatus
import org.dash.wallet.integrations.crowdnode.ui.CrowdNodeViewModel
import org.dash.wallet.integrations.crowdnode.utils.CrowdNodeConstants

class ConfirmationDialog: OffsetDialogFragment() {
    private val binding by viewBinding(FragmentConfirmationBinding::bind)
    private val viewModel by activityViewModels<CrowdNodeViewModel>()
    private var qrDialog: DialogFragment? = null

    override fun onCreateView(
        inflater: LayoutInflater,
        container: ViewGroup?,
        savedInstanceState: Bundle?
    ): View? {
        return inflater.inflate(R.layout.fragment_confirmation, container, false)
    }

    override fun onViewCreated(view: View, savedInstanceState: Bundle?) {
        super.onViewCreated(view, savedInstanceState)

        val accountAddress = viewModel.accountAddress.value
        requireNotNull(accountAddress)
        val amount = CrowdNodeConstants.API_CONFIRMATION_DASH_AMOUNT

        binding.description1.text = getString(
            R.string.crowdnode_how_to_verify_description1,
            amount.toFriendlyString()
        )
        binding.primaryDashAddress.text = viewModel.primaryDashAddress.toString()
        binding.copyPrimaryAddressBtn.setOnClickListener {
            viewModel.copyPrimaryAddress()
            Toast.makeText(requireContext(), getString(R.string.copied), Toast.LENGTH_SHORT).show()
        }
        binding.dashAddress.text = viewModel.accountAddress.value.toString()
        binding.copyAddressBtn.setOnClickListener {
            viewModel.copyAccountAddress()
            Toast.makeText(requireContext(), getString(R.string.copied), Toast.LENGTH_SHORT).show()
        }

        binding.howToBtn.setOnClickListener {
            viewModel.logEvent(AnalyticsConstants.CrowdNode.LINK_EXISTING_HOW_TO_CONFIRM)
            val browserIntent = Intent(Intent.ACTION_VIEW, Uri.parse(getString(R.string.crowdnode_how_to_verify_url)))
            startActivity(browserIntent)
        }
        binding.showQrBtn.setOnClickListener {
            viewModel.logEvent(AnalyticsConstants.CrowdNode.LINK_EXISTING_SHOW_QR)
            qrDialog = QRDialog(accountAddress, amount)
            qrDialog?.show(parentFragmentManager, "qr_dialog")
        }
        binding.shareUrlBtn.setOnClickListener {
<<<<<<< HEAD
            viewModel.shareConfirmationPaymentUrl()
=======
            viewModel.logEvent(AnalyticsConstants.CrowdNode.LINK_EXISTING_SHARE_BUTTON)
            val paymentRequestUri = BitcoinURI.convertToBitcoinURI(accountAddress, amount, "", "")
            requireContext().shareText("", paymentRequestUri)
>>>>>>> 54d3be20
        }

        viewModel.setConfirmationDialogShown(true)
        viewModel.observeOnlineAccountStatus().observe(viewLifecycleOwner) { status ->
            if (status == OnlineAccountStatus.Done) {
                qrDialog?.dismiss()
                dismiss()
            }
        }

        viewModel.observeCrowdNodeError().observe(viewLifecycleOwner) { error ->
            if (error != null) {
                qrDialog?.dismiss()
                dismiss()
            }
        }
    }
}<|MERGE_RESOLUTION|>--- conflicted
+++ resolved
@@ -26,11 +26,9 @@
 import android.widget.Toast
 import androidx.fragment.app.DialogFragment
 import androidx.fragment.app.activityViewModels
-import org.bitcoinj.uri.BitcoinURI
 import org.dash.wallet.common.services.analytics.AnalyticsConstants
 import org.dash.wallet.common.ui.dialogs.OffsetDialogFragment
 import org.dash.wallet.common.ui.viewBinding
-import org.dash.wallet.common.util.shareText
 import org.dash.wallet.integrations.crowdnode.R
 import org.dash.wallet.integrations.crowdnode.databinding.FragmentConfirmationBinding
 import org.dash.wallet.integrations.crowdnode.model.OnlineAccountStatus
@@ -83,13 +81,7 @@
             qrDialog?.show(parentFragmentManager, "qr_dialog")
         }
         binding.shareUrlBtn.setOnClickListener {
-<<<<<<< HEAD
             viewModel.shareConfirmationPaymentUrl()
-=======
-            viewModel.logEvent(AnalyticsConstants.CrowdNode.LINK_EXISTING_SHARE_BUTTON)
-            val paymentRequestUri = BitcoinURI.convertToBitcoinURI(accountAddress, amount, "", "")
-            requireContext().shareText("", paymentRequestUri)
->>>>>>> 54d3be20
         }
 
         viewModel.setConfirmationDialogShown(true)
