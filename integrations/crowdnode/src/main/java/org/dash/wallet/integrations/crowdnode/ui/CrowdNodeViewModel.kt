--- conflicted
+++ resolved
@@ -19,7 +19,6 @@
 
 import android.content.ClipData
 import android.content.ClipboardManager
-import android.content.Context
 import android.content.Intent
 import androidx.lifecycle.*
 import dagger.hilt.android.lifecycle.HiltViewModel
@@ -52,12 +51,8 @@
     private val config: CrowdNodeConfig,
     private val walletDataProvider: WalletDataProvider,
     private val crowdNodeApi: CrowdNodeApi,
-<<<<<<< HEAD
     private val clipboardManager: ClipboardManager,
-    exchangeRatesProvider: ExchangeRatesProvider,
-=======
     exchangeRatesProvider: ExchangeRatesProvider
->>>>>>> bef517b7
 ) : ViewModel() {
     val navigationCallback = SingleLiveEvent<NavigationRequest>()
     val networkError = SingleLiveEvent<Unit>()
@@ -228,7 +223,6 @@
         return crowdNodeApi.withdraw(value)
     }
 
-<<<<<<< HEAD
     fun copyPrimaryAddress() {
         clipboardManager.setPrimaryClip(
             ClipData.newPlainText(
@@ -247,19 +241,13 @@
         )
     }
 
-=======
->>>>>>> bef517b7
-    private suspend fun getOrCreateAccountAddress(): Address {
+    private fun getOrCreateAccountAddress(): Address {
         return crowdNodeApi.accountAddress ?: createNewAccountAddress()
     }
 
-    private suspend fun createNewAccountAddress(): Address {
+    private fun createNewAccountAddress(): Address {
         val address = walletDataProvider.freshReceiveAddress()
-<<<<<<< HEAD
         globalConfig.crowdNodeAccountAddress = address.toBase58()
-=======
-        config.setPreference(CrowdNodeConfig.ACCOUNT_ADDRESS, address.toBase58())
->>>>>>> bef517b7
 
         return address
     }
