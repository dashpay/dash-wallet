--- conflicted
+++ resolved
@@ -215,11 +215,7 @@
         if (isEnabled) {
             binding.withdrawIcon.setImageResource(R.drawable.ic_left_right_arrows)
             binding.withdrawTitle.setTextColor(resources.getColor(R.color.content_primary, null))
-<<<<<<< HEAD
-            binding.withdrawSubtitle.setTextColor(resources.getColor(R.color.content_secondary, null))
-=======
             binding.withdrawSubtitle.setTextColor(resources.getColor(R.color.content_tertiary, null))
->>>>>>> 95bfdd15
         } else {
             binding.withdrawIcon.setImageResource(R.drawable.ic_withdraw_disabled)
             binding.withdrawTitle.setTextColor(resources.getColor(R.color.content_disabled, null))
@@ -234,11 +230,7 @@
         if (isEnabled) {
             binding.depositIcon.setImageResource(R.drawable.ic_deposit_enabled)
             binding.depositTitle.setTextColor(resources.getColor(R.color.content_primary, null))
-<<<<<<< HEAD
-            binding.depositSubtitle.setTextColor(resources.getColor(R.color.content_secondary, null))
-=======
             binding.depositSubtitle.setTextColor(resources.getColor(R.color.content_tertiary, null))
->>>>>>> 95bfdd15
         } else {
             binding.depositIcon.setImageResource(R.drawable.ic_deposit_disabled)
             binding.depositTitle.setTextColor(resources.getColor(R.color.content_disabled, null))
