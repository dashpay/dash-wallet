/*
 * Copyright 2022 Dash Core Group.
 *
 * This program is free software: you can redistribute it and/or modify
 * it under the terms of the GNU General Public License as published by
 * the Free Software Foundation, either version 3 of the License, or
 * (at your option) any later version.
 *
 * This program is distributed in the hope that it will be useful,
 * but WITHOUT ANY WARRANTY; without even the implied warranty of
 * MERCHANTABILITY or FITNESS FOR A PARTICULAR PURPOSE.  See the
 * GNU General Public License for more details.
 *
 * You should have received a copy of the GNU General Public License
 * along with this program.  If not, see <http://www.gnu.org/licenses/>.
 */

package org.dash.wallet.integrations.crowdnode.ui.portal

import android.animation.ObjectAnimator
import android.content.Intent
import android.net.Uri
import android.os.Bundle
import android.view.Gravity
import android.view.View
import android.widget.Toast
import androidx.core.view.isVisible
import androidx.fragment.app.Fragment
import androidx.fragment.app.activityViewModels
import androidx.lifecycle.Lifecycle
import androidx.lifecycle.lifecycleScope
import dagger.hilt.android.AndroidEntryPoint
import kotlinx.coroutines.launch
import org.bitcoinj.core.Coin
import org.dash.wallet.common.data.ExchangeRate
import org.dash.wallet.common.services.analytics.AnalyticsConstants
import org.dash.wallet.common.ui.dialogs.AdaptiveDialog
import org.dash.wallet.common.ui.viewBinding
import org.dash.wallet.common.util.GenericUtils
import org.dash.wallet.common.util.copy
import org.dash.wallet.common.util.safeNavigate
import org.dash.wallet.integrations.crowdnode.R
import org.dash.wallet.integrations.crowdnode.databinding.FragmentPortalBinding
import org.dash.wallet.integrations.crowdnode.model.CrowdNodeException
import org.dash.wallet.integrations.crowdnode.model.MessageStatusException
import org.dash.wallet.integrations.crowdnode.model.OnlineAccountStatus
import org.dash.wallet.integrations.crowdnode.model.SignUpStatus
import org.dash.wallet.integrations.crowdnode.ui.CrowdNodeViewModel
import org.dash.wallet.integrations.crowdnode.ui.dialogs.ConfirmationDialog
import org.dash.wallet.integrations.crowdnode.ui.dialogs.OnlineAccountDetailsDialog
import org.dash.wallet.integrations.crowdnode.ui.dialogs.StakingDialog
import org.dash.wallet.integrations.crowdnode.utils.CrowdNodeConstants

@AndroidEntryPoint
class PortalFragment : Fragment(R.layout.fragment_portal) {
    companion object {
        private val NEGLIGIBLE_AMOUNT: Coin = CrowdNodeConstants.MINIMUM_DASH_DEPOSIT.div(50)
    }

    private val binding by viewBinding(FragmentPortalBinding::bind)
    private val viewModel by activityViewModels<CrowdNodeViewModel>()
    private var balanceAnimator: ObjectAnimator? = null

    private val isConfirmed: Boolean
        get() = viewModel.signUpStatus === SignUpStatus.Finished ||
                viewModel.onlineAccountStatus == OnlineAccountStatus.Done

    private val isLinkingInProgress: Boolean
        get() = viewModel.onlineAccountStatus != OnlineAccountStatus.None &&
                viewModel.onlineAccountStatus != OnlineAccountStatus.Creating &&
                viewModel.onlineAccountStatus != OnlineAccountStatus.SigningUp &&
                viewModel.onlineAccountStatus != OnlineAccountStatus.Done

    override fun onViewCreated(view: View, savedInstanceState: Bundle?) {
        super.onViewCreated(view, savedInstanceState)

        setupUI(binding)

        viewModel.observeCrowdNodeError().observe(viewLifecycleOwner) { error ->
            error?.let {
                safeNavigate(PortalFragmentDirections.portalToResult(
                    true,
                    getErrorMessage(it),
                    ""
                ))
            }
        }

        viewModel.networkError.observe(viewLifecycleOwner) {
            Toast.makeText(
                requireContext(),
                R.string.network_unavailable_balance_not_accurate,
                Toast.LENGTH_LONG
            ).show()
        }

        viewModel.observeOnlineAccountStatus().observe(viewLifecycleOwner) { status ->
            setOnlineAccountStatus(status)

            if (viewModel.signUpStatus == SignUpStatus.LinkedOnline) {
                val crowdNodeBalance = viewModel.crowdNodeBalance.value ?: Coin.ZERO
                val walletBalance = viewModel.dashBalance.value ?: Coin.ZERO

                setWithdrawalEnabled(crowdNodeBalance)
                setDepositsEnabled(walletBalance)
                setMinimumEarningDepositReminder(crowdNodeBalance, isConfirmed)

                lifecycleScope.launch {
                    if (viewModel.getShouldShowConfirmationDialog()) {
                        showConfirmationDialog()
                    }
                }
            }
        }

        viewModel.onlineAccountRequest.observe(viewLifecycleOwner) { args ->
            safeNavigate(
                PortalFragmentDirections.portalToSignUp(
                args[CrowdNodeViewModel.URL_ARG]!!,
                args[CrowdNodeViewModel.EMAIL_ARG] ?: ""
            ))
        }
    }

    private fun setupUI(binding: FragmentPortalBinding) {
        binding.toolbar.setNavigationOnClickListener {
            requireActivity().finish()
        }

        binding.walletBalanceDash.setFormat(viewModel.dashFormat)
        binding.walletBalanceDash.setApplyMarkup(true)
        binding.walletBalanceDash.setAmount(Coin.ZERO)

        binding.depositBtn.setOnClickListener {
            viewModel.logEvent(AnalyticsConstants.CrowdNode.PORTAL_DEPOSIT)
            safeNavigate(PortalFragmentDirections.portalToTransfer(false))
        }

        binding.withdrawBtn.setOnClickListener {
            continueWithdraw()
        }

        binding.onlineAccountBtn.setOnClickListener {
            handleOnlineAccountNavigation()
        }

        binding.supportBtn.setOnClickListener {
            val browserIntent = Intent(Intent.ACTION_VIEW, Uri.parse(getString(R.string.crowdnode_support_url)))
            startActivity(browserIntent)
        }

        binding.toolbar.setOnMenuItemClickListener {
            if (it.itemId == R.id.menu_info) {
                showInfoDialog()
            }

            true
        }

        binding.verifyBtn.setOnClickListener {
            showConfirmationDialog()
        }

        handleBalance(binding)
    }

    private fun updateFiatAmount(balance: Coin?, exchangeRate: ExchangeRate?) {
        val fiatRate = exchangeRate?.fiat

        if (balance != null && fiatRate != null) {
            val rate = org.bitcoinj.utils.ExchangeRate(Coin.COIN, fiatRate)
            val fiatValue = rate.coinToFiat(balance)
            binding.walletBalanceLocal.text = GenericUtils.fiatToString(fiatValue)
        }
    }

    private fun handleBalance(binding: FragmentPortalBinding) {
        this.balanceAnimator = ObjectAnimator.ofFloat(
            binding.balanceLabel,
            View.ALPHA.name,
            0f, 1f
        ).apply {
            duration = 500
            repeatCount = ObjectAnimator.INFINITE
            repeatMode = ObjectAnimator.REVERSE
        }

        viewModel.isBalanceLoading.observe(viewLifecycleOwner) { isLoading ->
            if (isLoading) {
                this.balanceAnimator?.start()
            } else {
                this.balanceAnimator?.end()
            }
        }

        viewModel.crowdNodeBalance.observe(viewLifecycleOwner) { balance ->
            binding.walletBalanceDash.setAmount(balance)
            updateFiatAmount(balance, viewModel.exchangeRate.value)
            setWithdrawalEnabled(balance)
            setMinimumEarningDepositReminder(balance, isConfirmed)
        }

        viewModel.dashBalance.observe(viewLifecycleOwner) { balance ->
            setDepositsEnabled(balance)
        }

        viewModel.exchangeRate.observe(viewLifecycleOwner) { rate ->
            updateFiatAmount(viewModel.crowdNodeBalance.value ?: Coin.ZERO, rate)
        }
    }

    private fun setWithdrawalEnabled(balance: Coin) {
        val isEnabled = balance.isPositive && !isLinkingInProgress
        binding.withdrawBtn.isEnabled = isEnabled

        if (isEnabled) {
            binding.withdrawIcon.setImageResource(R.drawable.ic_left_right_arrows)
            binding.withdrawTitle.setTextColor(resources.getColor(R.color.content_primary, null))
            binding.withdrawSubtitle.setTextColor(resources.getColor(R.color.content_tertiary, null))
        } else {
            binding.withdrawIcon.setImageResource(R.drawable.ic_withdraw_disabled)
            binding.withdrawTitle.setTextColor(resources.getColor(R.color.content_disabled, null))
            binding.withdrawSubtitle.setTextColor(resources.getColor(R.color.content_disabled, null))
        }
    }

    private fun setDepositsEnabled(balance: Coin) {
        val isEnabled = balance.isPositive && !isLinkingInProgress
        binding.depositBtn.isEnabled = isEnabled

        if (isEnabled) {
            binding.depositIcon.setImageResource(R.drawable.ic_deposit_enabled)
            binding.depositTitle.setTextColor(resources.getColor(R.color.content_primary, null))
            binding.depositSubtitle.setTextColor(resources.getColor(R.color.content_tertiary, null))
        } else {
            binding.depositIcon.setImageResource(R.drawable.ic_deposit_disabled)
            binding.depositTitle.setTextColor(resources.getColor(R.color.content_disabled, null))
            binding.depositSubtitle.setTextColor(resources.getColor(R.color.content_disabled, null))
        }
    }

    private fun setMinimumEarningDepositReminder(balance: Coin, isConfirmed: Boolean) {
        val balanceLessThanMinimum = balance < CrowdNodeConstants.MINIMUM_DASH_DEPOSIT

        if (balanceLessThanMinimum && isConfirmed) {
            binding.minimumDashRequirement.isVisible = true

            if (balance < NEGLIGIBLE_AMOUNT) {
                binding.minimumDashRequirement.text = getString(
                    R.string.crowdnode_minimum_deposit,
                    CrowdNodeConstants.DASH_FORMAT.format(CrowdNodeConstants.MINIMUM_DASH_DEPOSIT)
                )
            } else {
                binding.minimumDashRequirement.text = getString(
                    R.string.crowdnode_minimum_deposit_difference,
                    CrowdNodeConstants.DASH_FORMAT.format(CrowdNodeConstants.MINIMUM_DASH_DEPOSIT - balance)
                )
            }
        } else {
            binding.minimumDashRequirement.isVisible = false
        }
    }

    private fun setOnlineAccountStatus(status: OnlineAccountStatus) {
        binding.onlineAccountBtn.isClickable = !isLinkingInProgress
        binding.onlineNavIcon.isVisible = !isLinkingInProgress

        binding.onlineAccountStatus.text = getText(when (status) {
            OnlineAccountStatus.Done -> R.string.crowdnode_online_synced
            OnlineAccountStatus.None -> R.string.secure_online_account
            OnlineAccountStatus.SigningUp -> R.string.crowdnode_signup_to_finish
            else -> R.string.crowdnode_in_process
        })

        binding.onlineAccountTitle.text = getText(if (status == OnlineAccountStatus.None) {
            R.string.online_account_create
        } else {
            R.string.online_account
        })

        binding.addressStatusWarning.isVisible =
            status == OnlineAccountStatus.Validating ||
            status == OnlineAccountStatus.Confirming

        binding.warningIcon.isVisible = status == OnlineAccountStatus.Confirming
        binding.verifyBtn.isVisible = status == OnlineAccountStatus.Confirming
        binding.warningMessage.text = getString(
            if (status == OnlineAccountStatus.Confirming) {
                R.string.verification_required
            } else {
                R.string.validating_address
            }
        )
        binding.warningMessage.gravity =
            if (status == OnlineAccountStatus.Confirming) {
                Gravity.START
            } else {
                Gravity.CENTER
            }
    }

    private fun handleOnlineAccountNavigation() {
        when (viewModel.onlineAccountStatus) {
            OnlineAccountStatus.None, OnlineAccountStatus.Creating -> showOnlineInfoOrEnterEmail()
            OnlineAccountStatus.SigningUp -> viewModel.initiateOnlineSignUp()
            OnlineAccountStatus.Done -> openCrowdNodeProfile()
            else -> { }
        }

        if (viewModel.onlineAccountStatus == OnlineAccountStatus.None) {
            lifecycleScope.launch {
                if (viewModel.getShouldShowOnlineInfo()) {
                    safeNavigate(PortalFragmentDirections.portalToOnlineAccountInfo())
                    viewModel.setOnlineInfoShown(true)
                } else {
                    safeNavigate(PortalFragmentDirections.portalToOnlineAccountEmail())
                }
            }
        }
    }

    private fun showConfirmationDialog() {
        viewModel.logEvent(AnalyticsConstants.CrowdNode.PORTAL_VERIFY)

        if (requireActivity().lifecycle.currentState.isAtLeast(Lifecycle.State.RESUMED)) {
            ConfirmationDialog().show(parentFragmentManager, "confirmation_dialog")
        }
    }

    private fun getErrorMessage(exception: Exception): String {
        if (exception is MessageStatusException) {
            return getString(R.string.crowdnode_signup_error)
        }

        return getString(when(exception.message) {
            CrowdNodeException.WITHDRAWAL_ERROR -> R.string.crowdnode_withdraw_error
            CrowdNodeException.DEPOSIT_ERROR -> R.string.crowdnode_deposit_error
            CrowdNodeException.CONFIRMATION_ERROR -> R.string.crowdnode_bad_confirmation
            else -> R.string.crowdnode_transfer_error
        })
    }

    private fun showInfoDialog() {
        viewModel.logEvent(AnalyticsConstants.CrowdNode.PORTAL_INFO_BUTTON)

        if (viewModel.signUpStatus == SignUpStatus.LinkedOnline) {
            OnlineAccountDetailsDialog().show(parentFragmentManager, "online_account_details")
        } else {
<<<<<<< HEAD
            AdaptiveDialog.create(
                R.drawable.ic_info_blue,
                getString(R.string.crowdnode_your_address_title),
                viewModel.accountAddress.value?.toBase58() ?: "",
                getString(R.string.button_close),
                getString(R.string.button_copy_address)
            ).show(requireActivity()) { toCopy ->
                if (toCopy == true) {
                    viewModel.accountAddress.value?.toBase58()?.copy(requireActivity(), "dash address")
                }
            }
=======
            StakingDialog().show(parentFragmentManager, "staking")
>>>>>>> bd576dd8
        }
    }

    private fun openCrowdNodeProfile() {
        val accountUrl = viewModel.getAccountUrl()
        val browserIntent = Intent(Intent.ACTION_VIEW, Uri.parse(accountUrl))
        startActivity(browserIntent)
    }

    private fun showOnlineInfoOrEnterEmail() {
        viewModel.logEvent(AnalyticsConstants.CrowdNode.PORTAL_CREATE_ONLINE_ACCOUNT)

        lifecycleScope.launch {
            if (viewModel.getShouldShowOnlineInfo()) {
                safeNavigate(PortalFragmentDirections.portalToOnlineAccountInfo())
                viewModel.setOnlineInfoShown(true)
            } else {
                safeNavigate(PortalFragmentDirections.portalToOnlineAccountEmail())
            }
        }
    }

    private fun continueWithdraw() {
        viewModel.logEvent(AnalyticsConstants.CrowdNode.PORTAL_WITHDRAW)

        if ((viewModel.dashBalance.value ?: Coin.ZERO) >= CrowdNodeConstants.MINIMUM_LEFTOVER_BALANCE) {
            safeNavigate(PortalFragmentDirections.portalToTransfer(true))
        } else {
            AdaptiveDialog.create(
                R.drawable.ic_error_red,
                getString(R.string.positive_balance_required),
                getString(R.string.withdrawal_required_balance),
                getString(R.string.button_close),
                getString(R.string.buy_dash)
            ).show(requireActivity()) {
                if (it == true) {
                    viewModel.logEvent(AnalyticsConstants.CrowdNode.PORTAL_WITHDRAW_BUY)
                    viewModel.buyDash()
                } else {
                    viewModel.logEvent(AnalyticsConstants.CrowdNode.PORTAL_WITHDRAW_CANCEL)
                }
            }
        }
    }

    override fun onDestroy() {
        super.onDestroy()
        this.balanceAnimator = null
    }
}<|MERGE_RESOLUTION|>--- conflicted
+++ resolved
@@ -37,7 +37,6 @@
 import org.dash.wallet.common.ui.dialogs.AdaptiveDialog
 import org.dash.wallet.common.ui.viewBinding
 import org.dash.wallet.common.util.GenericUtils
-import org.dash.wallet.common.util.copy
 import org.dash.wallet.common.util.safeNavigate
 import org.dash.wallet.integrations.crowdnode.R
 import org.dash.wallet.integrations.crowdnode.databinding.FragmentPortalBinding
@@ -346,21 +345,7 @@
         if (viewModel.signUpStatus == SignUpStatus.LinkedOnline) {
             OnlineAccountDetailsDialog().show(parentFragmentManager, "online_account_details")
         } else {
-<<<<<<< HEAD
-            AdaptiveDialog.create(
-                R.drawable.ic_info_blue,
-                getString(R.string.crowdnode_your_address_title),
-                viewModel.accountAddress.value?.toBase58() ?: "",
-                getString(R.string.button_close),
-                getString(R.string.button_copy_address)
-            ).show(requireActivity()) { toCopy ->
-                if (toCopy == true) {
-                    viewModel.accountAddress.value?.toBase58()?.copy(requireActivity(), "dash address")
-                }
-            }
-=======
             StakingDialog().show(parentFragmentManager, "staking")
->>>>>>> bd576dd8
         }
     }
 
