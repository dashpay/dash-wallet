--- conflicted
+++ resolved
@@ -101,8 +101,4 @@
     <string name="crowdnode_online_account_details_title">Impormasyon tungkol sa iyong online na account</string>
     <string name="crowdnode_online_account_details_primary">Ang iyong pangunahing Dash address na kasalukuyan mong ginagamit para sa iyong CrowdNode account</string>
     <string name="crowdnode_online_account_details_api">Dash address na itinalaga para sa iyong CrowdNode account sa Dash Wallet sa device na ito</string>
-<<<<<<< HEAD
-
-=======
->>>>>>> 6686d291
-    </resources>+</resources>