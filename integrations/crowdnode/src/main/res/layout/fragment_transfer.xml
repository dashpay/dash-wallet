--- conflicted
+++ resolved
@@ -112,11 +112,7 @@
 
     <TextView
         android:id="@+id/balance_text"
-<<<<<<< HEAD
-        style="@style/Caption.Secondary"
-=======
         style="@style/Overline.Tertiary"
->>>>>>> 95bfdd15
         android:layout_width="wrap_content"
         android:layout_height="wrap_content"
         android:layout_marginBottom="-3dp"
