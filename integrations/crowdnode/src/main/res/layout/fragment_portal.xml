<?xml version="1.0" encoding="utf-8"?><!--
  ~ Copyright 2022 Dash Core Group.
  ~
  ~ This program is free software: you can redistribute it and/or modify
  ~ it under the terms of the GNU General Public License as published by
  ~ the Free Software Foundation, either version 3 of the License, or
  ~ (at your option) any later version.
  ~
  ~ This program is distributed in the hope that it will be useful,
  ~ but WITHOUT ANY WARRANTY; without even the implied warranty of
  ~ MERCHANTABILITY or FITNESS FOR A PARTICULAR PURPOSE.  See the
  ~ GNU General Public License for more details.
  ~
  ~ You should have received a copy of the GNU General Public License
  ~ along with this program.  If not, see <http://www.gnu.org/licenses/>.
  -->
<androidx.constraintlayout.widget.ConstraintLayout
    xmlns:android="http://schemas.android.com/apk/res/android"
    xmlns:app="http://schemas.android.com/apk/res-auto"
    xmlns:tools="http://schemas.android.com/tools"
    android:layout_width="match_parent"
    android:layout_height="match_parent"
    android:background="@color/background_primary"
    tools:context=".ui.portal.PortalFragment">

    <LinearLayout
        android:id="@+id/header"
        android:layout_width="match_parent"
        android:layout_height="0dp"
        android:background="@drawable/bg_gradient_light"
        android:orientation="vertical"
        android:paddingHorizontal="20dp"
        app:layout_constraintTop_toTopOf="parent"
        app:layout_constraintHeight_percent="0.342"/>

    <androidx.appcompat.widget.Toolbar
        android:id="@+id/toolbar"
        android:layout_width="match_parent"
        android:layout_height="?attr/actionBarSize"
        app:menu="@menu/menu_info"
        app:layout_constraintTop_toTopOf="parent"
        app:navigationIcon="@drawable/ic_arrow_back_white"/>

    <TextView
        android:id="@+id/balance_label"
        style="@style/Overline.White"
        android:layout_width="match_parent"
        android:layout_height="wrap_content"
        android:text="@string/crowdnode_balance"
        android:gravity="center"
        android:textAlignment="gravity"
        android:alpha="1"
        app:layout_constraintTop_toTopOf="parent"
        app:layout_constraintBottom_toTopOf="@id/wallet_balance_dash"
        app:layout_constraintVertical_chainStyle="packed" />

    <ImageView
        android:id="@+id/dash_icon"
        android:layout_width="wrap_content"
        android:layout_height="0dp"
        android:src="@drawable/ic_dash_d_white"
        app:layout_constraintStart_toStartOf="parent"
        app:layout_constraintTop_toTopOf="@+id/wallet_balance_dash"
        app:layout_constraintBottom_toBottomOf="@+id/wallet_balance_dash"
        app:layout_constraintEnd_toStartOf="@+id/wallet_balance_dash"
        app:layout_constraintHorizontal_chainStyle="packed" />

    <org.dash.wallet.common.ui.CurrencyTextView
        android:id="@+id/wallet_balance_dash"
        style="@style/Headline5.Medium.White"
        android:layout_width="wrap_content"
        android:layout_height="wrap_content"
        android:textSize="28sp"
        android:layout_marginStart="9dp"
        android:layout_marginTop="1dp"
        app:layout_constraintTop_toBottomOf="@+id/balance_label"
        app:layout_constraintBottom_toTopOf="@+id/wallet_balance_local"
        app:layout_constraintEnd_toEndOf="parent"
        app:layout_constraintStart_toEndOf="@id/dash_icon"
        app:layout_constraintVertical_chainStyle="packed" />

    <org.dash.wallet.common.ui.CurrencyTextView
        android:id="@+id/wallet_balance_local"
        style="@style/Body1.White"
        android:layout_width="wrap_content"
        android:layout_height="wrap_content"
        android:layout_gravity="center_horizontal"
        android:layout_marginTop="2dp"
        android:textSize="17sp"
        app:layout_constraintTop_toBottomOf="@+id/wallet_balance_dash"
        app:layout_constraintBottom_toBottomOf="@+id/header"
        app:layout_constraintEnd_toEndOf="parent"
        app:layout_constraintStart_toStartOf="parent"
        app:layout_constraintVertical_chainStyle="packed" />

    <androidx.cardview.widget.CardView
        android:id="@+id/actions_view"
        style="@style/CardViewRaised"
        android:layout_width="match_parent"
        android:layout_height="wrap_content"
        android:layout_marginHorizontal="15dp"
        android:layout_marginTop="-30dp"
        app:cardCornerRadius="16dp"
        app:layout_constraintTop_toBottomOf="@id/header"
        app:layout_constraintVertical_chainStyle="packed">

        <LinearLayout
            android:layout_width="match_parent"
            android:layout_height="match_parent"
            android:orientation="vertical">

            <androidx.constraintlayout.widget.ConstraintLayout
                android:id="@+id/deposit_btn"
                android:layout_width="match_parent"
                android:layout_height="wrap_content"
                android:foreground="?attr/selectableItemBackground"
                android:clickable="true"
                android:focusable="true"
                android:paddingTop="21dp"
                android:paddingEnd="15dp"
                android:paddingBottom="12dp">

                <ImageView
                    android:id="@+id/deposit_icon"
                    android:layout_width="wrap_content"
                    android:layout_height="wrap_content"
                    android:layout_marginStart="1dp"
                    android:layout_marginTop="2dp"
                    android:src="@drawable/ic_deposit_disabled"
                    app:layout_constraintEnd_toStartOf="@id/deposit_title"
                    app:layout_constraintStart_toStartOf="parent"
                    app:layout_constraintTop_toTopOf="parent" />

                <TextView
                    android:id="@+id/deposit_title"
                    style="@style/Subtitle2"
                    android:layout_width="wrap_content"
                    android:layout_height="wrap_content"
                    android:layout_marginStart="63dp"
                    android:text="@string/deposit"
                    app:layout_constraintStart_toStartOf="parent"
                    app:layout_constraintTop_toTopOf="parent" />

                <TextView
                    android:id="@+id/deposit_subtitle"
                    style="@style/Caption.SteelGray"
                    android:layout_width="0dp"
                    android:layout_height="wrap_content"
                    android:layout_marginTop="2dp"
                    android:text="@string/crowdnode_deposit_from_wallet"
                    app:layout_constraintEnd_toEndOf="parent"
                    app:layout_constraintStart_toStartOf="@+id/deposit_title"
                    app:layout_constraintTop_toBottomOf="@+id/deposit_title" />

                <ImageView
                    android:id="@+id/deposit_nav_icon"
                    style="@style/CrowdNodeNavigationIconStyle"
                    android:layout_marginEnd="1dp"
                    app:layout_constraintEnd_toEndOf="parent"
                    app:layout_constraintTop_toTopOf="@id/deposit_icon"
                    app:layout_constraintBottom_toBottomOf="@id/deposit_icon" />

                <TextView
                    android:id="@+id/minimum_dash_requirement"
                    style="@style/Caption.Blue"
                    android:layout_width="match_parent"
                    android:layout_height="wrap_content"
                    android:layout_marginStart="15dp"
                    android:layout_marginTop="10dp"
                    android:background="@drawable/rounded_background"
                    android:theme="@style/TextHighlightBlueTheme"
                    android:paddingHorizontal="8dp"
                    android:paddingVertical="6dp"
                    android:gravity="center_horizontal"
                    android:textAlignment="gravity"
                    app:layout_constraintTop_toBottomOf="@id/deposit_subtitle"
                    tools:text="Deposit 0.21 DASH more to start earning"
                    tools:background="@color/text_highlight_blue_bg" />
            </androidx.constraintlayout.widget.ConstraintLayout>

            <View
                android:layout_width="match_parent"
                android:layout_height="1dp"
                android:layout_marginStart="63dp"
                android:background="@color/divider_color" />

            <androidx.constraintlayout.widget.ConstraintLayout
                android:id="@+id/withdraw_btn"
                android:layout_width="match_parent"
                android:layout_height="wrap_content"
                android:background="?attr/selectableItemBackground"
                android:clickable="true"
                android:focusable="true"
                android:paddingTop="12dp"
                android:paddingEnd="15dp"
                android:paddingBottom="22dp">

                <ImageView
                    android:id="@+id/withdraw_icon"
                    android:layout_width="wrap_content"
                    android:layout_height="wrap_content"
                    android:layout_marginTop="4dp"
                    android:src="@drawable/ic_left_right_arrows"
                    app:layout_constraintEnd_toStartOf="@id/withdraw_title"
                    app:layout_constraintStart_toStartOf="parent"
                    app:layout_constraintTop_toTopOf="parent" />

                <TextView
                    android:id="@+id/withdraw_title"
                    style="@style/Subtitle2"
                    android:layout_width="wrap_content"
                    android:layout_height="wrap_content"
                    android:layout_marginStart="63dp"
                    android:text="@string/withdraw"
                    app:layout_constraintStart_toStartOf="parent"
                    app:layout_constraintTop_toTopOf="parent" />

                <TextView
                    android:id="@+id/withdraw_subtitle"
                    style="@style/Caption.SteelGray"
                    android:layout_width="0dp"
                    android:layout_height="wrap_content"
                    android:layout_marginTop="2dp"
                    android:text="@string/crowdnode_withdraw_to_wallet"
                    app:layout_constraintEnd_toEndOf="parent"
                    app:layout_constraintStart_toStartOf="@+id/withdraw_title"
                    app:layout_constraintTop_toBottomOf="@+id/withdraw_title" />

                <ImageView
                    android:id="@+id/withdraw_nav_icon"
                    style="@style/CrowdNodeNavigationIconStyle"
                    android:layout_marginEnd="1dp"
                    app:layout_constraintEnd_toEndOf="parent"
                    app:layout_constraintTop_toTopOf="@id/withdraw_icon"
                    app:layout_constraintBottom_toBottomOf="@id/withdraw_icon" />
            </androidx.constraintlayout.widget.ConstraintLayout>

            <LinearLayout
                android:id="@+id/address_status_warning"
                android:layout_width="match_parent"
                android:layout_height="match_parent"
                android:orientation="horizontal"
                android:layout_marginHorizontal="15dp"
                android:layout_marginBottom="15dp"
                android:visibility="gone"
                android:background="@drawable/rounded_background"
                android:theme="@style/QuaternaryBackgroundTheme"
                tools:background="@color/quaternary_background"
                tools:visibility="visible">

                <ImageView
                    android:id="@+id/warning_icon"
                    android:layout_width="wrap_content"
                    android:layout_height="wrap_content"
                    android:layout_gravity="center_vertical"
                    android:layout_marginStart="8dp"
                    android:src="@drawable/ic_warning_filled" />

                <TextView
                    android:id="@+id/warning_message"
                    style="@style/Caption.SemiBold.Red"
                    android:layout_width="0dp"
                    android:layout_height="wrap_content"
                    android:layout_marginVertical="10dp"
                    android:layout_marginStart="8dp"
                    android:layout_weight="1"
                    android:gravity="start"
                    android:textAlignment="gravity"
                    android:text="@string/verification_required" />

                <Button
                    android:id="@+id/verify_btn"
                    style="@style/Button.Primary.ExtraSmall.WhiteRaised"
                    android:layout_width="wrap_content"
                    android:layout_height="wrap_content"
                    android:layout_margin="7dp"
                    android:layout_gravity="center_vertical"
                    android:text="@string/verify" />
            </LinearLayout>
        </LinearLayout>
    </androidx.cardview.widget.CardView>

    <androidx.cardview.widget.CardView
        android:id="@+id/online_view"
        style="@style/CardViewRaised"
        android:layout_width="match_parent"
        android:layout_height="wrap_content"
        android:layout_marginTop="15dp"
        android:layout_marginHorizontal="15dp"
        app:cardCornerRadius="16dp"
        app:layout_constraintTop_toBottomOf="@id/actions_view">

        <LinearLayout
            android:layout_width="match_parent"
            android:layout_height="match_parent"
            android:orientation="vertical">

            <androidx.constraintlayout.widget.ConstraintLayout
                android:id="@+id/online_account_btn"
                android:layout_width="match_parent"
                android:visibility="gone"
                android:layout_height="wrap_content"
                android:background="?attr/selectableItemBackground"
                android:clickable="true"
                android:focusable="true"
                android:paddingTop="21dp"
                android:paddingEnd="15dp"
                android:paddingBottom="12dp">

                <ImageView
                    android:id="@+id/online_account_icon"
                    android:layout_width="wrap_content"
                    android:layout_height="wrap_content"
                    android:layout_marginStart="1dp"
                    android:layout_marginTop="2dp"
                    android:src="@drawable/ic_lock_circle"
                    app:layout_constraintEnd_toStartOf="@id/online_account_title"
                    app:layout_constraintStart_toStartOf="parent"
                    app:layout_constraintTop_toTopOf="parent" />

                <TextView
                    android:id="@+id/online_account_title"
                    style="@style/Subtitle2"
                    android:layout_width="wrap_content"
                    android:layout_height="wrap_content"
                    android:layout_marginStart="63dp"
                    android:text="@string/online_account_create"
                    app:layout_constraintStart_toStartOf="parent"
                    app:layout_constraintTop_toTopOf="parent" />

                <TextView
                    android:id="@+id/online_account_status"
                    style="@style/Caption.SteelGray"
                    android:layout_width="0dp"
                    android:layout_height="wrap_content"
                    android:layout_marginTop="2dp"
                    android:text="@string/secure_online_account"
                    app:layout_constraintEnd_toEndOf="parent"
                    app:layout_constraintStart_toStartOf="@+id/online_account_title"
                    app:layout_constraintTop_toBottomOf="@+id/online_account_title" />
            </androidx.constraintlayout.widget.ConstraintLayout>

            <View
                android:layout_width="match_parent"
                android:layout_height="1dp"
                android:visibility="gone"
                android:layout_marginStart="63dp"
                android:visibility="gone"
                android:background="@color/divider_color" />

            <androidx.constraintlayout.widget.ConstraintLayout
                android:id="@+id/support_btn"
                android:layout_width="match_parent"
                android:layout_height="wrap_content"
                android:background="?attr/selectableItemBackground"
                android:clickable="true"
                android:focusable="true"
                android:paddingTop="12dp"
                android:paddingEnd="15dp"
<<<<<<< HEAD
                android:paddingBottom="15dp"> <!-- TODO: change to 22dp when Online button is back -->
=======
                android:paddingBottom="12dp"> <!-- TODO: change back to 22dp when online button is visible -->
>>>>>>> daa7a991

                <ImageView
                    android:id="@+id/support_icon"
                    android:layout_width="wrap_content"
                    android:layout_height="wrap_content"
                    android:layout_marginTop="4dp"
                    android:src="@drawable/ic_lifebuoy"
                    app:layout_constraintEnd_toStartOf="@id/support_title"
                    app:layout_constraintStart_toStartOf="parent"
                    app:layout_constraintTop_toTopOf="parent" />

                <TextView
                    android:id="@+id/support_title"
                    style="@style/Subtitle2"
                    android:layout_width="wrap_content"
                    android:layout_height="wrap_content"
                    android:layout_marginStart="63dp"
                    android:text="@string/crowdnode_support"
                    app:layout_constraintStart_toStartOf="parent"
                    app:layout_constraintTop_toTopOf="parent"
                    app:layout_constraintBottom_toBottomOf="parent" />

                <ImageView
                    android:id="@+id/support_nav_icon"
                    style="@style/CrowdNodeNavigationIconStyle"
                    android:layout_marginEnd="1dp"
                    app:layout_constraintEnd_toEndOf="parent"
                    app:layout_constraintTop_toTopOf="@id/support_icon"
                    app:layout_constraintBottom_toBottomOf="@id/support_icon" />
            </androidx.constraintlayout.widget.ConstraintLayout>
        </LinearLayout>
    </androidx.cardview.widget.CardView>

    <LinearLayout
        android:id="@+id/unlink_account_btn"
        style="@style/ViewRaised"
        android:visibility="gone"
        android:layout_width="match_parent"
        android:layout_height="62dp"
        android:layout_margin="15dp"
        android:background="@drawable/rounded_ripple_background"
        android:theme="@style/ListViewButtonBackground"
        android:clickable="true"
        android:focusable="true"
        android:paddingHorizontal="14dp"
        android:orientation="horizontal"
        app:layout_constraintBottom_toBottomOf="parent">

        <ImageView
            android:layout_width="34dp"
            android:layout_height="34dp"
            android:src="@drawable/ic_disconnect_account"
            android:layout_gravity="center_vertical" />

        <TextView
            style="@style/Subtitle2"
            android:layout_marginStart="15dp"
            android:layout_width="match_parent"
            android:layout_height="wrap_content"
            android:layout_gravity="center_vertical"
            android:text="@string/unlink_account" />
    </LinearLayout>
</androidx.constraintlayout.widget.ConstraintLayout><|MERGE_RESOLUTION|>--- conflicted
+++ resolved
@@ -345,7 +345,6 @@
                 android:layout_height="1dp"
                 android:visibility="gone"
                 android:layout_marginStart="63dp"
-                android:visibility="gone"
                 android:background="@color/divider_color" />
 
             <androidx.constraintlayout.widget.ConstraintLayout
@@ -357,11 +356,7 @@
                 android:focusable="true"
                 android:paddingTop="12dp"
                 android:paddingEnd="15dp"
-<<<<<<< HEAD
-                android:paddingBottom="15dp"> <!-- TODO: change to 22dp when Online button is back -->
-=======
                 android:paddingBottom="12dp"> <!-- TODO: change back to 22dp when online button is visible -->
->>>>>>> daa7a991
 
                 <ImageView
                     android:id="@+id/support_icon"
@@ -394,34 +389,4 @@
             </androidx.constraintlayout.widget.ConstraintLayout>
         </LinearLayout>
     </androidx.cardview.widget.CardView>
-
-    <LinearLayout
-        android:id="@+id/unlink_account_btn"
-        style="@style/ViewRaised"
-        android:visibility="gone"
-        android:layout_width="match_parent"
-        android:layout_height="62dp"
-        android:layout_margin="15dp"
-        android:background="@drawable/rounded_ripple_background"
-        android:theme="@style/ListViewButtonBackground"
-        android:clickable="true"
-        android:focusable="true"
-        android:paddingHorizontal="14dp"
-        android:orientation="horizontal"
-        app:layout_constraintBottom_toBottomOf="parent">
-
-        <ImageView
-            android:layout_width="34dp"
-            android:layout_height="34dp"
-            android:src="@drawable/ic_disconnect_account"
-            android:layout_gravity="center_vertical" />
-
-        <TextView
-            style="@style/Subtitle2"
-            android:layout_marginStart="15dp"
-            android:layout_width="match_parent"
-            android:layout_height="wrap_content"
-            android:layout_gravity="center_vertical"
-            android:text="@string/unlink_account" />
-    </LinearLayout>
 </androidx.constraintlayout.widget.ConstraintLayout>