<?xml version="1.0" encoding="utf-8"?><!--
  ~ Copyright 2022 Dash Core Group.
  ~
  ~ This program is free software: you can redistribute it and/or modify
  ~ it under the terms of the GNU General Public License as published by
  ~ the Free Software Foundation, either version 3 of the License, or
  ~ (at your option) any later version.
  ~
  ~ This program is distributed in the hope that it will be useful,
  ~ but WITHOUT ANY WARRANTY; without even the implied warranty of
  ~ MERCHANTABILITY or FITNESS FOR A PARTICULAR PURPOSE.  See the
  ~ GNU General Public License for more details.
  ~
  ~ You should have received a copy of the GNU General Public License
  ~ along with this program.  If not, see <http://www.gnu.org/licenses/>.
  -->
<resources>
    <string name="crowdnode_get_started">Getting started with CrowdNode</string>
    <string name="crowdnode_get_started_hint">To start staking, create an account on CrowdNode or connect to an existing one.</string>
    <string name="new_account">New Account</string>
    <string name="account_create">Create New Account</string>
    <string name="account_link">Link Existing Account</string>
    <string name="crowdnode_login">Log in to CrowdNode</string>
    <string name="crowdnode_link">Link a CrowdNode account</string>
    <string name="required_passphrase_backup">You have to backup your passphrase in Dash Wallet</string>
    <string name="backup_passphrase">Backup Passphrase</string>
<<<<<<< HEAD
    <string name="required_dash_amount">You need at least %s Dash</string>
    <string name="crowdnode_required_transaction">We didn’t see any CrowdNode transactions in this wallet</string>
    <string name="crowdnode_restore_hint">You can <b><u>restore your Dash Wallet</u></b> that is connected to your CrowdNode account.</string>
    <string name="crowdnode_restore_wallet">Please restore your Dash Wallet that is connected to your CrowdNode account.</string>
    <string name="crowdnode_new_account_warning_1">CrowdNode uses this address as your account ID. You will lose access to your funds within this wallet and your CrowdNode account if you lose the passphrase associated to this address.</string>
    <string name="crowdnode_new_account_warning_2">Very small amounts of Dash will be sent to and from CrowdNode to verify that you are the owner of this wallet address.</string>
=======
    <string name="required_dash_amount">You need at least %s Dash on your Dash Wallet</string>
    <string name="crowdnode_new_account_warning_1">CrowdNode uses this address as your account ID. You will lose access to your funds in within this wallet and your CrowdNode account if you lose the passphrase associated to this address.</string>
    <string name="crowdnode_new_account_warning_2">Very small amounts of Dash will be sent to CrowdNode to verify that you are the owner of this wallet address.</string>
    <string name="crowdnode_link_account_description">All transfers to and from CrowdNode from this device will be performed with the below Dash address from this device.</string>
>>>>>>> a5c5694f
    <string name="dash_address">Dash Address</string>
    <string name="crowdnode_secure_wallet">Backup your passphrase to create a CrowdNode account</string>
    <string name="crowdnode_secure_wallet_explainer">If you lose your passphrase for this wallet and lose this device or uninstall Dash Wallet, you will lose access to your funds on CrowdNode and the funds within this wallet.</string>
    <string name="insufficient_funds">You have insufficient funds to proceed.</string>
    <string name="crowdnode_minimum_dash">You should have at least %s Dash to proceed with the CrowdNode verification.</string>
    <string name="crowdnode_agree_to_terms">I agree to CrowdNode %1$s and %2$s</string>
    <string name="terms_of_use">Terms of use</string>
    <string name="privacy_policy">Privacy Policy</string>
    <string name="crowdnode_account_ready">Your CrowdNode account is set up and ready to use!</string>
    <string name="notify_when_done">Let me know when it’s done</string>
    <string name="crowdnode_creating">Your CrowdNode account is creating…</string>
    <string name="accepting_terms">Accepting terms of use…</string>
    <string name="crowdnode_signup_error">We couldn’t create your CrowdNode account.</string>
    <string name="crowdnode_deposit_error">We couldn’t make a deposit to your CrowdNode account.</string>
    <string name="crowdnode_withdraw_error">We couldn’t withdraw from your CrowdNode account.</string>
    <string name="crowdnode_transfer_error">Your CrowdNode transfer was unsuccessful.</string>
    <string name="crowdnode_deposit_received">Your deposit to CrowdNode is received.</string>
    <string name="deposit">Deposit</string>
    <string name="deposit_sent">Deposit sent</string>
    <string name="deposit_sent_message">It can take a minute for your balance to be updated.</string>
    <string name="crowdnode_deposit_from_wallet">DashWallet ➝ CrowdNode</string>
    <string name="from_wallet">from Dash Wallet</string>
    <string name="from_crowdnode">from CrowdNode</string>
    <string name="withdraw">Withdraw</string>
    <string name="withdrawal_requested">Withdrawal requested</string>
    <string name="withdrawal_requested_message">It can take a minute for your funds to arrive.</string>
    <string name="crowdnode_withdraw_to_wallet">CrowdNode ➝ DashWallet</string>
    <string name="online_account">Online Account</string>
    <string name="online_account_create">Create Online Account</string>
    <string name="secure_online_account">Protect your earnings</string>
    <string name="crowdnode_support">CrowdNode Support</string>
    <string name="unlink_account">Unlink Account</string>
    <string name="online_account_title">What is online account and why do you need it?</string>
    <string name="crowdnode_online_synced">Synced with current Dash Wallet</string>
    <string name="crowdnode_online_unconfirmed">In process…</string>
    <string name="account_recovery">Account Recovery</string>
    <string name="crowdnode_recovery_info">If you ever lose your passphrase, you can verify yourself by other means to regain access to your CrowdNode funds.</string>
    <string name="transaction_history">Transaction History</string>
    <string name="see_staking_details">You can see detailed information about your deposits, withdrawals and reward earnings.</string>
    <string name="payout_options">Payout Options</string>
    <string name="payout_options_details">You can change how / when your reward earnings are paid to you.</string>
    <string name="crowdnode_balance">Balance on CrowdNode</string>
    <string name="crowdnode_your_address_title">Here is the Dash address you used in integration with CrowdNode</string>
    <string name="chain_syncing">The chain is syncing…</string>
    <string name="crowdnode_wait_for_sync">Please wait until the chain is fully synced so we can review your transaction history.\n\nYou can visit CrowdNode website and log in/sign up there.</string>
    <string name="crowdnode_open_website">Go to CrowdNode website</string>
    <string name="crowdnode_info_title">Become part of a Dash Masternode with CrowdNode</string>
    <string name="introducing_staking">Introducing Staking</string>
    <string name="crowdnode_staking_info">Gain rewards from deposits in Dash Masternodes with as little as 0.5 Dash.</string>
    <string name="instant_rewards">Get Rewards Instantly</string>
    <string name="daily_rewards_info">Receive your share of rewards daily.</string>
    <string name="crowdnode_sending_to">Sending to CrowdNode account</string>
    <string name="wallet_sending_to">Sending to Dash Wallet on this device</string>
    <string name="available_balance">Balance: %s</string>
    <string name="crowdnode_minimum_deposit">Deposit at least %s to start earning</string>
    <string name="crowdnode_minimum_deposit_difference">Deposit %s to start earning</string>
    <string name="crowdnode_first_deposit">First deposit should be more than %s</string>
    <string name="crowdnode_staking_info_title">How staking works</string>
    <string name="crowdnode_staking_info_message">You start earning if your CrowdNode account has more than %s</string>

    <string name="crowdnode_website" translatable="false">https://crowdnode.io/</string>
    <string name="crowdnode_terms_of_use_url" translatable="false">https://crowdnode.io/terms/</string>
    <string name="crowdnode_privacy_policy_url" translatable="false">https://crowdnode.io/privacy/</string>
    <string name="crowdnode_login_page" translatable="false">https://app.crowdnode.io/FundsOpen/%s</string>
    <string name="crowdnode_login_test_page" translatable="false">https://test.crowdnode.io/FundsOpen/%s</string>
    <string name="crowdnode_support_url" translatable="false">https://knowledge.crowdnode.io/</string>
</resources><|MERGE_RESOLUTION|>--- conflicted
+++ resolved
@@ -24,19 +24,10 @@
     <string name="crowdnode_link">Link a CrowdNode account</string>
     <string name="required_passphrase_backup">You have to backup your passphrase in Dash Wallet</string>
     <string name="backup_passphrase">Backup Passphrase</string>
-<<<<<<< HEAD
-    <string name="required_dash_amount">You need at least %s Dash</string>
-    <string name="crowdnode_required_transaction">We didn’t see any CrowdNode transactions in this wallet</string>
-    <string name="crowdnode_restore_hint">You can <b><u>restore your Dash Wallet</u></b> that is connected to your CrowdNode account.</string>
-    <string name="crowdnode_restore_wallet">Please restore your Dash Wallet that is connected to your CrowdNode account.</string>
-    <string name="crowdnode_new_account_warning_1">CrowdNode uses this address as your account ID. You will lose access to your funds within this wallet and your CrowdNode account if you lose the passphrase associated to this address.</string>
-    <string name="crowdnode_new_account_warning_2">Very small amounts of Dash will be sent to and from CrowdNode to verify that you are the owner of this wallet address.</string>
-=======
     <string name="required_dash_amount">You need at least %s Dash on your Dash Wallet</string>
     <string name="crowdnode_new_account_warning_1">CrowdNode uses this address as your account ID. You will lose access to your funds in within this wallet and your CrowdNode account if you lose the passphrase associated to this address.</string>
     <string name="crowdnode_new_account_warning_2">Very small amounts of Dash will be sent to CrowdNode to verify that you are the owner of this wallet address.</string>
     <string name="crowdnode_link_account_description">All transfers to and from CrowdNode from this device will be performed with the below Dash address from this device.</string>
->>>>>>> a5c5694f
     <string name="dash_address">Dash Address</string>
     <string name="crowdnode_secure_wallet">Backup your passphrase to create a CrowdNode account</string>
     <string name="crowdnode_secure_wallet_explainer">If you lose your passphrase for this wallet and lose this device or uninstall Dash Wallet, you will lose access to your funds on CrowdNode and the funds within this wallet.</string>
