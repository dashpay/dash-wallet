--- conflicted
+++ resolved
@@ -7,7 +7,7 @@
  * __market__:
      App description and promo material for the Google Play app store.
  * __integration-android__:
-     A tiny library for integrating digitial payments into your own Android app
+     A tiny library for integrating Dash payments into your own Android app
      (e.g. donations, in-app purchases).
  * __sample-integration-android__:
      A minimal example app to demonstrate integration of digital payments into
@@ -15,8 +15,4 @@
 
 You can build all sub-projects at once using Gradle:
 
-<<<<<<< HEAD
-`mvn clean install -DskipTests`
-=======
-`gradle clean build`
->>>>>>> c097f8d6
+`gradle clean build`